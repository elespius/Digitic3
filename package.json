--- conflicted
+++ resolved
@@ -1,10 +1,6 @@
 {
   "name": "saleor",
-<<<<<<< HEAD
-  "version": "3.11.0",
-=======
   "version": "3.12.0",
->>>>>>> 033c3a26
   "engines": {
     "node": ">=16 <17",
     "npm": ">=7"
