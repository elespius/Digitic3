{
  "name": "saleor",
<<<<<<< HEAD
  "version": "3.9.0",
=======
  "version": "3.10.0",
>>>>>>> 792acfb0
  "engines": {
    "node": ">=16 <17",
    "npm": ">=7"
  },
  "repository": {
    "type": "git",
    "url": "git://github.com/saleor/saleor.git"
  },
  "author": "Saleor Commerce",
  "license": "BSD-3-Clause",
  "bugs": {
    "url": "https://github.com/saleor/saleor/issues"
  },
  "homepage": "http://saleor.io/",
  "devDependencies": {
    "@release-it/bumper": "^4.0.0",
    "release-it": "^15.4.2"
  },
  "scripts": {
    "build-schema": "python manage.py get_graphql_schema > saleor/graphql/schema.graphql",
    "release": "release-it"
  }
}<|MERGE_RESOLUTION|>--- conflicted
+++ resolved
@@ -1,10 +1,6 @@
 {
   "name": "saleor",
-<<<<<<< HEAD
-  "version": "3.9.0",
-=======
   "version": "3.10.0",
->>>>>>> 792acfb0
   "engines": {
     "node": ">=16 <17",
     "npm": ">=7"
