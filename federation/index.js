const { ApolloServer } = require("apollo-server");
const { ApolloGateway } = require("@apollo/gateway");

const serviceList = [
  {
    name: "saleor",
    url: "https://w8-saleor-staging.herokuapp.com/graphql/",
  },
<<<<<<< HEAD
  {
    name: "social-login",
    url: "https://api.wecre8.ninja/plugins/social-login/",
  },
  {
    name: "otp",
    url: "https://api.wecre8.ninja/plugins/social-login/",
  },
=======
  // {
  //   name: "social-login",
  //   url: `https://w8-saleor-pr-${process.env.PR_NUMBER}.herokuapp.com/plugins/social-login/graphql`,
  // }
>>>>>>> 881c85bd
];

const gateway = new ApolloGateway({ serviceList });

const server = new ApolloServer({
  gateway,
});

server
  .listen({ port: process.env.PORT || 4000 })
  .then(({ url }) => {
    console.log(`🚀  Gateway is ready at ${url}`);
  })
  .catch((err) => {
    console.error(err);
  });<|MERGE_RESOLUTION|>--- conflicted
+++ resolved
@@ -6,21 +6,10 @@
     name: "saleor",
     url: "https://w8-saleor-staging.herokuapp.com/graphql/",
   },
-<<<<<<< HEAD
-  {
-    name: "social-login",
-    url: "https://api.wecre8.ninja/plugins/social-login/",
-  },
-  {
-    name: "otp",
-    url: "https://api.wecre8.ninja/plugins/social-login/",
-  },
-=======
   // {
   //   name: "social-login",
   //   url: `https://w8-saleor-pr-${process.env.PR_NUMBER}.herokuapp.com/plugins/social-login/graphql`,
   // }
->>>>>>> 881c85bd
 ];
 
 const gateway = new ApolloGateway({ serviceList });
