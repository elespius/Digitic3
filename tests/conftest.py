import json
from io import BytesIO
from unittest.mock import MagicMock, Mock

import pytest
from django.contrib.auth.models import Permission
from django.contrib.sites.models import Site
from django.core.files import File
from django.core.files.uploadedfile import SimpleUploadedFile
from django.forms import ModelForm
from django.test.client import MULTIPART_CONTENT, Client
from django.utils.encoding import smart_text
from django_prices_vatlayer.models import VAT
from django_prices_vatlayer.utils import get_tax_for_rate
from graphql_jwt.shortcuts import get_token
from payments import FraudStatus, PaymentStatus
from PIL import Image
from prices import Money

from saleor.account.models import Address, Company, User
from saleor.checkout import utils
from saleor.checkout.models import Cart
from saleor.checkout.utils import add_variant_to_cart
from saleor.dashboard.order.utils import fulfill_order_line
from saleor.discount.models import Sale, Voucher
from saleor.menu.models import Menu, MenuItem
from saleor.order import OrderStatus
from saleor.order.models import Order
from saleor.order.utils import recalculate_order
from saleor.page.models import Page
from saleor.product.models import (
    AttributeChoiceValue, Category, Collection, Product, ProductAttribute,
    ProductImage, ProductType, ProductVariant)
from saleor.shipping.models import ShippingMethod, ShippingMethodCountry
from saleor.site.models import AuthorizationKey, SiteSettings


class ApiClient(Client):
    """GraphQL API client."""

    def __init__(self, *args, **kwargs):
        user = kwargs.pop('user')
        self.token = get_token(user)
        super().__init__(*args, **kwargs)

    def _base_environ(self, **request):
        environ = super()._base_environ(**request)
        environ.update({'HTTP_AUTHORIZATION': 'JWT %s' % self.token})
        return environ

    def post(self, path, data=None, **kwargs):
        """Send a POST request.

        This wrapper sets the `application/json` content type which is
        more suitable for standard GraphQL requests and doesn't mismatch with
        handling multipart requests in Graphene.
        """
        if data:
            data = json.dumps(data)
        kwargs['content_type'] = 'application/json'
        return super().post(path, data, **kwargs)

    def post_multipart(self, *args, **kwargs):
        """Send a multipart POST request.

        This is used to send multipart requests to GraphQL API when e.g.
        uploading files.
        """
        kwargs['content_type'] = MULTIPART_CONTENT
        return super().post(*args, **kwargs)


@pytest.fixture
def admin_api_client(admin_user):
    client = ApiClient(user=admin_user)
    # FIXME: Remove client.login() when JWT authentication is re-enabled.
    client.login(username=admin_user.email, password='password')
    return client


@pytest.fixture
def user_api_client(customer_user):
    return ApiClient(user=customer_user)


@pytest.fixture
def staff_api_client(staff_user):
    client = ApiClient(user=staff_user)
    # FIXME: Remove client.login() when JWT authentication is re-enabled.
    client.login(username=staff_user.email, password='password')
    return client


@pytest.fixture(autouse=True)
def site_settings(db, settings):
    """Create a site and matching site settings.

    This fixture is autouse because django.contrib.sites.models.Site and
    saleor.site.models.SiteSettings have a one-to-one relationship and a site
    should never exist without a matching settings object.
    """
    site = Site.objects.get_or_create(
        name="mirumee.com", domain="mirumee.com")[0]
    obj = SiteSettings.objects.get_or_create(site=site)[0]
    settings.SITE_ID = site.pk
    return obj


@pytest.fixture
def cart(db):  # pylint: disable=W0613
    return Cart.objects.create()


@pytest.fixture
def cart_with_voucher(cart, product, voucher):
    variant = product.variants.get()
    add_variant_to_cart(cart, variant, 3)
    cart.voucher_code = voucher.code
    cart.discount_amount = Money('20.00', 'USD')
    cart.save()
    return cart


@pytest.fixture
def address(db):  # pylint: disable=W0613
    return Address.objects.create(
        first_name='John', last_name='Doe',
        company_name='Mirumee Software',
        street_address_1='Tęczowa 7',
        city='Wrocław',
        postal_code='53-601',
        country='PL',
        phone='+48713988102')


@pytest.fixture
def customer_user(db, address):  # pylint: disable=W0613
    default_address = address.get_copy()
    user = User.objects.create_user(
        'test@example.com',
        'password',
        default_billing_address=default_address,
        default_shipping_address=default_address)
    user.addresses.add(default_address)
    return user


@pytest.fixture
def company_factory(db):
    def factory(name, address_street):
        comp_address = address(db)
        comp_address.street = address_street
        comp_address.save()

        company = Company.objects.create(name=name, is_active=True)
        company.addresses.add(comp_address)
        company.default_billing_address = comp_address
        company.save()
        return company
    return factory


@pytest.fixture
def company(db, company_factory):
    return company_factory("Mirumee", "123 Somewhere")


@pytest.fixture
def request_cart(cart, monkeypatch):
    # FIXME: Fixtures should not have any side effects
    monkeypatch.setattr(
        utils, 'get_cart_from_request',
        lambda request, cart_queryset=None: cart)
    return cart


@pytest.fixture
def request_cart_with_item(product, request_cart):
    variant = product.variants.get()
    add_variant_to_cart(request_cart, variant)
    return request_cart


@pytest.fixture
def order(customer_user):
    address = customer_user.default_billing_address.get_copy()
    return Order.objects.create(
        billing_address=address,
        user_email=customer_user.email,
        user=customer_user)


@pytest.fixture()
def admin_user(db):
    """Return a Django admin user."""
    return User.objects.create_superuser('admin@example.com', 'password')


@pytest.fixture()
def admin_client(admin_user):
    """Return a Django test client logged in as an admin user."""
    client = Client()
    client.login(username=admin_user.email, password='password')
    return client


@pytest.fixture()
def staff_user(db):
    """Return a staff member."""
    return User.objects.create_user(
        email='staff_test@example.com', password='password', is_staff=True,
        is_active=True)


@pytest.fixture()
def staff_client(client, staff_user):
    """Return a Django test client logged in as an staff member."""
    client.login(username=staff_user.email, password='password')
    return client


@pytest.fixture()
def authorized_client(client, customer_user):
    client.login(username=customer_user.email, password='password')
    return client


@pytest.fixture
def shipping_method(db):  # pylint: disable=W0613
    shipping_method = ShippingMethod.objects.create(name='DHL')
    shipping_method.price_per_country.create(price=10)
    return shipping_method


@pytest.fixture
def shipping_price(shipping_method):
    return ShippingMethodCountry.objects.create(
        country_code='PL',
        price=10,
        shipping_method=shipping_method)


@pytest.fixture
def color_attribute(db):  # pylint: disable=W0613
    attribute = ProductAttribute.objects.create(
        slug='color', name='Color')
    AttributeChoiceValue.objects.create(
        attribute=attribute, name='Red', slug='red')
    AttributeChoiceValue.objects.create(
        attribute=attribute, name='Blue', slug='blue')
    return attribute


@pytest.fixture
def pink_choice_value(color_attribute):  # pylint: disable=W0613
    value = AttributeChoiceValue.objects.create(
        slug='pink', name='Color', attribute=color_attribute)
    return value


@pytest.fixture
def size_attribute(db):  # pylint: disable=W0613
    attribute = ProductAttribute.objects.create(slug='size', name='Size')
    AttributeChoiceValue.objects.create(
        attribute=attribute, name='Small', slug='small')
    AttributeChoiceValue.objects.create(
        attribute=attribute, name='Big', slug='big')
    return attribute


@pytest.fixture
def default_category(db):  # pylint: disable=W0613
    return Category.objects.create(name='Default', slug='default')


@pytest.fixture
def non_default_category(db):  # pylint: disable=W0613
    return Category.objects.create(name='Not default', slug='not-default')


@pytest.fixture
<<<<<<< HEAD
def group_factory():
    def factory(name, *perms):
        group = Group.objects.create(name=name)
        for perm in perms:
            group.permissions.add(Permission.objects.get(codename=perm))
        return group
    return factory


@pytest.fixture
def staff_group():
    return Group.objects.create(name='test')


@pytest.fixture
def permission_view_product():
    return Permission.objects.get(codename='view_product')


@pytest.fixture
def permission_edit_product():
    return Permission.objects.get(codename='edit_product')


@pytest.fixture
def permission_view_category():
    return Permission.objects.get(codename='view_category')


@pytest.fixture
def permission_edit_category():
    return Permission.objects.get(codename='edit_category')


@pytest.fixture
def permission_view_sale():
    return Permission.objects.get(codename='view_sale')
=======
def permission_manage_discounts():
    return Permission.objects.get(codename='manage_discounts')
>>>>>>> 8669e936


@pytest.fixture
def permission_manage_orders():
    return Permission.objects.get(codename='manage_orders')


@pytest.fixture
def product_type(color_attribute, size_attribute):
    product_type = ProductType.objects.create(
        name='Default Type', has_variants=False, is_shipping_required=True)
    product_type.product_attributes.add(color_attribute)
    product_type.variant_attributes.add(size_attribute)
    return product_type


@pytest.fixture
def product(product_type, default_category):
    product_attr = product_type.product_attributes.first()
    attr_value = product_attr.values.first()
    attributes = {smart_text(product_attr.pk): smart_text(attr_value.pk)}

    product = Product.objects.create(
        name='Test product', price=Money('10.00', 'USD'),
        product_type=product_type, attributes=attributes,
        category=default_category)

    variant_attr = product_type.variant_attributes.first()
    variant_attr_value = variant_attr.values.first()
    variant_attributes = {
        smart_text(variant_attr.pk): smart_text(variant_attr_value.pk)}

    ProductVariant.objects.create(
        product=product, sku='123', attributes=variant_attributes,
        cost_price=Money('1.00', 'USD'), quantity=10, quantity_allocated=1)
    return product


@pytest.fixture
def variant(product):
    product_variant = ProductVariant.objects.create(
        product=product, sku='SKU_A', cost_price=Money(1, 'USD'), quantity=5,
        quantity_allocated=3)
    return product_variant


@pytest.fixture
def product_without_shipping(default_category):
    product_type = ProductType.objects.create(
        name='Type with no shipping', has_variants=False,
        is_shipping_required=False)
    product = Product.objects.create(
        name='Test product', price=Money('10.00', 'USD'),
        product_type=product_type, category=default_category)
    ProductVariant.objects.create(product=product, sku='SKU_B')
    return product


@pytest.fixture
def product_list(product_type, default_category):
    product_attr = product_type.product_attributes.first()
    attr_value = product_attr.values.first()
    attributes = {smart_text(product_attr.pk): smart_text(attr_value.pk)}

    product_1 = Product.objects.create(
        name='Test product 1', price=Money('10.00', 'USD'),
        product_type=product_type, attributes=attributes, is_published=True,
        category=default_category)

    product_2 = Product.objects.create(
        name='Test product 2', price=Money('20.00', 'USD'),
        product_type=product_type, attributes=attributes, is_published=False,
        category=default_category)

    product_3 = Product.objects.create(
        name='Test product 3', price=Money('20.00', 'USD'),
        product_type=product_type, attributes=attributes, is_published=True,
        category=default_category)

    return [product_1, product_2, product_3]


@pytest.fixture
def order_list(customer_user):
    address = customer_user.default_billing_address.get_copy()
    data = {
        'billing_address': address, 'user': customer_user,
        'user_email': customer_user.email}
    order = Order.objects.create(**data)
    order1 = Order.objects.create(**data)
    order2 = Order.objects.create(**data)

    return [order, order1, order2]


@pytest.fixture
def product_image():
    img_data = BytesIO()
    image = Image.new('RGB', size=(1, 1))
    image.save(img_data, format='JPEG')
    return SimpleUploadedFile('product.jpg', img_data.getvalue())


@pytest.fixture
def product_with_image(product, product_image):
    ProductImage.objects.create(product=product, image=product_image)
    return product


@pytest.fixture
def unavailable_product(product_type, default_category):
    product = Product.objects.create(
        name='Test product', price=Money('10.00', 'USD'),
        product_type=product_type, is_published=False,
        category=default_category)
    return product


@pytest.fixture
def product_with_images(product_type, default_category):
    product = Product.objects.create(
        name='Test product', price=Money('10.00', 'USD'),
        product_type=product_type, category=default_category)
    file_mock_0 = MagicMock(spec=File, name='FileMock0')
    file_mock_0.name = 'image0.jpg'
    file_mock_1 = MagicMock(spec=File, name='FileMock1')
    file_mock_1.name = 'image1.jpg'
    product.images.create(image=file_mock_0)
    product.images.create(image=file_mock_1)
    return product


@pytest.fixture
def voucher(db):  # pylint: disable=W0613
    return Voucher.objects.create(code='mirumee', discount_value=20)


@pytest.fixture()
def order_with_lines(
        order, product_type, default_category, shipping_method, vatlayer):
    taxes = vatlayer
    product = Product.objects.create(
        name='Test product', price=Money('10.00', 'USD'),
        product_type=product_type, category=default_category)
    variant = ProductVariant.objects.create(
        product=product, sku='SKU_A', cost_price=Money(1, 'USD'), quantity=5,
        quantity_allocated=3)
    order.lines.create(
        product_name=variant.display_product(),
        product_sku=variant.sku,
        is_shipping_required=variant.is_shipping_required(),
        quantity=3,
        variant=variant,
        unit_price=variant.get_price(taxes=taxes),
        tax_rate=taxes['standard']['value'])

    product = Product.objects.create(
        name='Test product 2', price=Money('20.00', 'USD'),
        product_type=product_type, category=default_category)
    variant = ProductVariant.objects.create(
        product=product, sku='SKU_B', cost_price=Money(2, 'USD'), quantity=2,
        quantity_allocated=2)
    order.lines.create(
        product_name=variant.display_product(),
        product_sku=variant.sku,
        is_shipping_required=variant.is_shipping_required(),
        quantity=2,
        variant=variant,
        unit_price=variant.get_price(taxes=taxes),
        tax_rate=taxes['standard']['value'])

    order.shipping_address = order.billing_address.get_copy()
    order.shipping_method_name = shipping_method.name
    method = shipping_method.price_per_country.get()
    order.shipping_method = method
    order.shipping_price = method.get_total_price(taxes)
    order.save()

    recalculate_order(order)

    order.refresh_from_db()
    return order


@pytest.fixture()
def fulfilled_order(order_with_lines):
    order = order_with_lines
    fulfillment = order.fulfillments.create()
    line_1 = order.lines.first()
    line_2 = order.lines.last()
    fulfillment.lines.create(order_line=line_1, quantity=line_1.quantity)
    fulfill_order_line(line_1, line_1.quantity)
    fulfillment.lines.create(order_line=line_2, quantity=line_2.quantity)
    fulfill_order_line(line_2, line_2.quantity)
    order.status = OrderStatus.FULFILLED
    order.save(update_fields=['status'])
    return order


@pytest.fixture
def fulfillment(fulfilled_order):
    return fulfilled_order.fulfillments.first()


@pytest.fixture
def draft_order(order_with_lines):
    order_with_lines.status = OrderStatus.DRAFT
    order_with_lines.save(update_fields=['status'])
    return order_with_lines


@pytest.fixture()
def payment_waiting(order_with_lines):
    return order_with_lines.payments.create(
        variant='default', status=PaymentStatus.WAITING,
        fraud_status=FraudStatus.ACCEPT, currency='USD',
        total=order_with_lines.total_gross.amount)


@pytest.fixture()
def payment_preauth(order_with_lines):
    return order_with_lines.payments.create(
        variant='default', status=PaymentStatus.PREAUTH,
        fraud_status=FraudStatus.ACCEPT, currency='USD',
        total=order_with_lines.total.gross.amount,
        tax=order_with_lines.total.tax.amount)


@pytest.fixture()
def payment_confirmed(order_with_lines):
    order_amount = order_with_lines.total_gross.amount
    return order_with_lines.payments.create(
        variant='default', status=PaymentStatus.CONFIRMED,
        fraud_status=FraudStatus.ACCEPT, currency='USD',
        total=order_amount, captured_amount=order_amount,
        tax=order_with_lines.total.tax.amount)


@pytest.fixture()
def payment_rejected(order_with_lines):
    return order_with_lines.payments.create(
        variant='default', status=PaymentStatus.REJECTED,
        fraud_status=FraudStatus.ACCEPT, currency='USD',
        total=order_with_lines.total_gross.amount)


@pytest.fixture()
def payment_refunded(order_with_lines):
    return order_with_lines.payments.create(
        variant='default', status=PaymentStatus.REFUNDED,
        fraud_status=FraudStatus.ACCEPT, currency='USD',
        total=order_with_lines.total_gross.amount)


@pytest.fixture()
def payment_error(order_with_lines):
    return order_with_lines.payments.create(
        variant='default', status=PaymentStatus.ERROR,
        fraud_status=FraudStatus.ACCEPT, currency='USD',
        total=order_with_lines.total_gross.amount)


@pytest.fixture()
def payment_input(order_with_lines):
    return order_with_lines.payments.create(
        variant='default', status=PaymentStatus.INPUT,
        fraud_status=FraudStatus.ACCEPT, currency='USD',
        total=order_with_lines.total_gross.amount)


@pytest.fixture()
def sale(db, default_category, collection):
    sale = Sale.objects.create(name="Sale", value=5)
    sale.categories.add(default_category)
    sale.collections.add(collection)
    return sale


@pytest.fixture
def authorization_key(db, site_settings):
    return AuthorizationKey.objects.create(
        site_settings=site_settings, name='Backend', key='Key',
        password='Password')


@pytest.fixture
def permission_manage_staff():
    return Permission.objects.get(codename='manage_staff')


@pytest.fixture
def permission_manage_products():
    return Permission.objects.get(codename='manage_products')


@pytest.fixture
def permission_manage_shipping():
    return Permission.objects.get(codename='manage_shipping')


@pytest.fixture
def permission_manage_users():
    return Permission.objects.get(codename='manage_users')


@pytest.fixture
def permission_manage_settings():
    return Permission.objects.get(codename='manage_settings')


@pytest.fixture
def permission_impersonate_users():
    return Permission.objects.get(codename='impersonate_users')


@pytest.fixture
def permission_manage_menus():
    return Permission.objects.get(codename='manage_menus')


@pytest.fixture
def collection(db):
    collection = Collection.objects.create(
        name='Collection', slug='collection', is_published=True)
    return collection


@pytest.fixture
def draft_collection(db):
    collection = Collection.objects.create(
        name='Collection', slug='collection')
    return collection


@pytest.fixture
def page(db):
    data = {
        'slug': 'test-url',
        'title': 'Test page',
        'content': 'test content'}
    page = Page.objects.create(**data)
    return page


@pytest.fixture
def model_form_class():
    mocked_form_class = MagicMock(name='test', spec=ModelForm)
    mocked_form_class._meta = Mock(name='_meta')
    mocked_form_class._meta.model = 'test_model'
    mocked_form_class._meta.fields = 'test_field'
    return mocked_form_class


@pytest.fixture
def menu(db):
    # navbar menu object can be already created by default in migration
    return Menu.objects.get_or_create(name='navbar')[0]


@pytest.fixture
def menu_item(menu):
    return MenuItem.objects.create(
        menu=menu,
        name='Link 1',
        url='http://example.com/')


@pytest.fixture
def menu_with_items(menu, default_category, collection):
    menu.items.create(name='Link 1', url='http://example.com/')
    menu_item = menu.items.create(name='Link 2', url='http://example.com/')
    menu.items.create(
        name=default_category.name, category=default_category,
        parent=menu_item)
    menu.items.create(
        name=collection.name, collection=collection, parent=menu_item)
    return menu


@pytest.fixture
def tax_rates():
    return {
        'standard_rate': 23,
        'reduced_rates': {
            'pharmaceuticals': 8,
            'medical': 8,
            'passenger transport': 8,
            'newspapers': 8,
            'hotels': 8,
            'restaurants': 8,
            'admission to cultural events': 8,
            'admission to sporting events': 8,
            'admission to entertainment events': 8,
            'foodstuffs': 5}}


@pytest.fixture
def taxes(tax_rates):
    taxes = {'standard': {
        'value': tax_rates['standard_rate'],
        'tax': get_tax_for_rate(tax_rates)}}
    if tax_rates['reduced_rates']:
        taxes.update({
            rate: {
                'value': tax_rates['reduced_rates'][rate],
                'tax': get_tax_for_rate(tax_rates, rate)}
            for rate in tax_rates['reduced_rates']})
    return taxes


@pytest.fixture
def vatlayer(db, settings, tax_rates, taxes):
    settings.VATLAYER_ACCESS_KEY = 'enablevatlayer'
    VAT.objects.create(country_code='PL', data=tax_rates)

    tax_rates_2 = {
        'standard_rate': 19,
        'reduced_rates': {
            'admission to cultural events': 7,
            'admission to entertainment events': 7,
            'books': 7,
            'foodstuffs': 7,
            'hotels': 7,
            'medical': 7,
            'newspapers': 7,
            'passenger transport': 7}}
    VAT.objects.create(country_code='DE', data=tax_rates_2)
    return taxes<|MERGE_RESOLUTION|>--- conflicted
+++ resolved
@@ -3,6 +3,7 @@
 from unittest.mock import MagicMock, Mock
 
 import pytest
+from django.contrib.auth.models import Group
 from django.contrib.auth.models import Permission
 from django.contrib.sites.models import Site
 from django.core.files import File
@@ -279,7 +280,6 @@
 
 
 @pytest.fixture
-<<<<<<< HEAD
 def group_factory():
     def factory(name, *perms):
         group = Group.objects.create(name=name)
@@ -290,11 +290,6 @@
 
 
 @pytest.fixture
-def staff_group():
-    return Group.objects.create(name='test')
-
-
-@pytest.fixture
 def permission_view_product():
     return Permission.objects.get(codename='view_product')
 
@@ -317,10 +312,11 @@
 @pytest.fixture
 def permission_view_sale():
     return Permission.objects.get(codename='view_sale')
-=======
+
+
+@pytest.fixture
 def permission_manage_discounts():
     return Permission.objects.get(codename='manage_discounts')
->>>>>>> 8669e936
 
 
 @pytest.fixture
