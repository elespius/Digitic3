import io
from contextlib import redirect_stdout
from unittest.mock import Mock, patch

import pytest
from django.conf import settings
<<<<<<< HEAD

from django.shortcuts import reverse
from prices import Money

from saleor.menu.models import Menu
from saleor.page.models import Page

=======
from django.shortcuts import reverse
from prices import Money

>>>>>>> 626b1eab
from saleor.account.models import Address, User
from saleor.core.storages import S3MediaStorage
from saleor.core.utils import (
    Country, create_superuser, create_thumbnails, format_money,
    get_country_by_ip, get_currency_for_country, random_data)
from saleor.core.utils.text import get_cleaner, strip_html
from saleor.discount.models import Sale, Voucher
from saleor.order.models import Order
from saleor.product.models import Product, ProductImage
from saleor.shipping.models import ShippingMethod

type_schema = {
    'Vegetable': {
        'category': {
            'name': 'Food',
            'image_name': 'books.jpg'},
        'product_attributes': {
            'Sweetness': ['Sweet', 'Sour'],
            'Healthiness': ['Healthy', 'Not really']},
        'variant_attributes': {
            'GMO': ['Yes', 'No']},
        'images_dir': 'candy/',
        'is_shipping_required': True}}


def test_format_money():
    money = Money('123.99', 'USD')
    assert format_money(money) == '$123.99'


@pytest.mark.parametrize('ip_data, expected_country', [
    ({'country': {'iso_code': 'PL'}}, Country('PL')),
    ({'country': {'iso_code': 'UNKNOWN'}}, None),
    (None, None),
    ({}, None),
    ({'country': {}}, None)])
def test_get_country_by_ip(ip_data, expected_country, monkeypatch):
    monkeypatch.setattr(
        'saleor.core.utils.georeader.get',
        Mock(return_value=ip_data))
    country = get_country_by_ip('127.0.0.1')
    assert country == expected_country


@pytest.mark.parametrize('country, expected_currency', [
    (Country('PL'), 'PLN'),
    (Country('US'), 'USD'),
    (Country('GB'), 'GBP')])
def test_get_currency_for_country(country, expected_currency, monkeypatch):
    currency = get_currency_for_country(country)
    assert currency == expected_currency


def test_create_superuser(db, client):
    credentials = {'email': 'admin@example.com', 'password': 'admin'}
    # Test admin creation
    assert User.objects.all().count() == 0
    create_superuser(credentials)
    assert User.objects.all().count() == 1
    admin = User.objects.all().first()
    assert admin.is_superuser
    # Test duplicating
    create_superuser(credentials)
    assert User.objects.all().count() == 1
    # Test logging in
    response = client.post(reverse('account:login'),
                           {'username': credentials['email'],
                            'password': credentials['password']},
                           follow=True)
    assert response.context['request'].user == admin


def test_create_shipping_methods(db):
    assert ShippingMethod.objects.all().count() == 0
    for _ in random_data.create_shipping_methods():
        pass
    assert ShippingMethod.objects.all().count() == 2


def test_create_fake_user(db):
    assert User.objects.all().count() == 0
    random_data.create_fake_user()
    assert User.objects.all().count() == 1
    user = User.objects.all().first()
    assert not user.is_superuser


def test_create_fake_users(db):
    how_many = 5
    for _ in random_data.create_users(how_many):
        pass
    assert User.objects.all().count() == 5


def test_create_address(db):
    assert Address.objects.all().count() == 0
    random_data.create_address()
    assert Address.objects.all().count() == 1


def test_create_attribute(db):
    data = {'slug': 'best_attribute', 'name': 'Best attribute'}
    attribute = random_data.create_attribute(**data)
    assert attribute.name == data['name']
    assert attribute.slug == data['slug']


def test_create_product_types_by_schema(db):
    product_type = random_data.create_product_types_by_schema(
        type_schema)[0][0]
    assert product_type.name == 'Vegetable'
    assert product_type.product_attributes.count() == 2
    assert product_type.variant_attributes.count() == 1
    assert product_type.is_shipping_required


@patch('saleor.core.utils.random_data.create_product_thumbnails.delay')
def test_create_products_by_type(
        mock_create_thumbnails, db, monkeypatch, product_image):
    # Tests shouldn't depend on images present in placeholder folder
    monkeypatch.setattr(
        'saleor.core.utils.random_data.get_image',
        Mock(return_value=product_image))
    dummy_file_names = ['example.jpg', 'example2.jpg']
    monkeypatch.setattr(
        'saleor.core.utils.random_data.os.listdir',
        Mock(return_value=dummy_file_names))

    assert Product.objects.all().count() == 0
    how_many = 5
    product_type = random_data.create_product_types_by_schema(
        type_schema)[0][0]
    random_data.create_products_by_type(
        product_type, type_schema['Vegetable'], '/',
        how_many=how_many, create_images=True)
    assert Product.objects.all().count() == how_many
    assert mock_create_thumbnails.called


def test_create_fake_order(db, monkeypatch, product_image):
    # Tests shouldn't depend on images present in placeholder folder
    monkeypatch.setattr(
        'saleor.core.utils.random_data.get_image',
        Mock(return_value=product_image))
    for _ in random_data.create_shipping_methods():
        pass
    for _ in random_data.create_users(3):
        pass
        random_data.create_products_by_schema('/', 10, False)
    how_many = 5
    for _ in random_data.create_orders(how_many):
        pass
    assert Order.objects.all().count() == 5


def test_create_product_sales(db):
    how_many = 5
    for _ in random_data.create_product_sales(how_many):
        pass
    assert Sale.objects.all().count() == 5


def test_create_vouchers(db):
    assert Voucher.objects.all().count() == 0
    for _ in random_data.create_vouchers():
        pass
    assert Voucher.objects.all().count() == 2


def test_manifest(client, site_settings):
    response = client.get(reverse('manifest'))
    assert response.status_code == 200
    content = response.json()
    assert content['name'] == site_settings.site.name
    assert content['short_name'] == site_settings.site.name
    assert content['description'] == site_settings.description


def test_utils_get_cleaner_invalid_parameters():
    with pytest.raises(ValueError):
        get_cleaner(bad=True)


def test_utils_strip_html():
    base_text = ('<p>Hello</p>'
                 '\n\n'
                 '\t<b>World</b>')
    text = strip_html(base_text, strip_whitespace=True)
    assert text == 'Hello World'


def test_create_thumbnails(product_with_image, settings):
    settings.VERSATILEIMAGEFIELD_SETTINGS['create_images_on_demand'] = False
    sizeset = settings.VERSATILEIMAGEFIELD_RENDITION_KEY_SETS['products']
    product_image = product_with_image.images.first()

    # There's no way to list images created by versatile prewarmer
    # So we delete all created thumbnails/crops and count them
    log_deleted_images = io.StringIO()
    with redirect_stdout(log_deleted_images):
        product_image.image.delete_all_created_images()
    log_deleted_images = log_deleted_images.getvalue()
    # Image didn't have any thumbnails/crops created, so there's no log
    assert not log_deleted_images

    create_thumbnails(product_image.pk, ProductImage, 'products')
    log_deleted_images = io.StringIO()
    with redirect_stdout(log_deleted_images):
        product_image.image.delete_all_created_images()
    log_deleted_images = log_deleted_images.getvalue()

    for image_name, method_size in sizeset:
        method, size = method_size.split('__')
        if method == 'crop':
            assert product_image.image.crop[size].name in log_deleted_images
        elif method == 'thumbnail':
            assert product_image.image.thumbnail[size].name in log_deleted_images  # noqa


<<<<<<< HEAD
def test_random_data_get_default_page_content_missing_file():
    html = random_data.get_default_page_content('__missing_file__')
    assert html == random_data.DEFAULT_PAGE_HTML_IF_MISSING


def test_random_data_create_privacy_page(footer: Menu):
    slug = settings.PRIVACY_PAGE_SLUG

    assert Page.objects.all().count() == 0
    assert footer.items.count() == 0

    assert list(random_data.create_privacy_page(create_menu_entry=True))
    assert Page.objects.all().count() == 1
    assert footer.items.count() == 1

    created_page = Page.objects.all().last()
    menu_item = footer.items.last()
    assert created_page.slug == slug
    assert created_page.content != random_data.DEFAULT_PAGE_HTML_IF_MISSING
    assert menu_item.name == created_page.title
    assert menu_item.page_id == created_page.pk

    created_page.title = title = 'New title was placed'
    created_page.content = content = 'New content was placed'
    created_page.save()

    menu_item.name = menu_item_name = 'New name'
    menu_item.save()

    # check if not overriding
    assert not list(random_data.create_privacy_page(create_menu_entry=True))
    assert Page.objects.all().count() == 1
    assert footer.items.count() == 1

    created_page = Page.objects.all().last()
    menu_item = footer.items.last()
    assert created_page.title == title
    assert created_page.content == content
    assert menu_item.name == menu_item_name

    # test without creating menu item
    footer.items.last().delete()
    assert footer.items.count() == 0

    # should have nothing to do
    assert not list(random_data.create_privacy_page(create_menu_entry=False))
    assert Page.objects.all().count() == 1
    assert footer.items.count() == 0


def test_random_data_create_selling_contract_page(footer: Menu):
    slug = settings.SELLING_CONTRACT_PAGE_SLUG

    assert Page.objects.all().count() == 0
    assert footer.items.count() == 0

    assert list(
        random_data.create_selling_contract_page(create_menu_entry=True))
    assert Page.objects.all().count() == 1
    assert footer.items.count() == 1

    created_page = Page.objects.all().last()
    menu_item = footer.items.last()
    assert created_page.slug == slug
    assert created_page.content != random_data.DEFAULT_PAGE_HTML_IF_MISSING
    assert menu_item.name == created_page.title
    assert menu_item.page_id == created_page.pk

    created_page.title = title = 'New title was placed'
    created_page.content = content = 'New content was placed'
    created_page.save()

    menu_item.name = menu_item_name = 'New name'
    menu_item.save()

    # check if not overriding
    assert not list(
        random_data.create_selling_contract_page(create_menu_entry=True))
    assert Page.objects.all().count() == 1
    assert footer.items.count() == 1

    created_page = Page.objects.all().last()
    menu_item = footer.items.last()
    assert created_page.title == title
    assert created_page.content == content
    assert menu_item.name == menu_item_name

    # test without creating menu item
    footer.items.last().delete()
    assert footer.items.count() == 0

    # should have nothing to do
    assert not list(random_data.create_selling_contract_page(
        create_menu_entry=False))
    assert Page.objects.all().count() == 1
    assert footer.items.count() == 0
=======
@patch('storages.backends.s3boto3.S3Boto3Storage')
@patch.object(settings, 'AWS_MEDIA_BUCKET_NAME', 'media-bucket')
@patch.object(settings, 'AWS_MEDIA_CUSTOM_DOMAIN', 'media-bucket.example.org')
def test_storages_set_s3_bucket_domain(*_patches):
    assert settings.AWS_MEDIA_BUCKET_NAME == 'media-bucket'
    assert settings.AWS_MEDIA_CUSTOM_DOMAIN == 'media-bucket.example.org'
    storage = S3MediaStorage()
    assert storage.bucket_name == 'media-bucket'
    assert storage.custom_domain == 'media-bucket.example.org'


@patch('storages.backends.s3boto3.S3Boto3Storage')
@patch.object(settings, 'AWS_MEDIA_BUCKET_NAME', 'media-bucket')
def test_storages_not_setting_s3_bucket_domain(*_patches):
    assert settings.AWS_MEDIA_BUCKET_NAME == 'media-bucket'
    assert settings.AWS_MEDIA_CUSTOM_DOMAIN is None
    storage = S3MediaStorage()
    assert storage.bucket_name == 'media-bucket'
    assert storage.custom_domain is None
>>>>>>> 626b1eab
<|MERGE_RESOLUTION|>--- conflicted
+++ resolved
@@ -4,7 +4,6 @@
 
 import pytest
 from django.conf import settings
-<<<<<<< HEAD
 
 from django.shortcuts import reverse
 from prices import Money
@@ -12,11 +11,6 @@
 from saleor.menu.models import Menu
 from saleor.page.models import Page
 
-=======
-from django.shortcuts import reverse
-from prices import Money
-
->>>>>>> 626b1eab
 from saleor.account.models import Address, User
 from saleor.core.storages import S3MediaStorage
 from saleor.core.utils import (
@@ -236,104 +230,6 @@
             assert product_image.image.thumbnail[size].name in log_deleted_images  # noqa
 
 
-<<<<<<< HEAD
-def test_random_data_get_default_page_content_missing_file():
-    html = random_data.get_default_page_content('__missing_file__')
-    assert html == random_data.DEFAULT_PAGE_HTML_IF_MISSING
-
-
-def test_random_data_create_privacy_page(footer: Menu):
-    slug = settings.PRIVACY_PAGE_SLUG
-
-    assert Page.objects.all().count() == 0
-    assert footer.items.count() == 0
-
-    assert list(random_data.create_privacy_page(create_menu_entry=True))
-    assert Page.objects.all().count() == 1
-    assert footer.items.count() == 1
-
-    created_page = Page.objects.all().last()
-    menu_item = footer.items.last()
-    assert created_page.slug == slug
-    assert created_page.content != random_data.DEFAULT_PAGE_HTML_IF_MISSING
-    assert menu_item.name == created_page.title
-    assert menu_item.page_id == created_page.pk
-
-    created_page.title = title = 'New title was placed'
-    created_page.content = content = 'New content was placed'
-    created_page.save()
-
-    menu_item.name = menu_item_name = 'New name'
-    menu_item.save()
-
-    # check if not overriding
-    assert not list(random_data.create_privacy_page(create_menu_entry=True))
-    assert Page.objects.all().count() == 1
-    assert footer.items.count() == 1
-
-    created_page = Page.objects.all().last()
-    menu_item = footer.items.last()
-    assert created_page.title == title
-    assert created_page.content == content
-    assert menu_item.name == menu_item_name
-
-    # test without creating menu item
-    footer.items.last().delete()
-    assert footer.items.count() == 0
-
-    # should have nothing to do
-    assert not list(random_data.create_privacy_page(create_menu_entry=False))
-    assert Page.objects.all().count() == 1
-    assert footer.items.count() == 0
-
-
-def test_random_data_create_selling_contract_page(footer: Menu):
-    slug = settings.SELLING_CONTRACT_PAGE_SLUG
-
-    assert Page.objects.all().count() == 0
-    assert footer.items.count() == 0
-
-    assert list(
-        random_data.create_selling_contract_page(create_menu_entry=True))
-    assert Page.objects.all().count() == 1
-    assert footer.items.count() == 1
-
-    created_page = Page.objects.all().last()
-    menu_item = footer.items.last()
-    assert created_page.slug == slug
-    assert created_page.content != random_data.DEFAULT_PAGE_HTML_IF_MISSING
-    assert menu_item.name == created_page.title
-    assert menu_item.page_id == created_page.pk
-
-    created_page.title = title = 'New title was placed'
-    created_page.content = content = 'New content was placed'
-    created_page.save()
-
-    menu_item.name = menu_item_name = 'New name'
-    menu_item.save()
-
-    # check if not overriding
-    assert not list(
-        random_data.create_selling_contract_page(create_menu_entry=True))
-    assert Page.objects.all().count() == 1
-    assert footer.items.count() == 1
-
-    created_page = Page.objects.all().last()
-    menu_item = footer.items.last()
-    assert created_page.title == title
-    assert created_page.content == content
-    assert menu_item.name == menu_item_name
-
-    # test without creating menu item
-    footer.items.last().delete()
-    assert footer.items.count() == 0
-
-    # should have nothing to do
-    assert not list(random_data.create_selling_contract_page(
-        create_menu_entry=False))
-    assert Page.objects.all().count() == 1
-    assert footer.items.count() == 0
-=======
 @patch('storages.backends.s3boto3.S3Boto3Storage')
 @patch.object(settings, 'AWS_MEDIA_BUCKET_NAME', 'media-bucket')
 @patch.object(settings, 'AWS_MEDIA_CUSTOM_DOMAIN', 'media-bucket.example.org')
@@ -353,4 +249,101 @@
     storage = S3MediaStorage()
     assert storage.bucket_name == 'media-bucket'
     assert storage.custom_domain is None
->>>>>>> 626b1eab
+
+
+def test_random_data_get_default_page_content_missing_file():
+    html = random_data.get_default_page_content('__missing_file__')
+    assert html == random_data.DEFAULT_PAGE_HTML_IF_MISSING
+
+
+def test_random_data_create_privacy_page(footer: Menu):
+    slug = settings.PRIVACY_PAGE_SLUG
+
+    assert Page.objects.all().count() == 0
+    assert footer.items.count() == 0
+
+    assert list(random_data.create_privacy_page(create_menu_entry=True))
+    assert Page.objects.all().count() == 1
+    assert footer.items.count() == 1
+
+    created_page = Page.objects.all().last()
+    menu_item = footer.items.last()
+    assert created_page.slug == slug
+    assert created_page.content != random_data.DEFAULT_PAGE_HTML_IF_MISSING
+    assert menu_item.name == created_page.title
+    assert menu_item.page_id == created_page.pk
+
+    created_page.title = title = 'New title was placed'
+    created_page.content = content = 'New content was placed'
+    created_page.save()
+
+    menu_item.name = menu_item_name = 'New name'
+    menu_item.save()
+
+    # check if not overriding
+    assert not list(random_data.create_privacy_page(create_menu_entry=True))
+    assert Page.objects.all().count() == 1
+    assert footer.items.count() == 1
+
+    created_page = Page.objects.all().last()
+    menu_item = footer.items.last()
+    assert created_page.title == title
+    assert created_page.content == content
+    assert menu_item.name == menu_item_name
+
+    # test without creating menu item
+    footer.items.last().delete()
+    assert footer.items.count() == 0
+
+    # should have nothing to do
+    assert not list(random_data.create_privacy_page(create_menu_entry=False))
+    assert Page.objects.all().count() == 1
+    assert footer.items.count() == 0
+
+
+def test_random_data_create_selling_contract_page(footer: Menu):
+    slug = settings.SELLING_CONTRACT_PAGE_SLUG
+
+    assert Page.objects.all().count() == 0
+    assert footer.items.count() == 0
+
+    assert list(
+        random_data.create_selling_contract_page(create_menu_entry=True))
+    assert Page.objects.all().count() == 1
+    assert footer.items.count() == 1
+
+    created_page = Page.objects.all().last()
+    menu_item = footer.items.last()
+    assert created_page.slug == slug
+    assert created_page.content != random_data.DEFAULT_PAGE_HTML_IF_MISSING
+    assert menu_item.name == created_page.title
+    assert menu_item.page_id == created_page.pk
+
+    created_page.title = title = 'New title was placed'
+    created_page.content = content = 'New content was placed'
+    created_page.save()
+
+    menu_item.name = menu_item_name = 'New name'
+    menu_item.save()
+
+    # check if not overriding
+    assert not list(
+        random_data.create_selling_contract_page(create_menu_entry=True))
+    assert Page.objects.all().count() == 1
+    assert footer.items.count() == 1
+
+    created_page = Page.objects.all().last()
+    menu_item = footer.items.last()
+    assert created_page.title == title
+    assert created_page.content == content
+    assert menu_item.name == menu_item_name
+
+    # test without creating menu item
+    footer.items.last().delete()
+    assert footer.items.count() == 0
+
+    # should have nothing to do
+    assert not list(random_data.create_selling_contract_page(
+        create_menu_entry=False))
+    assert Page.objects.all().count() == 1
+    assert footer.items.count() == 0