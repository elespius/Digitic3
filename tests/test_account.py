import os
import uuid
from unittest.mock import patch
from urllib.parse import urlencode

import pytest

import i18naddress
from captcha import constants as recaptcha_constants
from django.core.cache import cache
from django.core.exceptions import ValidationError
from django.forms import Form
from django.http import QueryDict
from django.template import Context, Template
from django.urls import reverse
from django_countries.fields import Country
from saleor.account import forms, i18n
from saleor.account.forms import FormWithReCaptcha
from saleor.account.models import User
from saleor.account.templatetags.i18n_address_tags import format_address
from saleor.account.validators import validate_possible_number


@pytest.mark.parametrize('country', ['CN', 'PL', 'US'])
def test_address_form_for_country(country):
    data = {
        'first_name': 'John',
        'last_name': 'Doe',
        'country': country,
        'phone': '123456789'}

    form = forms.get_address_form(data, country_code=country)[0]
    errors = form.errors
    rules = i18naddress.get_validation_rules({'country_code': country})
    required = rules.required_fields
    if 'street_address' in required:
        assert 'street_address_1' in errors
    else:
        assert 'street_address_1' not in errors
    if 'city' in required:
        assert 'city' in errors
    else:
        assert 'city' not in errors
    if 'city_area' in required:
        assert 'city_area' in errors
    else:
        assert 'city_area' not in errors
    if 'country_area' in required:
        assert 'country_area' in errors
    else:
        assert 'country_area' not in errors
    if 'postal_code' in required:
        assert 'postal_code' in errors
    else:
        assert 'postal_code' not in errors


def test_address_form_postal_code_validation():
    data = {
        'first_name': 'John',
        'last_name': 'Doe',
        'country': 'PL',
        'postal_code': 'XXX'}
    form = forms.get_address_form(data, country_code='PL')[0]
    errors = form.errors
    assert 'postal_code' in errors


@pytest.mark.parametrize(
    'form_data, form_valid, expected_preview, expected_country',
    [({
        'preview': True}, False, True, 'PL'), ({
            'preview': False,
            'street_address_1': 'Foo bar',
            'postal_code': '00-123',
            'city': 'Warsaw'}, True, False, 'PL'), ({
                'preview': True,
                'country': 'US'}, False, True, 'US'),
     ({
         'preview': False,
         'street_address_1': 'Foo bar',
         'postal_code': '0213',
         'city': 'Warsaw'}, False, False, 'PL')])
def test_get_address_form(
        form_data, form_valid, expected_preview, expected_country):
    data = {'first_name': 'John', 'last_name': 'Doe', 'country': 'PL'}
    data.update(form_data)
    query_dict = urlencode(data)
    form, preview = forms.get_address_form(
        data=QueryDict(query_dict), country_code=data['country'])
    assert preview is expected_preview
    assert form.is_valid() is form_valid
    assert form.i18n_country_code == expected_country


def test_country_aware_form_has_only_supported_countries():
    default_form = i18n.COUNTRY_FORMS['US']
    instance = default_form()
    country_field = instance.fields['country']
    country_choices = [code for code, label in country_field.choices]

    for country in i18n.UNKNOWN_COUNTRIES:
        assert country not in i18n.COUNTRY_FORMS
        assert country not in country_choices


@pytest.mark.parametrize(
    "input,exception", [
        ('123', ValidationError),
        ('+48123456789', None),
        ('+12025550169', None),
        ('+481234567890', ValidationError),
        ('testext', ValidationError), ])
def test_validate_possible_number(input, exception):
    if exception is not None:
        with pytest.raises(exception):
            validate_possible_number(input)
    else:
        validate_possible_number(input)


def test_order_with_lines_pagination(authorized_client, order_list, settings):
    settings.PAGINATE_BY = 1
    data = {'page': '1'}
    url = reverse('account:details')
    response = authorized_client.get(url, data)
    assert response.status_code == 200

    data = {'page': '2'}
    url = reverse('account:details')
    response = authorized_client.get(url, data)
    assert response.status_code == 200


def test_format_address(address):
    formatted_address = format_address(address)
    address_html = '<br>'.join(map(str, formatted_address['address_lines']))
    context = Context({'address': address})
    tpl = Template(
        '{% load i18n_address_tags %}'
        '{% format_address address %}')
    rendered_html = tpl.render(context)
    assert address_html in rendered_html
    assert 'inline-address' not in rendered_html
    assert str(address.phone) in rendered_html


def test_format_address_all_options(address):
    formatted_address = format_address(
        address, include_phone=False, inline=True, latin=True)
    address_html = ', '.join(map(str, formatted_address['address_lines']))
    context = Context({'address': address})
    tpl = Template(
        r'{% load i18n_address_tags %}'
        r'{% format_address address include_phone=False inline=True'
        r' latin=True %}')
    rendered_html = tpl.render(context)
    assert address_html in rendered_html
    assert 'inline-address' in rendered_html
    assert str(address.phone) not in rendered_html


def test_address_as_data(address):
    data = address.as_data()
    assert data == {
        'first_name': 'John',
        'last_name': 'Doe',
        'company_name': 'Mirumee Software',
        'street_address_1': 'Tęczowa 7',
        'street_address_2': '',
        'city': 'Wrocław',
        'city_area': '',
        'postal_code': '53-601',
        'country': 'PL',
        'country_area': '',
        'phone': '+48713988102'}


def test_copy_address(address):
    copied_address = address.get_copy()
    assert copied_address.pk != address.pk
    assert copied_address == address


def test_compare_addresses(address):
    copied_address = address.get_copy()
    assert address == copied_address


def test_compare_addresses_with_country_object(address):
    copied_address = address.get_copy()
    copied_address.country = Country('PL')
    copied_address.save()
    assert address == copied_address


def test_compare_addresses_different_country(address):
    copied_address = address.get_copy()
    copied_address.country = Country('FR')
    copied_address.save()
    assert address != copied_address


def test_user_ajax_label(customer_user):
    address = customer_user.default_billing_address
    label = '%s %s (%s)' % (
        address.first_name, address.last_name, customer_user.email)
    assert customer_user.get_ajax_label() == label


def test_user_ajax_label_without_address(admin_user):
    assert admin_user.get_ajax_label() == admin_user.email


<<<<<<< HEAD
def test_ajax_users_list(admin_client, admin_user, customer_user):
    users_list = [{
        'id': admin_user.pk,
        'text': admin_user.get_ajax_label()}, {
            'id': customer_user.pk,
            'text': customer_user.get_ajax_label()}]
    url = reverse('dashboard:ajax-users-list')

    response = admin_client.get(url, HTTP_X_REQUESTED_WITH='XMLHttpRequest')
    resp_decoded = json.loads(response.content.decode('utf-8'))

    assert response.status_code == 200
    assert resp_decoded == {'results': users_list}


=======
>>>>>>> da9304a3
def test_disabled_recaptcha():
    """
    This test creates a new form that should not contain any recaptcha field.
    """

    class TestForm(Form, FormWithReCaptcha):
        pass

    form = TestForm({})
    assert form.is_valid()


@patch.dict(os.environ, {'RECAPTCHA_TESTING': 'True'})
def test_requires_recaptcha(settings):
    """
    This test creates a new form
    that should contain a (required) recaptcha field.
    """
    settings.RECAPTCHA_PUBLIC_KEY = recaptcha_constants.TEST_PUBLIC_KEY
    settings.RECAPTCHA_PRIVATE_KEY = recaptcha_constants.TEST_PRIVATE_KEY

    class TestForm(Form, FormWithReCaptcha):
        pass

    form = TestForm({})
    assert not form.is_valid()

    form = TestForm({'g-recaptcha-response': 'PASSED'})
    assert form.is_valid()


def test_view_account_delete_login_required(customer_user, client):
    url = reverse('account:delete')
    response = client.post(url)
    assert response.status_code == 302


def test_view_account_post_required(customer_user, authorized_client):
    url = reverse('account:delete')
    response = authorized_client.get(url)
    assert response.status_code == 405


@patch('saleor.account.views.send_account_delete_confirmation_email.delay')
def test_view_account_delete(
        send_confirmation_mock, customer_user, authorized_client, staff_user):
    url = reverse('account:delete')
    response = authorized_client.post(url)
    assert response.status_code == 302
    send_confirmation_mock.assert_called_once_with(
        str(customer_user.token), customer_user.email)


def test_view_account_delete_confirm(customer_user, authorized_client):
    # Non existing token
    url = reverse('account:delete-confirm', args=[str(uuid.uuid4())])
    response = authorized_client.get(url)
    assert response.status_code == 404

    deletion_url = reverse(
        'account:delete-confirm', args=[customer_user.token])

    # getting the page should not delete the user
    response = authorized_client.get(deletion_url)
    assert response.status_code == 200
    customer_user = User.objects.filter(pk=customer_user.pk).first()
    assert customer_user is not None

    # posting onto the page should delete the user
    response = authorized_client.post(deletion_url)
    assert response.status_code == 302
    customer_user = User.objects.filter(pk=customer_user.pk).first()
    assert customer_user is None


def test_view_email_edit(customer_user, authorized_client):
    url = reverse('account:details')
    data = {'email_change': True, 'user_email': 'test@example.pl'}
    request = authorized_client.post(url, data)
    assert request.status_code == 200
    assert cache.get('new_email_field') == 'test@example.pl'
    assert request.context_data['change_email_form'].errors == {}

    data['user_email'] = customer_user.email
    request = authorized_client.post(url, data)
    assert request.status_code == 200
    assert request.context_data['change_email_form'].errors != {}


def test_view_email_edit_confirm(customer_user, authorized_client):
    cache.set('new_email_field', 'test@example.pl', 60)
    url = reverse(
        'account:email-change-confirm', args=[str(customer_user.token)])
    response = authorized_client.get(url)
    assert response.status_code == 200

    response = authorized_client.post(url)
    assert response.status_code == 200
    user = User.objects.filter(pk=customer_user.pk).first()
    assert user.email == 'test@example.pl'<|MERGE_RESOLUTION|>--- conflicted
+++ resolved
@@ -212,7 +212,6 @@
     assert admin_user.get_ajax_label() == admin_user.email
 
 
-<<<<<<< HEAD
 def test_ajax_users_list(admin_client, admin_user, customer_user):
     users_list = [{
         'id': admin_user.pk,
@@ -228,8 +227,6 @@
     assert resp_decoded == {'results': users_list}
 
 
-=======
->>>>>>> da9304a3
 def test_disabled_recaptcha():
     """
     This test creates a new form that should not contain any recaptcha field.
