--- conflicted
+++ resolved
@@ -411,26 +411,7 @@
 
     response = admin_api_client.post(
         reverse('api'), {'query': query, 'variables': variables})
-<<<<<<< HEAD
-    assert_read_only_mode(response)
-=======
-    content = get_graphql_content(response)
-    assert 'errors' not in content
-    data = content['data']['productCreate']
-    assert data['errors'] == []
-    assert data['product']['name'] == product_name
-    assert data['product']['description'] == product_description
-    assert data['product']['isPublished'] == product_isPublished
-    assert data['product']['chargeTaxes'] == product_chargeTaxes
-    assert data['product']['taxRate'] == product_taxRate.lower()
-    assert data['product']['productType']['name'] == product_type.name
-    assert data['product']['category']['name'] == category.name
-    values = (
-        data['product']['attributes'][0]['value']['slug'],
-        data['product']['attributes'][1]['value']['slug'])
-    assert slugify(non_existent_attr_value) in values
-    assert color_value_slug in values
->>>>>>> 7d987e7f
+    assert_read_only_mode(response)
 
 
 def test_update_product(
@@ -511,20 +492,7 @@
 
     response = admin_api_client.post(
         reverse('api'), {'query': query, 'variables': variables})
-<<<<<<< HEAD
-    assert_read_only_mode(response)
-=======
-    content = get_graphql_content(response)
-    assert 'errors' not in content
-    data = content['data']['productUpdate']
-    assert data['errors'] == []
-    assert data['product']['name'] == product_name
-    assert data['product']['description'] == product_description
-    assert data['product']['isPublished'] == product_isPublished
-    assert data['product']['chargeTaxes'] == product_chargeTaxes
-    assert data['product']['taxRate'] == product_taxRate.lower()
-    assert not data['product']['category']['name'] == category.name
->>>>>>> 7d987e7f
+    assert_read_only_mode(response)
 
 
 def test_delete_product(admin_api_client, product):
@@ -678,24 +646,8 @@
     initial_count = ProductType.objects.count()
     response = admin_api_client.post(
         reverse('api'), {'query': query, 'variables': variables})
-<<<<<<< HEAD
-    assert_read_only_mode(response)
-
-=======
-    content = get_graphql_content(response)
-    assert 'errors' not in content
-    assert ProductType.objects.count() == initial_count + 1
-    data = content['data']['productTypeCreate']
-    assert data['productType']['name'] == product_type_name
-    assert data['productType']['hasVariants'] == has_variants
-    assert data['productType']['isShippingRequired'] == require_shipping
-    no_pa = product_attributes.count()
-    assert len(data['productType']['productAttributes']['edges']) == no_pa
-    no_va = variant_attributes.count()
-    assert len(data['productType']['variantAttributes']['edges']) == no_va
-    new_instance = ProductType.objects.latest('pk')
-    assert new_instance.tax_rate == 'standard'
->>>>>>> 7d987e7f
+    assert_read_only_mode(response)
+
 
 def test_product_type_update_mutation(admin_api_client, product_type):
     query = """
