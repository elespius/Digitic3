import graphene
import pytest
from django.contrib.auth.models import Group

from saleor.core.permissions import AccountPermissions
from tests.api.utils import get_graphql_content


@pytest.mark.django_db
@pytest.mark.count_queries(autouse=False)
def test_permission_group_create(
    staff_user,
    permission_manage_staff,
    staff_api_client,
    permission_manage_users,
    permission_manage_service_accounts,
    count_queries,
):
    staff_user.user_permissions.add(
        permission_manage_users, permission_manage_service_accounts
    )
    query = """
        mutation PermissionGroupCreate(
        $input: PermissionGroupCreateInput!) {
        permissionGroupCreate(
            input: $input)
        {
            group{
                id
                name
                permissions {
                    name
                    code
                }
                users {
                    email
                }
            }
            permissionGroupErrors{
                field
                code
                permissions
                users
                message
            }
        }
    }
    """

    group_count = Group.objects.count()

    variables = {
        "input": {
            "name": "New permission group",
            "permissions": [
                AccountPermissions.MANAGE_USERS.name,
                AccountPermissions.MANAGE_SERVICE_ACCOUNTS.name,
            ],
            "users": [graphene.Node.to_global_id("User", staff_user.id)],
        }
    }
    response = staff_api_client.post_graphql(
        query, variables, permissions=(permission_manage_staff,)
    )
    content = get_graphql_content(response)
    data = content["data"]["permissionGroupCreate"]

    groups = Group.objects.all()
    assert data["permissionGroupErrors"] == []
    assert len(groups) == group_count + 1


@pytest.mark.django_db
@pytest.mark.count_queries(autouse=False)
def test_permission_group_update(
    permission_group_manage_users,
    staff_user,
    permission_manage_staff,
    staff_api_client,
    permission_manage_service_accounts,
    permission_manage_users,
    count_queries,
):
    staff_user.user_permissions.add(
        permission_manage_users, permission_manage_service_accounts
    )
    query = """
    mutation PermissionGroupUpdate(
        $id: ID!, $input: PermissionGroupUpdateInput!) {
        permissionGroupUpdate(
            id: $id, input: $input)
        {
            group{
                id
                name
                permissions {
                    name
                    code
                }
            }
            permissionGroupErrors{
                field
                code
                permissions
                users
                message
            }
        }
    }
    """

    group_count = Group.objects.count()

    staff_user.user_permissions.add(
        permission_manage_service_accounts, permission_manage_users
    )
    group = permission_group_manage_users

    variables = {
        "id": graphene.Node.to_global_id("Group", group.id),
        "input": {
            "name": "New permission group",
            "addPermissions": [AccountPermissions.MANAGE_SERVICE_ACCOUNTS.name],
            "removePermissions": [AccountPermissions.MANAGE_USERS.name],
            "addUsers": [graphene.Node.to_global_id("User", staff_user.pk)],
            "removeUsers": [
                graphene.Node.to_global_id("User", group.user_set.first().pk)
            ],
        },
    }
    response = staff_api_client.post_graphql(
        query, variables, permissions=(permission_manage_staff,)
    )
    content = get_graphql_content(response)
    data = content["data"]["permissionGroupUpdate"]

    groups = Group.objects.all()
<<<<<<< HEAD
    assert data["bulkAccountErrors"] == []
    assert len(groups) == group_count


@pytest.mark.django_db
@pytest.mark.count_queries(autouse=False)
def test_permission_group_query(
    permission_group_manage_users,
    staff_user,
    permission_manage_staff,
    permission_manage_users,
    staff_api_client,
    count_queries,
):
    staff_user.user_permissions.add(permission_manage_staff, permission_manage_users)
    group = permission_group_manage_users
    query = """
    query ($id: ID!){
        permissionGroup(id: $id){
            id
            name
            permissions {
                name
                code
            }
            users{
                email
            }
            userCanManage
        }
    }
    """

    variables = {"id": graphene.Node.to_global_id("Group", group.id)}
    response = staff_api_client.post_graphql(query, variables)
    content = get_graphql_content(response)
    data = content["data"]["permissionGroup"]
    assert data
=======
    assert data["permissionGroupErrors"] == []
    assert len(groups) == group_count
>>>>>>> dc40cd22
<|MERGE_RESOLUTION|>--- conflicted
+++ resolved
@@ -135,8 +135,7 @@
     data = content["data"]["permissionGroupUpdate"]
 
     groups = Group.objects.all()
-<<<<<<< HEAD
-    assert data["bulkAccountErrors"] == []
+    assert data["permissionGroupErrors"] == []
     assert len(groups) == group_count
 
 
@@ -173,8 +172,4 @@
     response = staff_api_client.post_graphql(query, variables)
     content = get_graphql_content(response)
     data = content["data"]["permissionGroup"]
-    assert data
-=======
-    assert data["permissionGroupErrors"] == []
-    assert len(groups) == group_count
->>>>>>> dc40cd22
+    assert data