import json
from unittest.mock import Mock

import graphene
from django.shortcuts import reverse
from tests.utils import get_graphql_content

from saleor.graphql.core.utils import clean_seo_fields, snake_to_camel_case
from saleor.graphql.product import types as product_types
from saleor.graphql.utils import get_database_id

<<<<<<< HEAD
from .utils import assert_no_permission, assert_read_only_mode


def test_query_authorization_keys(authorization_key, admin_api_client, user_api_client):
    query = """
    query {
        shop {
            authorizationKeys {
                name
                key
            }
        }
    }
    """
    response = admin_api_client.post(reverse('api'), {'query': query})
    content = get_graphql_content(response)
    assert 'errors' not in content
    data = content['data']['shop']
    assert data['authorizationKeys'][0]['name'] == authorization_key.name
    assert data['authorizationKeys'][0]['key'] == authorization_key.key

    response = user_api_client.post(reverse('api'), {'query': query})
    assert_no_permission(response)


def test_query_countries(user_api_client):
    query = """
    query {
        shop {
            countries {
                code
                country
            }
        }
    }
    """
    response = user_api_client.post(reverse('api'), {'query': query})
    content = get_graphql_content(response)
    assert 'errors' not in content
    data = content['data']['shop']
    assert len(data['countries']) == len(countries)


def test_query_currencies(user_api_client):
    query = """
    query {
        shop {
            currencies
            defaultCurrency
        }
    }
    """
    response = user_api_client.post(reverse('api'), {'query': query})
    content = get_graphql_content(response)
    assert 'errors' not in content
    data = content['data']['shop']
    assert len(data['currencies']) == len(settings.AVAILABLE_CURRENCIES)
    assert data['defaultCurrency'] == settings.DEFAULT_CURRENCY


def test_query_name(user_api_client, site_settings):
    query = """
    query {
        shop {
            name
            description
        }
    }
    """
    response = user_api_client.post(reverse('api'), {'query': query})
    content = get_graphql_content(response)
    assert 'errors' not in content
    data = content['data']['shop']
    assert data['description'] == site_settings.description
    assert data['name'] == site_settings.site.name


def test_query_domain(user_api_client, site_settings):
    query = """
    query {
        shop {
            domain {
                host
                sslEnabled
                url
            }
        }
    }
    """
    response = user_api_client.post(reverse('api'), {'query': query})
    content = get_graphql_content(response)
    assert 'errors' not in content
    data = content['data']['shop']
    assert data['domain']['host'] == site_settings.site.domain
    assert data['domain']['sslEnabled'] == settings.ENABLE_SSL
    assert data['domain']['url']


def test_query_tax_rates(admin_api_client, user_api_client, vatlayer):
    vat = VAT.objects.order_by('country_code').first()
    query = """
    query {
        shop {
            taxRates {
                countryCode
                standardRate
                reducedRates {
                    rate
                    rateType
                }
            }
        }
    }
    """
    response = admin_api_client.post(reverse('api'), {'query': query})
    content = get_graphql_content(response)
    assert 'errors' not in content
    data = content['data']['shop']
    assert data['taxRates'][0]['countryCode'] == vat.country_code
    assert data['taxRates'][0]['standardRate'] == vat.data['standard_rate']
    assert len(data['taxRates'][0]['reducedRates']) == len(vat.data['reduced_rates'])

    response = user_api_client.post(reverse('api'), {'query': query})
    assert_no_permission(response)


def test_query_tax_rate(user_api_client, admin_api_client, vatlayer):
    vat = VAT.objects.order_by('country_code').first()
    query = """
    query taxRate($countryCode: String!) {
        shop {
            taxRate(countryCode: $countryCode) {
                countryCode
            }
        }
    }
    """
    variables = json.dumps({'countryCode': vat.country_code})
    response = admin_api_client.post(
        reverse('api'), {'query': query, 'variables': variables})
    content = get_graphql_content(response)
    assert 'errors' not in content
    data = content['data']['shop']
    assert data['taxRate']['countryCode'] == vat.country_code

    response = user_api_client.post(
        reverse('api'), {'query': query, 'variables': variables})
    assert_no_permission(response)


def test_query_languages(settings, user_api_client):
    query = """
    query {
        shop {
            languages {
                code
                language
            }
        }
    }
    """
    response = user_api_client.post(reverse('api'), {'query': query})
    content = get_graphql_content(response)
    assert 'errors' not in content
    data = content['data']['shop']
    assert len(data['languages']) == len(settings.LANGUAGES)


def test_query_permissions(admin_api_client, user_api_client):
    query = """
    query {
        shop {
            permissions {
                code
                name
            }
        }
    }
    """
    response = admin_api_client.post(reverse('api'), {'query': query})
    content = get_graphql_content(response)
    assert 'errors' not in content
    data = content['data']['shop']
    permissions = data['permissions']
    permissions_codes = {permission.get('code') for permission in permissions}
    assert len(permissions_codes) == len(MODELS_PERMISSIONS)
    for code in permissions_codes:
        assert code in MODELS_PERMISSIONS

    response = user_api_client.post(reverse('api'), {'query': query})
    assert_no_permission(response)


def test_query_navigation(user_api_client, site_settings):
    query = """
    query {
        shop {
            navigation {
                main {
                    name
                }
                secondary {
                    name
                }
            }
        }
    }
    """
    response = user_api_client.post(reverse('api'), {'query': query})
    content = get_graphql_content(response)
    assert 'errors' not in content
    navigation_data = content['data']['shop']['navigation']
    assert navigation_data['main']['name'] == site_settings.top_menu.name
    assert navigation_data['secondary']['name'] == site_settings.bottom_menu.name

=======
>>>>>>> 0adc3208

def test_clean_seo_fields():
    title = 'lady title'
    description = 'fantasy description'
    data = {'seo':
                {'title': title,
                 'description': description}}
    clean_seo_fields(data)
    assert data['seo_title'] == title
    assert data['seo_description'] == description


def test_user_error_field_name_for_related_object(admin_api_client):
    query = """
    mutation {
        categoryCreate(input: {name: "Test", parent: "123456"}) {
            errors {
                field
                message
            }
            category {
                id
            }
        }
    }
    """
    response = admin_api_client.post(reverse('api'), {'query': query})
    assert_read_only_mode(response)


def test_get_database_id(product):
    info = Mock(
        schema=Mock(
            get_type=Mock(
                return_value=Mock(graphene_type=product_types.Product))))
    node_id = graphene.Node.to_global_id('Product', product.pk)
    pk = get_database_id(info, node_id, product_types.Product)
    assert int(pk) == product.pk


def test_snake_to_camel_case():
    assert snake_to_camel_case('test_camel_case') == 'testCamelCase'
    assert snake_to_camel_case('testCamel_case') == 'testCamelCase'
    assert snake_to_camel_case(123) == 123


def test_mutation_returns_error_field_in_camel_case(admin_api_client, variant):
    # costPrice is snake case variable (cost_price) in the backend
    query = """
    mutation testCamel($id: ID!, $cost: Decimal) {
        productVariantUpdate(id: $id,
        input: {costPrice: $cost, trackInventory: false}) {
            errors {
                field
                message
            }
            productVariant {
                id
            }
        }
    }
    """
    variables = json.dumps({
        'id': graphene.Node.to_global_id('ProductVariant', variant.id),
        'cost': '12.1234'})
    response = admin_api_client.post(
        reverse('api'), {'query': query, 'variables': variables})
    assert_read_only_mode(response)<|MERGE_RESOLUTION|>--- conflicted
+++ resolved
@@ -9,224 +9,8 @@
 from saleor.graphql.product import types as product_types
 from saleor.graphql.utils import get_database_id
 
-<<<<<<< HEAD
-from .utils import assert_no_permission, assert_read_only_mode
+from .utils import assert_read_only_mode
 
-
-def test_query_authorization_keys(authorization_key, admin_api_client, user_api_client):
-    query = """
-    query {
-        shop {
-            authorizationKeys {
-                name
-                key
-            }
-        }
-    }
-    """
-    response = admin_api_client.post(reverse('api'), {'query': query})
-    content = get_graphql_content(response)
-    assert 'errors' not in content
-    data = content['data']['shop']
-    assert data['authorizationKeys'][0]['name'] == authorization_key.name
-    assert data['authorizationKeys'][0]['key'] == authorization_key.key
-
-    response = user_api_client.post(reverse('api'), {'query': query})
-    assert_no_permission(response)
-
-
-def test_query_countries(user_api_client):
-    query = """
-    query {
-        shop {
-            countries {
-                code
-                country
-            }
-        }
-    }
-    """
-    response = user_api_client.post(reverse('api'), {'query': query})
-    content = get_graphql_content(response)
-    assert 'errors' not in content
-    data = content['data']['shop']
-    assert len(data['countries']) == len(countries)
-
-
-def test_query_currencies(user_api_client):
-    query = """
-    query {
-        shop {
-            currencies
-            defaultCurrency
-        }
-    }
-    """
-    response = user_api_client.post(reverse('api'), {'query': query})
-    content = get_graphql_content(response)
-    assert 'errors' not in content
-    data = content['data']['shop']
-    assert len(data['currencies']) == len(settings.AVAILABLE_CURRENCIES)
-    assert data['defaultCurrency'] == settings.DEFAULT_CURRENCY
-
-
-def test_query_name(user_api_client, site_settings):
-    query = """
-    query {
-        shop {
-            name
-            description
-        }
-    }
-    """
-    response = user_api_client.post(reverse('api'), {'query': query})
-    content = get_graphql_content(response)
-    assert 'errors' not in content
-    data = content['data']['shop']
-    assert data['description'] == site_settings.description
-    assert data['name'] == site_settings.site.name
-
-
-def test_query_domain(user_api_client, site_settings):
-    query = """
-    query {
-        shop {
-            domain {
-                host
-                sslEnabled
-                url
-            }
-        }
-    }
-    """
-    response = user_api_client.post(reverse('api'), {'query': query})
-    content = get_graphql_content(response)
-    assert 'errors' not in content
-    data = content['data']['shop']
-    assert data['domain']['host'] == site_settings.site.domain
-    assert data['domain']['sslEnabled'] == settings.ENABLE_SSL
-    assert data['domain']['url']
-
-
-def test_query_tax_rates(admin_api_client, user_api_client, vatlayer):
-    vat = VAT.objects.order_by('country_code').first()
-    query = """
-    query {
-        shop {
-            taxRates {
-                countryCode
-                standardRate
-                reducedRates {
-                    rate
-                    rateType
-                }
-            }
-        }
-    }
-    """
-    response = admin_api_client.post(reverse('api'), {'query': query})
-    content = get_graphql_content(response)
-    assert 'errors' not in content
-    data = content['data']['shop']
-    assert data['taxRates'][0]['countryCode'] == vat.country_code
-    assert data['taxRates'][0]['standardRate'] == vat.data['standard_rate']
-    assert len(data['taxRates'][0]['reducedRates']) == len(vat.data['reduced_rates'])
-
-    response = user_api_client.post(reverse('api'), {'query': query})
-    assert_no_permission(response)
-
-
-def test_query_tax_rate(user_api_client, admin_api_client, vatlayer):
-    vat = VAT.objects.order_by('country_code').first()
-    query = """
-    query taxRate($countryCode: String!) {
-        shop {
-            taxRate(countryCode: $countryCode) {
-                countryCode
-            }
-        }
-    }
-    """
-    variables = json.dumps({'countryCode': vat.country_code})
-    response = admin_api_client.post(
-        reverse('api'), {'query': query, 'variables': variables})
-    content = get_graphql_content(response)
-    assert 'errors' not in content
-    data = content['data']['shop']
-    assert data['taxRate']['countryCode'] == vat.country_code
-
-    response = user_api_client.post(
-        reverse('api'), {'query': query, 'variables': variables})
-    assert_no_permission(response)
-
-
-def test_query_languages(settings, user_api_client):
-    query = """
-    query {
-        shop {
-            languages {
-                code
-                language
-            }
-        }
-    }
-    """
-    response = user_api_client.post(reverse('api'), {'query': query})
-    content = get_graphql_content(response)
-    assert 'errors' not in content
-    data = content['data']['shop']
-    assert len(data['languages']) == len(settings.LANGUAGES)
-
-
-def test_query_permissions(admin_api_client, user_api_client):
-    query = """
-    query {
-        shop {
-            permissions {
-                code
-                name
-            }
-        }
-    }
-    """
-    response = admin_api_client.post(reverse('api'), {'query': query})
-    content = get_graphql_content(response)
-    assert 'errors' not in content
-    data = content['data']['shop']
-    permissions = data['permissions']
-    permissions_codes = {permission.get('code') for permission in permissions}
-    assert len(permissions_codes) == len(MODELS_PERMISSIONS)
-    for code in permissions_codes:
-        assert code in MODELS_PERMISSIONS
-
-    response = user_api_client.post(reverse('api'), {'query': query})
-    assert_no_permission(response)
-
-
-def test_query_navigation(user_api_client, site_settings):
-    query = """
-    query {
-        shop {
-            navigation {
-                main {
-                    name
-                }
-                secondary {
-                    name
-                }
-            }
-        }
-    }
-    """
-    response = user_api_client.post(reverse('api'), {'query': query})
-    content = get_graphql_content(response)
-    assert 'errors' not in content
-    navigation_data = content['data']['shop']['navigation']
-    assert navigation_data['main']['name'] == site_settings.top_menu.name
-    assert navigation_data['secondary']['name'] == site_settings.bottom_menu.name
-
-=======
->>>>>>> 0adc3208
 
 def test_clean_seo_fields():
     title = 'lady title'
