# Changelog

All notable, unreleased changes to this project will be documented in this file. For the released changes, please visit the [Releases](https://github.com/mirumee/saleor/releases) page.

## [Unreleased]

- Mark `X-` headers as deprecated and add headers without prefix. All deprecated headers will be removed in Saleor 4.0 - #8179 by @L3str4nge
    * X-Saleor-Event -> Saleor-Event
    * X-Saleor-Domain -> Saleor-Domain
    * X-Saleor-Signature -> Saleor-Signature
    * X-Saleor-HMAC-SHA256 -> Saleor-HMAC-SHA256
- Improve draft orders and orders webhooks - #SALEOR-4008 by @jakubkuc
- Extend editorjs validator to accept blocks different than text - #SALEOR-3354 by @mociepka
- Add query contains only schema validation - #6827 by @fowczarek
- Add introspection caching - #6871 by @fowczarek
- Refactor plugins manager(add missing tracing, optimize imports, drop plugins manager from settings) - #6890 by @fowczarek
- Add CUSTOMER_UPDATED webhook, add addresses field to customer CUSTOMER_CREATED webhook - #6898 by @piotrgrundas
- Add missing span in PluginManager - #6900 by @fowczarek
- Fix Sentry reporting - #6902 by @fowczarek
- Fix removing page types in cleardb command - #6918 by @fowczarek
- Add possibility to apply discount to order/order line with status `DRAFT` - #6930 by @korycins
- Deprecate API fields `Order.discount`, `Order.discountName`, `Order.translatedDiscountName` - #6874 by @korycins
- Fix argument validation in page resolver - #6960 by @fowczarek
- Drop `data` field from checkout line model - #6961 by @fowczarek
- Add `PRODUCT_VARIANT_CREATED`, `PRODUCT_VARIANT_UPDATED`, `PRODUCT_VARIANT_DELETED` webhooks, fix attributes field for `PRODUCT_CREATED`, `PRODUCT_UPDATED` webhooks - #6963 by @piotrgrundas
- Fix `totalCount` on connection resolver without `first` or `last` - #6975 by @fowczarek
- Fix variant resolver on `DigitalContent` - #6983 by @fowczarek
- Fix race condition on `send_fulfillment-confirmation` - #6988 by @fowczarek
- Fix resolver by id and slug for product and product variant - #6985 by @d-wysocki
- Add optional support for reporting resource limits via a stub field in `shop` - #6967 by @NyanKiyoshi
- Allow to use `Bearer` as an authorization prefix - #6996 by @korycins
- Update checkout quantity when checkout lines are deleted - #7002 by @IKarbowiak
- Raise an error when the user is trying to sort products by rank without search - #7013 by @IKarbowiak
- Fix available shipping methods - return also weight methods without weight limits - #7021 by @IKarbowiak
- Remove redundant Opentracing spans - #6994 by @fowczarek
- Trigger `PRODUCT_UPDATED` webhook for collections and categories mutations - #7051 by @d-wysocki
- Support setting value for AttributeValue mutations - #7037 by @piotrgrundas
- Validate discount value for percentage vouchers and sales - #7033 by @d-wysocki
- Optimize children field on Category type - #7045 by @IKarbowiak
- Added support for querying objects by metadata fields - #6683 by @LeOndaz, #7421 by @korycins
- Add rich text attribute input - #7059 by @piotrgrundas
- Avoid using `get_plugins_manager` method - #7052 by @IKarbowiak
- Add field `languageCode` to types: `AccountInput`, `AccountRegisterInput`, `CheckoutCreateInput`, `CustomerInput`, `Order`, `User`. Add field `languageCodeEnum` to `Order` type. Add new mutation `CheckoutLanguageCodeUpdate`. Deprecate field `Order.languageCode`.  - #6609 by @korycins
- Add benchmarks for triggered product and variants webhooks - #7061 by @d-wysocki
- Extend `Transaction` type with gateway response and `Payment` type with filter - #7062 by @IKarbowiak
- Fix invalid tax rates for lines - #7058 by @IKarbowiak
- Allow seeing unconfirmed orders - #7072 by @IKarbowiak
- Raise GraphQLError when too big integer value is provided - #7076 by @IKarbowiak
- Do not update draft order addresses when user is changing - #7088 by @IKarbowiak
- Recalculate draft order when product/variant was deleted - #7085 by @d-wysocki
- Added validation for `DraftOrderCreate` with negative quantity line - #7085 by @d-wysocki
- Remove html tags from product description_plaintext - #7094 by @d-wysocki
- Performance upgrade on orders query with shipping and billing addresses - #7083 by @tomaszszymanski129
- Performance upgrade on orders query with payment status - #7125 by @tomaszszymanski129
- Performance upgrade on orders query with events - #7120 by @tomaszszymanski129
- Performance upgrade on orders query with `user` and `userEmail` fields - #7091 by @tomaszszymanski129
- Fix dataloader for fetching checkout info - #7084 by @IKarbowiak
- Update also draft order line total price after getting the unit price from plugin - #7080 by @IKarbowiak
- Fix failing product tasks when instances are removed - #7092 by @IKarbowiak
- Catch invalid object ID and raise ValidationError - #7114 by @d-wysocki
- Update GraphQL endpoint to only match exactly `/graphql/` without trailing characters - #7117 by @IKarbowiak
- Introduce traced_resolver decorator instead of graphene middleware - #7159 by @tomaszszymanski129
- Fix failing export when exporting attribute without values - #7131 by @IKarbowiak
- Extend Vatlayer functionalities - #7101 by @korycins:
    - Allow users to enter a list of exceptions (country ISO codes) that will use the source country rather than the destination country for tax purposes.
    - Allow users to enter a list of countries for which no VAT will be added.
- Allow passing metadata to `accountRegister` mutation - #7152 by @piotrgrundas
- Fix incorrect payment data for klarna - #7150 by @IKarbowiak
- Drop deleted images from storage - #7129 by @IKarbowiak
- Fix export with empty assignment values - #7214 by @IKarbowiak
- Change exported file name - #7222 by @IKarbowiak
- Fix core sorting on related fields - #7195 by @tomaszszymanski129
- Fix variants dataloaders when querying with default channel - #7206 by @tomaszszymanski129
- Performance upgrade on orders query with `subtotal` field - #7174 by @tomaszszymanski129
- Performance upgrade on orders query with `actions` field - #7175 by @tomaszszymanski129
- Performance upgrade on orders query with `totalAuthorized` field - #7170 by @tomaszszymanski129
- Fix export with empty assignment values - #7207 by @IKarbowiak
- Change exported file name - #7218 by @IKarbowiak
- Performance upgrade on `OrderLine` type with `thumbnail` field - #7224 by @tomaszszymanski129
- Use GraphQL IDs instead of database IDs in export - #7240 by @IKarbowiak
- Fix draft order tax mismatch - #7226 by @IKarbowiak
  - Introduce `calculate_order_line_total` plugin method
- Update core logging for better Celery tasks handling - #7251 by @tomaszszymanski129
- Raise ValidationError when refund cannot be performed - #7260 by @IKarbowiak
- Extend order with origin and original order values - #7326 by @IKarbowiak
- Fix customer addresses missing after customer creation - #7327 by @tomaszszymanski129
- Extend order webhook payload with fulfillment fields - #7364, #7347 by @korycins
  - fulfillments extended with:
    - total_refund_amount
    - shipping_refund_amount
    - lines
  - fulfillment lines extended with:
    - total_price_net_amount
    - total_price_gross_amount
    - undiscounted_unit_price_net
    - undiscounted_unit_price_gross
    - unit_price_net
- Extend order payload with undiscounted prices and add psp_reference to payment model - #7339 by @IKarbowiak
  - order payload extended with the following fields:
    - `undiscounted_total_net_amount`
    - `undiscounted_total_gross_amount`
    - `psp_reference` on `payment`
  - order lines extended with:
    - `undiscounted_unit_price_net_amount`
    - `undiscounted_unit_price_gross_amount`
    - `undiscounted_total_price_net_amount`
    - `undiscounted_total_price_gross_amount`
- Copy metadata fields when creating reissue - #7358 by @IKarbowiak
- Add payment webhooks - #7044 by @maarcingebala
- Fix invoice generation - #7376 by @tomaszszymanski129
- Allow defining only one field in translations - #7363 by @IKarbowiak
- Trigger `checkout_updated` hook for checkout meta mutations - #7392 by @maarcingebala
- Optimize `inputType` resolver on `AttributeValue` type - 7396 by @tomaszszymanski129
- Allow filtering pages by ids - #7393 by @IKarbowiak
- Refactor account filters - 7419 by @tomaszszymanski129
- Fix validate `min_spent` on vouchers to use net or gross value depends on `settings.display_gross_prices` - #7408 by @d-wysocki
- Fix invoice generation - #7376 by tomaszszymanski129
- Unify channel ID params #7378
  - targetChannel from ChannelDeleteInput changed to channelId
  - `channel` from `DraftOrderCreateInput` changed to channelId
  - `channel` from `DraftOrderInput` changed to channelId
  - `channel` from `pluginUpdate` changed to channelId
- Compress celery tasks related with `user_emails` and `webhooks`  - #7445 by d-wysocki
- Order events performance - #7424 by tomaszszymanski129
- Add hash to uploading images #7453 by @IKarbowiak
- Add file format validation for uploaded images - #7447 by @IKarbowiak
- Add boolean attributes - #7454 by @piotrgrundas
- Fix attaching params for address form errors - #7485 by @IKarbowiak
- Update draft order validation - #7253 by @IKarbowiak
  - Extend Order type with errors: [OrderError!]! field
  - Create tasks for deleting order lines by deleting products or variants
- Fix doubled checkout total price for one line and zero shipping price - #7532 by @IKarbowiak
- Deprecate nested objects in TranslatableContent types - #7522 by @IKarbowiak
- Fix performance for User type on resolvers: orders, gift cards, events - #7574 by @tomaszszymanski129
- Fix failing account mutations for app - #7569 by @IKarbowiak
- Modify order of auth middleware calls - #7572 by @tomaszszymanski129
- Add app support for events - #7622 by @IKarbowiak
- Add date & date time attributes - #7500 by @piotrgrundas
- Add `withChoices` flag for Attribute type - #7733 by @CossackDex
- Drop assigning cheapest shipping method in checkout - #7767 by @maarcingebala
- Add `product_id`, `product_variant_id`, `attribute_id` and `page_id` when it's possible for `AttributeValue` translations webhook. - #7783 by @fowczarek
- Deprecate `query` argument in `sales` and `vouchers` queries - #7806 by @maarcingebala
- Allow translating objects by translatable content ID - #7803 by @maarcingebala
- Add `page_type_id` when it's possible for `AttributeValue` translations webhook. - #7825 by @fowczarek
- Optimize available quantity loader. - #7802 by @fowczarek
- Configure a periodic task for removing empty allocations - #7885 by @fowczarek
- Allow impersonating user by an app/staff - #7754 by @korycins:
  - Add `customerId` to `checkoutCustomerAttach` mutation
  - Add new permision `IMPERSONATE_USER`
- Fix missing transaction id in Braintree - #8110 by @fowczarek
- Fix GraphQL federation support. - #7771 #8107 by @rafalp
- Remove unnecessary database lock on discount during checkout complete mutation - #8174 by @fowczarek
- Fix cursor-based pagination in products search - #8011 #8211 by @rafalp
- Batch loads in queries for Apollo Federation - #8362 by @rafalp
- Change metadata mutations to use token for order and checkout as identifier - #8542 by @IKarbowiak
  - After changes, using the order `id` for changing order metadata is deprecated
- Add workaround for failing Avatax when line has price 0 - #8610 by @korycins
- Add option to set tax code for shipping in Avatax configuration view - #8596 by @korycins
- Fix Avalara tax fetching from cache - #8647 by @fowczarek
- Implement database read replicas - #8516, #8751 by @fowczarek
- Propagate sale and voucher discounts over specific lines - #8793 by @korycins
  - The created order lines from checkout will now have fulfilled all undiscounted fields with a default price value
  (without any discounts).
  - Order line will now include a voucher discount (in the case when the voucher is for specific products or have a
  flag apply_once_per_order). In that case `Order.discounts` will not have a relation to `OrderDiscount` object.
  - Webhook payload for `OrderLine` will now include two new fields `sale_id` (graphql's ID of applied sale) and
  `voucher_code` (code of the valid voucher applied to this line).
  - When any sale or voucher discount was applied, `line.discount_reason` will be fulfilled.
  - New interface for handling more data for prices: `PricesData` and `TaxedPricesData` used in checkout calculations
  and in plugins/pluginManager.


### Breaking
- Multichannel MVP: Multicurrency - #6242 by @fowczarek @d-wysocki
- Drop deprecated meta mutations - #6422 by @maarcingebala
- Drop deprecated service accounts and webhooks API - #6431 by @maarcingebala
- Drop deprecated fields from the `ProductVariant` type: `quantity`, `quantityAllocated`, `stockQuantity`, `isAvailable` - #6436 by @maarcingebala
- Drop authorization keys API - #6631 by @maarcingebala
- Drop `type` field from `AttributeValue` type - #6710 by @IKarbowiak
- Drop `apply_taxes_to_shipping_price_range` plugin hook - #6746 by @maarcingebala
- Drop `CHECKOUT_QUANTITY_CHANGED` webhook - #6797 by @d-wysocki
- Drop deprecated `taxRate` field from `ProductType` - #6795 by @d-wysocki
- Unconfirmed order manipulation - #6829 by @tomaszszymanski129
  - Remove mutations for draft order lines manipulation: `draftOrderLinesCreate`, `draftOrderLineDelete`, `draftOrderLineUpdate`
  - Use `orderLinesCreate`, `orderLineDelete`, `orderLineUpdate` mutations instead.
  - Order events enums `DRAFT_ADDED_PRODUCTS` and `DRAFT_REMOVED_PRODUCTS` are now `ADDED_PRODUCTS` and `REMOVED_PRODUCTS`
- Email interface as a plugin - #6301 by @korycins
- Remove resolving user's location from GeoIP; drop `PaymentInput.billingAddress` input field - #6784 by @maarcingebala
- Change the payload of the order webhook to handle discounts list, added fields: `Order.discounts`,
`OrderLine.unit_discount_amount`,`OrderLine.unit_discount_type`, `OrderLine.unit_discount_reason` , remove fields:
`Order.discount_amount`, `Order.discount_name`, `Order.translated_discount_name`- #6874 by @korycins
- Update checkout performance - introduce `CheckoutInfo` data class - #6958 by @IKarbowiak; Introduced changes in plugin methods definitions:
  - in the following methods, the `checkout` parameter changed to `checkout_info`:
    - `calculate_checkout_total`
    - `calculate_checkout_subtotal`
    - `calculate_checkout_shipping`
    - `get_checkout_shipping_tax_rate`
    - `calculate_checkout_line_total`
    - `calculate_checkout_line_unit_price`
    - `get_checkout_line_tax_rate`
    - `preprocess_order_creation`
  - additionally, `preprocess_order_creation` was extend with `lines_info` parameter
- Fix Avalara caching - #7036 by @fowczarek;
- Introduced changes in plugin methods definitions:
   - `calculate_checkout_line_total`  was extended with `lines` parameter
   - `calculate_checkout_line_unit_price`  was extended with `lines` parameter
   - `get_checkout_line_tax_rate`  was extended with `lines` parameter
  To get proper taxes we should always send the whole checkout to Avalara.
- Remove triggering a webhook event `PRODUCT_UPDATED`  when calling `ProductVariantCreate` mutation.  Use `PRODUCT_VARIANT_CREATED` instead - #6963 by @piotrgrundas
- Remove triggering a webhook event `PRODUCT_UPDATED` when calling  `ProductVariantChannelListingUpdate` mutation. Use `PRODUCT_VARIANT_UPDATED` instead - #6963 by @piotrgrundas
- Refactor listing payment gateways - #7050 by @maarcingebala. Breaking changes in plugin methods: removed `get_payment_gateway` and `get_payment_gateway_for_checkout`; instead `get_payment_gateways` was added.
- Change error class in `CollectionBulkDelete` to `CollectionErrors` - #7061 by @d-wysocki
- Fix doubling price in checkout for products without tax - #7056 by @IKarbowiak
  - Introduce changes in plugins method:
    - `calculate_checkout_subtotal` has been dropped from plugins, for correct subtotal calculation, `calculate_checkout_line_total` must be set (manager method for calculating checkout subtotal uses `calculate_checkout_line_total` method)
- Make `order` property of invoice webhook payload contain order instead of order lines - #7081 by @pdblaszczyk
  - Affected webhook events: `INVOICE_REQUESTED`, `INVOICE_SENT`, `INVOICE_DELETED`
- Make quantity field on `StockInput` required - #7082 by @IKarbowiak
- Extend plugins manager to configure plugins for each plugins - #7198 by @korycins:
  - Introduce changes in API:
    - `paymentInitialize` - add `channel` parameter. Optional when only one  channel exists.
    - `pluginUpdate` - add `channel` parameter.
    - `availablePaymentGateways` - add `channel` parameter.
    - `storedPaymentSources` - add `channel` parameter.
    - `requestPasswordReset` - add `channel` parameter.
    - `requestEmailChange` - add `channel` parameter.
    - `confirmEmailChange` - add `channel` parameter.
    - `accountRequestDeletion` - add `channel` parameter.
    - change structure of type `Plugin`:
      - add `globalConfiguration` field for storing configuration when a plugin is globally configured
      - add `channelConfigurations` field for storing plugin configuration for each channel
      - removed `configuration` field, use `globalConfiguration` and `channelConfigurations` instead
    - change structure of input `PluginFilterInput`:
      - add `statusInChannels` field
      - add `type` field
      - removed `active` field. Use `statusInChannels` instead
  - Change plugin webhook endpoint - #7332 by @korycins.
    - Use /plugins/channel/<channel_slug>/<plugin_id> for plugins with channel configuration
    - Use /plugins/global/<plugin_id> for plugins with global configuration
    - Remove /plugin/<plugin_id> endpoint

- Add description to shipping method - #7116 by @IKarbowiak
  - `ShippingMethod` was extended with `description` field.
  - `ShippingPriceInput` was extended with `description` field
  - Extended `shippingPriceUpdate`, `shippingPriceCreate` mutation to add/edit description
  - Input field in `shippingPriceTranslate` changed to `ShippingPriceTranslationInput`
- Drop deprecated queries and mutations - #7199 by @IKarbowiak
  - drop `url` field from `Category` type
  - drop `url` field from `Category` type
  - drop `url` field from `Product` type
  - drop `localized` fild from `Money` type
  - drop `permissions` field from `User` type
  - drop `navigation` field from `Shop` type
  - drop `isActive` from `AppInput`
  - drop `value` from `AttributeInput`
  - drop `customerId` from `checkoutCustomerAttach`
  - drop `stockAvailability` argument from `products` query
  - drop `created` and `status` arguments from `orders` query
  - drop `created` argument from `draftOrders` query
  - drop `productType` from `ProductFilter`
  - deprecate mutations' `<name>Errors`, typed `errors` fields and remove deprecation
- Add channel data to Order webhook - #7299 by @krzysztofwolski
- Deprecated Stripe plugin - will be removed in Saleor 4.0
  - rename `StripeGatewayPlugin` to `DeprecatedStripeGatewayPlugin`.
  - introduce new `StripeGatewayPlugin` plugin.

- Always create new checkout in `checkoutCreate` mutation - #7318 by @IKarbowiak
  - deprecate `created` return field on `checkoutCreate` mutation
- Return empty values list for attribute without choices - #7394 by @fowczarek
  - `values` for attributes without choices from now are empty list.
  - attributes with choices - `DROPDOWN` and `MULTISELECT`
  - attributes without choices - `FILE`, `REFERENCE`, `NUMERIC` and `RICH_TEXT`
- Unify checkout identifier in checkout mutations and queries - #7511 by @IKarbowiak
- Use root level channel argument for filtering and sorting - #7374 by @IKarbowiak
  - drop `channel` field from filters and sorters
<<<<<<< HEAD
- Drop top-level `checkoutLine` query from the schema with related resolver, use `checkout` query instead - #7623 by @CossackDex
- Add additional validation for `from_global_id_or_error` function - #8780 by @CossackDex
=======
- Drop top-level `checkoutLine` query from the schema with related resolver, use `checkout` query instead - #7623 by @dexon44
- Propagate sale and voucher discounts over specific lines - #8793 by @korycins
  - Use a new interface for response received from plugins/pluginManager. Methods `calculate_checkout_line_unit_price`
  and `calculate_checkout_line_total` returns `TaxedPricesData` instead of `TaxedMoney`.
>>>>>>> 49f88ab6

### Other

- Fix creating translations with app - #6804 by @krzysztofwolski
- Add possibility to provide external payment ID during the conversion draft order to order - #6320 by @korycins
- Add basic rating for `Products` - #6284 by @korycins
- Add metadata to shipping zones and shipping methods - #6340 by @maarcingebala
- Add Page Types - #6261 by @IKarbowiak
- Migrate draftjs content to editorjs format - #6430 by @IKarbowiak
- Add editorjs sanitizer - #6456 by @IKarbowiak
- Add generic FileUpload mutation - #6470 by @IKarbowiak
- Order confirmation backend - #6498 by @tomaszszymanski129
- Fix password reset request - #6351 by @Manfred-Madelaine-pro, Ambroise and Pierre
- Refund products support - #6530 by @korycins
- Add possibility to exclude products from shipping method - #6506 by @korycins
- Add availableShippingMethods to the Shop type - #6551 by @IKarbowiak
- Add delivery time to shipping method - #6564 by @IKarbowiak
- Introduce file attributes - #6568 by @IKarbowiak
- Shipping zone description - #6653 by @tomaszszymanski129
- Add metadata to menu and menu item - #6648 by @tomaszszymanski129
- Get tax rate from plugins - #6649 by @IKarbowiak
- Added support for querying user by email - #6632 @LeOndaz
- Add order shipping tax rate - #6678 by @IKarbowiak
- Deprecate field `descriptionJSON` from `Product`, `Category`, `Collection` and field `contentJSON` from `Page` - #6692 by @d-wysocki
- Fix products visibility - #6704 by @IKarbowiak
- Introduce page reference attributes - #6624 by @IKarbowiak
- Introduce product reference attributes - #6711 by @IKarbowiak
- Add metadata to warehouse - #6727 by @d-wysocki
- Add page webhooks: `PAGE_CREATED`, `PAGE_UPDATED` and `PAGE_DELETED` - #6787 by @d-wysocki
- Introduce numeric attributes - #6790 by @IKarbowiak
- Add `PRODUCT_DELETED` webhook - #6794 by @d-wysocki
- Fix `product_updated` and `product_created` webhooks - #6798 by @d-wysocki
- Add interface for integrating the auth plugins - #6799 by @korycins
- Fix page `contentJson` field to return JSON - #6832 by @d-wysocki
- Add SendgridPlugin - #6793 by @korycins
- Add SearchRank to search product by name and description. New enum added to `ProductOrderField` - `RANK` - which returns results sorted by search rank - #6872 by @d-wysocki
- Allocate stocks for order lines in a bulk way - #6877 by @IKarbowiak
- Add product description_plaintext to populatedb - #6894 by @d-wysocki
- Add uploading video URLs to product's gallery - #6838 by @GrzegorzDerdak
- Deallocate stocks for order lines in a bulk way - #6896 by @IKarbowiak
- Prevent negative available quantity - #6897 by @d-wysocki
- Fix CheckoutLinesInfoByCheckoutTokenLoader dataloader - #6929 by @IKarbowiak
- Change the `app` query to return info about the currently authenticated app - #6928 by @d-wysocki
- Add default sorting by rank for search products - #6936 by @d-wysocki
- Fix exporting product description to xlsx - #6959 by @IKarbowiak
- Add `Shop.version` field to query API version - #6980 by @maarcingebala
- Return empty results when filtering by non-existing attribute - #7025 by @maarcingebala
- Add new authorization header `Authorization-Bearer` - #6998 by @korycins
- Add field `paymentMethodType` to `Payment` object - #7073 by @korycins
- Unify Warehouse Address API - #7481 by @d-wysocki
    - deprecate `companyName` on `Warehouse` type
    - remove `companyName` on `WarehouseInput` type
    - remove `WarehouseAddressInput` on `WarehouseUpdateInput` and `WarehouseCreateInput`, and change it to `AddressInput`
- Fix passing incorrect customer email to payment gateways - #7486 by @korycins
- Add HTTP meta tag for Content-Security-Policy in GraphQL Playground - #7662 by @NyanKiyoshi

# 2.11.1

- Add support for Apple Pay on the web - #6466 by @korycins

## 2.11.0

### Features

- Add products export - #5255 by @IKarbowiak
- Add external apps support - #5767 by @korycins
- Invoices backend - #5732 by @tomaszszymanski129
- Adyen drop-in integration - #5914 by @korycins, @IKarbowiak
- Add a callback view to plugins - #5884 by @korycins
- Support pushing webhook events to message queues - #5940 by @patrys, @korycins
- Send a confirmation email when the order is canceled or refunded - #6017
- No secure cookie in debug mode - #6082 by @patrys, @orzechdev
- Add searchable and available for purchase flags to product - #6060 by @IKarbowiak
- Add `TotalPrice` to `OrderLine` - #6068 @fowczarek
- Add `PRODUCT_UPDATED` webhook event - #6100 by @tomaszszymanski129
- Search orders by GraphQL payment ID - #6135 by @korycins
- Search orders by a custom key provided by payment gateway - #6135 by @korycins
- Add ability to set a default product variant - #6140 by @tomaszszymanski129
- Allow product variants to be sortable - #6138 by @tomaszszymanski129
- Allow fetching stocks for staff users only with `MANAGE_ORDERS` permissions - #6139 by @fowczarek
- Add filtering to `ProductVariants` query and option to fetch variant by SKU in `ProductVariant` query - #6190 by @fowczarek
- Add filtering by Product IDs to `products` query - #6224 by @GrzegorzDerdak
- Add `change_currency` command - #6016 by @maarcingebala
- Add dummy credit card payment - #5822 by @IKarbowiak
- Add custom implementation of UUID scalar - #5646 by @koradon
- Add `AppTokenVerify` mutation - #5716 by @korycins

### Breaking Changes

- Refactored JWT support. Requires handling of JWT token in the storefront (a case when the backend returns the exception about the invalid token). - #5734, #5816 by @korycins
- New logging setup will now output JSON logs in production mode for ease of feeding them into log collection systems like Logstash or CloudWatch Logs - #5699 by @patrys
- Deprecate `WebhookEventType.CHECKOUT_QUANTITY_CHANGED` - #5837 by @korycins
- Anonymize and update order and payment fields; drop `PaymentSecureConfirm` mutation, drop Payment type fields: `extraData`, `billingAddress`, `billingEmail`, drop `gatewayResponse` from `Transaction` type - #5926 by @IKarbowiak
- Switch the HTTP stack from WSGI to ASGI based on Uvicorn - #5960 by @patrys
- Add `MANAGE_PRODUCT_TYPES_AND_ATTRIBUTES` permission, which is now required to access all attributes and product types related mutations - #6219 by @IKarbowiak

### Fixes

- Fix payment fields in order payload for webhooks - #5862 by @korycins
- Fix specific product voucher in draft orders - #5727 by @fowczarek
- Explicit country assignment in default shipping zones - #5736 by @maarcingebala
- Drop `json_content` field from the `Menu` model - #5761 by @maarcingebala
- Strip warehouse name in mutations - #5766 by @koradon
- Add missing order events during checkout flow - #5684 by @koradon
- Update Google Merchant to get tax rate based by plugin manager - #5823 by @gabmartinez
- Allow unicode in slug fields - #5877 by @IKarbowiak
- Fix empty plugin object result after `PluginUpdate` mutation - #5968 by @gabmartinez
- Allow finishing checkout when price amount is 0 - #6064 by @IKarbowiak
- Fix incorrect tax calculation for Avatax - #6035 by @korycins
- Fix incorrect calculation of subtotal with active Avatax - #6035 by @korycins
- Fix incorrect assignment of tax code for Avatax - #6035 by @korycins
- Do not allow negative product price - #6091 by @IKarbowiak
- Handle None as attribute value - #6092 by @IKarbowiak
- Fix for calling `order_created` before the order was saved - #6095 by @korycins
- Update default decimal places - #6098 by @IKarbowiak
- Avoid assigning the same pictures twice to a variant - #6112 by @IKarbowiak
- Fix crashing system when Avalara is improperly configured - #6117 by @IKarbowiak
- Fix for failing finalising draft order - #6133 by @korycins
- Remove corresponding draft order lines when variant is removing - #6119 by @IKarbowiak
- Update required perms for apps management - #6173 by @IKarbowiak
- Raise an error for an empty key in metadata - #6176 by @IKarbowiak
- Add attributes to product error - #6181 by @IKarbowiak
- Allow to add product variant with 0 price to draft order - #6189 by @IKarbowiak
- Fix deleting product when default variant is deleted - #6186 by @IKarbowiak
- Fix get unpublished products, product variants and collection as app - #6194 by @fowczarek
- Set `OrderFulfillStockInput` fields as required - #6196 by @IKarbowiak
- Fix attribute filtering by categories and collections - #6214 by @fowczarek
- Fix `is_visible` when `publication_date` is today - #6225 by @korycins
- Fix filtering products by multiple attributes - #6215 by @GrzegorzDerdak
- Add attributes validation while creating/updating a product's variant - #6269 by @GrzegorzDerdak
- Add metadata to page model - #6292 by @dominik-zeglen
- Fix for unnecessary attributes validation while updating simple product - #6300 by @GrzegorzDerdak
- Include order line total price to webhook payload - #6354 by @korycins
- Fix for fulfilling an order when product quantity equals allocated quantity - #6333 by @GrzegorzDerdak
- Fix for the ability to filter products on collection - #6363 by @GrzegorzDerdak

## 2.10.2

- Add command to change currencies in the database - #5906 by @d-wysocki

## 2.10.1

- Fix multiplied stock quantity - #5675 by @fowczarek
- Fix invalid allocation after migration - #5678 by @fowczarek
- Fix order mutations as app - #5680 by @fowczarek
- Prevent creating checkout/draft order with unpublished product - #5676 by @d-wysocki

## 2.10.0

- OpenTracing support - #5188 by @tomaszszymanski129
- Account confirmation email - #5126 by @tomaszszymanski129
- Relocate `Checkout` and `CheckoutLine` methods into separate module and update checkout related plugins to use them - #4980 by @krzysztofwolski
- Fix problem with free shipping voucher - #4942 by @IKarbowiak
- Add sub-categories to random data - #4949 by @IKarbowiak
- Deprecate `localized` field in Money type - #4952 by @IKarbowiak
- Fix for shipping API not applying taxes - #4913 by @kswiatek92
- Query object translation with only `manage_translation` permission - #4914 by @fowczarek
- Add customer note to draft orders API - #4973 by @IKarbowiak
- Allow to delete category and leave products - #4970 by @IKarbowiak
- Remove thumbnail generation from migration - #3494 by @kswiatek92
- Rename 'shipping_date' field in fulfillment model to 'created' - #2433 by @kswiatek92
- Reduce number of queries for 'checkoutComplete' mutation - #4989 by @IKarbowiak
- Force PyTest to ignore the environment variable containing the Django settings module - #4992 by @NyanKiyoshi
- Extend JWT token payload with user information - #4987 by @salwator
- Optimize the queries for product list in the dashboard - #4995 by @IKarbowiak
- Drop dashboard 1.0 - #5000 by @IKarbowiak
- Fixed serialization error on weight fields when running `loaddata` and `dumpdb` - #5005 by @NyanKiyoshi
- Fixed JSON encoding error on Google Analytics reporting - #5004 by @NyanKiyoshi
- Create custom field to translation, use new translation types in translations query - #5007 by @fowczarek
- Take allocated stock into account in `StockAvailability` filter - #5019 by @simonbru
- Generate matching postal codes for US addresses - #5033 by @maarcingebala
- Update debug toolbar - #5032 by @IKarbowiak
- Allow staff member to receive notification about customers orders - #4993 by @kswiatek92
- Add user's global id to the JWT payload - #5039 by @salwator
- Make middleware path resolving lazy - #5041 by @NyanKiyoshi
- Generate slug on saving the attribute value - #5055 by @fowczarek
- Fix order status after order update - #5072 by @fowczarek
- Extend top-level connection resolvers with ability to sort results - #5018 by @fowczarek
- Drop storefront 1.0 - #5043 by @IKarbowiak
- Replace permissions strings with enums - #5038 by @kswiatek92
- Remove gateways forms and templates - #5075 by @IKarbowiak
- Add `Wishlist` models and GraphQL endpoints - #5021 by @derenio
- Remove deprecated code - #5107 by @IKarbowiak
- Fix voucher start date filtering - #5133 by @dominik-zeglen
- Search by sku in products query - #5117 by @fowczarek
- Send fulfillment update email - #5118 by @IKarbowiak
- Add address query - #5148 by @kswiatek92
- Add `checkout_quantity_changed` webhook - #5042 by @derenio
- Remove unnecessary `manage_orders` permission - #5142 by @kswiatek92
- Mutation to change the user email - #5076 by @kswiatek92
- Add MyPy checks - #5150 by @IKarbowiak
- Move extracting user or service account to utils - #5152 by @kswiatek92
- Deprecate order status/created arguments - #5076 by @kswiatek92
- Fix getting title field in page mutations #5160 by @maarcingebala
- Copy public and private metadata from the checkout to the order upon creation - #5165 by @dankolbman
- Add warehouses and stocks- #4986 by @szewczykmira
- Add permission groups - #5176, #5513 by @IKarbowiak
- Drop `gettext` occurrences - #5189 by @IKarbowiak
- Fix `product_created` webhook - #5187 by @dzkb
- Drop unused resolver `resolve_availability` - #5190 by @maarcingebala
- Fix permission for `checkoutCustomerAttach` mutation - #5192 by @maarcingebala
- Restrict access to user field - #5194 by @maarcingebala
- Unify permission for service account API client in test - #5197 by @fowczarek
- Add additional confirmation step to `checkoutComplete` mutation - #5179 by @salwator
- Allow sorting warehouses by name - #5211 by @dominik-zeglen
- Add anonymization to GraphQL's `webhookSamplePayload` endpoint - #5161 @derenio
- Add slug to `Warehouse`, `Product` and `ProductType` models - #5196 by @IKarbowiak
- Add mutation for assigning, unassigning shipping zones to warehouse - #5217 by @kswiatek92
- Fix passing addresses to `PaymentData` objects - #5223 by @maarcingebala
- Return `null` when querying `me` as an anonymous user - #5231 by @maarcingebala
- Added `PLAYGROUND_ENABLED` environment variable/setting to allow to enable the GraphQL playground when `DEBUG` is disabled - #5254 by @NyanKiyoshi
- Fix access to order query when request from service account - #5258 by @fowczarek
- Customer shouldn't be able to see draft orders by token - #5259 by @fowczarek
- Customer shouldn't be able to query checkout with another customer - #5268 by @fowczarek
- Added integration support of Jaeger Tracing - #5282 by @NyanKiyoshi
- Return `null` when querying `me` as an anonymous user - #5231 as @maarcingebala
- Add `fulfillment created` webhook - @szewczykmira
- Unify metadata API - #5178 by @fowczarek
- Add compiled versions of emails to the repository - #5260 by @tomaszszymanski129
- Add required prop to fields where applicable - #5293 by @dominik-zeglen
- Drop `get_absolute_url` methods - #5299 by @IKarbowiak
- Add `--force` flag to `cleardb` command - #5302 by @maarcingebala
- Require non-empty message in `orderAddNote` mutation - #5316 by @maarcingebala
- Stock management refactor - #5323 by @IKarbowiak
- Add discount error codes - #5348 by @IKarbowiak
- Add benchmarks to checkout mutations - #5339 by @fowczarek
- Add pagination tests - #5363 by @fowczarek
- Add ability to assign multiple warehouses in mutations to create/update a shipping zone - #5399 by @fowczarek
- Add filter by ids to the `warehouses` query - #5414 by @fowczarek
- Add shipping rate price validation - #5411 by @kswiatek92
- Remove unused settings and environment variables - #5420 by @maarcingebala
- Add product price validation - #5413 by @kswiatek92
- Add attribute validation to `attributeAssign` mutation - #5423 by @kswiatek92
- Add possibility to update/delete more than one item in metadata - #5446 by @koradon
- Check if image exists before validating - #5425 by @kswiatek92
- Fix warehouses query not working without id - #5441 by @koradon
- Add `accountErrors` to `CreateToken` mutation - #5437, #5465 by @koradon
- Raise `GraphQLError` if filter has invalid IDs - #5460 by @gabmartinez
- Use `AccountErrorCode.INVALID_CREDENTIALS` instead of `INVALID_PASSWORD` - #5495 by @koradon
- Add tests for pagination - #5468 by @koradon
- Add `Job` abstract model and interface - #5510 by @IKarbowiak
- Refactor implementation of allocation - #5445 by @fowczarek
- Fix `WeightScalar` - #5530 by @koradon
- Add `OrderFulfill` mutation - #5525 by @fowczarek
- Add "It Works" page - #5494 by @IKarbowiak and @dominik-zeglen
- Extend errors in `OrderFulfill` mutation - #5553 by @fowczarek
- Refactor `OrderCancel` mutation for multiple warehouses - #5554 by @fowczarek
- Add negative weight validation - #5564 by @fowczarek
- Add error when user pass empty object as address - #5585 by @fowczarek
- Fix payment creation without shipping method - #5444 by @d-wysocki
- Fix checkout and order flow with variant without inventory tracking - #5599 by @fowczarek
- Fixed JWT expired token being flagged as unhandled error rather than handled. - #5603 by @NyanKiyoshi
- Refactor read-only middleware - #5602 by @maarcingebala
- Fix availability for variants without inventory tracking - #5605 by @fowczarek
- Drop support for configuring Vatlayer plugin from settings file. - #5614 by @korycins
- Add ability to query category, collection or product by slug - #5574 by @koradon
- Add `quantityAvailable` field to `ProductVariant` type - #5628 by @fowczarek
- Use tags rather than time-based logs for information on requests - #5608 by @NyanKiyoshi

## 2.9.0

### API

- Add mutation to change customer's first name last name - #4489 by @fowczarek
- Add mutation to delete customer's account - #4494 by @fowczarek
- Add mutation to change customer's password - #4656 by @fowczarek
- Add ability to customize email sender address in emails sent by Saleor - #4820 by @NyanKiyoshi
- Add ability to filter attributes per global ID - #4640 by @NyanKiyoshi
- Add ability to search product types by value (through the name) - #4647 by @NyanKiyoshi
- Add queries and mutation for serving and saving the configuration of all plugins - #4576 by @korycins
- Add `redirectUrl` to staff and user create mutations - #4717 by @fowczarek
- Add error codes to mutations responses - #4676 by @Kwaidan00
- Add translations to countries in `shop` query - #4732 by @fowczarek
- Add support for sorting product by their attribute values through given attribute ID - #4740 by @NyanKiyoshi
- Add descriptions for queries and query arguments - #4758 by @maarcingebala
- Add support for Apollo Federation - #4825 by @salwator
- Add mutation to create multiple product variants at once - #4735 by @fowczarek
- Add default value to custom errors - #4797 by @fowczarek
- Extend `availablePaymentGateways` field with gateways' configuration data - #4774 by @salwator
- Change `AddressValidationRules` API - #4655 by @Kwaidan00
- Use search in a consistent way; add sort by product type name and publication status to `products` query. - #4715 by @fowczarek
- Unify `menuItemMove` mutation with other reordering mutations - #4734 by @NyanKiyoshi
- Don't create an order when the payment was unsuccessful - #4500 by @NyanKiyoshi
- Don't require shipping information in checkout for digital orders - #4573 by @NyanKiyoshi
- Drop `manage_users` permission from the `permissions` query - #4854 by @maarcingebala
- Deprecate `inCategory` and `inCollection` attributes filters in favor of `filter` argument - #4700 by @NyanKiyoshi & @khalibloo
- Remove `PaymentGatewayEnum` from the schema, as gateways now are dynamic plugins - #4756 by @salwator
- Require `manage_products` permission to query `costPrice` and `stockQuantity` fields - #4753 by @NyanKiyoshi
- Refactor account mutations - #4510, #4668 by @fowczarek
- Fix generating random avatars when updating staff accounts - #4521 by @maarcingebala
- Fix updating JSON menu representation in mutations - #4524 by @maarcingebala
- Fix setting variant's `priceOverride` and `costPrice` to `null` - #4754 by @NyanKiyoshi
- Fix fetching staff user without `manage_users` permission - #4835 by @fowczarek
- Ensure that a GraphQL query is a string - #4836 by @nix010
- Add ability to configure the password reset link - #4863 by @fowczarek
- Fixed a performance issue where Saleor would sometimes run huge, unneeded prefetches when resolving categories or collections - #5291 by @NyanKiyoshi
- uWSGI now forces the django application to directly load on startup instead of being lazy - #5357 by @NyanKiyoshi

### Core

- Add enterprise-grade attributes management - #4351 by @dominik-zeglen and @NyanKiyoshi
- Add extensions manager - #4497 by @korycins
- Add service accounts - backend support - #4689 by @korycins
- Add support for webhooks - #4731 by @korycins
- Migrate the attributes mapping from HStore to many-to-many relation - #4663 by @NyanKiyoshi
- Create general abstraction for object metadata - #4447 by @salwator
- Add metadata to `Order` and `Fulfillment` models - #4513, #4866 by @szewczykmira
- Migrate the tax calculations to plugins - #4497 by @korycins
- Rewrite payment gateways using plugin architecture - #4669 by @salwator
- Rewrite Stripe integration to use PaymentIntents API - #4606 by @salwator
- Refactor password recovery system - #4617 by @fowczarek
- Add functionality to sort products by their "minimal variant price" - #4416 by @derenio
- Add voucher's "once per customer" feature - #4442 by @fowczarek
- Add validations for minimum password length in settings - #4735 by @fowczarek
- Add form to configure payments in the dashboard - #4807 by @szewczykmira
- Change `unique_together` in `AttributeValue` - #4805 by @fowczarek
- Change max length of SKU to 255 characters - #4811 by @lex111
- Distinguish `OrderLine` product name and variant name - #4702 by @fowczarek
- Fix updating order status after automatic fulfillment of digital products - #4709 by @korycins
- Fix error when updating or creating a sale with missing required values - #4778 by @NyanKiyoshi
- Fix error filtering pages by URL in the dashboard 1.0 - #4776 by @NyanKiyoshi
- Fix display of the products tax rate in the details page of dashboard 1.0 - #4780 by @NyanKiyoshi
- Fix adding the same product into a collection multiple times - #4518 by @NyanKiyoshi
- Fix crash when placing an order when a customer happens to have the same address more than once - #4824 by @NyanKiyoshi
- Fix time zone based tests - #4468 by @fowczarek
- Fix serializing empty URLs as a string when creating menu items - #4616 by @maarcingebala
- The invalid IP address in HTTP requests now fallback to the requester's IP address. - #4597 by @NyanKiyoshi
- Fix product variant update with current attribute values - #4936 by @fowczarek
- Update checkout last field and add auto now fields to save with update_fields parameter - #5177 by @IKarbowiak

### Dashboard 2.0

- Allow selecting the number of rows displayed in dashboard's list views - #4414 by @benekex2
- Add ability to toggle visible columns in product list - #4608 by @dominik-zeglen
- Add voucher settings - #4556 by @benekex2
- Contrast improvements - #4508 by @benekex2
- Display menu item form errors - #4551 by @dominik-zeglen
- Do not allow random IDs to appear in snapshots - #4495 by @dominik-zeglen
- Input UI changes - #4542 by @benekex2
- Implement new menu design - #4476 by @benekex2
- Refetch attribute list after closing modal - #4615 by @dominik-zeglen
- Add config for Testcafe - #4553 by @dominik-zeglen
- Fix product type taxes select - #4453 by @benekex2
- Fix form reloading - #4467 by @dominik-zeglen
- Fix voucher limit value when checkbox unchecked - #4456 by @benekex2
- Fix searches and pickers - #4487 by @dominik-zeglen
- Fix dashboard menu styles - #4491 by @benekex2
- Fix menu responsiveness - #4511 by @benekex2
- Fix loosing focus while typing in the product description field - #4549 by @dominik-zeglen
- Fix MUI warnings - #4588 by @dominik-zeglen
- Fix bulk action checkboxes - #4618 by @dominik-zeglen
- Fix rendering user avatar when it's empty #4546 by @maarcingebala
- Remove Dashboard 2.0 files form Saleor repository - #4631 by @dominik-zeglen
- Fix CreateToken mutation to use NonNull on errors field #5415 by @gabmartinez

### Other notable changes

- Replace Pipenv with Poetry - #3894 by @michaljelonek
- Upgrade `django-prices` to v2.1 - #4639 by @NyanKiyoshi
- Disable reports from uWSGI about broken pipe and write errors from disconnected clients - #4596 by @NyanKiyoshi
- Fix the random failures of `populatedb` trying to create users with an existing email - #4769 by @NyanKiyoshi
- Enforce `pydocstyle` for Python docstrings over the project - #4562 by @NyanKiyoshi
- Move Django Debug Toolbar to dev requirements - #4454 by @derenio
- Change license for artwork to CC-BY 4.0
- New translations:
  - Greek

## 2.8.0

### Core

- Avatax backend support - #4310 by @korycins
- Add ability to store used payment sources in gateways (first implemented in Braintree) - #4195 by @salwator
- Add ability to specify a minimal quantity of checkout items for a voucher - #4427 by @fowczarek
- Change the type of start and end date fields from Date to DateTime - #4293 by @fowczarek
- Revert the custom dynamic middlewares - #4452 by @NyanKiyoshi

### Dashboard 2.0

- UX improvements in Vouchers section - #4362 by @benekex2
- Add company address configuration - #4432 by @benekex2
- Require name when saving a custom list filter - #4269 by @benekex2
- Use `esModuleInterop` flag in `tsconfig.json` to simplify imports - #4372 by @dominik-zeglen
- Use hooks instead of a class component in forms - #4374 by @dominik-zeglen
- Drop CSRF token header from API client - #4357 by @dominik-zeglen
- Fix various bugs in the product section - #4429 by @dominik-zeglen

### Other notable changes

- Fix error when creating a checkout with voucher code - #4292 by @NyanKiyoshi
- Fix error when users enter an invalid phone number in an address - #4404 by @NyanKiyoshi
- Fix error when adding a note to an anonymous order - #4319 by @NyanKiyoshi
- Fix gift card duplication error in the `populatedb` script - #4336 by @fowczarek
- Fix vouchers apply once per order - #4339 by @fowczarek
- Fix discount tests failing at random - #4401 by @korycins
- Add `SPECIFIC_PRODUCT` type to `VoucherType` - #4344 by @fowczarek
- New translations:
  - Icelandic
- Refactored the backend side of `checkoutCreate` to improve performances and prevent side effects over the user's checkout if the checkout creation was to fail. - #4367 by @NyanKiyoshi
- Refactored the logic of cleaning the checkout shipping method over the API, so users do not lose the shipping method when updating their checkout. If the shipping method becomes invalid, it will be replaced by the cheapest available. - #4367 by @NyanKiyoshi & @szewczykmira
- Refactored process of getting available shipping methods to make it easier to understand and prevent human-made errors. - #4367 by @NyanKiyoshi
- Moved 3D secure option to Braintree plugin configuration and update config structure mechanism - #4751 by @salwator

## 2.7.0

### API

- Create order only when payment is successful - #4154 by @NyanKiyoshi
- Order Events containing order lines or fulfillment lines now return the line object in the GraphQL API - #4114 by @NyanKiyoshi
- GraphQL now prints exceptions to stderr as well as returning them or not - #4148 by @NyanKiyoshi
- Refactored API resolvers to static methods with root typing - #4155 by @NyanKiyoshi
- Add phone validation in the GraphQL API to handle the library upgrade - #4156 by @NyanKiyoshi

### Core

- Add basic Gift Cards support in the backend - #4025 by @fowczarek
- Add the ability to sort products within a collection - #4123 by @NyanKiyoshi
- Implement customer events - #4094 by @NyanKiyoshi
- Merge "authorize" and "capture" operations - #4098 by @korycins, @NyanKiyoshi
- Separate the Django middlewares from the GraphQL API middlewares - #4102 by @NyanKiyoshi, #4186 by @cmiacz

### Dashboard 2.0

- Add navigation section - #4012 by @dominik-zeglen
- Add filtering on product list - #4193 by @dominik-zeglen
- Add filtering on orders list - #4237 by @dominik-zeglen
- Change input style and improve Storybook stories - #4115 by @dominik-zeglen
- Migrate deprecated fields in Dashboard 2.0 - #4121 by @benekex2
- Add multiple select checkbox - #4133, #4146 by @benekex2
- Rename menu items in Dashboard 2.0 - #4172 by @benekex2
- Category delete modal improvements - #4171 by @benekex2
- Close modals on click outside - #4236 - by @benekex2
- Use date localize hook in translations - #4202 by @dominik-zeglen
- Unify search API - #4200 by @dominik-zeglen
- Default default PAGINATE_BY - #4238 by @dominik-zeglen
- Create generic filtering interface - #4221 by @dominik-zeglen
- Add default state to rich text editor = #4281 by @dominik-zeglen
- Fix translation discard button - #4109 by @benekex2
- Fix draftail options and icons - #4132 by @benekex2
- Fix typos and messages in Dashboard 2.0 - #4168 by @benekex2
- Fix view all orders button - #4173 by @benekex2
- Fix visibility card view - #4198 by @benekex2
- Fix query refetch after selecting an object in list - #4272 by @dominik-zeglen
- Fix image selection in variants - #4270 by @benekex2
- Fix collection search - #4267 by @dominik-zeglen
- Fix quantity height in draft order edit - #4273 by @benekex2
- Fix checkbox clickable area size - #4280 by @dominik-zeglen
- Fix breaking object selection in menu section - #4282 by @dominik-zeglen
- Reset selected items when tab switch - #4268 by @benekex2

### Other notable changes

- Add support for Google Cloud Storage - #4127 by @chetabahana
- Adding a nonexistent variant to checkout no longer crashes - #4166 by @NyanKiyoshi
- Disable storage of Celery results - #4169 by @NyanKiyoshi
- Disable polling in Playground - #4188 by @maarcingebala
- Cleanup code for updated function names and unused argument - #4090 by @jxltom
- Users can now add multiple "Add to Cart" forms in a single page - #4165 by @NyanKiyoshi
- Fix incorrect argument in `get_client_token` in Braintree integration - #4182 by @maarcingebala
- Fix resolving attribute values when transforming them to HStore - #4161 by @maarcingebala
- Fix wrong calculation of subtotal in cart page - #4145 by @korycins
- Fix margin calculations when product/variant price is set to zero - #4170 by @MahmoudRizk
- Fix applying discounts in checkout's subtotal calculation in API - #4192 by @maarcingebala
- Fix GATEWAYS_ENUM to always contain all implemented payment gateways - #4108 by @koradon

## 2.6.0

### API

- Add unified filtering interface in resolvers - #3952, #4078 by @korycins
- Add mutations for bulk actions - #3935, #3954, #3967, #3969, #3970 by @akjanik
- Add mutation for reordering menu items - #3958 by @NyanKiyoshi
- Optimize queries for single nodes - #3968 @NyanKiyoshi
- Refactor error handling in mutations #3891 by @maarcingebala & @akjanik
- Specify mutation permissions through Meta classes - #3980 by @NyanKiyoshi
- Unify pricing access in products and variants - #3948 by @NyanKiyoshi
- Use only_fields instead of exclude_fields in type definitions - #3940 by @michaljelonek
- Prefetch collections when getting sales of a bunch of products - #3961 by @NyanKiyoshi
- Remove unnecessary dedents from GraphQL schema so new Playground can work - #4045 by @salwator
- Restrict resolving payment by ID - #4009 @NyanKiyoshi
- Require `checkoutId` for updating checkout's shipping and billing address - #4074 by @jxltom
- Handle errors in `TokenVerify` mutation - #3981 by @fowczarek
- Unify argument names in types and resolvers - #3942 by @NyanKiyoshi

### Core

- Use Black as the default code formatting tool - #3852 by @krzysztofwolski and @NyanKiyoshi
- Dropped Python 3.5 support - #4028 by @korycins
- Rename Cart to Checkout - #3963 by @michaljelonek
- Use data classes to exchange data with payment gateways - #4028 by @korycins
- Refactor order events - #4018 by @NyanKiyoshi

### Dashboard 2.0

- Add bulk actions - #3955 by @dominik-zeglen
- Add user avatar management - #4030 by @benekex2
- Add navigation drawer support on mobile devices - #3839 by @benekex2
- Fix rendering validation errors in product form - #4024 by @benekex2
- Move dialog windows to query string rather than router paths - #3953 by @dominik-zeglen
- Update order events types - #4089 by @jxltom
- Code cleanup by replacing render props with react hooks - #4010 by @dominik-zeglen

### Other notable changes

- Add setting to enable Django Debug Toolbar - #3983 by @koradon
- Use newest GraphQL Playground - #3971 by @salwator
- Ensure adding to quantities in the checkout is respecting the limits - #4005 by @NyanKiyoshi
- Fix country area choices - #4008 by @fowczarek
- Fix price_range_as_dict function - #3999 by @zodiacfireworks
- Fix the product listing not showing in the voucher when there were products selected - #4062 by @NyanKiyoshi
- Fix crash in Dashboard 1.0 when updating an order address's phone number - #4061 by @NyanKiyoshi
- Reduce the time of tests execution by using dummy password hasher - #4083 by @korycins
- Set up explicit **hash** function - #3979 by @akjanik
- Unit tests use none as media root - #3975 by @korycins
- Update file field styles with materializecss template filter - #3998 by @zodiacfireworks
- New translations:
  - Albanian
  - Colombian Spanish
  - Lithuanian

## 2.5.0

### API

- Add query to fetch draft orders - #3809 by @michaljelonek
- Add bulk delete mutations - #3838 by @michaljelonek
- Add `languageCode` enum to API - #3819 by @michaljelonek, #3854 by @jxltom
- Duplicate address instances in checkout mutations - #3866 by @pawelzar
- Restrict access to `orders` query for unauthorized users - #3861 by @pawelzar
- Support setting address as default in address mutations - #3787 by @jxltom
- Fix phone number validation in GraphQL when country prefix not given - #3905 by @patrys
- Report pretty stack traces in DEBUG mode - #3918 by @patrys

### Core

- Drop support for Django 2.1 and Django 1.11 (previous LTS) - #3929 by @patrys
- Fulfillment of digital products - #3868 by @korycins
- Introduce avatars for staff accounts - #3878 by @pawelzar
- Refactor the account avatars path from a relative to absolute - #3938 by @NyanKiyoshi

### Dashboard 2.0

- Add translations section - #3884 by @dominik-zeglen
- Add light/dark theme - #3856 by @dominik-zeglen
- Add customer's address book view - #3826 by @dominik-zeglen
- Add "Add variant" button on the variant details page = #3914 by @dominik-zeglen
- Add back arrows in "Configure" subsections - #3917 by @dominik-zeglen
- Display avatars in staff views - #3922 by @dominik-zeglen
- Prevent user from changing his own status and permissions - #3922 by @dominik-zeglen
- Fix crashing product create view - #3837, #3910 by @dominik-zeglen
- Fix layout in staff members details page - #3857 by @dominik-zeglen
- Fix unfocusing rich text editor - #3902 by @dominik-zeglen
- Improve accessibility - #3856 by @dominik-zeglen

### Other notable changes

- Improve user and staff management in dashboard 1.0 - #3781 by @jxltom
- Fix default product tax rate in Dashboard 1.0 - #3880 by @pawelzar
- Fix logo in docs - #3928 by @michaljelonek
- Fix name of logo file - #3867 by @jxltom
- Fix variants for juices in example data - #3926 by @michaljelonek
- Fix alignment of the cart dropdown on new bootstrap version - #3937 by @NyanKiyoshi
- Refactor the account avatars path from a relative to absolute - #3938 by @NyanKiyoshi
- New translations:
  - Armenian
  - Portuguese
  - Swahili
  - Thai

## 2.4.0

### API

- Add model translations support in GraphQL API - #3789 by @michaljelonek
- Add mutations to manage addresses for authenticated customers - #3772 by @Kwaidan00, @maarcingebala
- Add mutation to apply vouchers in checkout - #3739 by @Kwaidan00
- Add thumbnail field to `OrderLine` type - #3737 by @michaljelonek
- Add a query to fetch order by token - #3740 by @michaljelonek
- Add city choices and city area type to address validator API - #3788 by @jxltom
- Fix access to unpublished objects in API - #3724 by @Kwaidan00
- Fix bug where errors are not returned when creating fulfillment with a non-existent order line - #3777 by @jxltom
- Fix `productCreate` mutation when no product type was provided - #3804 by @michaljelonek
- Enable database search in products query - #3736 by @michaljelonek
- Use authenticated user's email as default email in creating checkout - #3726 by @jxltom
- Generate voucher code if it wasn't provided in mutation - #3717 by @Kwaidan00
- Improve limitation of vouchers by country - #3707 by @michaljelonek
- Only include canceled fulfillments for staff in fulfillment API - #3778 by @jxltom
- Support setting address as when creating customer address #3782 by @jxltom
- Fix generating slug from title - #3816 by @maarcingebala
- Add `variant` field to `OrderLine` type - #3820 by @maarcingebala

### Core

- Add JSON fields to store rich-text content - #3756 by @michaljelonek
- Add function to recalculate total order weight - #3755 by @Kwaidan00, @maarcingebala
- Unify cart creation logic in API and Django views - #3761, #3790 by @maarcingebala
- Unify payment creation logic in API and Django views - #3715 by @maarcingebala
- Support partially charged and refunded payments - #3735 by @jxltom
- Support partial fulfillment of ordered items - #3754 by @jxltom
- Fix applying discounts when a sale has no end date - #3595 by @cprinos

### Dashboard 2.0

- Add "Discounts" section - #3654 by @dominik-zeglen
- Add "Pages" section; introduce Draftail WYSIWYG editor - #3751 by @dominik-zeglen
- Add "Shipping Methods" section - #3770 by @dominik-zeglen
- Add support for date and datetime components - #3708 by @dominik-zeglen
- Restyle app layout - #3811 by @dominik-zeglen

### Other notable changes

- Unify model field names related to models' public access - `publication_date` and `is_published` - #3706 by @michaljelonek
- Improve filter orders by payment status - #3749 @jxltom
- Refactor translations in emails - #3701 by @Kwaidan00
- Use exact image versions in docker-compose - #3742 by @ashishnitinpatil
- Sort order payment and history in descending order - #3747 by @jxltom
- Disable style-loader in dev mode - #3720 by @jxltom
- Add ordering to shipping method - #3806 by @michaljelonek
- Add missing type definition for dashboard 2.0 - #3776 by @jxltom
- Add header and footer for checkout success pages #3752 by @jxltom
- Add instructions for using local assets in Docker - #3723 by @michaljelonek
- Update S3 deployment documentation to include CORS configuration note - #3743 by @NyanKiyoshi
- Fix missing migrations for is_published field of product and page model - #3757 by @jxltom
- Fix problem with l10n in Braintree payment gateway template - #3691 by @Kwaidan00
- Fix bug where payment is not filtered from active ones when creating payment - #3732 by @jxltom
- Fix incorrect cart badge location - #3786 by @jxltom
- Fix storefront styles after bootstrap is updated to 4.3.1 - #3753 by @jxltom
- Fix logo size in different browser and devices with different sizes - #3722 by @jxltom
- Rename dumpdata file `db.json` to `populatedb_data.json` - #3810 by @maarcingebala
- Prefetch collections for product availability - #3813 by @michaljelonek
- Bump django-graphql-jwt - #3814 by @michaljelonek
- Fix generating slug from title - #3816 by @maarcingebala
- New translations:
  - Estonian
  - Indonesian

## 2.3.1

- Fix access to private variant fields in API - #3773 by maarcingebala
- Limit access of quantity and allocated quantity to staff in GraphQL API #3780 by @jxltom

## 2.3.0

### API

- Return user's last checkout in the `User` type - #3578 by @fowczarek
- Automatically assign checkout to the logged in user - #3587 by @fowczarek
- Expose `chargeTaxesOnShipping` field in the `Shop` type - #3603 by @fowczarek
- Expose list of enabled payment gateways - #3639 by @fowczarek
- Validate uploaded files in a unified way - #3633 by @fowczarek
- Add mutation to trigger fetching tax rates - #3622 by @fowczarek
- Use USERNAME_FIELD instead of hard-code email field when resolving user - #3577 by @jxltom
- Require variant and quantity fields in `CheckoutLineInput` type - #3592 by @jxltom
- Preserve order of nodes in `get_nodes_or_error` function - #3632 by @jxltom
- Add list mutations for `Voucher` and `Sale` models - #3669 by @michaljelonek
- Use proper type for countries in `Voucher` type - #3664 by @michaljelonek
- Require email in when creating checkout in API - #3667 by @michaljelonek
- Unify returning errors in the `tokenCreate` mutation - #3666 by @michaljelonek
- Use `Date` field in Sale/Voucher inputs - #3672 by @michaljelonek
- Refactor checkout mutations - #3610 by @fowczarek
- Refactor `clean_instance`, so it does not returns errors anymore - #3597 by @akjanik
- Handle GraphqQL syntax errors - #3576 by @jxltom

### Core

- Refactor payments architecture - #3519 by @michaljelonek
- Improve Docker and `docker-compose` configuration - #3657 by @michaljelonek
- Allow setting payment status manually for dummy gateway in Storefront 1.0 - #3648 by @jxltom
- Infer default transaction kind from operation type - #3646 by @jxltom
- Get correct payment status for order without any payments - #3605 by @jxltom
- Add default ordering by `id` for `CartLine` model - #3593 by @jxltom
- Fix "set password" email sent to customer created in the dashboard - #3688 by @Kwaidan00

### Dashboard 2.0

- ️Add taxes section - #3622 by @dominik-zeglen
- Add drag'n'drop image upload - #3611 by @dominik-zeglen
- Unify grid handling - #3520 by @dominik-zeglen
- Add component generator - #3670 by @dominik-zeglen
- Throw Typescript errors while snapshotting - #3611 by @dominik-zeglen
- Simplify mutation's error checking - #3589 by @dominik-zeglen
- Fix order cancelling - #3624 by @dominik-zeglen
- Fix logo placement - #3602 by @dominik-zeglen

### Other notable changes

- Register Celery task for updating exchange rates - #3599 by @jxltom
- Fix handling different attributes with the same slug - #3626 by @jxltom
- Add missing migrations for tax rate choices - #3629 by @jxltom
- Fix `TypeError` on calling `get_client_token` - #3660 by @michaljelonek
- Make shipping required as default when creating product types - #3655 by @jxltom
- Display payment status on customer's account page in Storefront 1.0 - #3637 by @jxltom
- Make order fields sequence in Dashboard 1.0 same as in Dashboard 2.0 - #3606 by @jxltom
- Fix returning products for homepage for the currently viewing user - #3598 by @jxltom
- Allow filtering payments by status in Dashboard 1.0 - #3608 by @jxltom
- Fix typo in the definition of order status - #3649 by @jxltom
- Add margin for order notes section - #3650 by @jxltom
- Fix logo position - #3609, #3616 by @jxltom
- Storefront visual improvements - #3696 by @piotrgrundas
- Fix product list price filter - #3697 by @Kwaidan00
- Redirect to success page after successful payment - #3693 by @Kwaidan00

## 2.2.0

### API

- Use `PermissionEnum` as input parameter type for `permissions` field - #3434 by @maarcingebala
- Add "authorize" and "charge" mutations for payments - #3426 by @jxltom
- Add alt text to product thumbnails and background images of collections and categories - #3429 by @fowczarek
- Fix passing decimal arguments = #3457 by @fowczarek
- Allow sorting products by the update date - #3470 by @jxltom
- Validate and clear the shipping method in draft order mutations - #3472 by @fowczarek
- Change tax rate field to choice field - #3478 by @fowczarek
- Allow filtering attributes by collections - #3508 by @maarcingebala
- Resolve to `None` when empty object ID was passed as mutation argument - #3497 by @maarcingebala
- Change `errors` field type from [Error] to [Error!] - #3489 by @fowczarek
- Support creating default variant for product types that don't use multiple variants - #3505 by @fowczarek
- Validate SKU when creating a default variant - #3555 by @fowczarek
- Extract enums to separate files - #3523 by @maarcingebala

### Core

- Add Stripe payment gateway - #3408 by @jxltom
- Add `first_name` and `last_name` fields to the `User` model - #3101 by @fowczarek
- Improve several payment validations - #3418 by @jxltom
- Optimize payments related database queries - #3455 by @jxltom
- Add publication date to collections - #3369 by @k-brk
- Fix hard-coded site name in order PDFs - #3526 by @NyanKiyoshi
- Update favicons to the new style - #3483 by @dominik-zeglen
- Fix migrations for default currency - #3235 by @bykof
- Remove Elasticsearch from `docker-compose.yml` - #3482 by @maarcingebala
- Resort imports in tests - #3471 by @jxltom
- Fix the no shipping orders payment crash on Stripe - #3550 by @NyanKiyoshi
- Bump backend dependencies - #3557 by @maarcingebala. This PR removes security issue CVE-2019-3498 which was present in Django 2.1.4. Saleor however wasn't vulnerable to this issue as it doesn't use the affected `django.views.defaults.page_not_found()` view.
- Generate random data using the default currency - #3512 by @stephenmoloney
- New translations:
  - Catalan
  - Serbian

### Dashboard 2.0

- Restyle product selection dialogs - #3499 by @dominik-zeglen, @maarcingebala
- Fix minor visual bugs in Dashboard 2.0 - #3433 by @dominik-zeglen
- Display warning if order draft has missing data - #3431 by @dominik-zeglen
- Add description field to collections - #3435 by @dominik-zeglen
- Add query batching - #3443 by @dominik-zeglen
- Use autocomplete fields in country selection - #3443 by @dominik-zeglen
- Add alt text to categories and collections - #3461 by @dominik-zeglen
- Use first and last name of a customer or staff member in UI - #3247 by @Bonifacy1, @dominik-zeglen
- Show error page if an object was not found - #3463 by @dominik-zeglen
- Fix simple product's inventory data saving bug - #3474 by @dominik-zeglen
- Replace `thumbnailUrl` with `thumbnail { url }` - #3484 by @dominik-zeglen
- Change "Feature on Homepage" switch behavior - #3481 by @dominik-zeglen
- Expand payment section in order view - #3502 by @dominik-zeglen
- Change TypeScript loader to speed up the build process - #3545 by @patrys

### Bugfixes

- Do not show `Pay For Order` if order is partly paid since partial payment is not supported - #3398 by @jxltom
- Fix attribute filters in the products category view - #3535 by @fowczarek
- Fix storybook dependencies conflict - #3544 by @dominik-zeglen

## 2.1.0

### API

- Change selected connection fields to lists - #3307 by @fowczarek
- Require pagination in connections - #3352 by @maarcingebala
- Replace Graphene view with a custom one - #3263 by @patrys
- Change `sortBy` parameter to use enum type - #3345 by @fowczarek
- Add `me` query to fetch data of a logged-in user - #3202, #3316 by @fowczarek
- Add `canFinalize` field to the Order type - #3356 by @fowczarek
- Extract resolvers and mutations to separate files - #3248 by @fowczarek
- Add VAT tax rates field to country - #3392 by @michaljelonek
- Allow creating orders without users - #3396 by @fowczarek

### Core

- Add Razorpay payment gatway - #3205 by @NyanKiyoshi
- Use standard tax rate as a default tax rate value - #3340 by @fowczarek
- Add description field to the Collection model - #3275 by @fowczarek
- Enforce the POST method on VAT rates fetching - #3337 by @NyanKiyoshi
- Generate thumbnails for category/collection background images - #3270 by @NyanKiyoshi
- Add warm-up support in product image creation mutation - #3276 by @NyanKiyoshi
- Fix error in the `populatedb` script when running it not from the project root - #3272 by @NyanKiyoshi
- Make Webpack rebuilds fast - #3290 by @patrys
- Skip installing Chromium to make deployment faster - #3227 by @jxltom
- Add default test runner - #3258 by @jxltom
- Add Transifex client to Pipfile - #3321 by @jxltom
- Remove additional pytest arguments in tox - #3338 by @jxltom
- Remove test warnings - #3339 by @jxltom
- Remove runtime warning when product has discount - #3310 by @jxltom
- Remove `django-graphene-jwt` warnings - #3228 by @jxltom
- Disable deprecated warnings - #3229 by @jxltom
- Add `AWS_S3_ENDPOINT_URL` setting to support DigitalOcean spaces. - #3281 by @hairychris
- Add `.gitattributes` file to hide diffs for generated files on Github - #3055 by @NyanKiyoshi
- Add database sequence reset to `populatedb` - #3406 by @michaljelonek
- Get authorized amount from succeeded auth transactions - #3417 by @jxltom
- Resort imports by `isort` - #3412 by @jxltom

### Dashboard 2.0

- Add confirmation modal when leaving view with unsaved changes - #3375 by @dominik-zeglen
- Add dialog loading and error states - #3359 by @dominik-zeglen
- Split paths and urls - #3350 by @dominik-zeglen
- Derive state from props in forms - #3360 by @dominik-zeglen
- Apply debounce to autocomplete fields - #3351 by @dominik-zeglen
- Use Apollo signatures - #3353 by @dominik-zeglen
- Add order note field in the order details view - #3346 by @dominik-zeglen
- Add app-wide progress bar - #3312 by @dominik-zeglen
- Ensure that all queries are built on top of TypedQuery - #3309 by @dominik-zeglen
- Close modal windows automatically - #3296 by @dominik-zeglen
- Move URLs to separate files - #3295 by @dominik-zeglen
- Add basic filters for products and orders list - #3237 by @Bonifacy1
- Fetch default currency from API - #3280 by @dominik-zeglen
- Add `displayName` property to components - #3238 by @Bonifacy1
- Add window titles - #3279 by @dominik-zeglen
- Add paginator component - #3265 by @dominik-zeglen
- Update Material UI to 3.6 - #3387 by @patrys
- Upgrade React, Apollo, Webpack and Babel - #3393 by @patrys
- Add pagination for required connections - #3411 by @dominik-zeglen

### Bugfixes

- Fix language codes - #3311 by @jxltom
- Fix resolving empty attributes list - #3293 by @maarcingebala
- Fix range filters not being applied - #3385 by @michaljelonek
- Remove timeout for updating image height - #3344 by @jxltom
- Return error if checkout was not found - #3289 by @maarcingebala
- Solve an auto-resize conflict between Materialize and medium-editor - #3367 by @adonig
- Fix calls to `ngettext_lazy` - #3380 by @patrys
- Filter preauthorized order from succeeded transactions - #3399 by @jxltom
- Fix incorrect country code in fixtures - #3349 by @bingimar
- Fix updating background image of a collection - #3362 by @fowczarek & @dominik-zeglen

### Docs

- Document settings related to generating thumbnails on demand - #3329 by @NyanKiyoshi
- Improve documentation for Heroku deployment - #3170 by @raybesiga
- Update documentation on Docker deployment - #3326 by @jxltom
- Document payment gateway configuration - #3376 by @NyanKiyoshi

## 2.0.0

### API

- Add mutation to delete a customer; add `isActive` field in `customerUpdate` mutation - #3177 by @maarcingebala
- Add mutations to manage authorization keys - #3082 by @maarcingebala
- Add queries for dashboard homepage - #3146 by @maarcingebala
- Allows user to unset homepage collection - #3140 by @oldPadavan
- Use enums as permission codes - #3095 by @the-bionic
- Return absolute image URLs - #3182 by @maarcingebala
- Add `backgroundImage` field to `CategoryInput` - #3153 by @oldPadavan
- Add `dateJoined` and `lastLogin` fields in `User` type - #3169 by @maarcingebala
- Separate `parent` input field from `CategoryInput` - #3150 by @akjanik
- Remove duplicated field in Order type - #3180 by @maarcingebala
- Handle empty `backgroundImage` field in API - #3159 by @maarcingebala
- Generate name-based slug in collection mutations - #3145 by @akjanik
- Remove products field from `collectionUpdate` mutation - #3141 by @oldPadavan
- Change `items` field in `Menu` type from connection to list - #3032 by @oldPadavan
- Make `Meta.description` required in `BaseMutation` - #3034 by @oldPadavan
- Apply `textwrap.dedent` to GraphQL descriptions - #3167 by @fowczarek

### Dashboard 2.0

- Add collection management - #3135 by @dominik-zeglen
- Add customer management - #3176 by @dominik-zeglen
- Add homepage view - #3155, #3178 by @Bonifacy1 and @dominik-zeglen
- Add product type management - #3052 by @dominik-zeglen
- Add site settings management - #3071 by @dominik-zeglen
- Escape node IDs in URLs - #3115 by @dominik-zeglen
- Restyle categories section - #3072 by @Bonifacy1

### Other

- Change relation between `ProductType` and `Attribute` models - #3097 by @maarcingebala
- Remove `quantity-allocated` generation in `populatedb` script - #3084 by @MartinSeibert
- Handle `Money` serialization - #3131 by @Pacu2
- Do not collect unnecessary static files - #3050 by @jxltom
- Remove host mounted volume in `docker-compose` - #3091 by @tiangolo
- Remove custom services names in `docker-compose` - #3092 by @tiangolo
- Replace COUNTRIES with countries.countries - #3079 by @neeraj1909
- Installing dev packages in docker since tests are needed - #3078 by @jxltom
- Remove comparing string in address-form-panel template - #3074 by @tomcio1205
- Move updating variant names to a Celery task - #3189 by @fowczarek

### Bugfixes

- Fix typo in `clean_input` method - #3100 by @the-bionic
- Fix typo in `ShippingMethod` model - #3099 by @the-bionic
- Remove duplicated variable declaration - #3094 by @the-bionic

### Docs

- Add createdb note to getting started for Windows - #3106 by @ajostergaard
- Update docs on pipenv - #3045 by @jxltom<|MERGE_RESOLUTION|>--- conflicted
+++ resolved
@@ -273,16 +273,11 @@
 - Unify checkout identifier in checkout mutations and queries - #7511 by @IKarbowiak
 - Use root level channel argument for filtering and sorting - #7374 by @IKarbowiak
   - drop `channel` field from filters and sorters
-<<<<<<< HEAD
-- Drop top-level `checkoutLine` query from the schema with related resolver, use `checkout` query instead - #7623 by @CossackDex
-- Add additional validation for `from_global_id_or_error` function - #8780 by @CossackDex
-=======
 - Drop top-level `checkoutLine` query from the schema with related resolver, use `checkout` query instead - #7623 by @dexon44
 - Propagate sale and voucher discounts over specific lines - #8793 by @korycins
   - Use a new interface for response received from plugins/pluginManager. Methods `calculate_checkout_line_unit_price`
   and `calculate_checkout_line_total` returns `TaxedPricesData` instead of `TaxedMoney`.
->>>>>>> 49f88ab6
-
+- Add additional validation for `from_global_id_or_error` function - #8780 by @CossackDex
 ### Other
 
 - Fix creating translations with app - #6804 by @krzysztofwolski
