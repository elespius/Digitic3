--- conflicted
+++ resolved
@@ -22,11 +22,8 @@
 - Remove unused `google-measurement-protocol` package - #13146 by @SzymJ
 - Add missing descriptions to App module. - #13163 by @fowczarek
 - Drop TranslationProxy and replace `translated` model property with `get_translation` function where needed. - #13156 by @zedzior
-<<<<<<< HEAD
+- Add missing descriptions to Account module. - #13155 by @fowczarek
 - Add missing descriptions to channel module. - #13166 by @fowczarek
-=======
-- Add missing descriptions to Account module. - #13155 by @fowczarek
->>>>>>> 1a0c82da
 
 # 3.14.0
 
