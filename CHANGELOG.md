--- conflicted
+++ resolved
@@ -18,12 +18,8 @@
 - Fix failing `checkoutCustomerAttach` mutation - #9401 by @IKarbowiak
 - Add new mutation `orderCreateFromCheckout` - #9343 by @korycins
 - Add `language_code` field to webhook payload for `Order`, `Checkout` and `Customer` - #9433 by @rafalp
-<<<<<<< HEAD
 - Add handling webhook payload via GraphQL subscriptions (#9394)  @jakubkuc
-=======
 - Fix access to own resources by App - #9425 by @korycins
-
->>>>>>> c2d24865
 
 # 3.1.7
 
