# Changelog

All notable, unreleased changes to this project will be documented in this file. For the released changes, please visit the [Releases](https://github.com/mirumee/saleor/releases) page.

# 3.7.0 [Unreleased]

### Other changes

- Fix situation when Payment Gateway try to save to long error message - #10402 by @fowczarek
<<<<<<< HEAD
- Replaced most occurrences of `context.app` with a dataloader.
=======
- Add support for bcrypt password hashes - #10346 by @pkucmus
>>>>>>> 91bd5263

# 3.6.0

### Breaking changes

- Drop `django-versatileimagefield` package; add a proxy view to generate thumbnails on-demand - #9988 by @IKarbowiak
  - Drop `create_thumbnails` command
- Change return type from `CheckoutTaxedPricesData` to `TaxedMoney` in plugin manager methods `calculate_checkout_line_total`, `calculate_checkout_line_unit_price` - #9526 by @fowczarek, @mateuszgrzyb, @stnatic

### Saleor Apps

- Add GraphQL subscription support for synchronous webhook events - #9763 by @jakubkuc
- Add support for the CUSTOMER\_\* app mount points (#10163) by @krzysztofwolski
- Add permission group webhooks: `PERMISSION_GROUP_CREATED`, `PERMISSION_GROUP_UPDATED`, `PERMISSION_GROUP_DELETED` - #10214 by @SzymJ
- Add `ACCOUNT_ACTIVATED` and `ACCOUNT_DEACTIVATED` events - #10136 by @tomaszszymanski129
- Allow apps to query data protected by MANAGE_STAFF permission (#10103) (4eb93d3f5)
- Fix returning sale's GraphQL ID in the `SALE_TOGGLE` payload (#10227) (0625c43bf)
- Add descriptions to async webhooks event types (#10250) (7a906bf7f)

### GraphQL API

- Add `CHECKOUT_CALCULATE_TAXES` and `ORDER_CALCULATE_TAXES` to `WebhookEventTypeSyncEnum` #9526 by @fowczarek, @mateuszgrzyb, @stnatic
- Add `forceNewLine` flag to lines input in `CheckoutLinesAdd`, `CheckoutCreate`, `DraftOrderCreate`, `OrderCreate`, `OrderLinesCreate` mutations to support same variant in multiple lines - #10095 by @SzymJ
- Add `VoucherFilter.ids` filter - #10157 by @Jakubkuc
- Add API to display shippable countries for a channel - #10111 by @korycins
- Improve filters' descriptions - #10240 by @dekoza
- Add query for transaction item and extend transaction item type with order (#10154) (b19423a86)

### Plugins

- Add a new method to plugin manager: `get_taxes_for_checkout`, `get_taxes_for_order` - #9526 by @fowczarek, @mateuszgrzyb, @stnatic
- Allow promoting customer users to staff (#10115) (2d56af4e3)
- Allow values of different attributes to share the same slug (#10138) (834d9500b)
- Fix payment status for orders with total 0 (#10147) (ec2c9a820)
- Fix failed event delivery request headers (#10108) (d1b652115)
- Fix create_fake_user ID generation (#10186) (86e2c69a9)
- Fix returning values in JSONString scalar (#10124) (248d2b604)
- Fix problem with updating draft order with active Avalara (#10183) (af270b8c9)
- Make API not strip query params from redirect URL (#10116) (75176e568)
- Update method for setting filter descriptions (#10240) (65643ec7c)
- Add expires option to CELERY_BEAT_SCHEDULE (#10205) (c6c5e46bd)
- Recalculate order prices on marking as paid mutations (#10260) (4e45b83e7)
- Fix triggering `ORDER_CANCELED` event at the end of transaction (#10242) (d9eecb2ca)
- Fix post-migrate called for each app module (#10252) (60205eb56)
- Only handle known URLs (disable appending slash to URLs automatically) - #10290 by @patrys

### Other changes

- Add synchronous tax calculation via webhooks - #9526 by @fowczarek, @mateuszgrzyb, @stnatic
- Allow values of different attributes to share the same slug - #10138 by @IKarbowiak
- Add query for transaction item and extend transaction item type with order - #10154 by @IKarbowiak
- Populate the initial database with default warehouse, channel, category, and product type - #10244 by @jakubkuc
- Fix inconsistent beat scheduling and compatibility with DB scheduler - #10185 by @NyanKiyoshi<br/>
  This fixes the following bugs:
  - `tick()` could decide to never schedule anything else than `send-sale-toggle-notifications` if `send-sale-toggle-notifications` doesn't return `is_due = False` (stuck forever until beat restart or a `is_due = True`)
  - `tick()` was sometimes scheduling other schedulers such as observability to be run every 5m instead of every 20s
  - `is_due()` from `send-sale-toggle-notifications` was being invoked every 5s on django-celery-beat instead of every 60s
  - `send-sale-toggle-notifications` would crash on django-celery-beat with `Cannot convert schedule type <saleor.core.schedules.sale_webhook_schedule object at 0x7fabfdaacb20> to model`
    Usage:
  - Database backend: `celery --app saleor.celeryconf:app beat --scheduler saleor.schedulers.schedulers.DatabaseScheduler`
  - Shelve backend: `celery --app saleor.celeryconf:app beat --scheduler saleor.schedulers.schedulers.PersistentScheduler`
- Fix problem with updating draft order with active Avalara - #10183 by @IKarbowiak
- Fix stock validation and allocation for order with local collection point - #10218 by @IKarbowiak
- Fix stock allocation for order with global collection point - #10225 by @IKarbowiak
- Fix assigning an email address that does not belong to an existing user to draft order (#10320) (97129cf0c)
- Fix gift cards automatic fulfillment (#10325) (6a528259e)

# 3.5.4 [Unreleased]

- Fix ORM crash when generating hundreds of search vector in SQL - #10261 by @NyanKiyoshi
- Fix "stack depth limit exceeded" crash when generating thousands of search vector in SQL - #10279 by @NyanKiyoshi

# 3.5.3 [Released]

- Use custom search vector in order search - #10247 by @fowczarek
- Optimize filtering attributes by dates - #10199 by @tomaszszymanski129

# 3.5.2 [Released]

- Fix stock allocation for order with global collection point - #10225 by @IKarbowiak
- Fix stock validation and allocation for order with local collection point - #10218 @IKarbowiak
- Fix returning GraphQL IDs in the `SALE_TOGGLE` webhook - #10227 by @IKarbowiak

# 3.5.1 [Released]

- Fix inconsistent beat scheduling and compatibility with db scheduler - #10185 by @NyanKiyoshi<br/>
  This fixes the following bugs:

  - `tick()` could decide to never schedule anything else than `send-sale-toggle-notifications` if `send-sale-toggle-notifications` doesn't return `is_due = False` (stuck forever until beat restart or a `is_due = True`)
  - `tick()` was sometimes scheduling other schedulers such as observability to be ran every 5m instead of every 20s
  - `is_due()` from `send-sale-toggle-notifications` was being invoked every 5s on django-celery-beat instead of every 60s
  - `send-sale-toggle-notifications` would crash on django-celery-beat with `Cannot convert schedule type <saleor.core.schedules.sale_webhook_schedule object at 0x7fabfdaacb20> to model`

  Usage:

  - Database backend: `celery --app saleor.celeryconf:app beat --scheduler saleor.schedulers.schedulers.DatabaseScheduler`
  - Shelve backend: `celery --app saleor.celeryconf:app beat --scheduler saleor.schedulers.schedulers.PersistentScheduler`

- Fix problem with updating draft order with active avalara - #10183 by @IKarbowiak
- Fix stock validation and allocation for order with local collection point - #10218 by @IKarbowiak
- Fix stock allocation for order with global collection point - #10225 by @IKarbowiak

# 3.5.0

### GraphQL API

- Allow skipping address validation for checkout mutations (#10084) (7de33b145)
- Add `OrderFilter.numbers` filter - #9967 by @SzymJ
- Expose manifest in the `App` type (#10055) (f0f944066)
- Deprecate `configurationUrl` and `dataPrivacy` fields in apps (#10046) (68bd7c8a2)
- Fix `ProductVariant.created` resolver (#10072) (6c77053a9)

### Saleor Apps

- Add webhooks `PAGE_TYPE_CREATED`, `PAGE_TYPE_UPDATED` and `PAGE_TYPE_DELETED` - #9859 by @SzymJ
- Add webhooks `ADDRESS_CREATED`, `ADDRESS_UPDATED` and `ADDRESS_DELETED` - #9860 by @SzymJ
- Add webhooks `STAFF_CREATED`, `STAFF_UPDATED` and `STAFF_DELETED` - #9949 by @SzymJ
- Add webhooks `ATTRIBUTE_CREATED`, `ATTRIBUTE_UPDATED` and `ATTRIBUTE_DELETED` - #9991 by @SzymJ
- Add webhooks `ATTRIBUTE_VALUE_CREATED`, `ATTRIBUTE_VALUE_UPDATED` and `ATTRIBUTE_VALUE_DELETED` - #10035 by @SzymJ
- Add webhook `CUSTOMER_DELETED` - #10060 by @SzymJ
- Add webhook for starting and ending sales - #10110 by @IKarbowiak
- Fix returning errors in subscription webhooks payloads - #9905 by @SzymJ
- Build JWT signature when secret key is an empty string (#10139) (c47de896c)
- Use JWS to sign webhooks with secretKey instead of obscure signature (ac065cdce)
- Sign webhook payload using RS256 and private key used JWT infrastructure (#9977) (df7c7d4e8)
- Unquote secret access when calling SQS (#10076) (3ac9714b5)

### Performance

- Add payment transactions data loader (#9940) (799a9f1c9)
- Optimize 0139_fulfil_orderline_token_old_id_created_at migration (#9935) (63073a86b)

### Other changes

- Introduce plain text attribute - #9907 by @IKarbowiak
- Add `metadata` fields to `OrderLine` and `CheckoutLine` models - #10040 by @SzymJ
- Add full-text search for Orders (#9937) (61aa89f06)
- Stop auto-assigning default addresses to checkout - #9933 by @SzymJ
- Fix inaccurate tax calculations - #9799 by @IKarbowiak
- Fix incorrect default value used in `PaymentInput.storePaymentMethod` - #9943 by @korycins
- Improve checkout total base calculations - #10048 by @IKarbowiak
- Improve click & collect and stock allocation - #10043 by @IKarbowiak
- Fix product media reordering (#10118) (de8a1847f)
- Add custom SearchVector class (#10109) (bf74f5efb)
- Improve checkout total base calculations (527b67f9b)
- Fix invoice download URL in send-invoice email (#10014) (667837a09)
- Fix invalid undiscounted total on order line (22ccacb59)
- Fix Avalara for free shipping (#9973) (90c076e33)
- Fix Avalara when voucher with `apply_once_per_order` settings is used (#9959) (fad5cdf46)
- Use Saleor's custom UvicornWorker to avoid lifespan warnings (#9915) (9090814b9)
- Add Azure blob storage support (#9866) (ceee97e83)

# 3.4.0

### Breaking changes

- Hide private metadata in notification payloads - #9849 by @maarcingebala
  - From now on, the `private_metadata` field in `NOTIFY_USER` webhook payload is deprecated and it will return an empty dictionary. This change also affects `AdminEmailPlugin`, `UserEmailPlugin`, and `SendgridEmailPlugin`.

### Other changes

#### GraphQL API

- Add new fields to `Order` type to show authorize/charge status #9795
  - Add new fields to Order type:
    - `totalAuthorized`
    - `totalCharged`
    - `authorizeStatus`
    - `chargeStatus`
  - Add filters to `Order`:
    - `authorizeStatus`
    - `chargeStatus`
- Add mutations for managing a payment transaction attached to order/checkout. - #9564 by @korycins
  - add fields:
    - `order.transactions`
    - `checkout.transactions`
  - add mutations:
    - `transactionCreate`
    - `transactionUpdate`
    - `transactionRequestAction`
  - add new webhook event:
    - `TRANSACTION_ACTION_REQUEST`
- Unify checkout's ID fields. - #9862 by @korycins
  - Deprecate `checkoutID` and `token` in all Checkout's mutations. Use `id` instead.
  - Deprecate `token` in `checkout` query. Use `id` instead.
- Add `unitPrice`, `undiscountedUnitPrice`, `undiscountedTotalPrice` fields to `CheckoutLine` type - #9821 by @fowczarek
- Fix invalid `ADDED_PRODUCTS` event parameter for `OrderLinesCreate` mutation - #9653 by @IKarbowiak
- Update sorting field descriptions - add info where channel slug is required (#9695) (391743098)
- Fix using enum values in permission descriptions (#9697) (dbb783e1f)
- Change gateway validation in `checkoutPaymentCreate` mutation (#9530) (cf1d49bdc)
- Fix invalid `ADDED_PRODUCTS` event parameter for `OrderLinesCreate` mutation (#9653) (a0d8aa8f1)
- Fix resolver for `Product.created` field (#9737) (0af00cb70)
- Allow fetching by id all order data for new orders (#9728) (71c19c951)
- Provide a reference for the rich text format (#9744) (f2207c408)
- Improve event schema field descriptions - #9880 by @patrys

#### Saleor Apps

- Add menu webhooks: `MENU_CREATED`, `MENU_UPDATED`, `MENU_DELETED`, `MENU_ITEM_CREATED`, `MENU_ITEM_UPDATED`, `MENU_ITEM_DELETED` - #9651 by @SzymJ
- Add voucher webhooks: `VOUCHER_CREATED`, `VOUCHER_UPDATED`, `VOUCHER_DELETED` - #9657 by @SzymJ
- Add app webhooks: `APP_INSTALLED`, `APP_UPDATED`, `APP_DELETED`, `APP_STATUS_CHANGED` - #9698 by @SzymJ
- Add warehouse webhoks: `WAREHOUSE_CREATED`, `WAREHOUSE_UPDATED`, `WAREHOUSE_DELETED` - #9746 by @SzymJ
- Expose order alongside fulfillment in fulfillment-based subscriptions used by webhooks (#9847)
- Fix webhooks payload not having field for `is_published` (#9800) (723f93c50)
- Add support for `ORDER_*` mounting points for Apps (#9694) (cc728ef7e)
- Add missing shipping method data in order and checkout events payloads. (#9692) (dabd1a221)
- Use the human-readable order number in notification payloads (#9863) (f10c5fd5f)

#### Models

- Migrate order discount id from int to UUID - #9729 by @IKarbowiak
  - Changed the order discount `id` from `int` to `UUID`, the old ids still can be used
    for old order discounts.
- Migrate order line id from int to UUID - #9637 by @IKarbowiak
  - Changed the order line `id` from `int` to `UUID`, the old ids still can be used
    for old order lines.
- Migrate checkout line id from int to UUID - #9675 by @IKarbowiak
  - Changed the checkout line `id` from `int` to `UUID`, the old ids still can be used
    for old checkout lines.

#### Performance

- Fix memory consumption of `delete_event_payloads_task` (#9806) (2823edc68)
- Add webhook events dataloader (#9790) (e88eef35e)
- Add dataloader for fulfillment warehouse resolver (#9740) (9d14fadb2)
- Fix order type resolvers performance (#9723) (13b5a95e7)
- Improve warehouse filtering performance (#9622) (a1a7a223b)
- Add dataloader for fulfillment lines (#9707) (68fb4bf4a)

#### Other

- Observability reporter - #9803 by @przlada
- Update sample products set - #9796 by @mirekm
- Fix for sending incorrect prices to Avatax - #9633 by @korycins
- Fix tax-included flag sending to Avatax - #9820
- Fix AttributeError: 'Options' object has no attribute 'Model' in `search_tasks.py` - #9824
- Fix Braintree merchant accounts mismatch error - #9778
- Stricter signatures for resolvers and mutations - #9649

# 3.3.1

- Drop manual calls to emit post_migrate in migrations (#9647) (b32308802)
- Fix search indexing of empty variants (#9640) (31833a717)

# 3.3.0

### Breaking changes

- PREVIEW_FEATURE: replace error code `NOT_FOUND` with `CHECKOUT_NOT_FOUND` for mutation `OrderCreateFromCheckout` - #9569 by @korycins

### Other changes

- Fix filtering product attributes by date range - #9543 by @IKarbowiak
- Fix for raising Permission Denied when anonymous user calls `checkout.customer` field - #9573 by @korycins
- Use fulltext search for products (#9344) (4b6f25964) by @patrys
- Precise timestamps for publication dates - #9581 by @IKarbowiak
  - Change `publicationDate` fields to `publishedAt` date time fields.
    - Types and inputs where `publicationDate` is deprecated and `publishedAt` field should be used instead:
      - `Product`
      - `ProductChannelListing`
      - `CollectionChannelListing`
      - `Page`
      - `PublishableChannelListingInput`
      - `ProductChannelListingAddInput`
      - `PageCreateInput`
      - `PageInput`
  - Change `availableForPurchaseDate` fields to `availableForPurchaseAt` date time field.
    - Deprecate `Product.availableForPurchase` field, the `Product.availableForPurchaseAt` should be used instead.
    - Deprecate `ProductChannelListing.availableForPurchase` field, the `ProductChannelListing.availableForPurchaseAt` should be used instead.
  - Deprecate `publicationDate` on `CollectionInput` and `CollectionCreateInput`.
  - Deprecate `PUBLICATION_DATE` in `CollectionSortField`, the `PUBLISHED_AT` should be used instead.
  - Deprecate `PUBLICATION_DATE` in `PageSortField`, the `PUBLISHED_AT` should be used instead.
  - Add a new column `published at` to export products. The new field should be used instead of `publication_date`.
- Add an alternative API for fetching metadata - #9231 by @patrys
- New webhook events related to gift card changes (#9588) (52adcd10d) by @SzymJ
- New webhook events for changes related to channels (#9570) (e5d78c63e) by @SzymJ
- Tighten the schema types for output fields (#9605) (81418cb4c) by @patrys
- Include permissions in schema descriptions of protected fields (#9428) (f0a988e79) by @maarcingebala
- Update address database (#9585) (1f5e84e4a) by @patrys
- Handle pagination with invalid cursor that is valid base64 (#9521) (3c12a1e95) by @jakubkuc
- Handle all Braintree errors (#9503) (20f21c34a) by @L3str4nge
- Fix `recalculate_order` dismissing weight unit (#9527) (9aea31774)
- Fix filtering product attributes by date range - #9543 by @IKarbowiak
- Fix for raising Permission Denied when anonymous user calls `checkout.customer` field - #9573 by @korycins
- Optimize stock warehouse resolver performance (955489bff) by @tomaszszymanski129
- Improve shipping zone filters performance (#9540) (7841ec536) by @tomaszszymanski129

# 3.2.0

### Breaking changes

- Convert IDs from DB to GraphQL format in all notification payloads (email plugins and the `NOTIFY` webhook)- #9388 by @L3str4nge
- Migrate order id from int to UUID - #9324 by @IKarbowiak
  - Changed the order `id` changed from `int` to `UUID`, the old ids still can be used
    for old orders.
  - Deprecated the `order.token` field, the `order.id` should be used instead.
  - Deprecated the `token` field in order payload, the `id` field should be used
    instead.
- Enable JWT expiration by default - #9483 by @maarcingebala

### Other changes

#### Saleor Apps

- Introduce custom prices - #9393 by @IKarbowiak
  - Add `HANDLE_CHECKOUTS` permission (only for apps)
- Add subscription webhooks (#9394) @jakubkuc
- Add `language_code` field to webhook payload for `Order`, `Checkout` and `Customer` - #9433 by @rafalp
- Refactor app tokens - #9438 by @IKarbowiak
  - Store app tokens hashes instead of plain text.
- Add category webhook events - #9490 by @SzymJ
- Fix access to own resources by App - #9425 by @korycins
- Add `handle_checkouts` permission - #9402 by @korycins
- Return `user_email` or order user's email in order payload `user_email` field (#9419) (c2d248655)
- Mutation `CategoryBulkDelete` now trigger `category_delete` event - #9533 by @SzymJ
- Add webhooks `SHIPPING_PRICE_CREATED`, `SHIPPING_PRICE_UPDATED`, `SHIPPING_PRICE_DELETED`, `SHIPPING_ZONE_CREATED`, `SHIPPING_ZONE_UPDATED`, `SHIPPING_ZONE_DELETED` - #9522 by @SzymJ

#### Plugins

- Add OpenID Connect Plugin - #9406 by @korycins
- Allow plugins to create their custom error code - #9300 by @LeOndaz

#### Other

- Use full-text search for products search API - #9344 by @patrys

- Include required permission in mutations' descriptions - #9363 by @maarcingebala
- Make GraphQL list items non-nullable - #9391 by @maarcingebala
- Port a better schema printer from GraphQL Core 3.x - #9389 by @patrys
- Fix failing `checkoutCustomerAttach` mutation - #9401 by @IKarbowiak
- Add new mutation `orderCreateFromCheckout` - #9343 by @korycins
- Assign missing user to context - #9520 by @korycins
- Add default ordering to order discounts - #9517 by @fowczarek
- Raise formatted error when trying to assign assigned media to variant - #9496 by @L3str4nge
- Update `orderNumber` field in `OrderEvent` type - #9447 by @IKarbowiak
- Do not create `AttributeValues` when values are not provided - #9446 @IKarbowiak
- Add response status code to event delivery attempt - #9456 by @przlada
- Don't rely on counting objects when reindexing - #9442 by @patrys
- Allow filtering attribute values by ids - #9399 by @IKarbowiak
- Fix errors handling for `orderFulfillApprove` mutation - #9491 by @SzymJ
- Fix shipping methods caching - #9472 by @tomaszszymanski129
- Fix payment flow - #9504 by @IKarbowiak
- Fix etting external methods did not throw an error when that method didn't exist - #9498 by @SethThoburn
- Reduce placeholder image size - #9484 by @jbergstroem
- Improve menus filtering performance - #9539 by @tomaszszymanski129
- Remove EventDeliveries without webhooks and make webhook field non-nullable - #9507 by @jakubkuc
- Improve discount filters performance - #9541 by @tomaszszymanski129
- Change webhooks to be called on commit in atomic transactions - #9532 by @jakubkuc
- Drop distinct and icontains in favor of ilike in apps filtering - #9534 by @tomaszszymanski129
- Refactor csv filters to improve performance - #9535 by @tomaszszymanski129
- Improve attributes filters performance - #9542 by @tomaszszymanski129
- Rename models fields from created to created_at - #9537 by @IKarbowiak

# 3.1.10

- Migration dependencies fix - #9590 by @SzymJ

# 3.1.9

- Use ordering by PK in `queryset_in_batches` (#9493) (4e49c52d2)

# 3.1.8

- Fix shipping methods caching (#9472) (0361f40)
- Fix logging of excessive logger informations (#9441) (d1c5d26)

# 3.1.7

- Handle `ValidationError` in metadata mutations (#9380) (75deaf6ea)
- Fix order and checkout payload serializers (#9369) (8219b6e9b)
- Fix filtering products ordered by collection (#9285) (57aed02a2)
- Cast `shipping_method_id` to int (#9364) (8d0584710)
- Catch "update_fields did not affect any rows" errors and return response with message (#9225) (29c7644fc)
- Fix "str object has no attribute input type" error (#9345) (34c64b5ee)
- Fix `graphene-django` middleware imports (#9360) (2af1cc55d)
- Fix preorders to update stock `quantity_allocated` (#9308) (8cf83df81)
- Do not drop attribute value files when value is deleted (#9320) (57b2888bf)
- Always cast database ID to int in data loader (#9340) (dbc5ec3e3)
- Fix removing references when user removes the referenced object (#9162) (68b33d95a)
- Pass correct list of order lines to `order_added_products_event` (#9286) (db3550f64)
- Fix flaky order payload serializer test (#9387) (d73bd6f9d)

# 3.1.6

- Fix unhandled GraphQL errors after removing `graphene-django` (#9398) (4090e6f2a)

# 3.1.5

- Fix checkout payload (#9333) (61b928e33)
- Revert "3.1 Add checking if given attributes are variant attributes in ProductVariantCreate mutation (#9134)" (#9334) (dfee09db3)

# 3.1.4

- Add `CREATED_AT` and `LAST_MODIFIED_AT` sorting to some GraphQL fields - #9245 by @rafalp
  - Added `LAST_MODIFIED_AT` sort option to `ExportFileSortingInput`
  - Added `CREATED_AT` and `LAST_MODIFIED_AT` sort options to `OrderSortingInput` type
  - Added `LAST_MODIFIED_AT` and `PUBLISHED_AT` sort options to `ProductOrder` type
  - Added `CREATED_AT` and `LAST_MODIFIED_AT` sort options to `SaleSortingInput` type
  - Added `CREATED_AT` and `LAST_MODIFIED_AT` sort options to `UserSortingInput` type
  - Added `ProductVariantSortingInput` type with `LAST_MODIFIED_AT` sort option
  - Deprecated `UPDATED_AT` sort option on `ExportFileSortingInput`
  - Deprecated `LAST_MODIFIED` and `PUBLICATION_DATE` sort options on `ProductOrder` type
  - Deprecated `CREATION_DATE` sort option on `OrderSortingInput` type
- Fix sending empty emails (#9317) (3e8503d8a)
- Add checking if given attributes are variant attributes in ProductVariantCreate mutation (#9134) (409ca7d23)
- Add command to update search indexes (#9315) (fdd81bbfe)
- Upgrade required Node and NPM versions used by release-it tool (#9293) (3f96a9c30)
- Update link to community pages (#9291) (2d96f5c60)
- General cleanup (#9282) (78f59c6a3)
- Fix `countries` resolver performance (#9318) (dc58ef2c4)
- Fix multiple refunds in NP Atobarai - #9222
- Fix dataloaders, filter out productmedia to be removed (#9299) (825ec3cad)
- Fix migration issue between 3.0 and main (#9323) (fec80cd63)
- Drop wishlist models (#9313) (7c9576925)

# 3.1.3

- Add command to update search indexes (#9315) (6be8461c0)
- Fix countries resolver performance (#9318) (e177f3957)

# 3.1.2

### Breaking changes

- Require `MANAGE_ORDERS` permission in `User.orders` query (#9128) (521dfd639)
  - only staff with `manage orders` and can fetch customer orders
  - the customer can fetch his own orders, except drafts

### Other changes

- Fix failing `on_failure` export tasks method (#9160) (efab6db9d)
- Fix mutations breaks on partially invalid IDs (#9227) (e3b6df2eb)
- Fix voucher migrations (#9249) (3c565ba0c)
- List the missing permissions where possible (#9250) (f8df1aa0d)
- Invalidate stocks dataloader (#9188) (e2366a5e6)
- Override `graphene.JSONString` to have more meaningful message in error message (#9171) (2a0c5a71a)
- Small schema fixes (#9224) (932e64808)
- Support Braintree subaccounts (#9191) (035bf705c)
- Split checkout mutations into separate files (#9266) (1d37b0aa3)

# 3.1.1

- Drop product channel listings when removing last available variant (#9232) (b92d3b686)
- Handle product media deletion in a Celery task (#9187) (2b10fc236)
- Filter Customer/Order/Sale/Product/ProductVariant by datetime of last modification (#9137) (55a845c7b)
- Add support for hiding plugins (#9219) (bc9405307)
- Fix missing update of payment methods when using stored payment method (#9158) (ee4bf520b)
- Fix invalid paths in VCR cassettes (#9236) (f6c268d2e)
- Fix Razorpay comment to be inline with code (#9238) (de417af24)
- Remove `graphene-federation` dependency (#9184) (dd43364f7)

# 3.1.0

### Breaking changes

#### Plugins

- Don't run plugins when calculating checkout's total price for available shipping methods resolution - #9121 by @rafalp
  - Use either net or gross price depending on store configuration.

### Other changes

#### Saleor Apps

- Add API for webhook payloads and deliveries - #8227 by @jakubkuc
- Extend app by `AppExtension` - #7701 by @korycins
- Add webhooks for stock changes: `PRODUCT_VARIANT_OUT_OF_STOCK` and `PRODUCT_VARIANT_BACK_IN_STOCK` - #7590 by @mstrumeck
- Add `COLLECTION_CREATED`, `COLLECTION_UPDATED`, `COLLECTION_DELETED` events and webhooks - #8974 by @rafalp
- Add draft orders webhooks by @jakubkuc
- Add support for providing shipping methods by Saleor Apps - #7975 by @bogdal:
  - Add `SHIPPING_LIST_METHODS_FOR_CHECKOUT` sync webhook
- Add sales webhooks - #8157 @kuchichan
- Allow fetching unpublished pages by apps with manage pages permission - #9181 by @IKarbowiak

#### Metadata

- Add ability to use metadata mutations with tokens as an identifier for orders and checkouts - #8426 by @IKarbowiak

#### Attributes

- Introduce swatch attributes - #7261 by @IKarbowiak
- Add `variant_selection` to `ProductAttributeAssign` operations - #8235 by @kuchichan
- Refactor attributes validation - #8905 by @IKarbowiak
  - in create mutations: require all required attributes
  - in update mutations: do not require providing any attributes; when any attribute is given, validate provided values.

#### Other features and changes

- Add gift cards - #7827 by @IKarbowiak, @tomaszszymanski129
- Add Click & Collect - #7673 by @kuchichan
- Add fulfillment confirmation - #7675 by @tomaszszymanski129
- Make SKU an optional field on `ProductVariant` - #7633 by @rafalp
- Possibility to pass metadata in input of `checkoutPaymentCreate` - #8076 by @mateuszgrzyb
- Add `ExternalNotificationTrigger` mutation - #7821 by @mstrumeck
- Extend `accountRegister` mutation to consume first & last name - #8184 by @piotrgrundas
- Introduce sales/vouchers per product variant - #8064 by @kuchichan
- Batch loads in queries for Apollo Federation - #8273 by @rafalp
- Reserve stocks for checkouts - #7589 by @rafalp
- Add query complexity limit to GraphQL API - #8526 by @rafalp
- Add `quantity_limit_per_customer` field to ProductVariant #8405 by @kuchichan
- Make collections names non-unique - #8986 by @rafalp
- Add validation of unavailable products in the checkout. Mutations: `CheckoutShippingMethodUpdate`,
  `CheckoutAddPromoCode`, `CheckoutPaymentCreate` will raise a ValidationError when product in the checkout is
  unavailable - #8978 by @IKarbowiak
- Add `withChoices` flag for Attribute type - #7733 by @dexon44
- Update required permissions for attribute options - #9204 by @IKarbowiak
  - Product attribute options can be fetched by requestors with manage product types and attributes permission.
  - Page attribute options can be fetched by requestors with manage page types and attributes permission.
- Deprecate interface field `PaymentData.reuse_source` - #7988 by @mateuszgrzyb
- Deprecate `setup_future_usage` from `checkoutComplete.paymentData` input - will be removed in Saleor 4.0 - #7994 by @mateuszgrzyb
- Fix shipping address issue in `availableCollectionPoints` resolver for checkout - #8143 by @kuchichan
- Fix cursor-based pagination in products search - #8011 by @rafalp
- Fix crash when querying external shipping methods `translation` field - #8971 by @rafalp
- Fix crash when too long translation strings were passed to `translate` mutations - #8942 by @rafalp
- Raise ValidationError in `CheckoutAddPromoCode`, `CheckoutPaymentCreate` when product in the checkout is
  unavailable - #8978 by @IKarbowiak
- Remove `graphene-django` dependency - #9170 by @rafalp
- Fix disabled warehouses appearing as valid click and collect points when checkout contains only preorders - #9052 by @rafalp
- Fix failing `on_failure` export tasks method - #9160 by @IKarbowiak

# 3.0.0

### Breaking changes

#### Behavior

- Add multichannel - #6242 by @fowczarek @d-wysocki
- Add email interface as a plugin - #6301 by @korycins
- Add unconfirmed order editing - #6829 by @tomaszszymanski129
  - Removed mutations for draft order lines manipulation: `draftOrderLinesCreate`, `draftOrderLineDelete`, `draftOrderLineUpdate`
  - Added instead: `orderLinesCreate`, `orderLineDelete`, `orderLineUpdate` mutations instead.
  - Order events enums `DRAFT_ADDED_PRODUCTS` and `DRAFT_REMOVED_PRODUCTS` are now `ADDED_PRODUCTS` and `REMOVED_PRODUCTS`
- Remove resolving users location from GeoIP; drop `PaymentInput.billingAddress` input field - #6784 by @maarcingebala
- Always create new checkout in `checkoutCreate` mutation - #7318 by @IKarbowiak
  - deprecate `created` return field on `checkoutCreate` mutation
- Return empty values list for attribute without choices - #7394 by @fowczarek
  - `values` for attributes without choices from now are empty list.
  - attributes with choices - `DROPDOWN` and `MULTISELECT`
  - attributes without choices - `FILE`, `REFERENCE`, `NUMERIC` and `RICH_TEXT`
- Unify checkout identifier in checkout mutations and queries - #7511 by @IKarbowiak
- Propagate sale and voucher discounts over specific lines - #8793 by @korycins
  - Use a new interface for response received from plugins/pluginManager. Methods `calculate_checkout_line_unit_price`
    and `calculate_checkout_line_total` returns `TaxedPricesData` instead of `TaxedMoney`.
- Attach sale discount info to the line when adding variant to order - #8821 by @IKarbowiak
  - Use a new interface for the response received from plugins/pluginManager.
    Methods `calculate_order_line_unit` and `calculate_order_line_total` returns
    `OrderTaxedPricesData` instead of `TaxedMoney`.
  - Rename checkout interfaces: `CheckoutTaxedPricesData` instead of `TaxedPricesData`
    and `CheckoutPricesData` instead of `PricesData`
- Sign JWT tokens with RS256 instead of HS256 - #7990 by @korycins
- Add support for filtering available shipping methods by Saleor Apps - #8399 by @kczan, @stnatic
  - Introduce `ShippingMethodData` interface as a root object type for ShippingMethod object
- Limit number of user addresses - #9173 by @IKarbowiak

#### GraphQL Schema

- Drop deprecated meta mutations - #6422 by @maarcingebala
- Drop deprecated service accounts and webhooks API - #6431 by @maarcingebala
- Drop deprecated fields from the `ProductVariant` type: `quantity`, `quantityAllocated`, `stockQuantity`, `isAvailable` - #6436 by @maarcingebala
- Drop authorization keys API - #6631 by @maarcingebala
- Drop `type` field from `AttributeValue` type - #6710 by @IKarbowiak
- Drop deprecated `taxRate` field from `ProductType` - #6795 by @d-wysocki
- Drop deprecated queries and mutations - #7199 by @IKarbowiak
  - drop `url` field from `Category` type
  - drop `url` field from `Category` type
  - drop `url` field from `Product` type
  - drop `localized` fild from `Money` type
  - drop `permissions` field from `User` type
  - drop `navigation` field from `Shop` type
  - drop `isActive` from `AppInput`
  - drop `value` from `AttributeInput`
  - drop `customerId` from `checkoutCustomerAttach`
  - drop `stockAvailability` argument from `products` query
  - drop `created` and `status` arguments from `orders` query
  - drop `created` argument from `draftOrders` query
  - drop `productType` from `ProductFilter`
  - deprecate specific error fields `<TypeName>Errors`, typed `errors` fields and remove deprecation
- Drop top-level `checkoutLine` query from the schema with related resolver, use `checkout` query instead - #7623 by @dexon44
- Change error class in `CollectionBulkDelete` to `CollectionErrors` - #7061 by @d-wysocki
- Make quantity field on `StockInput` required - #7082 by @IKarbowiak
- Add description to shipping method - #7116 by @IKarbowiak
  - `ShippingMethod` was extended with `description` field.
  - `ShippingPriceInput` was extended with `description` field
  - Extended `shippingPriceUpdate`, `shippingPriceCreate` mutation to add/edit description
  - Input field in `shippingPriceTranslate` changed to `ShippingPriceTranslationInput`
- Split `ShippingMethod` into `ShippingMethod` and `ShippingMethodType` (#8399):
  - `ShippingMethod` is used to represent methods offered for checkouts and orders
  - `ShippingMethodType` is used to manage shipping method configurations in Saleor
  - Deprecate `availableShippingMethods` on `Order` and `Checkout`. Use `shippingMethods` and refer to the `active` field instead

#### Saleor Apps

- Drop `CHECKOUT_QUANTITY_CHANGED` webhook - #6797 by @d-wysocki
- Change the payload of the order webhook to handle discounts list - #6874 by @korycins:
  - added fields: `Order.discounts`, `OrderLine.unit_discount_amount`, `OrderLine.unit_discount_type`, `OrderLine.unit_discount_reason`,
  - removed fields: `Order.discount_amount`, `Order.discount_name`, `Order.translated_discount_name`
- Remove triggering a webhook event `PRODUCT_UPDATED` when calling `ProductVariantCreate` mutation. Use `PRODUCT_VARIANT_CREATED` instead - #6963 by @piotrgrundas
- Make `order` property of invoice webhook payload contain order instead of order lines - #7081 by @pdblaszczyk
  - Affected webhook events: `INVOICE_REQUESTED`, `INVOICE_SENT`, `INVOICE_DELETED`
- Added `CHECKOUT_FILTER_SHIPPING_METHODS`, `ORDER_FILTER_SHIPPING_METHODS` sync webhooks - #8399 by @kczan, @stnatic

#### Plugins

- Drop `apply_taxes_to_shipping_price_range` plugin hook - #6746 by @maarcingebala
- Refactor listing payment gateways - #7050 by @maarcingebala:
  - Breaking changes in plugin methods: removed `get_payment_gateway` and `get_payment_gateway_for_checkout`; instead `get_payment_gateways` was added.
- Improve checkout performance - introduce `CheckoutInfo` data class - #6958 by @IKarbowiak;
  - Introduced changes in plugin methods definitions in the following methods, the `checkout` parameter changed to `checkout_info`:
    - `calculate_checkout_total`
    - `calculate_checkout_subtotal`
    - `calculate_checkout_shipping`
    - `get_checkout_shipping_tax_rate`
    - `calculate_checkout_line_total`
    - `calculate_checkout_line_unit_price`
    - `get_checkout_line_tax_rate`
    - `preprocess_order_creation`
  - `preprocess_order_creation` was extend with `lines_info` parameter
- Fix Avalara caching - #7036 by @fowczarek:
  - Introduced changes in plugin methods definitions:
    - `calculate_checkout_line_total` was extended with `lines` parameter
    - `calculate_checkout_line_unit_price` was extended with `lines` parameter
    - `get_checkout_line_tax_rate` was extended with `lines` parameter
  - To get proper taxes we should always send the whole checkout to Avalara.
- Extend plugins manager to configure plugins for each plugins - #7198 by @korycins:
  - Introduce changes in API:
    - `paymentInitialize` - add `channel` parameter. Optional when only one channel exists.
    - `pluginUpdate` - add `channel` parameter.
    - `availablePaymentGateways` - add `channel` parameter.
    - `storedPaymentSources` - add `channel` parameter.
    - `requestPasswordReset` - add `channel` parameter.
    - `requestEmailChange` - add `channel` parameter.
    - `confirmEmailChange` - add `channel` parameter.
    - `accountRequestDeletion` - add `channel` parameter.
    - change structure of type `Plugin`:
      - add `globalConfiguration` field for storing configuration when a plugin is globally configured
      - add `channelConfigurations` field for storing plugin configuration for each channel
      - removed `configuration` field, use `globalConfiguration` and `channelConfigurations` instead
    - change structure of input `PluginFilterInput`:
      - add `statusInChannels` field
      - add `type` field
      - removed `active` field. Use `statusInChannels` instead
  - Change plugin webhook endpoint - #7332 by @korycins.
    - Use /plugins/channel/<channel_slug>/<plugin_id> for plugins with channel configuration
    - Use /plugins/global/<plugin_id> for plugins with global configuration
    - Remove /plugin/<plugin_id> endpoint
- Fix doubling price in checkout for products without tax - #7056 by @IKarbowiak:
  - Introduce changes in plugins method:
    - `calculate_checkout_subtotal` has been dropped from plugins;
    - for correct subtotal calculation, `calculate_checkout_line_total` must be set (manager method for calculating checkout subtotal uses `calculate_checkout_line_total` method)
- Deprecated Stripe plugin - will be removed in Saleor 4.0
  - rename `StripeGatewayPlugin` to `DeprecatedStripeGatewayPlugin`.
  - introduce new `StripeGatewayPlugin` plugin.

### Other changes

#### Features

- Migrate from Draft.js to Editor.js format - #6430, #6456 by @IKarbowiak
- Allow using `Bearer` as an authorization prefix - #6996 by @korycins
- Add product rating - #6284 by @korycins
- Add order confirmation - #6498 by @tomaszszymanski12
- Extend Vatlayer functionalities - #7101 by @korycins:
  - Allow users to enter a list of exceptions (country ISO codes) that will use the source country rather than the destination country for tax purposes.
  - Allow users to enter a list of countries for which no VAT will be added.
- Extend order with origin and original order values - #7326 by @IKarbowiak
- Allow impersonating user by an app/staff - #7754 by @korycins:
  - Add `customerId` to `checkoutCustomerAttach` mutation
  - Add new permission `IMPERSONATE_USER`
- Add possibility to apply a discount to order/order line with status `DRAFT` - #6930 by @korycins
- Implement database read replicas - #8516, #8751 by @fowczarek
- Propagate sale and voucher discounts over specific lines - #8793 by @korycins
  - The created order lines from checkout will now have fulfilled all undiscounted fields with a default price value
    (without any discounts).
  - Order line will now include a voucher discount (in the case when the voucher is for specific products or have a
    flag apply_once_per_order). In that case, `Order.discounts` will not have a relation to `OrderDiscount` object.
  - Webhook payload for `OrderLine` will now include two new fields, `sale_id` (graphql ID of applied sale) and
    `voucher_code` (code of the valid voucher applied to this line).
  - When any sale or voucher discount was applied, `line.discount_reason` will be fulfilled.
  - New interface for handling more data for prices: `PricesData` and `TaxedPricesData` used in checkout calculations
    and in plugins/pluginManager.
- Attach sale discount info to the line when adding variant to order - #8821 by @IKarbowiak
  - Rename checkout interfaces: `CheckoutTaxedPricesData` instead of `TaxedPricesData`
    and `CheckoutPricesData` instead of `PricesData`
  - New interface for handling more data for prices: `OrderTaxedPricesData` used in plugins/pluginManager.
- Add uploading video URLs to product gallery - #6838 by @GrzegorzDerdak
- Add generic `FileUpload` mutation - #6470 by @IKarbowiak

#### Metadata

- Allow passing metadata to `accountRegister` mutation - #7152 by @piotrgrundas
- Copy metadata fields when creating reissue - #7358 by @IKarbowiak
- Add metadata to shipping zones and shipping methods - #6340 by @maarcingebala
- Add metadata to menu and menu item - #6648 by @tomaszszymanski129
- Add metadata to warehouse - #6727 by @d-wysocki
- Added support for querying objects by metadata fields - #6683 by @LeOndaz, #7421 by @korycins
- Change metadata mutations to use token for order and checkout as an identifier - #8542 by @IKarbowiak
  - After changes, using the order `id` for changing order metadata is deprecated

#### Attributes

- Add rich text attribute input - #7059 by @piotrgrundas
- Support setting value for AttributeValue mutations - #7037 by @piotrgrundas
- Add boolean attributes - #7454 by @piotrgrundas
- Add date & date time attributes - #7500 by @piotrgrundas
- Add file attributes - #6568 by @IKarbowiak
- Add page reference attributes - #6624 by @IKarbowiak
- Add product reference attributes - #6711 by @IKarbowiak
- Add numeric attributes - #6790 by @IKarbowiak
- Add `withChoices` flag for Attribute type - #7733 by @CossackDex
- Return empty results when filtering by non-existing attribute - #7025 by @maarcingebala
- Add Page Types - #6261 by @IKarbowiak

#### Plugins

- Add interface for integrating the auth plugins - #6799 by @korycins
- Add Sendgrid plugin - #6793 by @korycins
- Trigger `checkout_updated` plugin method for checkout metadata mutations - #7392 by @maarcingebala

#### Saleor Apps

- Add synchronous payment webhooks - #7044 by @maarcingebala
- Add `CUSTOMER_UPDATED` webhook, add addresses field to customer `CUSTOMER_CREATED` webhook - #6898 by @piotrgrundas
- Add `PRODUCT_VARIANT_CREATED`, `PRODUCT_VARIANT_UPDATED`, `PRODUCT_VARIANT_DELETED` webhooks, fix attributes field for `PRODUCT_CREATED`, `PRODUCT_UPDATED` webhooks - #6963 by @piotrgrundas
- Trigger `PRODUCT_UPDATED` webhook for collections and categories mutations - #7051 by @d-wysocki
- Extend order webhook payload with fulfillment fields - #7364, #7347 by @korycins
  - fulfillments extended with:
    - `total_refund_amount`
    - `shipping_refund_amount`
    - `lines`
  - fulfillment lines extended with:
    - `total_price_net_amount`
    - `total_price_gross_amount`
    - `undiscounted_unit_price_net`
    - `undiscounted_unit_price_gross`
    - `unit_price_net`
- Extend order payload with undiscounted prices and add psp_reference to payment model - #7339 by @IKarbowiak
  - order payload extended with the following fields:
    - `undiscounted_total_net_amount`
    - `undiscounted_total_gross_amount`
    - `psp_reference` on `payment`
  - order lines extended with:
    - `undiscounted_unit_price_net_amount`
    - `undiscounted_unit_price_gross_amount`
    - `undiscounted_total_price_net_amount`
    - `undiscounted_total_price_gross_amount`
- Add `product_id`, `product_variant_id`, `attribute_id` and `page_id` when it is possible for `AttributeValue` translations webhook - #7783 by @fowczarek
- Add draft orders webhooks - #8102 by @jakubkuc
- Add page webhooks: `PAGE_CREATED`, `PAGE_UPDATED` and `PAGE_DELETED` - #6787 by @d-wysocki
- Add `PRODUCT_DELETED` webhook - #6794 by @d-wysocki
- Add `page_type_id` in translations webhook - #7825 by @fowczarek
- Fix failing account mutations for app - #7569 by @IKarbowiak
- Add app support for events - #7622 by @IKarbowiak
- Fix creating translations with app - #6804 by @krzysztofwolski
- Change the `app` query to return info about the currently authenticated app - #6928 by @d-wysocki
- Mark `X-` headers as deprecated and add headers without prefix. All deprecated headers will be removed in Saleor 4.0 - #8179 by @L3str4nge
  - X-Saleor-Event -> Saleor-Event
  - X-Saleor-Domain -> Saleor-Domain
  - X-Saleor-Signature -> Saleor-Signature
  - X-Saleor-HMAC-SHA256 -> Saleor-HMAC-SHA256

#### Other changes

- Add query contains only schema validation - #6827 by @fowczarek
- Add introspection caching - #6871 by @fowczarek
- Fix Sentry reporting - #6902 by @fowczarek
- Deprecate API fields `Order.discount`, `Order.discountName`, `Order.translatedDiscountName` - #6874 by @korycins
- Fix argument validation in page resolver - #6960 by @fowczarek
- Drop `data` field from checkout line model - #6961 by @fowczarek
- Fix `totalCount` on connection resolver without `first` or `last` - #6975 by @fowczarek
- Fix variant resolver on `DigitalContent` - #6983 by @fowczarek
- Fix resolver by id and slug for product and product variant - #6985 by @d-wysocki
- Add optional support for reporting resource limits via a stub field in `shop` - #6967 by @NyanKiyoshi
- Update checkout quantity when checkout lines are deleted - #7002 by @IKarbowiak
- Fix available shipping methods - return also weight methods without weight limits - #7021 by @IKarbowiak
- Validate discount value for percentage vouchers and sales - #7033 by @d-wysocki
- Add field `languageCode` to types: `AccountInput`, `AccountRegisterInput`, `CheckoutCreateInput`, `CustomerInput`, `Order`, `User`. Add field `languageCodeEnum` to `Order` type. Add new mutation `CheckoutLanguageCodeUpdate`. Deprecate field `Order.languageCode`. - #6609 by @korycins
- Extend `Transaction` type with gateway response and `Payment` type with filter - #7062 by @IKarbowiak
- Fix invalid tax rates for lines - #7058 by @IKarbowiak
- Allow seeing unconfirmed orders - #7072 by @IKarbowiak
- Raise `GraphQLError` when too big integer value is provided - #7076 by @IKarbowiak
- Do not update draft order addresses when user is changing - #7088 by @IKarbowiak
- Recalculate draft order when product/variant was deleted - #7085 by @d-wysocki
- Added validation for `DraftOrderCreate` with negative quantity line - #7085 by @d-wysocki
- Remove HTML tags from product `description_plaintext` - #7094 by @d-wysocki
- Fix failing product tasks when instances are removed - #7092 by @IKarbowiak
- Update GraphQL endpoint to only match exactly `/graphql/` without trailing characters - #7117 by @IKarbowiak
- Introduce `traced_resolver` decorator instead of Graphene middleware - #7159 by @tomaszszymanski129
- Fix failing export when exporting attribute without values - #7131 by @IKarbowiak
- Fix incorrect payment data for Klarna - #7150 by @IKarbowiak
- Drop deleted images from storage - #7129 by @IKarbowiak
- Fix export with empty assignment values - #7214 by @IKarbowiak
- Change exported file name - #7222 by @IKarbowiak
- Fix core sorting on related fields - #7195 by @tomaszszymanski129
- Use GraphQL IDs instead of database IDs in export - #7240 by @IKarbowiak
- Fix draft order tax mismatch - #7226 by @IKarbowiak
  - Introduce `calculate_order_line_total` plugin method
- Update core logging for better Celery tasks handling - #7251 by @tomaszszymanski129
- Raise `ValidationError` when refund cannot be performed - #7260 by @IKarbowiak
- Fix customer addresses missing after customer creation - #7327 by @tomaszszymanski129
- Fix invoice generation - #7376 by @tomaszszymanski129
- Allow defining only one field in translations - #7363 by @IKarbowiak
- Allow filtering pages by ids - #7393 by @IKarbowiak
- Fix validate `min_spent` on vouchers to use net or gross value depends on `settings.display_gross_prices` - #7408 by @d-wysocki
- Fix invoice generation - #7376 by tomaszszymanski129
- Add hash to uploading images #7453 by @IKarbowiak
- Add file format validation for uploaded images - #7447 by @IKarbowiak
- Fix attaching params for address form errors - #7485 by @IKarbowiak
- Update draft order validation - #7253 by @IKarbowiak
  - Extend Order type with errors: [OrderError!]! field
  - Create tasks for deleting order lines by deleting products or variants
- Fix doubled checkout total price for one line and zero shipping price - #7532 by @IKarbowiak
- Deprecate nested objects in `TranslatableContent` types - #7522 by @IKarbowiak
- Modify order of auth middleware calls - #7572 by @tomaszszymanski129
- Drop assigning cheapest shipping method in checkout - #7767 by @maarcingebala
- Deprecate `query` argument in `sales` and `vouchers` queries - #7806 by @maarcingebala
- Allow translating objects by translatable content ID - #7803 by @maarcingebala
- Configure a periodic task for removing empty allocations - #7885 by @fowczarek
- Fix missing transaction id in Braintree - #8110 by @fowczarek
- Fix GraphQL federation support - #7771 #8107 by @rafalp
- Fix cursor-based pagination in products search - #8011 #8211 by @rafalp
- Batch loads in queries for Apollo Federation - #8362 by @rafalp
- Add workaround for failing Avatax when line has price 0 - #8610 by @korycins
- Add option to set tax code for shipping in Avatax configuration view - #8596 by @korycins
- Fix Avalara tax fetching from cache - #8647 by @fowczarek
- Fix incorrect stock allocation - #8931 by @IKarbowiak
- Fix incorrect handling of unavailable products in checkout - #8978, #9119 by @IKarbowiak, @korycins
- Add draft orders webhooks - #8102 by @jakubkuc
- Handle `SameSite` cookie attribute in jwt refresh token middleware - #8209 by @jakubkuc
- Fix creating translations with app - #6804 by @krzysztofwolski
- Add possibility to provide external payment ID during the conversion draft order to order - #6320 by @korycins
- Add basic rating for `Products` - #6284 by @korycins
- Add metadata to shipping zones and shipping methods - #6340 by @maarcingebala
- Add Page Types - #6261 by @IKarbowiak
- Migrate draftjs content to editorjs format - #6430 by @IKarbowiak
- Add editorjs sanitizer - #6456 by @IKarbowiak
- Add generic FileUpload mutation - #6470 by @IKarbowiak
- Order confirmation backend - #6498 by @tomaszszymanski129
- Handle `SameSite` cookie attribute in JWT refresh token middleware - #8209 by @jakubkuc
- Add possibility to provide external payment ID during the conversion draft order to order - #6320 by @korycins9
- Fix password reset request - #6351 by @Manfred-Madelaine-pro, Ambroise and Pierre
- Refund products support - #6530 by @korycins
- Add possibility to exclude products from shipping method - #6506 by @korycins
- Add `Shop.availableShippingMethods` query - #6551 by @IKarbowiak
- Add delivery time to shipping method - #6564 by @IKarbowiak
- Shipping zone description - #6653 by @tomaszszymanski129
- Get tax rate from plugins - #6649 by @IKarbowiak
- Added support for querying user by email - #6632 @LeOndaz
- Add order shipping tax rate - #6678 by @IKarbowiak
- Deprecate field `descriptionJSON` from `Product`, `Category`, `Collection` and field `contentJSON` from `Page` - #6692 by @d-wysocki
- Fix products visibility - #6704 by @IKarbowiak
- Fix page `contentJson` field to return JSON - #6832 by @d-wysocki
- Add SearchRank to search product by name and description. New enum added to `ProductOrderField` - `RANK` - which returns results sorted by search rank - #6872 by @d-wysocki
- Allocate stocks for order lines in a bulk way - #6877 by @IKarbowiak
- Deallocate stocks for order lines in a bulk way - #6896 by @IKarbowiak
- Prevent negative available quantity - #6897 by @d-wysocki
- Add default sorting by rank for search products - #6936 by @d-wysocki
- Fix exporting product description to xlsx - #6959 by @IKarbowiak
- Add `Shop.version` field to query API version - #6980 by @maarcingebala
- Add new authorization header `Authorization-Bearer` - #6998 by @korycins
- Add field `paymentMethodType` to `Payment` object - #7073 by @korycins
- Unify Warehouse Address API - #7481 by @d-wysocki
  - deprecate `companyName` on `Warehouse` type
  - remove `companyName` on `WarehouseInput` type
  - remove `WarehouseAddressInput` on `WarehouseUpdateInput` and `WarehouseCreateInput`, and change it to `AddressInput`
- Fix passing incorrect customer email to payment gateways - #7486 by @korycins
- Add HTTP meta tag for Content-Security-Policy in GraphQL Playground - #7662 by @NyanKiyoshi
- Add additional validation for `from_global_id_or_error` function - #8780 by @CossackDex

# 2.11.1

- Add support for Apple Pay on the web - #6466 by @korycins

## 2.11.0

### Features

- Add products export - #5255 by @IKarbowiak
- Add external apps support - #5767 by @korycins
- Invoices backend - #5732 by @tomaszszymanski129
- Adyen drop-in integration - #5914 by @korycins, @IKarbowiak
- Add a callback view to plugins - #5884 by @korycins
- Support pushing webhook events to message queues - #5940 by @patrys, @korycins
- Send a confirmation email when the order is canceled or refunded - #6017
- No secure cookie in debug mode - #6082 by @patrys, @orzechdev
- Add searchable and available for purchase flags to product - #6060 by @IKarbowiak
- Add `TotalPrice` to `OrderLine` - #6068 @fowczarek
- Add `PRODUCT_UPDATED` webhook event - #6100 by @tomaszszymanski129
- Search orders by GraphQL payment ID - #6135 by @korycins
- Search orders by a custom key provided by payment gateway - #6135 by @korycins
- Add ability to set a default product variant - #6140 by @tomaszszymanski129
- Allow product variants to be sortable - #6138 by @tomaszszymanski129
- Allow fetching stocks for staff users only with `MANAGE_ORDERS` permissions - #6139 by @fowczarek
- Add filtering to `ProductVariants` query and option to fetch variant by SKU in `ProductVariant` query - #6190 by @fowczarek
- Add filtering by Product IDs to `products` query - #6224 by @GrzegorzDerdak
- Add `change_currency` command - #6016 by @maarcingebala
- Add dummy credit card payment - #5822 by @IKarbowiak
- Add custom implementation of UUID scalar - #5646 by @koradon
- Add `AppTokenVerify` mutation - #5716 by @korycins

### Breaking Changes

- Refactored JWT support. Requires handling of JWT token in the storefront (a case when the backend returns the exception about the invalid token). - #5734, #5816 by @korycins
- New logging setup will now output JSON logs in production mode for ease of feeding them into log collection systems like Logstash or CloudWatch Logs - #5699 by @patrys
- Deprecate `WebhookEventType.CHECKOUT_QUANTITY_CHANGED` - #5837 by @korycins
- Anonymize and update order and payment fields; drop `PaymentSecureConfirm` mutation, drop Payment type fields: `extraData`, `billingAddress`, `billingEmail`, drop `gatewayResponse` from `Transaction` type - #5926 by @IKarbowiak
- Switch the HTTP stack from WSGI to ASGI based on Uvicorn - #5960 by @patrys
- Add `MANAGE_PRODUCT_TYPES_AND_ATTRIBUTES` permission, which is now required to access all attributes and product types related mutations - #6219 by @IKarbowiak

### Fixes

- Fix payment fields in order payload for webhooks - #5862 by @korycins
- Fix specific product voucher in draft orders - #5727 by @fowczarek
- Explicit country assignment in default shipping zones - #5736 by @maarcingebala
- Drop `json_content` field from the `Menu` model - #5761 by @maarcingebala
- Strip warehouse name in mutations - #5766 by @koradon
- Add missing order events during checkout flow - #5684 by @koradon
- Update Google Merchant to get tax rate based by plugin manager - #5823 by @gabmartinez
- Allow unicode in slug fields - #5877 by @IKarbowiak
- Fix empty plugin object result after `PluginUpdate` mutation - #5968 by @gabmartinez
- Allow finishing checkout when price amount is 0 - #6064 by @IKarbowiak
- Fix incorrect tax calculation for Avatax - #6035 by @korycins
- Fix incorrect calculation of subtotal with active Avatax - #6035 by @korycins
- Fix incorrect assignment of tax code for Avatax - #6035 by @korycins
- Do not allow negative product price - #6091 by @IKarbowiak
- Handle None as attribute value - #6092 by @IKarbowiak
- Fix for calling `order_created` before the order was saved - #6095 by @korycins
- Update default decimal places - #6098 by @IKarbowiak
- Avoid assigning the same pictures twice to a variant - #6112 by @IKarbowiak
- Fix crashing system when Avalara is improperly configured - #6117 by @IKarbowiak
- Fix for failing finalising draft order - #6133 by @korycins
- Remove corresponding draft order lines when variant is removing - #6119 by @IKarbowiak
- Update required perms for apps management - #6173 by @IKarbowiak
- Raise an error for an empty key in metadata - #6176 by @IKarbowiak
- Add attributes to product error - #6181 by @IKarbowiak
- Allow to add product variant with 0 price to draft order - #6189 by @IKarbowiak
- Fix deleting product when default variant is deleted - #6186 by @IKarbowiak
- Fix get unpublished products, product variants and collection as app - #6194 by @fowczarek
- Set `OrderFulfillStockInput` fields as required - #6196 by @IKarbowiak
- Fix attribute filtering by categories and collections - #6214 by @fowczarek
- Fix `is_visible` when `publication_date` is today - #6225 by @korycins
- Fix filtering products by multiple attributes - #6215 by @GrzegorzDerdak
- Add attributes validation while creating/updating a product's variant - #6269 by @GrzegorzDerdak
- Add metadata to page model - #6292 by @dominik-zeglen
- Fix for unnecessary attributes validation while updating simple product - #6300 by @GrzegorzDerdak
- Include order line total price to webhook payload - #6354 by @korycins
- Fix for fulfilling an order when product quantity equals allocated quantity - #6333 by @GrzegorzDerdak
- Fix for the ability to filter products on collection - #6363 by @GrzegorzDerdak

## 2.10.2

- Add command to change currencies in the database - #5906 by @d-wysocki

## 2.10.1

- Fix multiplied stock quantity - #5675 by @fowczarek
- Fix invalid allocation after migration - #5678 by @fowczarek
- Fix order mutations as app - #5680 by @fowczarek
- Prevent creating checkout/draft order with unpublished product - #5676 by @d-wysocki

## 2.10.0

- OpenTracing support - #5188 by @tomaszszymanski129
- Account confirmation email - #5126 by @tomaszszymanski129
- Relocate `Checkout` and `CheckoutLine` methods into separate module and update checkout related plugins to use them - #4980 by @krzysztofwolski
- Fix problem with free shipping voucher - #4942 by @IKarbowiak
- Add sub-categories to random data - #4949 by @IKarbowiak
- Deprecate `localized` field in Money type - #4952 by @IKarbowiak
- Fix for shipping API not applying taxes - #4913 by @kswiatek92
- Query object translation with only `manage_translation` permission - #4914 by @fowczarek
- Add customer note to draft orders API - #4973 by @IKarbowiak
- Allow to delete category and leave products - #4970 by @IKarbowiak
- Remove thumbnail generation from migration - #3494 by @kswiatek92
- Rename 'shipping_date' field in fulfillment model to 'created' - #2433 by @kswiatek92
- Reduce number of queries for 'checkoutComplete' mutation - #4989 by @IKarbowiak
- Force PyTest to ignore the environment variable containing the Django settings module - #4992 by @NyanKiyoshi
- Extend JWT token payload with user information - #4987 by @salwator
- Optimize the queries for product list in the dashboard - #4995 by @IKarbowiak
- Drop dashboard 1.0 - #5000 by @IKarbowiak
- Fixed serialization error on weight fields when running `loaddata` and `dumpdb` - #5005 by @NyanKiyoshi
- Fixed JSON encoding error on Google Analytics reporting - #5004 by @NyanKiyoshi
- Create custom field to translation, use new translation types in translations query - #5007 by @fowczarek
- Take allocated stock into account in `StockAvailability` filter - #5019 by @simonbru
- Generate matching postal codes for US addresses - #5033 by @maarcingebala
- Update debug toolbar - #5032 by @IKarbowiak
- Allow staff member to receive notification about customers orders - #4993 by @kswiatek92
- Add user's global id to the JWT payload - #5039 by @salwator
- Make middleware path resolving lazy - #5041 by @NyanKiyoshi
- Generate slug on saving the attribute value - #5055 by @fowczarek
- Fix order status after order update - #5072 by @fowczarek
- Extend top-level connection resolvers with ability to sort results - #5018 by @fowczarek
- Drop storefront 1.0 - #5043 by @IKarbowiak
- Replace permissions strings with enums - #5038 by @kswiatek92
- Remove gateways forms and templates - #5075 by @IKarbowiak
- Add `Wishlist` models and GraphQL endpoints - #5021 by @derenio
- Remove deprecated code - #5107 by @IKarbowiak
- Fix voucher start date filtering - #5133 by @dominik-zeglen
- Search by sku in products query - #5117 by @fowczarek
- Send fulfillment update email - #5118 by @IKarbowiak
- Add address query - #5148 by @kswiatek92
- Add `checkout_quantity_changed` webhook - #5042 by @derenio
- Remove unnecessary `manage_orders` permission - #5142 by @kswiatek92
- Mutation to change the user email - #5076 by @kswiatek92
- Add MyPy checks - #5150 by @IKarbowiak
- Move extracting user or service account to utils - #5152 by @kswiatek92
- Deprecate order status/created arguments - #5076 by @kswiatek92
- Fix getting title field in page mutations #5160 by @maarcingebala
- Copy public and private metadata from the checkout to the order upon creation - #5165 by @dankolbman
- Add warehouses and stocks- #4986 by @szewczykmira
- Add permission groups - #5176, #5513 by @IKarbowiak
- Drop `gettext` occurrences - #5189 by @IKarbowiak
- Fix `product_created` webhook - #5187 by @dzkb
- Drop unused resolver `resolve_availability` - #5190 by @maarcingebala
- Fix permission for `checkoutCustomerAttach` mutation - #5192 by @maarcingebala
- Restrict access to user field - #5194 by @maarcingebala
- Unify permission for service account API client in test - #5197 by @fowczarek
- Add additional confirmation step to `checkoutComplete` mutation - #5179 by @salwator
- Allow sorting warehouses by name - #5211 by @dominik-zeglen
- Add anonymization to GraphQL's `webhookSamplePayload` endpoint - #5161 @derenio
- Add slug to `Warehouse`, `Product` and `ProductType` models - #5196 by @IKarbowiak
- Add mutation for assigning, unassigning shipping zones to warehouse - #5217 by @kswiatek92
- Fix passing addresses to `PaymentData` objects - #5223 by @maarcingebala
- Return `null` when querying `me` as an anonymous user - #5231 by @maarcingebala
- Added `PLAYGROUND_ENABLED` environment variable/setting to allow to enable the GraphQL playground when `DEBUG` is disabled - #5254 by @NyanKiyoshi
- Fix access to order query when request from service account - #5258 by @fowczarek
- Customer shouldn't be able to see draft orders by token - #5259 by @fowczarek
- Customer shouldn't be able to query checkout with another customer - #5268 by @fowczarek
- Added integration support of Jaeger Tracing - #5282 by @NyanKiyoshi
- Return `null` when querying `me` as an anonymous user - #5231 as @maarcingebala
- Add `fulfillment created` webhook - @szewczykmira
- Unify metadata API - #5178 by @fowczarek
- Add compiled versions of emails to the repository - #5260 by @tomaszszymanski129
- Add required prop to fields where applicable - #5293 by @dominik-zeglen
- Drop `get_absolute_url` methods - #5299 by @IKarbowiak
- Add `--force` flag to `cleardb` command - #5302 by @maarcingebala
- Require non-empty message in `orderAddNote` mutation - #5316 by @maarcingebala
- Stock management refactor - #5323 by @IKarbowiak
- Add discount error codes - #5348 by @IKarbowiak
- Add benchmarks to checkout mutations - #5339 by @fowczarek
- Add pagination tests - #5363 by @fowczarek
- Add ability to assign multiple warehouses in mutations to create/update a shipping zone - #5399 by @fowczarek
- Add filter by ids to the `warehouses` query - #5414 by @fowczarek
- Add shipping rate price validation - #5411 by @kswiatek92
- Remove unused settings and environment variables - #5420 by @maarcingebala
- Add product price validation - #5413 by @kswiatek92
- Add attribute validation to `attributeAssign` mutation - #5423 by @kswiatek92
- Add possibility to update/delete more than one item in metadata - #5446 by @koradon
- Check if image exists before validating - #5425 by @kswiatek92
- Fix warehouses query not working without id - #5441 by @koradon
- Add `accountErrors` to `CreateToken` mutation - #5437, #5465 by @koradon
- Raise `GraphQLError` if filter has invalid IDs - #5460 by @gabmartinez
- Use `AccountErrorCode.INVALID_CREDENTIALS` instead of `INVALID_PASSWORD` - #5495 by @koradon
- Add tests for pagination - #5468 by @koradon
- Add `Job` abstract model and interface - #5510 by @IKarbowiak
- Refactor implementation of allocation - #5445 by @fowczarek
- Fix `WeightScalar` - #5530 by @koradon
- Add `OrderFulfill` mutation - #5525 by @fowczarek
- Add "It Works" page - #5494 by @IKarbowiak and @dominik-zeglen
- Extend errors in `OrderFulfill` mutation - #5553 by @fowczarek
- Refactor `OrderCancel` mutation for multiple warehouses - #5554 by @fowczarek
- Add negative weight validation - #5564 by @fowczarek
- Add error when user pass empty object as address - #5585 by @fowczarek
- Fix payment creation without shipping method - #5444 by @d-wysocki
- Fix checkout and order flow with variant without inventory tracking - #5599 by @fowczarek
- Fixed JWT expired token being flagged as unhandled error rather than handled. - #5603 by @NyanKiyoshi
- Refactor read-only middleware - #5602 by @maarcingebala
- Fix availability for variants without inventory tracking - #5605 by @fowczarek
- Drop support for configuring Vatlayer plugin from settings file. - #5614 by @korycins
- Add ability to query category, collection or product by slug - #5574 by @koradon
- Add `quantityAvailable` field to `ProductVariant` type - #5628 by @fowczarek
- Use tags rather than time-based logs for information on requests - #5608 by @NyanKiyoshi

## 2.9.0

### API

- Add mutation to change customer's first name last name - #4489 by @fowczarek
- Add mutation to delete customer's account - #4494 by @fowczarek
- Add mutation to change customer's password - #4656 by @fowczarek
- Add ability to customize email sender address in emails sent by Saleor - #4820 by @NyanKiyoshi
- Add ability to filter attributes per global ID - #4640 by @NyanKiyoshi
- Add ability to search product types by value (through the name) - #4647 by @NyanKiyoshi
- Add queries and mutation for serving and saving the configuration of all plugins - #4576 by @korycins
- Add `redirectUrl` to staff and user create mutations - #4717 by @fowczarek
- Add error codes to mutations responses - #4676 by @Kwaidan00
- Add translations to countries in `shop` query - #4732 by @fowczarek
- Add support for sorting product by their attribute values through given attribute ID - #4740 by @NyanKiyoshi
- Add descriptions for queries and query arguments - #4758 by @maarcingebala
- Add support for Apollo Federation - #4825 by @salwator
- Add mutation to create multiple product variants at once - #4735 by @fowczarek
- Add default value to custom errors - #4797 by @fowczarek
- Extend `availablePaymentGateways` field with gateways' configuration data - #4774 by @salwator
- Change `AddressValidationRules` API - #4655 by @Kwaidan00
- Use search in a consistent way; add sort by product type name and publication status to `products` query. - #4715 by @fowczarek
- Unify `menuItemMove` mutation with other reordering mutations - #4734 by @NyanKiyoshi
- Don't create an order when the payment was unsuccessful - #4500 by @NyanKiyoshi
- Don't require shipping information in checkout for digital orders - #4573 by @NyanKiyoshi
- Drop `manage_users` permission from the `permissions` query - #4854 by @maarcingebala
- Deprecate `inCategory` and `inCollection` attributes filters in favor of `filter` argument - #4700 by @NyanKiyoshi & @khalibloo
- Remove `PaymentGatewayEnum` from the schema, as gateways now are dynamic plugins - #4756 by @salwator
- Require `manage_products` permission to query `costPrice` and `stockQuantity` fields - #4753 by @NyanKiyoshi
- Refactor account mutations - #4510, #4668 by @fowczarek
- Fix generating random avatars when updating staff accounts - #4521 by @maarcingebala
- Fix updating JSON menu representation in mutations - #4524 by @maarcingebala
- Fix setting variant's `priceOverride` and `costPrice` to `null` - #4754 by @NyanKiyoshi
- Fix fetching staff user without `manage_users` permission - #4835 by @fowczarek
- Ensure that a GraphQL query is a string - #4836 by @nix010
- Add ability to configure the password reset link - #4863 by @fowczarek
- Fixed a performance issue where Saleor would sometimes run huge, unneeded prefetches when resolving categories or collections - #5291 by @NyanKiyoshi
- uWSGI now forces the django application to directly load on startup instead of being lazy - #5357 by @NyanKiyoshi

### Core

- Add enterprise-grade attributes management - #4351 by @dominik-zeglen and @NyanKiyoshi
- Add extensions manager - #4497 by @korycins
- Add service accounts - backend support - #4689 by @korycins
- Add support for webhooks - #4731 by @korycins
- Migrate the attributes mapping from HStore to many-to-many relation - #4663 by @NyanKiyoshi
- Create general abstraction for object metadata - #4447 by @salwator
- Add metadata to `Order` and `Fulfillment` models - #4513, #4866 by @szewczykmira
- Migrate the tax calculations to plugins - #4497 by @korycins
- Rewrite payment gateways using plugin architecture - #4669 by @salwator
- Rewrite Stripe integration to use PaymentIntents API - #4606 by @salwator
- Refactor password recovery system - #4617 by @fowczarek
- Add functionality to sort products by their "minimal variant price" - #4416 by @derenio
- Add voucher's "once per customer" feature - #4442 by @fowczarek
- Add validations for minimum password length in settings - #4735 by @fowczarek
- Add form to configure payments in the dashboard - #4807 by @szewczykmira
- Change `unique_together` in `AttributeValue` - #4805 by @fowczarek
- Change max length of SKU to 255 characters - #4811 by @lex111
- Distinguish `OrderLine` product name and variant name - #4702 by @fowczarek
- Fix updating order status after automatic fulfillment of digital products - #4709 by @korycins
- Fix error when updating or creating a sale with missing required values - #4778 by @NyanKiyoshi
- Fix error filtering pages by URL in the dashboard 1.0 - #4776 by @NyanKiyoshi
- Fix display of the products tax rate in the details page of dashboard 1.0 - #4780 by @NyanKiyoshi
- Fix adding the same product into a collection multiple times - #4518 by @NyanKiyoshi
- Fix crash when placing an order when a customer happens to have the same address more than once - #4824 by @NyanKiyoshi
- Fix time zone based tests - #4468 by @fowczarek
- Fix serializing empty URLs as a string when creating menu items - #4616 by @maarcingebala
- The invalid IP address in HTTP requests now fallback to the requester's IP address. - #4597 by @NyanKiyoshi
- Fix product variant update with current attribute values - #4936 by @fowczarek
- Update checkout last field and add auto now fields to save with update_fields parameter - #5177 by @IKarbowiak

### Dashboard 2.0

- Allow selecting the number of rows displayed in dashboard's list views - #4414 by @benekex2
- Add ability to toggle visible columns in product list - #4608 by @dominik-zeglen
- Add voucher settings - #4556 by @benekex2
- Contrast improvements - #4508 by @benekex2
- Display menu item form errors - #4551 by @dominik-zeglen
- Do not allow random IDs to appear in snapshots - #4495 by @dominik-zeglen
- Input UI changes - #4542 by @benekex2
- Implement new menu design - #4476 by @benekex2
- Refetch attribute list after closing modal - #4615 by @dominik-zeglen
- Add config for Testcafe - #4553 by @dominik-zeglen
- Fix product type taxes select - #4453 by @benekex2
- Fix form reloading - #4467 by @dominik-zeglen
- Fix voucher limit value when checkbox unchecked - #4456 by @benekex2
- Fix searches and pickers - #4487 by @dominik-zeglen
- Fix dashboard menu styles - #4491 by @benekex2
- Fix menu responsiveness - #4511 by @benekex2
- Fix loosing focus while typing in the product description field - #4549 by @dominik-zeglen
- Fix MUI warnings - #4588 by @dominik-zeglen
- Fix bulk action checkboxes - #4618 by @dominik-zeglen
- Fix rendering user avatar when it's empty #4546 by @maarcingebala
- Remove Dashboard 2.0 files form Saleor repository - #4631 by @dominik-zeglen
- Fix CreateToken mutation to use NonNull on errors field #5415 by @gabmartinez

### Other notable changes

- Replace Pipenv with Poetry - #3894 by @michaljelonek
- Upgrade `django-prices` to v2.1 - #4639 by @NyanKiyoshi
- Disable reports from uWSGI about broken pipe and write errors from disconnected clients - #4596 by @NyanKiyoshi
- Fix the random failures of `populatedb` trying to create users with an existing email - #4769 by @NyanKiyoshi
- Enforce `pydocstyle` for Python docstrings over the project - #4562 by @NyanKiyoshi
- Move Django Debug Toolbar to dev requirements - #4454 by @derenio
- Change license for artwork to CC-BY 4.0
- New translations:
  - Greek

## 2.8.0

### Core

- Avatax backend support - #4310 by @korycins
- Add ability to store used payment sources in gateways (first implemented in Braintree) - #4195 by @salwator
- Add ability to specify a minimal quantity of checkout items for a voucher - #4427 by @fowczarek
- Change the type of start and end date fields from Date to DateTime - #4293 by @fowczarek
- Revert the custom dynamic middlewares - #4452 by @NyanKiyoshi

### Dashboard 2.0

- UX improvements in Vouchers section - #4362 by @benekex2
- Add company address configuration - #4432 by @benekex2
- Require name when saving a custom list filter - #4269 by @benekex2
- Use `esModuleInterop` flag in `tsconfig.json` to simplify imports - #4372 by @dominik-zeglen
- Use hooks instead of a class component in forms - #4374 by @dominik-zeglen
- Drop CSRF token header from API client - #4357 by @dominik-zeglen
- Fix various bugs in the product section - #4429 by @dominik-zeglen

### Other notable changes

- Fix error when creating a checkout with voucher code - #4292 by @NyanKiyoshi
- Fix error when users enter an invalid phone number in an address - #4404 by @NyanKiyoshi
- Fix error when adding a note to an anonymous order - #4319 by @NyanKiyoshi
- Fix gift card duplication error in the `populatedb` script - #4336 by @fowczarek
- Fix vouchers apply once per order - #4339 by @fowczarek
- Fix discount tests failing at random - #4401 by @korycins
- Add `SPECIFIC_PRODUCT` type to `VoucherType` - #4344 by @fowczarek
- New translations:
  - Icelandic
- Refactored the backend side of `checkoutCreate` to improve performances and prevent side effects over the user's checkout if the checkout creation was to fail. - #4367 by @NyanKiyoshi
- Refactored the logic of cleaning the checkout shipping method over the API, so users do not lose the shipping method when updating their checkout. If the shipping method becomes invalid, it will be replaced by the cheapest available. - #4367 by @NyanKiyoshi & @szewczykmira
- Refactored process of getting available shipping methods to make it easier to understand and prevent human-made errors. - #4367 by @NyanKiyoshi
- Moved 3D secure option to Braintree plugin configuration and update config structure mechanism - #4751 by @salwator

## 2.7.0

### API

- Create order only when payment is successful - #4154 by @NyanKiyoshi
- Order Events containing order lines or fulfillment lines now return the line object in the GraphQL API - #4114 by @NyanKiyoshi
- GraphQL now prints exceptions to stderr as well as returning them or not - #4148 by @NyanKiyoshi
- Refactored API resolvers to static methods with root typing - #4155 by @NyanKiyoshi
- Add phone validation in the GraphQL API to handle the library upgrade - #4156 by @NyanKiyoshi

### Core

- Add basic Gift Cards support in the backend - #4025 by @fowczarek
- Add the ability to sort products within a collection - #4123 by @NyanKiyoshi
- Implement customer events - #4094 by @NyanKiyoshi
- Merge "authorize" and "capture" operations - #4098 by @korycins, @NyanKiyoshi
- Separate the Django middlewares from the GraphQL API middlewares - #4102 by @NyanKiyoshi, #4186 by @cmiacz

### Dashboard 2.0

- Add navigation section - #4012 by @dominik-zeglen
- Add filtering on product list - #4193 by @dominik-zeglen
- Add filtering on orders list - #4237 by @dominik-zeglen
- Change input style and improve Storybook stories - #4115 by @dominik-zeglen
- Migrate deprecated fields in Dashboard 2.0 - #4121 by @benekex2
- Add multiple select checkbox - #4133, #4146 by @benekex2
- Rename menu items in Dashboard 2.0 - #4172 by @benekex2
- Category delete modal improvements - #4171 by @benekex2
- Close modals on click outside - #4236 - by @benekex2
- Use date localize hook in translations - #4202 by @dominik-zeglen
- Unify search API - #4200 by @dominik-zeglen
- Default default PAGINATE_BY - #4238 by @dominik-zeglen
- Create generic filtering interface - #4221 by @dominik-zeglen
- Add default state to rich text editor = #4281 by @dominik-zeglen
- Fix translation discard button - #4109 by @benekex2
- Fix draftail options and icons - #4132 by @benekex2
- Fix typos and messages in Dashboard 2.0 - #4168 by @benekex2
- Fix view all orders button - #4173 by @benekex2
- Fix visibility card view - #4198 by @benekex2
- Fix query refetch after selecting an object in list - #4272 by @dominik-zeglen
- Fix image selection in variants - #4270 by @benekex2
- Fix collection search - #4267 by @dominik-zeglen
- Fix quantity height in draft order edit - #4273 by @benekex2
- Fix checkbox clickable area size - #4280 by @dominik-zeglen
- Fix breaking object selection in menu section - #4282 by @dominik-zeglen
- Reset selected items when tab switch - #4268 by @benekex2

### Other notable changes

- Add support for Google Cloud Storage - #4127 by @chetabahana
- Adding a nonexistent variant to checkout no longer crashes - #4166 by @NyanKiyoshi
- Disable storage of Celery results - #4169 by @NyanKiyoshi
- Disable polling in Playground - #4188 by @maarcingebala
- Cleanup code for updated function names and unused argument - #4090 by @jxltom
- Users can now add multiple "Add to Cart" forms in a single page - #4165 by @NyanKiyoshi
- Fix incorrect argument in `get_client_token` in Braintree integration - #4182 by @maarcingebala
- Fix resolving attribute values when transforming them to HStore - #4161 by @maarcingebala
- Fix wrong calculation of subtotal in cart page - #4145 by @korycins
- Fix margin calculations when product/variant price is set to zero - #4170 by @MahmoudRizk
- Fix applying discounts in checkout's subtotal calculation in API - #4192 by @maarcingebala
- Fix GATEWAYS_ENUM to always contain all implemented payment gateways - #4108 by @koradon

## 2.6.0

### API

- Add unified filtering interface in resolvers - #3952, #4078 by @korycins
- Add mutations for bulk actions - #3935, #3954, #3967, #3969, #3970 by @akjanik
- Add mutation for reordering menu items - #3958 by @NyanKiyoshi
- Optimize queries for single nodes - #3968 @NyanKiyoshi
- Refactor error handling in mutations #3891 by @maarcingebala & @akjanik
- Specify mutation permissions through Meta classes - #3980 by @NyanKiyoshi
- Unify pricing access in products and variants - #3948 by @NyanKiyoshi
- Use only_fields instead of exclude_fields in type definitions - #3940 by @michaljelonek
- Prefetch collections when getting sales of a bunch of products - #3961 by @NyanKiyoshi
- Remove unnecessary dedents from GraphQL schema so new Playground can work - #4045 by @salwator
- Restrict resolving payment by ID - #4009 @NyanKiyoshi
- Require `checkoutId` for updating checkout's shipping and billing address - #4074 by @jxltom
- Handle errors in `TokenVerify` mutation - #3981 by @fowczarek
- Unify argument names in types and resolvers - #3942 by @NyanKiyoshi

### Core

- Use Black as the default code formatting tool - #3852 by @krzysztofwolski and @NyanKiyoshi
- Dropped Python 3.5 support - #4028 by @korycins
- Rename Cart to Checkout - #3963 by @michaljelonek
- Use data classes to exchange data with payment gateways - #4028 by @korycins
- Refactor order events - #4018 by @NyanKiyoshi

### Dashboard 2.0

- Add bulk actions - #3955 by @dominik-zeglen
- Add user avatar management - #4030 by @benekex2
- Add navigation drawer support on mobile devices - #3839 by @benekex2
- Fix rendering validation errors in product form - #4024 by @benekex2
- Move dialog windows to query string rather than router paths - #3953 by @dominik-zeglen
- Update order events types - #4089 by @jxltom
- Code cleanup by replacing render props with react hooks - #4010 by @dominik-zeglen

### Other notable changes

- Add setting to enable Django Debug Toolbar - #3983 by @koradon
- Use newest GraphQL Playground - #3971 by @salwator
- Ensure adding to quantities in the checkout is respecting the limits - #4005 by @NyanKiyoshi
- Fix country area choices - #4008 by @fowczarek
- Fix price_range_as_dict function - #3999 by @zodiacfireworks
- Fix the product listing not showing in the voucher when there were products selected - #4062 by @NyanKiyoshi
- Fix crash in Dashboard 1.0 when updating an order address's phone number - #4061 by @NyanKiyoshi
- Reduce the time of tests execution by using dummy password hasher - #4083 by @korycins
- Set up explicit **hash** function - #3979 by @akjanik
- Unit tests use none as media root - #3975 by @korycins
- Update file field styles with materializecss template filter - #3998 by @zodiacfireworks
- New translations:
  - Albanian
  - Colombian Spanish
  - Lithuanian

## 2.5.0

### API

- Add query to fetch draft orders - #3809 by @michaljelonek
- Add bulk delete mutations - #3838 by @michaljelonek
- Add `languageCode` enum to API - #3819 by @michaljelonek, #3854 by @jxltom
- Duplicate address instances in checkout mutations - #3866 by @pawelzar
- Restrict access to `orders` query for unauthorized users - #3861 by @pawelzar
- Support setting address as default in address mutations - #3787 by @jxltom
- Fix phone number validation in GraphQL when country prefix not given - #3905 by @patrys
- Report pretty stack traces in DEBUG mode - #3918 by @patrys

### Core

- Drop support for Django 2.1 and Django 1.11 (previous LTS) - #3929 by @patrys
- Fulfillment of digital products - #3868 by @korycins
- Introduce avatars for staff accounts - #3878 by @pawelzar
- Refactor the account avatars path from a relative to absolute - #3938 by @NyanKiyoshi

### Dashboard 2.0

- Add translations section - #3884 by @dominik-zeglen
- Add light/dark theme - #3856 by @dominik-zeglen
- Add customer's address book view - #3826 by @dominik-zeglen
- Add "Add variant" button on the variant details page = #3914 by @dominik-zeglen
- Add back arrows in "Configure" subsections - #3917 by @dominik-zeglen
- Display avatars in staff views - #3922 by @dominik-zeglen
- Prevent user from changing his own status and permissions - #3922 by @dominik-zeglen
- Fix crashing product create view - #3837, #3910 by @dominik-zeglen
- Fix layout in staff members details page - #3857 by @dominik-zeglen
- Fix unfocusing rich text editor - #3902 by @dominik-zeglen
- Improve accessibility - #3856 by @dominik-zeglen

### Other notable changes

- Improve user and staff management in dashboard 1.0 - #3781 by @jxltom
- Fix default product tax rate in Dashboard 1.0 - #3880 by @pawelzar
- Fix logo in docs - #3928 by @michaljelonek
- Fix name of logo file - #3867 by @jxltom
- Fix variants for juices in example data - #3926 by @michaljelonek
- Fix alignment of the cart dropdown on new bootstrap version - #3937 by @NyanKiyoshi
- Refactor the account avatars path from a relative to absolute - #3938 by @NyanKiyoshi
- New translations:
  - Armenian
  - Portuguese
  - Swahili
  - Thai

## 2.4.0

### API

- Add model translations support in GraphQL API - #3789 by @michaljelonek
- Add mutations to manage addresses for authenticated customers - #3772 by @Kwaidan00, @maarcingebala
- Add mutation to apply vouchers in checkout - #3739 by @Kwaidan00
- Add thumbnail field to `OrderLine` type - #3737 by @michaljelonek
- Add a query to fetch order by token - #3740 by @michaljelonek
- Add city choices and city area type to address validator API - #3788 by @jxltom
- Fix access to unpublished objects in API - #3724 by @Kwaidan00
- Fix bug where errors are not returned when creating fulfillment with a non-existent order line - #3777 by @jxltom
- Fix `productCreate` mutation when no product type was provided - #3804 by @michaljelonek
- Enable database search in products query - #3736 by @michaljelonek
- Use authenticated user's email as default email in creating checkout - #3726 by @jxltom
- Generate voucher code if it wasn't provided in mutation - #3717 by @Kwaidan00
- Improve limitation of vouchers by country - #3707 by @michaljelonek
- Only include canceled fulfillments for staff in fulfillment API - #3778 by @jxltom
- Support setting address as when creating customer address #3782 by @jxltom
- Fix generating slug from title - #3816 by @maarcingebala
- Add `variant` field to `OrderLine` type - #3820 by @maarcingebala

### Core

- Add JSON fields to store rich-text content - #3756 by @michaljelonek
- Add function to recalculate total order weight - #3755 by @Kwaidan00, @maarcingebala
- Unify cart creation logic in API and Django views - #3761, #3790 by @maarcingebala
- Unify payment creation logic in API and Django views - #3715 by @maarcingebala
- Support partially charged and refunded payments - #3735 by @jxltom
- Support partial fulfillment of ordered items - #3754 by @jxltom
- Fix applying discounts when a sale has no end date - #3595 by @cprinos

### Dashboard 2.0

- Add "Discounts" section - #3654 by @dominik-zeglen
- Add "Pages" section; introduce Draftail WYSIWYG editor - #3751 by @dominik-zeglen
- Add "Shipping Methods" section - #3770 by @dominik-zeglen
- Add support for date and datetime components - #3708 by @dominik-zeglen
- Restyle app layout - #3811 by @dominik-zeglen

### Other notable changes

- Unify model field names related to models' public access - `publication_date` and `is_published` - #3706 by @michaljelonek
- Improve filter orders by payment status - #3749 @jxltom
- Refactor translations in emails - #3701 by @Kwaidan00
- Use exact image versions in docker-compose - #3742 by @ashishnitinpatil
- Sort order payment and history in descending order - #3747 by @jxltom
- Disable style-loader in dev mode - #3720 by @jxltom
- Add ordering to shipping method - #3806 by @michaljelonek
- Add missing type definition for dashboard 2.0 - #3776 by @jxltom
- Add header and footer for checkout success pages #3752 by @jxltom
- Add instructions for using local assets in Docker - #3723 by @michaljelonek
- Update S3 deployment documentation to include CORS configuration note - #3743 by @NyanKiyoshi
- Fix missing migrations for is_published field of product and page model - #3757 by @jxltom
- Fix problem with l10n in Braintree payment gateway template - #3691 by @Kwaidan00
- Fix bug where payment is not filtered from active ones when creating payment - #3732 by @jxltom
- Fix incorrect cart badge location - #3786 by @jxltom
- Fix storefront styles after bootstrap is updated to 4.3.1 - #3753 by @jxltom
- Fix logo size in different browser and devices with different sizes - #3722 by @jxltom
- Rename dumpdata file `db.json` to `populatedb_data.json` - #3810 by @maarcingebala
- Prefetch collections for product availability - #3813 by @michaljelonek
- Bump django-graphql-jwt - #3814 by @michaljelonek
- Fix generating slug from title - #3816 by @maarcingebala
- New translations:
  - Estonian
  - Indonesian

## 2.3.1

- Fix access to private variant fields in API - #3773 by maarcingebala
- Limit access of quantity and allocated quantity to staff in GraphQL API #3780 by @jxltom

## 2.3.0

### API

- Return user's last checkout in the `User` type - #3578 by @fowczarek
- Automatically assign checkout to the logged in user - #3587 by @fowczarek
- Expose `chargeTaxesOnShipping` field in the `Shop` type - #3603 by @fowczarek
- Expose list of enabled payment gateways - #3639 by @fowczarek
- Validate uploaded files in a unified way - #3633 by @fowczarek
- Add mutation to trigger fetching tax rates - #3622 by @fowczarek
- Use USERNAME_FIELD instead of hard-code email field when resolving user - #3577 by @jxltom
- Require variant and quantity fields in `CheckoutLineInput` type - #3592 by @jxltom
- Preserve order of nodes in `get_nodes_or_error` function - #3632 by @jxltom
- Add list mutations for `Voucher` and `Sale` models - #3669 by @michaljelonek
- Use proper type for countries in `Voucher` type - #3664 by @michaljelonek
- Require email in when creating checkout in API - #3667 by @michaljelonek
- Unify returning errors in the `tokenCreate` mutation - #3666 by @michaljelonek
- Use `Date` field in Sale/Voucher inputs - #3672 by @michaljelonek
- Refactor checkout mutations - #3610 by @fowczarek
- Refactor `clean_instance`, so it does not returns errors anymore - #3597 by @akjanik
- Handle GraphqQL syntax errors - #3576 by @jxltom

### Core

- Refactor payments architecture - #3519 by @michaljelonek
- Improve Docker and `docker-compose` configuration - #3657 by @michaljelonek
- Allow setting payment status manually for dummy gateway in Storefront 1.0 - #3648 by @jxltom
- Infer default transaction kind from operation type - #3646 by @jxltom
- Get correct payment status for order without any payments - #3605 by @jxltom
- Add default ordering by `id` for `CartLine` model - #3593 by @jxltom
- Fix "set password" email sent to customer created in the dashboard - #3688 by @Kwaidan00

### Dashboard 2.0

- ️Add taxes section - #3622 by @dominik-zeglen
- Add drag'n'drop image upload - #3611 by @dominik-zeglen
- Unify grid handling - #3520 by @dominik-zeglen
- Add component generator - #3670 by @dominik-zeglen
- Throw Typescript errors while snapshotting - #3611 by @dominik-zeglen
- Simplify mutation's error checking - #3589 by @dominik-zeglen
- Fix order cancelling - #3624 by @dominik-zeglen
- Fix logo placement - #3602 by @dominik-zeglen

### Other notable changes

- Register Celery task for updating exchange rates - #3599 by @jxltom
- Fix handling different attributes with the same slug - #3626 by @jxltom
- Add missing migrations for tax rate choices - #3629 by @jxltom
- Fix `TypeError` on calling `get_client_token` - #3660 by @michaljelonek
- Make shipping required as default when creating product types - #3655 by @jxltom
- Display payment status on customer's account page in Storefront 1.0 - #3637 by @jxltom
- Make order fields sequence in Dashboard 1.0 same as in Dashboard 2.0 - #3606 by @jxltom
- Fix returning products for homepage for the currently viewing user - #3598 by @jxltom
- Allow filtering payments by status in Dashboard 1.0 - #3608 by @jxltom
- Fix typo in the definition of order status - #3649 by @jxltom
- Add margin for order notes section - #3650 by @jxltom
- Fix logo position - #3609, #3616 by @jxltom
- Storefront visual improvements - #3696 by @piotrgrundas
- Fix product list price filter - #3697 by @Kwaidan00
- Redirect to success page after successful payment - #3693 by @Kwaidan00

## 2.2.0

### API

- Use `PermissionEnum` as input parameter type for `permissions` field - #3434 by @maarcingebala
- Add "authorize" and "charge" mutations for payments - #3426 by @jxltom
- Add alt text to product thumbnails and background images of collections and categories - #3429 by @fowczarek
- Fix passing decimal arguments = #3457 by @fowczarek
- Allow sorting products by the update date - #3470 by @jxltom
- Validate and clear the shipping method in draft order mutations - #3472 by @fowczarek
- Change tax rate field to choice field - #3478 by @fowczarek
- Allow filtering attributes by collections - #3508 by @maarcingebala
- Resolve to `None` when empty object ID was passed as mutation argument - #3497 by @maarcingebala
- Change `errors` field type from [Error] to [Error!] - #3489 by @fowczarek
- Support creating default variant for product types that don't use multiple variants - #3505 by @fowczarek
- Validate SKU when creating a default variant - #3555 by @fowczarek
- Extract enums to separate files - #3523 by @maarcingebala

### Core

- Add Stripe payment gateway - #3408 by @jxltom
- Add `first_name` and `last_name` fields to the `User` model - #3101 by @fowczarek
- Improve several payment validations - #3418 by @jxltom
- Optimize payments related database queries - #3455 by @jxltom
- Add publication date to collections - #3369 by @k-brk
- Fix hard-coded site name in order PDFs - #3526 by @NyanKiyoshi
- Update favicons to the new style - #3483 by @dominik-zeglen
- Fix migrations for default currency - #3235 by @bykof
- Remove Elasticsearch from `docker-compose.yml` - #3482 by @maarcingebala
- Resort imports in tests - #3471 by @jxltom
- Fix the no shipping orders payment crash on Stripe - #3550 by @NyanKiyoshi
- Bump backend dependencies - #3557 by @maarcingebala. This PR removes security issue CVE-2019-3498 which was present in Django 2.1.4. Saleor however wasn't vulnerable to this issue as it doesn't use the affected `django.views.defaults.page_not_found()` view.
- Generate random data using the default currency - #3512 by @stephenmoloney
- New translations:
  - Catalan
  - Serbian

### Dashboard 2.0

- Restyle product selection dialogs - #3499 by @dominik-zeglen, @maarcingebala
- Fix minor visual bugs in Dashboard 2.0 - #3433 by @dominik-zeglen
- Display warning if order draft has missing data - #3431 by @dominik-zeglen
- Add description field to collections - #3435 by @dominik-zeglen
- Add query batching - #3443 by @dominik-zeglen
- Use autocomplete fields in country selection - #3443 by @dominik-zeglen
- Add alt text to categories and collections - #3461 by @dominik-zeglen
- Use first and last name of a customer or staff member in UI - #3247 by @Bonifacy1, @dominik-zeglen
- Show error page if an object was not found - #3463 by @dominik-zeglen
- Fix simple product's inventory data saving bug - #3474 by @dominik-zeglen
- Replace `thumbnailUrl` with `thumbnail { url }` - #3484 by @dominik-zeglen
- Change "Feature on Homepage" switch behavior - #3481 by @dominik-zeglen
- Expand payment section in order view - #3502 by @dominik-zeglen
- Change TypeScript loader to speed up the build process - #3545 by @patrys

### Bugfixes

- Do not show `Pay For Order` if order is partly paid since partial payment is not supported - #3398 by @jxltom
- Fix attribute filters in the products category view - #3535 by @fowczarek
- Fix storybook dependencies conflict - #3544 by @dominik-zeglen

## 2.1.0

### API

- Change selected connection fields to lists - #3307 by @fowczarek
- Require pagination in connections - #3352 by @maarcingebala
- Replace Graphene view with a custom one - #3263 by @patrys
- Change `sortBy` parameter to use enum type - #3345 by @fowczarek
- Add `me` query to fetch data of a logged-in user - #3202, #3316 by @fowczarek
- Add `canFinalize` field to the Order type - #3356 by @fowczarek
- Extract resolvers and mutations to separate files - #3248 by @fowczarek
- Add VAT tax rates field to country - #3392 by @michaljelonek
- Allow creating orders without users - #3396 by @fowczarek

### Core

- Add Razorpay payment gatway - #3205 by @NyanKiyoshi
- Use standard tax rate as a default tax rate value - #3340 by @fowczarek
- Add description field to the Collection model - #3275 by @fowczarek
- Enforce the POST method on VAT rates fetching - #3337 by @NyanKiyoshi
- Generate thumbnails for category/collection background images - #3270 by @NyanKiyoshi
- Add warm-up support in product image creation mutation - #3276 by @NyanKiyoshi
- Fix error in the `populatedb` script when running it not from the project root - #3272 by @NyanKiyoshi
- Make Webpack rebuilds fast - #3290 by @patrys
- Skip installing Chromium to make deployment faster - #3227 by @jxltom
- Add default test runner - #3258 by @jxltom
- Add Transifex client to Pipfile - #3321 by @jxltom
- Remove additional pytest arguments in tox - #3338 by @jxltom
- Remove test warnings - #3339 by @jxltom
- Remove runtime warning when product has discount - #3310 by @jxltom
- Remove `django-graphene-jwt` warnings - #3228 by @jxltom
- Disable deprecated warnings - #3229 by @jxltom
- Add `AWS_S3_ENDPOINT_URL` setting to support DigitalOcean spaces. - #3281 by @hairychris
- Add `.gitattributes` file to hide diffs for generated files on Github - #3055 by @NyanKiyoshi
- Add database sequence reset to `populatedb` - #3406 by @michaljelonek
- Get authorized amount from succeeded auth transactions - #3417 by @jxltom
- Resort imports by `isort` - #3412 by @jxltom

### Dashboard 2.0

- Add confirmation modal when leaving view with unsaved changes - #3375 by @dominik-zeglen
- Add dialog loading and error states - #3359 by @dominik-zeglen
- Split paths and urls - #3350 by @dominik-zeglen
- Derive state from props in forms - #3360 by @dominik-zeglen
- Apply debounce to autocomplete fields - #3351 by @dominik-zeglen
- Use Apollo signatures - #3353 by @dominik-zeglen
- Add order note field in the order details view - #3346 by @dominik-zeglen
- Add app-wide progress bar - #3312 by @dominik-zeglen
- Ensure that all queries are built on top of TypedQuery - #3309 by @dominik-zeglen
- Close modal windows automatically - #3296 by @dominik-zeglen
- Move URLs to separate files - #3295 by @dominik-zeglen
- Add basic filters for products and orders list - #3237 by @Bonifacy1
- Fetch default currency from API - #3280 by @dominik-zeglen
- Add `displayName` property to components - #3238 by @Bonifacy1
- Add window titles - #3279 by @dominik-zeglen
- Add paginator component - #3265 by @dominik-zeglen
- Update Material UI to 3.6 - #3387 by @patrys
- Upgrade React, Apollo, Webpack and Babel - #3393 by @patrys
- Add pagination for required connections - #3411 by @dominik-zeglen

### Bugfixes

- Fix language codes - #3311 by @jxltom
- Fix resolving empty attributes list - #3293 by @maarcingebala
- Fix range filters not being applied - #3385 by @michaljelonek
- Remove timeout for updating image height - #3344 by @jxltom
- Return error if checkout was not found - #3289 by @maarcingebala
- Solve an auto-resize conflict between Materialize and medium-editor - #3367 by @adonig
- Fix calls to `ngettext_lazy` - #3380 by @patrys
- Filter preauthorized order from succeeded transactions - #3399 by @jxltom
- Fix incorrect country code in fixtures - #3349 by @bingimar
- Fix updating background image of a collection - #3362 by @fowczarek & @dominik-zeglen

### Docs

- Document settings related to generating thumbnails on demand - #3329 by @NyanKiyoshi
- Improve documentation for Heroku deployment - #3170 by @raybesiga
- Update documentation on Docker deployment - #3326 by @jxltom
- Document payment gateway configuration - #3376 by @NyanKiyoshi

## 2.0.0

### API

- Add mutation to delete a customer; add `isActive` field in `customerUpdate` mutation - #3177 by @maarcingebala
- Add mutations to manage authorization keys - #3082 by @maarcingebala
- Add queries for dashboard homepage - #3146 by @maarcingebala
- Allows user to unset homepage collection - #3140 by @oldPadavan
- Use enums as permission codes - #3095 by @the-bionic
- Return absolute image URLs - #3182 by @maarcingebala
- Add `backgroundImage` field to `CategoryInput` - #3153 by @oldPadavan
- Add `dateJoined` and `lastLogin` fields in `User` type - #3169 by @maarcingebala
- Separate `parent` input field from `CategoryInput` - #3150 by @akjanik
- Remove duplicated field in Order type - #3180 by @maarcingebala
- Handle empty `backgroundImage` field in API - #3159 by @maarcingebala
- Generate name-based slug in collection mutations - #3145 by @akjanik
- Remove products field from `collectionUpdate` mutation - #3141 by @oldPadavan
- Change `items` field in `Menu` type from connection to list - #3032 by @oldPadavan
- Make `Meta.description` required in `BaseMutation` - #3034 by @oldPadavan
- Apply `textwrap.dedent` to GraphQL descriptions - #3167 by @fowczarek

### Dashboard 2.0

- Add collection management - #3135 by @dominik-zeglen
- Add customer management - #3176 by @dominik-zeglen
- Add homepage view - #3155, #3178 by @Bonifacy1 and @dominik-zeglen
- Add product type management - #3052 by @dominik-zeglen
- Add site settings management - #3071 by @dominik-zeglen
- Escape node IDs in URLs - #3115 by @dominik-zeglen
- Restyle categories section - #3072 by @Bonifacy1

### Other

- Change relation between `ProductType` and `Attribute` models - #3097 by @maarcingebala
- Remove `quantity-allocated` generation in `populatedb` script - #3084 by @MartinSeibert
- Handle `Money` serialization - #3131 by @Pacu2
- Do not collect unnecessary static files - #3050 by @jxltom
- Remove host mounted volume in `docker-compose` - #3091 by @tiangolo
- Remove custom services names in `docker-compose` - #3092 by @tiangolo
- Replace COUNTRIES with countries.countries - #3079 by @neeraj1909
- Installing dev packages in docker since tests are needed - #3078 by @jxltom
- Remove comparing string in address-form-panel template - #3074 by @tomcio1205
- Move updating variant names to a Celery task - #3189 by @fowczarek

### Bugfixes

- Fix typo in `clean_input` method - #3100 by @the-bionic
- Fix typo in `ShippingMethod` model - #3099 by @the-bionic
- Remove duplicated variable declaration - #3094 by @the-bionic

### Docs

- Add createdb note to getting started for Windows - #3106 by @ajostergaard
- Update docs on pipenv - #3045 by @jxltom<|MERGE_RESOLUTION|>--- conflicted
+++ resolved
@@ -7,11 +7,9 @@
 ### Other changes
 
 - Fix situation when Payment Gateway try to save to long error message - #10402 by @fowczarek
-<<<<<<< HEAD
-- Replaced most occurrences of `context.app` with a dataloader.
-=======
+- Replaced `context.app` lazy object with a dataloader.
 - Add support for bcrypt password hashes - #10346 by @pkucmus
->>>>>>> 91bd5263
+
 
 # 3.6.0
 
