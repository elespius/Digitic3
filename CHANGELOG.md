--- conflicted
+++ resolved
@@ -131,16 +131,13 @@
 - Add app support for events - #7622 by @IKarbowiak
 - Add date & date time attributes - #7500 by @piotrgrundas
 - Add `withChoices` flag for Attribute type - #7733 by @dexon44
-<<<<<<< HEAD
 - Extend app by `AppExtension` - #7701 by @korycins
-=======
 - Drop assigning cheapest shipping method in checkout - #7767 by @maarcingebala
 - Add `product_id`, `product_variant_id`, `attribute_id` and `page_id` when it's possible for `AttributeValue` translations webhook. - #7783 by @fowczarek
 - Deprecate `query` argument in `sales` and `vouchers` queries - #7806 by @maarcingebala
 - Allow translating objects by translatable content ID - #7803 by @maarcingebala
 - Add `page_type_id` when it's possible for `AttributeValue` translations webhook. - #7825 by @fowczarek
 
->>>>>>> e16a61fe
 
 ### Breaking
 - Multichannel MVP: Multicurrency - #6242 by @fowczarek @d-wysocki
