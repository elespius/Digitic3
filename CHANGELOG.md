# Changelog

All notable, unreleased changes to this project will be documented in this file. For the released changes, please visit the [Releases](https://github.com/mirumee/saleor/releases) page.

## [Unreleased]
- Add query contains only schema validation - #6827 by @fowczarek
- Add introspection caching - #6871 by @fowczarek
- Refactor plugins manager(add missing tracing, optimize imports, drop plugins manager from settings) - #6890 by @fowczarek
- Add CUSTOMER_UPDATED webhook, add addresses field to customer CUSTOMER_CREATED webhook - #6898 by @piotrgrundas
- Add missing span in PluginManager - #6900 by @fowczarek
- Fix Sentry reporting - #6902 by @fowczarek
- Fix removing page types in cleardb command - #6918 by @fowczarek
- Add possibility to apply discount to order/order line with status `DRAFT` - #6930 by @korycins
- Deprecate API fields `Order.discount`, `Order.discountName`, `Order.translatedDiscountName` - #6874 by @korycins
- Fix argument validation in page resolver - #6960 by @fowczarek
- Drop `data` field from checkout line model - #6961 by @fowczarek
<<<<<<< HEAD
- Add PRODUCT_VARIANT_CREATED/UPDATED/DELETED webhooks, fix attributes field for PRODUCT_CREATED/UPDATED webhooks - #6963 by @piotrgrundas
=======
- Fix `totalCount` on connection resolver without `first` or `last` - #6975 by @fowczarek
- Fix variant resolver on `DigitalContent` - #6983 by @fowczarek
>>>>>>> bf0a1378

### Breaking
- Multichannel MVP: Multicurrency - #6242 by @fowczarek @d-wysocki
- Drop deprecated meta mutations - #6422 by @maarcingebala
- Drop deprecated service accounts and webhooks API - #6431 by @maarcingebala
- Drop deprecated fields from the `ProductVariant` type: `quantity`, `quantityAllocated`, `stockQuantity`, `isAvailable` - #6436 by @maarcingebala
- Drop authorization keys API - #6631 by @maarcingebala
- Drop `type` field from `AttributeValue` type - #6710 by @IKarbowiak
- Drop `apply_taxes_to_shipping_price_range` plugin hook - #6746 by @maarcingebala
- Drop `CHECKOUT_QUANTITY_CHANGED` webhook - #6797 by @d-wysocki
- Drop deprecated `taxRate` field from `ProductType` - #6795 by @d-wysocki
- Remove resolving user's location from GeoIP; drop `PaymentInput.billingAddress` input field - #6784 by @maarcingebala
- Change the payload of the order webhook to handle discounts list, added fields: `Order.discounts`,
`OrderLine.unit_discount_amount`,`OrderLine.unit_discount_type`, `OrderLine.unit_discount_reason` , remove fields:
`Order.discount_amount`, `Order.discount_name`, `Order.translated_discount_name`- #6874 by @korycins

- Update checkout performance - introduce `CheckoutInfo` data class - #6958 by @IKarbowiak; Introduced changes in plugin methods definitions:
  - in the following methods, the `checkout` parameter changed to `checkout_info`:
    - `calculate_checkout_total`
    - `calculate_checkout_subtotal`
    - `calculate_checkout_shipping`
    - `get_checkout_shipping_tax_rate`
    - `calculate_checkout_line_total`
    - `calculate_checkout_line_unit_price`
    - `get_checkout_line_tax_rate`
    - `preprocess_order_creation`
  - additionally, `preprocess_order_creation` was extend with `lines_info` parameter

### Other

- Fix creating translations with app - #6804 by @krzysztofwolski
- Add possibility to provide external payment ID during the conversion draft order to order - #6320 by @korycins
- Add basic rating for `Products` - #6284 by @korycins
- Add metadata to shipping zones and shipping methods - #6340 by @maarcingebala
- Add Page Types - #6261 by @IKarbowiak
- Migrate draftjs content to editorjs format - #6430 by @IKarbowiak
- Add editorjs sanitizer - #6456 by @IKarbowiak
- Add generic FileUpload mutation - #6470 by @IKarbowiak
- Order confirmation backend - #6498 by @tomaszszymanski129
- Fix password reset request - #6351 by @Manfred-Madelaine-pro, Ambroise and Pierre
- Refund products support - #6530 by @korycins
- Add possibility to exclude products from shipping method - #6506 by @korycins
- Add availableShippingMethods to the Shop type - #6551 by @IKarbowiak
- Add delivery time to shipping method - #6564 by @IKarbowiak
- Introduce file attributes - #6568 by @IKarbowiak
- Shipping zone description - #6653 by @tomaszszymanski129
- Add metadata to menu and menu item - #6648 by @tomaszszymanski129
- Get tax rate from plugins - #6649 by @IKarbowiak
- Added support for querying user by email - #6632 @LeOndaz
- Add order shipping tax rate - #6678 by @IKarbowiak
- Deprecate field `descriptionJSON` from `Product`, `Category`, `Collection` and field `contentJSON` from `Page` - #6692 by @d-wysocki
- Fix products visibility - #6704 by @IKarbowiak
- Introduce page reference attributes - #6624 by @IKarbowiak
- Introduce product reference attributes - #6711 by @IKarbowiak
- Add metadata to warehouse - #6727 by @d-wysocki
- Add page webhooks: `PAGE_CREATED`, `PAGE_UPDATED` and `PAGE_DELETED` - #6787 by @d-wysocki
- Add `PRODUCT_DELETED` webhook - #6794 by @d-wysocki
- Fix `product_updated` and `product_created` webhooks - #6798 by @d-wysocki
- Add interface for integrating the auth plugins - #6799 by @korycins
- Fix page `contentJson` field to return JSON - #6832 by @d-wysocki
- Add SearchRank to search product by name and description. New enum added to `ProductOrderField` - `RANK` - which returns results sorted by search rank - #6872 by @d-wysocki
- Allocate stocks for order lines in a bulk way - #6877 by @IKarbowiak
- Add product description_plaintext to populatedb - #6894 by @d-wysocki
- Deallocate stocks for order lines in a bulk way - #6896 by @IKarbowiak
- Prevent negative available quantity - #6897 by @d-wysocki
- Fix CheckoutLinesInfoByCheckoutTokenLoader dataloader - #6929 by @IKarbowiak
- Change the `app` query to return info about the currently authenticated app - #6928 by @d-wysocki
- Add default sorting by rank for search products - #6936 by @d-wysocki
- Fix exporting product description to xlsx - #6959 by @IKarbowiak
- Add `Shop.version` field to query API version - #6980 by @maarcingebala

# 2.11.1

- Add support for Apple Pay on the web - #6466 by @korycins

## 2.11.0

### Features

- Add products export - #5255 by @IKarbowiak
- Add external apps support - #5767 by @korycins
- Invoices backend - #5732 by @tomaszszymanski129
- Adyen drop-in integration - #5914 by @korycins, @IKarbowiak
- Add a callback view to plugins - #5884 by @korycins
- Support pushing webhook events to message queues - #5940 by @patrys, @korycins
- Send a confirmation email when the order is canceled or refunded - #6017
- No secure cookie in debug mode - #6082 by @patrys, @orzechdev
- Add searchable and available for purchase flags to product - #6060 by @IKarbowiak
- Add `TotalPrice` to `OrderLine` - #6068 @fowczarek
- Add `PRODUCT_UPDATED` webhook event - #6100 by @tomaszszymanski129
- Search orders by GraphQL payment ID - #6135 by @korycins
- Search orders by a custom key provided by payment gateway - #6135 by @korycins
- Add ability to set a default product variant - #6140 by @tomaszszymanski129
- Allow product variants to be sortable - #6138 by @tomaszszymanski129
- Allow fetching stocks for staff users only with `MANAGE_ORDERS` permissions - #6139 by @fowczarek
- Add filtering to `ProductVariants` query and option to fetch variant by SKU in `ProductVariant` query - #6190 by @fowczarek
- Add filtering by Product IDs to `products` query - #6224 by @GrzegorzDerdak
- Add `change_currency` command - #6016 by @maarcingebala
- Add dummy credit card payment - #5822 by @IKarbowiak
- Add custom implementation of UUID scalar - #5646 by @koradon
- Add `AppTokenVerify` mutation - #5716 by @korycins

### Breaking Changes

- Refactored JWT support. Requires handling of JWT token in the storefront (a case when the backend returns the exception about the invalid token). - #5734, #5816 by @korycins
- New logging setup will now output JSON logs in production mode for ease of feeding them into log collection systems like Logstash or CloudWatch Logs - #5699 by @patrys
- Deprecate `WebhookEventType.CHECKOUT_QUANTITY_CHANGED` - #5837 by @korycins
- Anonymize and update order and payment fields; drop `PaymentSecureConfirm` mutation, drop Payment type fields: `extraData`, `billingAddress`, `billingEmail`, drop `gatewayResponse` from `Transaction` type - #5926 by @IKarbowiak
- Switch the HTTP stack from WSGI to ASGI based on Uvicorn - #5960 by @patrys
- Add `MANAGE_PRODUCT_TYPES_AND_ATTRIBUTES` permission, which is now required to access all attributes and product types related mutations - #6219 by @IKarbowiak

### Fixes

- Fix payment fields in order payload for webhooks - #5862 by @korycins
- Fix specific product voucher in draft orders - #5727 by @fowczarek
- Explicit country assignment in default shipping zones - #5736 by @maarcingebala
- Drop `json_content` field from the `Menu` model - #5761 by @maarcingebala
- Strip warehouse name in mutations - #5766 by @koradon
- Add missing order events during checkout flow - #5684 by @koradon
- Update Google Merchant to get tax rate based by plugin manager - #5823 by @gabmartinez
- Allow unicode in slug fields - #5877 by @IKarbowiak
- Fix empty plugin object result after `PluginUpdate` mutation - #5968 by @gabmartinez
- Allow finishing checkout when price amount is 0 - #6064 by @IKarbowiak
- Fix incorrect tax calculation for Avatax - #6035 by @korycins
- Fix incorrect calculation of subtotal with active Avatax - #6035 by @korycins
- Fix incorrect assignment of tax code for Avatax - #6035 by @korycins
- Do not allow negative product price - #6091 by @IKarbowiak
- Handle None as attribute value - #6092 by @IKarbowiak
- Fix for calling `order_created` before the order was saved - #6095 by @korycins
- Update default decimal places - #6098 by @IKarbowiak
- Avoid assigning the same pictures twice to a variant - #6112 by @IKarbowiak
- Fix crashing system when Avalara is improperly configured - #6117 by @IKarbowiak
- Fix for failing finalising draft order - #6133 by @korycins
- Remove corresponding draft order lines when variant is removing - #6119 by @IKarbowiak
- Update required perms for apps management - #6173 by @IKarbowiak
- Raise an error for an empty key in metadata - #6176 by @IKarbowiak
- Add attributes to product error - #6181 by @IKarbowiak
- Allow to add product variant with 0 price to draft order - #6189 by @IKarbowiak
- Fix deleting product when default variant is deleted - #6186 by @IKarbowiak
- Fix get unpublished products, product variants and collection as app - #6194 by @fowczarek
- Set `OrderFulfillStockInput` fields as required - #6196 by @IKarbowiak
- Fix attribute filtering by categories and collections - #6214 by @fowczarek
- Fix `is_visible` when `publication_date` is today - #6225 by @korycins
- Fix filtering products by multiple attributes - #6215 by @GrzegorzDerdak
- Add attributes validation while creating/updating a product's variant - #6269 by @GrzegorzDerdak
- Add metadata to page model - #6292 by @dominik-zeglen
- Fix for unnecesary attributes validation while updating simple product - #6300 by @GrzegorzDerdak
- Include order line total price to webhook payload - #6354 by @korycins
- Fix for fulfilling an order when product quantity equals allocated quantity - #6333 by @GrzegorzDerdak
- Fix for the ability to filter products on collection - #6363 by @GrzegorzDerdak

## 2.10.2

- Add command to change currencies in the database - #5906 by @d-wysocki

## 2.10.1

- Fix multiplied stock quantity - #5675 by @fowczarek
- Fix invalid allocation after migration - #5678 by @fowczarek
- Fix order mutations as app - #5680 by @fowczarek
- Prevent creating checkout/draft order with unpublished product - #5676 by @d-wysocki

## 2.10.0

- OpenTracing support - #5188 by @tomaszszymanski129
- Account confirmation email - #5126 by @tomaszszymanski129
- Relocate `Checkout` and `CheckoutLine` methods into separate module and update checkout related plugins to use them - #4980 by @krzysztofwolski
- Fix problem with free shipping voucher - #4942 by @IKarbowiak
- Add sub-categories to random data - #4949 by @IKarbowiak
- Deprecate `localized` field in Money type - #4952 by @IKarbowiak
- Fix for shipping API not applying taxes - #4913 by @kswiatek92
- Query object translation with only `manage_translation` permission - #4914 by @fowczarek
- Add customer note to draft orders API - #4973 by @IKarbowiak
- Allow to delete category and leave products - #4970 by @IKarbowiak
- Remove thumbnail generation from migration - #3494 by @kswiatek92
- Rename 'shipping_date' field in fulfillment model to 'created' - #2433 by @kswiatek92
- Reduce number of queries for 'checkoutComplete' mutation - #4989 by @IKarbowiak
- Force PyTest to ignore the environment variable containing the Django settings module - #4992 by @NyanKiyoshi
- Extend JWT token payload with user information - #4987 by @salwator
- Optimize the queries for product list in the dashboard - #4995 by @IKarbowiak
- Drop dashboard 1.0 - #5000 by @IKarbowiak
- Fixed serialization error on weight fields when running `loaddata` and `dumpdb` - #5005 by @NyanKiyoshi
- Fixed JSON encoding error on Google Analytics reporting - #5004 by @NyanKiyoshi
- Create custom field to translation, use new translation types in translations query - #5007 by @fowczarek
- Take allocated stock into account in `StockAvailability` filter - #5019 by @simonbru
- Generate matching postal codes for US addresses - #5033 by @maarcingebala
- Update debug toolbar - #5032 by @IKarbowiak
- Allow staff member to receive notification about customers orders - #4993 by @kswiatek92
- Add user's global id to the JWT payload - #5039 by @salwator
- Make middleware path resolving lazy - #5041 by @NyanKiyoshi
- Generate slug on saving the attribute value - #5055 by @fowczarek
- Fix order status after order update - #5072 by @fowczarek
- Extend top-level connection resolvers with ability to sort results - #5018 by @fowczarek
- Drop storefront 1.0 - #5043 by @IKarbowiak
- Replace permissions strings with enums - #5038 by @kswiatek92
- Remove gateways forms and templates - #5075 by @IKarbowiak
- Add `Wishlist` models and GraphQL endpoints - #5021 by @derenio
- Remove deprecated code - #5107 by @IKarbowiak
- Fix voucher start date filtering - #5133 by @dominik-zeglen
- Search by sku in products query - #5117 by @fowczarek
- Send fulfillment update email - #5118 by @IKarbowiak
- Add address query - #5148 by @kswiatek92
- Add `checkout_quantity_changed` webhook - #5042 by @derenio
- Remove unnecessary `manage_orders` permission - #5142 by @kswiatek92
- Mutation to change the user email - #5076 by @kswiatek92
- Add MyPy checks - #5150 by @IKarbowiak
- Move extracting user or service account to utils - #5152 by @kswiatek92
- Deprecate order status/created arguments - #5076 by @kswiatek92
- Fix getting title field in page mutations #5160 by @maarcingebala
- Copy public and private metadata from the checkout to the order upon creation - #5165 by @dankolbman
- Add warehouses and stocks- #4986 by @szewczykmira
- Add permission groups - #5176, #5513 by @IKarbowiak
- Drop `gettext` occurrences - #5189 by @IKarbowiak
- Fix `product_created` webhook - #5187 by @dzkb
- Drop unused resolver `resolve_availability` - #5190 by @maarcingebala
- Fix permission for `checkoutCustomerAttach` mutation - #5192 by @maarcingebala
- Restrict access to user field - #5194 by @maarcingebala
- Unify permission for service account API client in test - #5197 by @fowczarek
- Add additional confirmation step to `checkoutComplete` mutation - #5179 by @salwator
- Allow sorting warehouses by name - #5211 by @dominik-zeglen
- Add anonymization to GraphQL's `webhookSamplePayload` endpoint - #5161 @derenio
- Add slug to `Warehouse`, `Product` and `ProductType` models - #5196 by @IKarbowiak
- Add mutation for assigning, unassigning shipping zones to warehouse - #5217 by @kswiatek92
- Fix passing addresses to `PaymentData` objects - #5223 by @maarcingebala
- Return `null` when querying `me` as an anonymous user - #5231 by @maarcingebala
- Added `PLAYGROUND_ENABLED` environment variable/setting to allow to enable the GraphQL playground when `DEBUG` is disabled - #5254 by @NyanKiyoshi
- Fix access to order query when request from service account - #5258 by @fowczarek
- Customer shouldn't be able to see draft orders by token - #5259 by @fowczarek
- Customer shouldn't be able to query checkout with another customer - #5268 by @fowczarek
- Added integration support of Jaeger Tracing - #5282 by @NyanKiyoshi
- Return `null` when querying `me` as an anonymous user - #5231 as @maarcingebala
- Add `fulfillment created` webhook - @szewczykmira
- Unify metadata API - #5178 by @fowczarek
- Add compiled versions of emails to the repository - #5260 by @tomaszszymanski129
- Add required prop to fields where applicable - #5293 by @dominik-zeglen
- Drop `get_absolute_url` methods - #5299 by @IKarbowiak
- Add `--force` flag to `cleardb` command - #5302 by @maarcingebala
- Require non-empty message in `orderAddNote` mutation - #5316 by @maarcingebala
- Stock management refactor - #5323 by @IKarbowiak
- Add discount error codes - #5348 by @IKarbowiak
- Add benchmarks to checkout mutations - #5339 by @fowczarek
- Add pagination tests - #5363 by @fowczarek
- Add ability to assign multiple warehouses in mutations to create/update a shipping zone - #5399 by @fowczarek
- Add filter by ids to the `warehouses` query - #5414 by @fowczarek
- Add shipping rate price validation - #5411 by @kswiatek92
- Remove unused settings and environment variables - #5420 by @maarcingebala
- Add product price validation - #5413 by @kswiatek92
- Add attribute validation to `attributeAssign` mutation - #5423 by @kswiatek92
- Add possibility to update/delete more than one item in metadata - #5446 by @koradon
- Check if image exists before validating - #5425 by @kswiatek92
- Fix warehouses query not working without id - #5441 by @koradon
- Add `accountErrors` to `CreateToken` mutation - #5437, #5465 by @koradon
- Raise `GraphQLError` if filter has invalid IDs - #5460 by @gabmartinez
- Use `AccountErrorCode.INVALID_CREDENTIALS` instead of `INVALID_PASSWORD` - #5495 by @koradon
- Add tests for pagination - #5468 by @koradon
- Add `Job` abstract model and interface - #5510 by @IKarbowiak
- Refactor implementation of allocation - #5445 by @fowczarek
- Fix `WeightScalar` - #5530 by @koradon
- Add `OrderFulfill` mutation - #5525 by @fowczarek
- Add "It Works" page - #5494 by @IKarbowiak and @dominik-zeglen
- Extend errors in `OrderFulfill` mutation - #5553 by @fowczarek
- Refactor `OrderCancel` mutation for multiple warehouses - #5554 by @fowczarek
- Add negative weight validation - #5564 by @fowczarek
- Add error when user pass empty object as address - #5585 by @fowczarek
- Fix payment creation without shipping method - #5444 by @d-wysocki
- Fix checkout and order flow with variant without inventory tracking - #5599 by @fowczarek
- Fixed JWT expired token being flagged as unhandled error rather than handled. - #5603 by @NyanKiyoshi
- Refactor read-only middleware - #5602 by @maarcingebala
- Fix availability for variants without inventory tracking - #5605 by @fowczarek
- Drop support for configuring Vatlayer plugin from settings file. - #5614 by @korycins
- Add ability to query category, collection or product by slug - #5574 by @koradon
- Add `quantityAvailable` field to `ProductVariant` type - #5628 by @fowczarek
- Use tags rather than time-based logs for information on requests - #5608 by @NyanKiyoshi

## 2.9.0

### API

- Add mutation to change customer's first name last name - #4489 by @fowczarek
- Add mutation to delete customer's account - #4494 by @fowczarek
- Add mutation to change customer's password - #4656 by @fowczarek
- Add ability to customize email sender address in emails sent by Saleor - #4820 by @NyanKiyoshi
- Add ability to filter attributes per global ID - #4640 by @NyanKiyoshi
- Add ability to search product types by value (through the name) - #4647 by @NyanKiyoshi
- Add queries and mutation for serving and saving the configuration of all plugins - #4576 by @korycins
- Add `redirectUrl` to staff and user create mutations - #4717 by @fowczarek
- Add error codes to mutations responses - #4676 by @Kwaidan00
- Add translations to countries in `shop` query - #4732 by @fowczarek
- Add support for sorting product by their attribute values through given attribute ID - #4740 by @NyanKiyoshi
- Add descriptions for queries and query arguments - #4758 by @maarcingebala
- Add support for Apollo Federation - #4825 by @salwator
- Add mutation to create multiple product variants at once - #4735 by @fowczarek
- Add default value to custom errors - #4797 by @fowczarek
- Extend `availablePaymentGateways` field with gateways' configuration data - #4774 by @salwator
- Change `AddressValidationRules` API - #4655 by @Kwaidan00
- Use search in a consistent way; add sort by product type name and publication status to `products` query. - #4715 by @fowczarek
- Unify `menuItemMove` mutation with other reordering mutations - #4734 by @NyanKiyoshi
- Don't create an order when the payment was unsuccessful - #4500 by @NyanKiyoshi
- Don't require shipping information in checkout for digital orders - #4573 by @NyanKiyoshi
- Drop `manage_users` permission from the `permissions` query - #4854 by @maarcingebala
- Deprecate `inCategory` and `inCollection` attributes filters in favor of `filter` argument - #4700 by @NyanKiyoshi & @khalibloo
- Remove `PaymentGatewayEnum` from the schema, as gateways now are dynamic plugins - #4756 by @salwator
- Require `manage_products` permission to query `costPrice` and `stockQuantity` fields - #4753 by @NyanKiyoshi
- Refactor account mutations - #4510, #4668 by @fowczarek
- Fix generating random avatars when updating staff accounts - #4521 by @maarcingebala
- Fix updating JSON menu representation in mutations - #4524 by @maarcingebala
- Fix setting variant's `priceOverride` and `costPrice` to `null` - #4754 by @NyanKiyoshi
- Fix fetching staff user without `manage_users` permission - #4835 by @fowczarek
- Ensure that a GraphQL query is a string - #4836 by @nix010
- Add ability to configure the password reset link - #4863 by @fowczarek
- Fixed a performance issue where Saleor would sometimes run huge, unneeded prefetches when resolving categories or collections - #5291 by @NyanKiyoshi
- uWSGI now forces the django application to directly load on startup instead of being lazy - #5357 by @NyanKiyoshi

### Core

- Add enterprise-grade attributes management - #4351 by @dominik-zeglen and @NyanKiyoshi
- Add extensions manager - #4497 by @korycins
- Add service accounts - backend support - #4689 by @korycins
- Add support for webhooks - #4731 by @korycins
- Migrate the attributes mapping from HStore to many-to-many relation - #4663 by @NyanKiyoshi
- Create general abstraction for object metadata - #4447 by @salwator
- Add metadata to `Order` and `Fulfillment` models - #4513, #4866 by @szewczykmira
- Migrate the tax calculations to plugins - #4497 by @korycins
- Rewrite payment gateways using plugin architecture - #4669 by @salwator
- Rewrite Stripe integration to use PaymentIntents API - #4606 by @salwator
- Refactor password recovery system - #4617 by @fowczarek
- Add functionality to sort products by their "minimal variant price" - #4416 by @derenio
- Add voucher's "once per customer" feature - #4442 by @fowczarek
- Add validations for minimum password length in settings - #4735 by @fowczarek
- Add form to configure payments in the dashboard - #4807 by @szewczykmira
- Change `unique_together` in `AttributeValue` - #4805 by @fowczarek
- Change max length of SKU to 255 characters - #4811 by @lex111
- Distinguish `OrderLine` product name and variant name - #4702 by @fowczarek
- Fix updating order status after automatic fulfillment of digital products - #4709 by @korycins
- Fix error when updating or creating a sale with missing required values - #4778 by @NyanKiyoshi
- Fix error filtering pages by URL in the dashboard 1.0 - #4776 by @NyanKiyoshi
- Fix display of the products tax rate in the details page of dashboard 1.0 - #4780 by @NyanKiyoshi
- Fix adding the same product into a collection multiple times - #4518 by @NyanKiyoshi
- Fix crash when placing an order when a customer happens to have the same address more than once - #4824 by @NyanKiyoshi
- Fix time zone based tests - #4468 by @fowczarek
- Fix serializing empty URLs as a string when creating menu items - #4616 by @maarcingebala
- The invalid IP address in HTTP requests now fallback to the requester's IP address. - #4597 by @NyanKiyoshi
- Fix product variant update with current attribute values - #4936 by @fowczarek
- Update checkout last field and add auto now fields to save with update_fields parameter - #5177 by @IKarbowiak

### Dashboard 2.0

- Allow selecting the number of rows displayed in dashboard's list views - #4414 by @benekex2
- Add ability to toggle visible columns in product list - #4608 by @dominik-zeglen
- Add voucher settings - #4556 by @benekex2
- Contrast improvements - #4508 by @benekex2
- Display menu item form errors - #4551 by @dominik-zeglen
- Do not allow random IDs to appear in snapshots - #4495 by @dominik-zeglen
- Input UI changes - #4542 by @benekex2
- Implement new menu design - #4476 by @benekex2
- Refetch attribute list after closing modal - #4615 by @dominik-zeglen
- Add config for Testcafe - #4553 by @dominik-zeglen
- Fix product type taxes select - #4453 by @benekex2
- Fix form reloading - #4467 by @dominik-zeglen
- Fix voucher limit value when checkbox unchecked - #4456 by @benekex2
- Fix searches and pickers - #4487 by @dominik-zeglen
- Fix dashboard menu styles - #4491 by @benekex2
- Fix menu responsiveness - #4511 by @benekex2
- Fix loosing focus while typing in the product description field - #4549 by @dominik-zeglen
- Fix MUI warnings - #4588 by @dominik-zeglen
- Fix bulk action checkboxes - #4618 by @dominik-zeglen
- Fix rendering user avatar when it's empty #4546 by @maarcingebala
- Remove Dashboard 2.0 files form Saleor repository - #4631 by @dominik-zeglen
- Fix CreateToken mutation to use NonNull on errors field #5415 by @gabmartinez

### Other notable changes

- Replace Pipenv with Poetry - #3894 by @michaljelonek
- Upgrade `django-prices` to v2.1 - #4639 by @NyanKiyoshi
- Disable reports from uWSGI about broken pipe and write errors from disconnected clients - #4596 by @NyanKiyoshi
- Fix the random failures of `populatedb` trying to create users with an existing email - #4769 by @NyanKiyoshi
- Enforce `pydocstyle` for Python docstrings over the project - #4562 by @NyanKiyoshi
- Move Django Debug Toolbar to dev requirements - #4454 by @derenio
- Change license for artwork to CC-BY 4.0
- New translations:
  - Greek

## 2.8.0

### Core

- Avatax backend support - #4310 by @korycins
- Add ability to store used payment sources in gateways (first implemented in Braintree) - #4195 by @salwator
- Add ability to specify a minimal quantity of checkout items for a voucher - #4427 by @fowczarek
- Change the type of start and end date fields from Date to DateTime - #4293 by @fowczarek
- Revert the custom dynamic middlewares - #4452 by @NyanKiyoshi

### Dashboard 2.0

- UX improvements in Vouchers section - #4362 by @benekex2
- Add company address configuration - #4432 by @benekex2
- Require name when saving a custom list filter - #4269 by @benekex2
- Use `esModuleInterop` flag in `tsconfig.json` to simplify imports - #4372 by @dominik-zeglen
- Use hooks instead of a class component in forms - #4374 by @dominik-zeglen
- Drop CSRF token header from API client - #4357 by @dominik-zeglen
- Fix various bugs in the product section - #4429 by @dominik-zeglen

### Other notable changes

- Fix error when creating a checkout with voucher code - #4292 by @NyanKiyoshi
- Fix error when users enter an invalid phone number in an address - #4404 by @NyanKiyoshi
- Fix error when adding a note to an anonymous order - #4319 by @NyanKiyoshi
- Fix gift card duplication error in the `populatedb` script - #4336 by @fowczarek
- Fix vouchers apply once per order - #4339 by @fowczarek
- Fix discount tests failing at random - #4401 by @korycins
- Add `SPECIFIC_PRODUCT` type to `VoucherType` - #4344 by @fowczarek
- New translations:
  - Icelandic
- Refactored the backend side of `checkoutCreate` to improve performances and prevent side effects over the user's checkout if the checkout creation was to fail. - #4367 by @NyanKiyoshi
- Refactored the logic of cleaning the checkout shipping method over the API, so users do not lose the shipping method when updating their checkout. If the shipping method becomes invalid, it will be replaced by the cheapest available. - #4367 by @NyanKiyoshi & @szewczykmira
- Refactored process of getting available shipping methods to make it easier to understand and prevent human-made errors. - #4367 by @NyanKiyoshi
- Moved 3D secure option to Braintree plugin configuration and update config structure mechanism - #4751 by @salwator

## 2.7.0

### API

- Create order only when payment is successful - #4154 by @NyanKiyoshi
- Order Events containing order lines or fulfillment lines now return the line object in the GraphQL API - #4114 by @NyanKiyoshi
- GraphQL now prints exceptions to stderr as well as returning them or not - #4148 by @NyanKiyoshi
- Refactored API resolvers to static methods with root typing - #4155 by @NyanKiyoshi
- Add phone validation in the GraphQL API to handle the library upgrade - #4156 by @NyanKiyoshi

### Core

- Add basic Gift Cards support in the backend - #4025 by @fowczarek
- Add the ability to sort products within a collection - #4123 by @NyanKiyoshi
- Implement customer events - #4094 by @NyanKiyoshi
- Merge "authorize" and "capture" operations - #4098 by @korycins, @NyanKiyoshi
- Separate the Django middlewares from the GraphQL API middlewares - #4102 by @NyanKiyoshi, #4186 by @cmiacz

### Dashboard 2.0

- Add navigation section - #4012 by @dominik-zeglen
- Add filtering on product list - #4193 by @dominik-zeglen
- Add filtering on orders list - #4237 by @dominik-zeglen
- Change input style and improve Storybook stories - #4115 by @dominik-zeglen
- Migrate deprecated fields in Dashboard 2.0 - #4121 by @benekex2
- Add multiple select checkbox - #4133, #4146 by @benekex2
- Rename menu items in Dashboard 2.0 - #4172 by @benekex2
- Category delete modal improvements - #4171 by @benekex2
- Close modals on click outside - #4236 - by @benekex2
- Use date localize hook in translations - #4202 by @dominik-zeglen
- Unify search API - #4200 by @dominik-zeglen
- Default default PAGINATE_BY - #4238 by @dominik-zeglen
- Create generic filtering interface - #4221 by @dominik-zeglen
- Add default state to rich text editor = #4281 by @dominik-zeglen
- Fix translation discard button - #4109 by @benekex2
- Fix draftail options and icons - #4132 by @benekex2
- Fix typos and messages in Dashboard 2.0 - #4168 by @benekex2
- Fix view all orders button - #4173 by @benekex2
- Fix visibility card view - #4198 by @benekex2
- Fix query refetch after selecting an object in list - #4272 by @dominik-zeglen
- Fix image selection in variants - #4270 by @benekex2
- Fix collection search - #4267 by @dominik-zeglen
- Fix quantity height in draft order edit - #4273 by @benekex2
- Fix checkbox clickable area size - #4280 by @dominik-zeglen
- Fix breaking object selection in menu section - #4282 by @dominik-zeglen
- Reset selected items when tab switch - #4268 by @benekex2

### Other notable changes

- Add support for Google Cloud Storage - #4127 by @chetabahana
- Adding a nonexistent variant to checkout no longer crashes - #4166 by @NyanKiyoshi
- Disable storage of Celery results - #4169 by @NyanKiyoshi
- Disable polling in Playground - #4188 by @maarcingebala
- Cleanup code for updated function names and unused argument - #4090 by @jxltom
- Users can now add multiple "Add to Cart" forms in a single page - #4165 by @NyanKiyoshi
- Fix incorrect argument in `get_client_token` in Braintree integration - #4182 by @maarcingebala
- Fix resolving attribute values when transforming them to HStore - #4161 by @maarcingebala
- Fix wrong calculation of subtotal in cart page - #4145 by @korycins
- Fix margin calculations when product/variant price is set to zero - #4170 by @MahmoudRizk
- Fix applying discounts in checkout's subtotal calculation in API - #4192 by @maarcingebala
- Fix GATEWAYS_ENUM to always contain all implemented payment gateways - #4108 by @koradon

## 2.6.0

### API

- Add unified filtering interface in resolvers - #3952, #4078 by @korycins
- Add mutations for bulk actions - #3935, #3954, #3967, #3969, #3970 by @akjanik
- Add mutation for reordering menu items - #3958 by @NyanKiyoshi
- Optimize queries for single nodes - #3968 @NyanKiyoshi
- Refactor error handling in mutations #3891 by @maarcingebala & @akjanik
- Specify mutation permissions through Meta classes - #3980 by @NyanKiyoshi
- Unify pricing access in products and variants - #3948 by @NyanKiyoshi
- Use only_fields instead of exclude_fields in type definitions - #3940 by @michaljelonek
- Prefetch collections when getting sales of a bunch of products - #3961 by @NyanKiyoshi
- Remove unnecessary dedents from GraphQL schema so new Playground can work - #4045 by @salwator
- Restrict resolving payment by ID - #4009 @NyanKiyoshi
- Require `checkoutId` for updating checkout's shipping and billing address - #4074 by @jxltom
- Handle errors in `TokenVerify` mutation - #3981 by @fowczarek
- Unify argument names in types and resolvers - #3942 by @NyanKiyoshi

### Core

- Use Black as the default code formatting tool - #3852 by @krzysztofwolski and @NyanKiyoshi
- Dropped Python 3.5 support - #4028 by @korycins
- Rename Cart to Checkout - #3963 by @michaljelonek
- Use data classes to exchange data with payment gateways - #4028 by @korycins
- Refactor order events - #4018 by @NyanKiyoshi

### Dashboard 2.0

- Add bulk actions - #3955 by @dominik-zeglen
- Add user avatar management - #4030 by @benekex2
- Add navigation drawer support on mobile devices - #3839 by @benekex2
- Fix rendering validation errors in product form - #4024 by @benekex2
- Move dialog windows to query string rather than router paths - #3953 by @dominik-zeglen
- Update order events types - #4089 by @jxltom
- Code cleanup by replacing render props with react hooks - #4010 by @dominik-zeglen

### Other notable changes

- Add setting to enable Django Debug Toolbar - #3983 by @koradon
- Use newest GraphQL Playground - #3971 by @salwator
- Ensure adding to quantities in the checkout is respecting the limits - #4005 by @NyanKiyoshi
- Fix country area choices - #4008 by @fowczarek
- Fix price_range_as_dict function - #3999 by @zodiacfireworks
- Fix the product listing not showing in the voucher when there were products selected - #4062 by @NyanKiyoshi
- Fix crash in Dashboard 1.0 when updating an order address's phone number - #4061 by @NyanKiyoshi
- Reduce the time of tests execution by using dummy password hasher - #4083 by @korycins
- Set up explicit **hash** function - #3979 by @akjanik
- Unit tests use none as media root - #3975 by @korycins
- Update file field styles with materializecss template filter - #3998 by @zodiacfireworks
- New translations:
  - Albanian
  - Colombian Spanish
  - Lithuanian

## 2.5.0

### API

- Add query to fetch draft orders - #3809 by @michaljelonek
- Add bulk delete mutations - #3838 by @michaljelonek
- Add `languageCode` enum to API - #3819 by @michaljelonek, #3854 by @jxltom
- Duplicate address instances in checkout mutations - #3866 by @pawelzar
- Restrict access to `orders` query for unauthorized users - #3861 by @pawelzar
- Support setting address as default in address mutations - #3787 by @jxltom
- Fix phone number validation in GraphQL when country prefix not given - #3905 by @patrys
- Report pretty stack traces in DEBUG mode - #3918 by @patrys

### Core

- Drop support for Django 2.1 and Django 1.11 (previous LTS) - #3929 by @patrys
- Fulfillment of digital products - #3868 by @korycins
- Introduce avatars for staff accounts - #3878 by @pawelzar
- Refactor the account avatars path from a relative to absolute - #3938 by @NyanKiyoshi

### Dashboard 2.0

- Add translations section - #3884 by @dominik-zeglen
- Add light/dark theme - #3856 by @dominik-zeglen
- Add customer's address book view - #3826 by @dominik-zeglen
- Add "Add variant" button on the variant details page = #3914 by @dominik-zeglen
- Add back arrows in "Configure" subsections - #3917 by @dominik-zeglen
- Display avatars in staff views - #3922 by @dominik-zeglen
- Prevent user from changing his own status and permissions - #3922 by @dominik-zeglen
- Fix crashing product create view - #3837, #3910 by @dominik-zeglen
- Fix layout in staff members details page - #3857 by @dominik-zeglen
- Fix unfocusing rich text editor - #3902 by @dominik-zeglen
- Improve accessibility - #3856 by @dominik-zeglen

### Other notable changes

- Improve user and staff management in dashboard 1.0 - #3781 by @jxltom
- Fix default product tax rate in Dashboard 1.0 - #3880 by @pawelzar
- Fix logo in docs - #3928 by @michaljelonek
- Fix name of logo file - #3867 by @jxltom
- Fix variants for juices in example data - #3926 by @michaljelonek
- Fix alignment of the cart dropdown on new bootstrap version - #3937 by @NyanKiyoshi
- Refactor the account avatars path from a relative to absolute - #3938 by @NyanKiyoshi
- New translations:
  - Armenian
  - Portuguese
  - Swahili
  - Thai

## 2.4.0

### API

- Add model translations support in GraphQL API - #3789 by @michaljelonek
- Add mutations to manage addresses for authenticated customers - #3772 by @Kwaidan00, @maarcingebala
- Add mutation to apply vouchers in checkout - #3739 by @Kwaidan00
- Add thumbnail field to `OrderLine` type - #3737 by @michaljelonek
- Add a query to fetch order by token - #3740 by @michaljelonek
- Add city choices and city area type to address validator API - #3788 by @jxltom
- Fix access to unpublished objects in API - #3724 by @Kwaidan00
- Fix bug where errors are not returned when creating fulfillment with a non-existent order line - #3777 by @jxltom
- Fix `productCreate` mutation when no product type was provided - #3804 by @michaljelonek
- Enable database search in products query - #3736 by @michaljelonek
- Use authenticated user's email as default email in creating checkout - #3726 by @jxltom
- Generate voucher code if it wasn't provided in mutation - #3717 by @Kwaidan00
- Improve limitation of vouchers by country - #3707 by @michaljelonek
- Only include canceled fulfillments for staff in fulfillment API - #3778 by @jxltom
- Support setting address as when creating customer address #3782 by @jxltom
- Fix generating slug from title - #3816 by @maarcingebala
- Add `variant` field to `OrderLine` type - #3820 by @maarcingebala

### Core

- Add JSON fields to store rich-text content - #3756 by @michaljelonek
- Add function to recalculate total order weight - #3755 by @Kwaidan00, @maarcingebala
- Unify cart creation logic in API and Django views - #3761, #3790 by @maarcingebala
- Unify payment creation logic in API and Django views - #3715 by @maarcingebala
- Support partially charged and refunded payments - #3735 by @jxltom
- Support partial fulfillment of ordered items - #3754 by @jxltom
- Fix applying discounts when a sale has no end date - #3595 by @cprinos

### Dashboard 2.0

- Add "Discounts" section - #3654 by @dominik-zeglen
- Add "Pages" section; introduce Draftail WYSIWYG editor - #3751 by @dominik-zeglen
- Add "Shipping Methods" section - #3770 by @dominik-zeglen
- Add support for date and datetime components - #3708 by @dominik-zeglen
- Restyle app layout - #3811 by @dominik-zeglen

### Other notable changes

- Unify model field names related to models' public access - `publication_date` and `is_published` - #3706 by @michaljelonek
- Improve filter orders by payment status - #3749 @jxltom
- Refactor translations in emails - #3701 by @Kwaidan00
- Use exact image versions in docker-compose - #3742 by @ashishnitinpatil
- Sort order payment and history in descending order - #3747 by @jxltom
- Disable style-loader in dev mode - #3720 by @jxltom
- Add ordering to shipping method - #3806 by @michaljelonek
- Add missing type definition for dashboard 2.0 - #3776 by @jxltom
- Add header and footer for checkout success pages #3752 by @jxltom
- Add instructions for using local assets in Docker - #3723 by @michaljelonek
- Update S3 deployment documentation to include CORS configuration note - #3743 by @NyanKiyoshi
- Fix missing migrations for is_published field of product and page model - #3757 by @jxltom
- Fix problem with l10n in Braintree payment gateway template - #3691 by @Kwaidan00
- Fix bug where payment is not filtered from active ones when creating payment - #3732 by @jxltom
- Fix incorrect cart badge location - #3786 by @jxltom
- Fix storefront styles after bootstrap is updated to 4.3.1 - #3753 by @jxltom
- Fix logo size in different browser and devices with different sizes - #3722 by @jxltom
- Rename dumpdata file `db.json` to `populatedb_data.json` - #3810 by @maarcingebala
- Prefetch collections for product availability - #3813 by @michaljelonek
- Bump django-graphql-jwt - #3814 by @michaljelonek
- Fix generating slug from title - #3816 by @maarcingebala
- New translations:
  - Estonian
  - Indonesian

## 2.3.1

- Fix access to private variant fields in API - #3773 by maarcingebala
- Limit access of quantity and allocated quantity to staff in GraphQL API #3780 by @jxltom

## 2.3.0

### API

- Return user's last checkout in the `User` type - #3578 by @fowczarek
- Automatically assign checkout to the logged in user - #3587 by @fowczarek
- Expose `chargeTaxesOnShipping` field in the `Shop` type - #3603 by @fowczarek
- Expose list of enabled payment gateways - #3639 by @fowczarek
- Validate uploaded files in a unified way - #3633 by @fowczarek
- Add mutation to trigger fetching tax rates - #3622 by @fowczarek
- Use USERNAME_FIELD instead of hard-code email field when resolving user - #3577 by @jxltom
- Require variant and quantity fields in `CheckoutLineInput` type - #3592 by @jxltom
- Preserve order of nodes in `get_nodes_or_error` function - #3632 by @jxltom
- Add list mutations for `Voucher` and `Sale` models - #3669 by @michaljelonek
- Use proper type for countries in `Voucher` type - #3664 by @michaljelonek
- Require email in when creating checkout in API - #3667 by @michaljelonek
- Unify returning errors in the `tokenCreate` mutation - #3666 by @michaljelonek
- Use `Date` field in Sale/Voucher inputs - #3672 by @michaljelonek
- Refactor checkout mutations - #3610 by @fowczarek
- Refactor `clean_instance`, so it does not returns errors anymore - #3597 by @akjanik
- Handle GraphqQL syntax errors - #3576 by @jxltom

### Core

- Refactor payments architecture - #3519 by @michaljelonek
- Improve Docker and `docker-compose` configuration - #3657 by @michaljelonek
- Allow setting payment status manually for dummy gateway in Storefront 1.0 - #3648 by @jxltom
- Infer default transaction kind from operation type - #3646 by @jxltom
- Get correct payment status for order without any payments - #3605 by @jxltom
- Add default ordering by `id` for `CartLine` model - #3593 by @jxltom
- Fix "set password" email sent to customer created in the dashboard - #3688 by @Kwaidan00

### Dashboard 2.0

- ️Add taxes section - #3622 by @dominik-zeglen
- Add drag'n'drop image upload - #3611 by @dominik-zeglen
- Unify grid handling - #3520 by @dominik-zeglen
- Add component generator - #3670 by @dominik-zeglen
- Throw Typescript errors while snapshotting - #3611 by @dominik-zeglen
- Simplify mutation's error checking - #3589 by @dominik-zeglen
- Fix order cancelling - #3624 by @dominik-zeglen
- Fix logo placement - #3602 by @dominik-zeglen

### Other notable changes

- Register Celery task for updating exchange rates - #3599 by @jxltom
- Fix handling different attributes with the same slug - #3626 by @jxltom
- Add missing migrations for tax rate choices - #3629 by @jxltom
- Fix `TypeError` on calling `get_client_token` - #3660 by @michaljelonek
- Make shipping required as default when creating product types - #3655 by @jxltom
- Display payment status on customer's account page in Storefront 1.0 - #3637 by @jxltom
- Make order fields sequence in Dashboard 1.0 same as in Dashboard 2.0 - #3606 by @jxltom
- Fix returning products for homepage for the currently viewing user - #3598 by @jxltom
- Allow filtering payments by status in Dashboard 1.0 - #3608 by @jxltom
- Fix typo in the definition of order status - #3649 by @jxltom
- Add margin for order notes section - #3650 by @jxltom
- Fix logo position - #3609, #3616 by @jxltom
- Storefront visual improvements - #3696 by @piotrgrundas
- Fix product list price filter - #3697 by @Kwaidan00
- Redirect to success page after successful payment - #3693 by @Kwaidan00

## 2.2.0

### API

- Use `PermissionEnum` as input parameter type for `permissions` field - #3434 by @maarcingebala
- Add "authorize" and "charge" mutations for payments - #3426 by @jxltom
- Add alt text to product thumbnails and background images of collections and categories - #3429 by @fowczarek
- Fix passing decimal arguments = #3457 by @fowczarek
- Allow sorting products by the update date - #3470 by @jxltom
- Validate and clear the shipping method in draft order mutations - #3472 by @fowczarek
- Change tax rate field to choice field - #3478 by @fowczarek
- Allow filtering attributes by collections - #3508 by @maarcingebala
- Resolve to `None` when empty object ID was passed as mutation argument - #3497 by @maarcingebala
- Change `errors` field type from [Error] to [Error!] - #3489 by @fowczarek
- Support creating default variant for product types that don't use multiple variants - #3505 by @fowczarek
- Validate SKU when creating a default variant - #3555 by @fowczarek
- Extract enums to separate files - #3523 by @maarcingebala

### Core

- Add Stripe payment gateway - #3408 by @jxltom
- Add `first_name` and `last_name` fields to the `User` model - #3101 by @fowczarek
- Improve several payment validations - #3418 by @jxltom
- Optimize payments related database queries - #3455 by @jxltom
- Add publication date to collections - #3369 by @k-brk
- Fix hard-coded site name in order PDFs - #3526 by @NyanKiyoshi
- Update favicons to the new style - #3483 by @dominik-zeglen
- Fix migrations for default currency - #3235 by @bykof
- Remove Elasticsearch from `docker-compose.yml` - #3482 by @maarcingebala
- Resort imports in tests - #3471 by @jxltom
- Fix the no shipping orders payment crash on Stripe - #3550 by @NyanKiyoshi
- Bump backend dependencies - #3557 by @maarcingebala. This PR removes security issue CVE-2019-3498 which was present in Django 2.1.4. Saleor however wasn't vulnerable to this issue as it doesn't use the affected `django.views.defaults.page_not_found()` view.
- Generate random data using the default currency - #3512 by @stephenmoloney
- New translations:
  - Catalan
  - Serbian

### Dashboard 2.0

- Restyle product selection dialogs - #3499 by @dominik-zeglen, @maarcingebala
- Fix minor visual bugs in Dashboard 2.0 - #3433 by @dominik-zeglen
- Display warning if order draft has missing data - #3431 by @dominik-zeglen
- Add description field to collections - #3435 by @dominik-zeglen
- Add query batching - #3443 by @dominik-zeglen
- Use autocomplete fields in country selection - #3443 by @dominik-zeglen
- Add alt text to categories and collections - #3461 by @dominik-zeglen
- Use first and last name of a customer or staff member in UI - #3247 by @Bonifacy1, @dominik-zeglen
- Show error page if an object was not found - #3463 by @dominik-zeglen
- Fix simple product's inventory data saving bug - #3474 by @dominik-zeglen
- Replace `thumbnailUrl` with `thumbnail { url }` - #3484 by @dominik-zeglen
- Change "Feature on Homepage" switch behavior - #3481 by @dominik-zeglen
- Expand payment section in order view - #3502 by @dominik-zeglen
- Change TypeScript loader to speed up the build process - #3545 by @patrys

### Bugfixes

- Do not show `Pay For Order` if order is partly paid since partial payment is not supported - #3398 by @jxltom
- Fix attribute filters in the products category view - #3535 by @fowczarek
- Fix storybook dependencies conflict - #3544 by @dominik-zeglen

## 2.1.0

### API

- Change selected connection fields to lists - #3307 by @fowczarek
- Require pagination in connections - #3352 by @maarcingebala
- Replace Graphene view with a custom one - #3263 by @patrys
- Change `sortBy` parameter to use enum type - #3345 by @fowczarek
- Add `me` query to fetch data of a logged-in user - #3202, #3316 by @fowczarek
- Add `canFinalize` field to the Order type - #3356 by @fowczarek
- Extract resolvers and mutations to separate files - #3248 by @fowczarek
- Add VAT tax rates field to country - #3392 by @michaljelonek
- Allow creating orders without users - #3396 by @fowczarek

### Core

- Add Razorpay payment gatway - #3205 by @NyanKiyoshi
- Use standard tax rate as a default tax rate value - #3340 by @fowczarek
- Add description field to the Collection model - #3275 by @fowczarek
- Enforce the POST method on VAT rates fetching - #3337 by @NyanKiyoshi
- Generate thumbnails for category/collection background images - #3270 by @NyanKiyoshi
- Add warm-up support in product image creation mutation - #3276 by @NyanKiyoshi
- Fix error in the `populatedb` script when running it not from the project root - #3272 by @NyanKiyoshi
- Make Webpack rebuilds fast - #3290 by @patrys
- Skip installing Chromium to make deployment faster - #3227 by @jxltom
- Add default test runner - #3258 by @jxltom
- Add Transifex client to Pipfile - #3321 by @jxltom
- Remove additional pytest arguments in tox - #3338 by @jxltom
- Remove test warnings - #3339 by @jxltom
- Remove runtime warning when product has discount - #3310 by @jxltom
- Remove `django-graphene-jwt` warnings - #3228 by @jxltom
- Disable deprecated warnings - #3229 by @jxltom
- Add `AWS_S3_ENDPOINT_URL` setting to support DigitalOcean spaces. - #3281 by @hairychris
- Add `.gitattributes` file to hide diffs for generated files on Github - #3055 by @NyanKiyoshi
- Add database sequence reset to `populatedb` - #3406 by @michaljelonek
- Get authorized amount from succeeded auth transactions - #3417 by @jxltom
- Resort imports by `isort` - #3412 by @jxltom

### Dashboard 2.0

- Add confirmation modal when leaving view with unsaved changes - #3375 by @dominik-zeglen
- Add dialog loading and error states - #3359 by @dominik-zeglen
- Split paths and urls - #3350 by @dominik-zeglen
- Derive state from props in forms - #3360 by @dominik-zeglen
- Apply debounce to autocomplete fields - #3351 by @dominik-zeglen
- Use Apollo signatures - #3353 by @dominik-zeglen
- Add order note field in the order details view - #3346 by @dominik-zeglen
- Add app-wide progress bar - #3312 by @dominik-zeglen
- Ensure that all queries are built on top of TypedQuery - #3309 by @dominik-zeglen
- Close modal windows automatically - #3296 by @dominik-zeglen
- Move URLs to separate files - #3295 by @dominik-zeglen
- Add basic filters for products and orders list - #3237 by @Bonifacy1
- Fetch default currency from API - #3280 by @dominik-zeglen
- Add `displayName` property to components - #3238 by @Bonifacy1
- Add window titles - #3279 by @dominik-zeglen
- Add paginator component - #3265 by @dominik-zeglen
- Update Material UI to 3.6 - #3387 by @patrys
- Upgrade React, Apollo, Webpack and Babel - #3393 by @patrys
- Add pagination for required connections - #3411 by @dominik-zeglen

### Bugfixes

- Fix language codes - #3311 by @jxltom
- Fix resolving empty attributes list - #3293 by @maarcingebala
- Fix range filters not being applied - #3385 by @michaljelonek
- Remove timeout for updating image height - #3344 by @jxltom
- Return error if checkout was not found - #3289 by @maarcingebala
- Solve an auto-resize conflict between Materialize and medium-editor - #3367 by @adonig
- Fix calls to `ngettext_lazy` - #3380 by @patrys
- Filter preauthorized order from succeeded transactions - #3399 by @jxltom
- Fix incorrect country code in fixtures - #3349 by @bingimar
- Fix updating background image of a collection - #3362 by @fowczarek & @dominik-zeglen

### Docs

- Document settings related to generating thumbnails on demand - #3329 by @NyanKiyoshi
- Improve documentation for Heroku deployment - #3170 by @raybesiga
- Update documentation on Docker deployment - #3326 by @jxltom
- Document payment gateway configuration - #3376 by @NyanKiyoshi

## 2.0.0

### API

- Add mutation to delete a customer; add `isActive` field in `customerUpdate` mutation - #3177 by @maarcingebala
- Add mutations to manage authorization keys - #3082 by @maarcingebala
- Add queries for dashboard homepage - #3146 by @maarcingebala
- Allows user to unset homepage collection - #3140 by @oldPadavan
- Use enums as permission codes - #3095 by @the-bionic
- Return absolute image URLs - #3182 by @maarcingebala
- Add `backgroundImage` field to `CategoryInput` - #3153 by @oldPadavan
- Add `dateJoined` and `lastLogin` fields in `User` type - #3169 by @maarcingebala
- Separate `parent` input field from `CategoryInput` - #3150 by @akjanik
- Remove duplicated field in Order type - #3180 by @maarcingebala
- Handle empty `backgroundImage` field in API - #3159 by @maarcingebala
- Generate name-based slug in collection mutations - #3145 by @akjanik
- Remove products field from `collectionUpdate` mutation - #3141 by @oldPadavan
- Change `items` field in `Menu` type from connection to list - #3032 by @oldPadavan
- Make `Meta.description` required in `BaseMutation` - #3034 by @oldPadavan
- Apply `textwrap.dedent` to GraphQL descriptions - #3167 by @fowczarek

### Dashboard 2.0

- Add collection management - #3135 by @dominik-zeglen
- Add customer management - #3176 by @dominik-zeglen
- Add homepage view - #3155, #3178 by @Bonifacy1 and @dominik-zeglen
- Add product type management - #3052 by @dominik-zeglen
- Add site settings management - #3071 by @dominik-zeglen
- Escape node IDs in URLs - #3115 by @dominik-zeglen
- Restyle categories section - #3072 by @Bonifacy1

### Other

- Change relation between `ProductType` and `Attribute` models - #3097 by @maarcingebala
- Remove `quantity-allocated` generation in `populatedb` script - #3084 by @MartinSeibert
- Handle `Money` serialization - #3131 by @Pacu2
- Do not collect unnecessary static files - #3050 by @jxltom
- Remove host mounted volume in `docker-compose` - #3091 by @tiangolo
- Remove custom services names in `docker-compose` - #3092 by @tiangolo
- Replace COUNTRIES with countries.countries - #3079 by @neeraj1909
- Installing dev packages in docker since tests are needed - #3078 by @jxltom
- Remove comparing string in address-form-panel template - #3074 by @tomcio1205
- Move updating variant names to a Celery task - #3189 by @fowczarek

### Bugfixes

- Fix typo in `clean_input` method - #3100 by @the-bionic
- Fix typo in `ShippingMethod` model - #3099 by @the-bionic
- Remove duplicated variable declaration - #3094 by @the-bionic

### Docs

- Add createdb note to getting started for Windows - #3106 by @ajostergaard
- Update docs on pipenv - #3045 by @jxltom<|MERGE_RESOLUTION|>--- conflicted
+++ resolved
@@ -14,12 +14,9 @@
 - Deprecate API fields `Order.discount`, `Order.discountName`, `Order.translatedDiscountName` - #6874 by @korycins
 - Fix argument validation in page resolver - #6960 by @fowczarek
 - Drop `data` field from checkout line model - #6961 by @fowczarek
-<<<<<<< HEAD
 - Add PRODUCT_VARIANT_CREATED/UPDATED/DELETED webhooks, fix attributes field for PRODUCT_CREATED/UPDATED webhooks - #6963 by @piotrgrundas
-=======
 - Fix `totalCount` on connection resolver without `first` or `last` - #6975 by @fowczarek
 - Fix variant resolver on `DigitalContent` - #6983 by @fowczarek
->>>>>>> bf0a1378
 
 ### Breaking
 - Multichannel MVP: Multicurrency - #6242 by @fowczarek @d-wysocki
