# Changelog

All notable, unreleased changes to this project will be documented in this file. For the released changes, please visit the [Releases](https://github.com/mirumee/saleor/releases) page.

## [Unreleased Changeset: Attributes]

- The mutations `attributeCreate` and `attributeUpdate`:
    - They no longer crash if no values were passed. - #4260 by @NyanKiyoshi
    - They no longer accept the `productType` parameter and no longer return the attribute's `productType` in the root of the response; instead, you should query the attribute's `productType` manually. - #4260 by @NyanKiyoshi
    - They now accept an optional `slug` input parameter for setting the internal representation of the attribute instead of always generating it. This allows users to have multiple attributes with the same name but that are different things or set of values. - #4260 by @NyanKiyoshi
- The `Attribute` model:
    - They now always unique, instead of being unique only into a given product type. - #4260 by @NyanKiyoshi
- Attributes can now be associated to multiple product types. - #4266 by @NyanKiyoshi
- The `Attribute` model's `product_type` field was renamed to `product_types` (M2M related manager). - #4266 by @NyanKiyoshi
- Added `attributeAssign(...)` and `attributeUnassign(...)` mutations in the GraphQL API. - #4266 by @NyanKiyoshi
- Implemented a `input_type` field into the attribute models and refactored the product attributes to be able to store more than one value per attribute per product. - #4255 by @NyanKiyoshi.
- Staff users can now flag attributes as to be hidden in the storefront. -  #4338 by @NyanKiyoshi
- Added flags to attributes: whether they are filterable or not in dashboard and/or storefront. - #4341 by @NyanKiyoshi.
- Attributes can now be flagged as required. - #4340 by @NyanKiyoshi.
- Added a search position field for the storefront navigation to the attributes. - #4343 by @NyanKiyoshi
- Deprecate the slug field for value input in attributes, and pass by ID instead. - #4348 by @NyanKiyoshi
- Add filtering and sorting capabilities to the top-level attributes' field. - #4387 by @NyanKiyoshi
- The `SelectedAttribute` type now returns multiple values and will always return all the attributes assigned to the product type. - #4394 by @NyanKiyoshi
- Add attribute visibility config - #4449 by @dominik-zeglen
- Add slug generation = #4488 by @dominik-zeglen
- Dropped `null` in `sort_order` fields to make it easier to reorder in API - #4481 by @NyanKiyoshi
- Add drag'n'drop attribute reordering in product type view - #4492 by @dominik-zeglen
- Fix attribute picker = #4501 by @dominik-zeglen
<<<<<<< HEAD
- Fix minor bugs - #4503 by @dominik-zeglen
=======
- Add "value required" switch - #4498 by @dominik-zeglen
>>>>>>> 6c58d48f

## [Unreleased]

- Fix product type taxes select - #4453 by @benekex2
- Fix form reloading - #4467 by @dominik-zeglen
- Fix time zone based tests - #4468 by @fowczarek
- Move Django Debug Toolbar requirement to the "dev" one (also downgrade it 2.0 -> 1.11, see PR) - #4454 by @derenio
- Add voucher once per customer - #4442 by @fowczarek
- Fix voucher limit value when checkbox unchecked - #4456 by @benekex2
- New menu design - #4476 by @benekex2
- Mutation for changing logged user first and last name - #4489 by @fowczarek
- Add mutation for deleting account - #4494 by @fowczarek
- New translations:
  - Greek
- Fix searches and pickers - #4487 by @dominik-zeglen
- Fix dashboard menu styles - #4491 by @benekex2
- Do not allow random ids to appear in snapshots - #4495 by @dominik-zeglen

## 2.8.0

### Core

- Avatax backend support - #4310 by @korycins
- Add ability to store used payment sources in gateways (first implemented in Braintree) - #4195 by @salwator
- Add ability to specify a minimal quantity of checkout items for a voucher - #4427 by @fowczarek
- Change the type of start and end date fields from Date to DateTime - #4293 by @fowczarek
- Revert the custom dynamic middlewares - #4452 by @NyanKiyoshi

### Dashboard 2.0

- UX improvements in Vouchers section - #4362 by @benekex2
- Add company address configuration - #4432 by @benekex2
- Require name when saving a custom list filter - #4269 by @benekex2
- Use `esModuleInterop` flag in `tsconfig.json` to simplify imports - #4372 by @dominik-zeglen
- Use hooks instead of a class component in forms - #4374 by @dominik-zeglen
- Drop CSRF token header from API client - #4357 by @dominik-zeglen
- Fix various bugs in the product section - #4429 by @dominik-zeglen

### Other notable changes

- Fix error when creating a checkout with voucher code - #4292 by @NyanKiyoshi
- Fix error when users enter an invalid phone number in an address - #4404 by @NyanKiyoshi
- Fix error when adding a note to an anonymous order - #4319 by @NyanKiyoshi
- Fix gift card duplication error in the `populatedb` script - #4336 by @fowczarek
- Fix vouchers apply once per order - #4339 by @fowczarek
- Fix discount tests failing at random - #4401 by @korycins
- Add `SPECIFIC_PRODUCT` type to `VoucherType` - #4344 by @fowczarek
- New translations:
  - Icelandic

## 2.7.0

### API

- Create order only when payment is successful - #4154 by @NyanKiyoshi
- Order Events containing order lines or fulfillment lines now return the line object in the GraphQL API - #4114 by @NyanKiyoshi
- GraphQL now prints exceptions to stderr as well as returning them or not - #4148 by @NyanKiyoshi
- Refactored API resolvers to static methods with root typing - #4155 by @NyanKiyoshi
- Add phone validation in the GraphQL API to handle the library upgrade - #4156 by @NyanKiyoshi

### Core

- Add basic Gift Cards support in the backend - #4025 by @fowczarek
- Add the ability to sort products within a collection - #4123 by @NyanKiyoshi
- Implement customer events - #4094 by @NyanKiyoshi
- Merge "authorize" and "capture" operations - #4098 by @korycins, @NyanKiyoshi
- Separate the Django middlewares from the GraphQL API middlewares - #4102 by @NyanKiyoshi, #4186 by @cmiacz

### Dashboard 2.0

- Add navigation section - #4012 by @dominik-zeglen
- Add filtering on product list - #4193 by @dominik-zeglen
- Add filtering on orders list - #4237 by @dominik-zeglen
- Change input style and improve Storybook stories - #4115 by @dominik-zeglen
- Migrate deprecated fields in Dashboard 2.0 - #4121 by @benekex2
- Add multiple select checkbox - #4133, #4146 by @benekex2
- Rename menu items in Dashboard 2.0 - #4172 by @benekex2
- Category delete modal improvements - #4171 by @benekex2
- Close modals on click outside - #4236 - by @benekex2
- Use date localize hook in translations - #4202 by @dominik-zeglen
- Unify search API - #4200 by @dominik-zeglen
- Default default PAGINATE_BY - #4238 by @dominik-zeglen
- Create generic filtering interface - #4221 by @dominik-zeglen
- Add default state to rich text editor = #4281 by @dominik-zeglen
- Fix translation discard button - #4109 by @benekex2
- Fix draftail options and icons - #4132 by @benekex2
- Fix typos and messages in Dashboard 2.0 - #4168 by @benekex2
- Fix view all orders button - #4173 by @benekex2
- Fix visibility card view - #4198 by @benekex2
- Fix query refetch after selecting an object in list - #4272 by @dominik-zeglen
- Fix image selection in variants - #4270 by @benekex2
- Fix collection search - #4267 by @dominik-zeglen
- Fix quantity height in draft order edit - #4273 by @benekex2
- Fix checkbox clickable area size - #4280 by @dominik-zeglen
- Fix breaking object selection in menu section - #4282 by @dominik-zeglen
- Reset selected items when tab switch - #4268 by @benekex2
- Add attribute section - #4305 by @dominik-zeglen
- Allow users to assign attributes to product types - #4329 by @dominik-zeglen

### Other notable changes

- Add support for Google Cloud Storage - #4127 by @chetabahana
- Adding a nonexistent variant to checkout no longer crashes - #4166 by @NyanKiyoshi
- Disable storage of Celery results - #4169 by @NyanKiyoshi
- Disable polling in Playground - #4188 by @maarcingebala
- Cleanup code for updated function names and unused argument - #4090 by @jxltom
- Users can now add multiple "Add to Cart" forms in a single page - #4165 by @NyanKiyoshi
- Fix incorrect argument in `get_client_token` in Braintree integration - #4182 by @maarcingebala
- Fix resolving attribute values when transforming them to HStore - #4161 by @maarcingebala
- Fix wrong calculation of subtotal in cart page - #4145 by @korycins
- Fix margin calculations when product/variant price is set to zero - #4170 by @MahmoudRizk
- Fix applying discounts in checkout's subtotal calculation in API - #4192 by @maarcingebala
- Fix GATEWAYS_ENUM to always contain all implemented payment gateways - #4108 by @koradon

## 2.6.0

### API

- Add unified filtering interface in resolvers - #3952, #4078 by @korycins
- Add mutations for bulk actions - #3935, #3954, #3967, #3969, #3970 by @akjanik
- Add mutation for reordering menu items - #3958 by @NyanKiyoshi
- Optimize queries for single nodes - #3968 @NyanKiyoshi
- Refactor error handling in mutations #3891 by @maarcingebala & @akjanik
- Specify mutation permissions through Meta classes - #3980 by @NyanKiyoshi
- Unify pricing access in products and variants - #3948 by @NyanKiyoshi
- Use only_fields instead of exclude_fields in type definitions - #3940 by @michaljelonek
- Prefetch collections when getting sales of a bunch of products - #3961 by @NyanKiyoshi
- Remove unnecessary dedents from GraphQL schema so new Playground can work - #4045 by @salwator
- Restrict resolving payment by ID - #4009 @NyanKiyoshi
- Require `checkoutId` for updating checkout's shipping and billing address - #4074 by @jxltom
- Handle errors in `TokenVerify` mutation - #3981 by @fowczarek
- Unify argument names in types and resolvers - #3942 by @NyanKiyoshi

### Core

- Use Black as the default code formatting tool - #3852 by @krzysztofwolski and @NyanKiyoshi
- Dropped Python 3.5 support - #4028 by @korycins
- Rename Cart to Checkout - #3963 by @michaljelonek
- Use data classes to exchange data with payment gateways - #4028 by @korycins
- Refactor order events - #4018 by @NyanKiyoshi

### Dashboard 2.0

- Add bulk actions - #3955 by @dominik-zeglen
- Add user avatar management - #4030 by @benekex2
- Add navigation drawer support on mobile devices - #3839 by @benekex2
- Fix rendering validation errors in product form - #4024 by @benekex2
- Move dialog windows to query string rather than router paths - #3953 by @dominik-zeglen
- Update order events types - #4089 by @jxltom
- Code cleanup by replacing render props with react hooks - #4010 by @dominik-zeglen

### Other notable changes

- Add setting to enable Django Debug Toolbar - #3983 by @koradon
- Use newest GraphQL Playground - #3971 by @salwator
- Ensure adding to quantities in the checkout is respecting the limits - #4005 by @NyanKiyoshi
- Fix country area choices - #4008 by @fowczarek
- Fix price_range_as_dict function - #3999 by @zodiacfireworks
- Fix the product listing not showing in the voucher when there were products selected - #4062 by @NyanKiyoshi
- Fix crash in Dashboard 1.0 when updating an order address's phone number - #4061 by @NyanKiyoshi
- Reduce the time of tests execution by using dummy password hasher - #4083 by @korycins
- Set up explicit **hash** function - #3979 by @akjanik
- Unit tests use none as media root - #3975 by @korycins
- Update file field styles with materializecss template filter - #3998 by @zodiacfireworks
- New translations:
  - Albanian
  - Colombian Spanish
  - Lithuanian

## 2.5.0

### API

- Add query to fetch draft orders - #3809 by @michaljelonek
- Add bulk delete mutations - #3838 by @michaljelonek
- Add `languageCode` enum to API - #3819 by @michaljelonek, #3854 by @jxltom
- Duplicate address instances in checkout mutations - #3866 by @pawelzar
- Restrict access to `orders` query for unauthorized users - #3861 by @pawelzar
- Support setting address as default in address mutations - #3787 by @jxltom
- Fix phone number validation in GraphQL when country prefix not given - #3905 by @patrys
- Report pretty stack traces in DEBUG mode - #3918 by @patrys

### Core

- Drop support for Django 2.1 and Django 1.11 (previous LTS) - #3929 by @patrys
- Fulfillment of digital products - #3868 by @korycins
- Introduce avatars for staff accounts - #3878 by @pawelzar
- Refactor the account avatars path from a relative to absolute - #3938 by @NyanKiyoshi

### Dashboard 2.0

- Add translations section - #3884 by @dominik-zeglen
- Add light/dark theme - #3856 by @dominik-zeglen
- Add customer's address book view - #3826 by @dominik-zeglen
- Add "Add variant" button on the variant details page = #3914 by @dominik-zeglen
- Add back arrows in "Configure" subsections - #3917 by @dominik-zeglen
- Display avatars in staff views - #3922 by @dominik-zeglen
- Prevent user from changing his own status and permissions - #3922 by @dominik-zeglen
- Fix crashing product create view - #3837, #3910 by @dominik-zeglen
- Fix layout in staff members details page - #3857 by @dominik-zeglen
- Fix unfocusing rich text editor - #3902 by @dominik-zeglen
- Improve accessibility - #3856 by @dominik-zeglen

### Other notable changes

- Improve user and staff management in dashboard 1.0 - #3781 by @jxltom
- Fix default product tax rate in Dashboard 1.0 - #3880 by @pawelzar
- Fix logo in docs - #3928 by @michaljelonek
- Fix name of logo file - #3867 by @jxltom
- Fix variants for juices in example data - #3926 by @michaljelonek
- Fix alignment of the cart dropdown on new bootstrap version - #3937 by @NyanKiyoshi
- Refactor the account avatars path from a relative to absolute - #3938 by @NyanKiyoshi
- New translations:
  - Armenian
  - Portuguese
  - Swahili
  - Thai

## 2.4.0

### API

- Add model translations support in GraphQL API - #3789 by @michaljelonek
- Add mutations to manage addresses for authenticated customers - #3772 by @Kwaidan00, @maarcingebala
- Add mutation to apply vouchers in checkout - #3739 by @Kwaidan00
- Add thumbnail field to `OrderLine` type - #3737 by @michaljelonek
- Add a query to fetch order by token - #3740 by @michaljelonek
- Add city choices and city area type to address validator API - #3788 by @jxltom
- Fix access to unpublished objects in API - #3724 by @Kwaidan00
- Fix bug where errors are not returned when creating fulfillment with a non-existent order line - #3777 by @jxltom
- Fix `productCreate` mutation when no product type was provided - #3804 by @michaljelonek
- Enable database search in products query - #3736 by @michaljelonek
- Use authenticated user's email as default email in creating checkout - #3726 by @jxltom
- Generate voucher code if it wasn't provided in mutation - #3717 by @Kwaidan00
- Improve limitation of vouchers by country - #3707 by @michaljelonek
- Only include canceled fulfillments for staff in fulfillment API - #3778 by @jxltom
- Support setting address as when creating customer address #3782 by @jxltom
- Fix generating slug from title - #3816 by @maarcingebala
- Add `variant` field to `OrderLine` type - #3820 by @maarcingebala

### Core

- Add JSON fields to store rich-text content - #3756 by @michaljelonek
- Add function to recalculate total order weight - #3755 by @Kwaidan00, @maarcingebala
- Unify cart creation logic in API and Django views - #3761, #3790 by @maarcingebala
- Unify payment creation logic in API and Django views - #3715 by @maarcingebala
- Support partially charged and refunded payments - #3735 by @jxltom
- Support partial fulfillment of ordered items - #3754 by @jxltom
- Fix applying discounts when a sale has no end date - #3595 by @cprinos

### Dashboard 2.0

- Add "Discounts" section - #3654 by @dominik-zeglen
- Add "Pages" section; introduce Draftail WYSIWYG editor - #3751 by @dominik-zeglen
- Add "Shipping Methods" section - #3770 by @dominik-zeglen
- Add support for date and datetime components - #3708 by @dominik-zeglen
- Restyle app layout - #3811 by @dominik-zeglen

### Other notable changes

- Unify model field names related to models' public access - `publication_date` and `is_published` - #3706 by @michaljelonek
- Improve filter orders by payment status - #3749 @jxltom
- Refactor translations in emails - #3701 by @Kwaidan00
- Use exact image versions in docker-compose - #3742 by @ashishnitinpatil
- Sort order payment and history in descending order - #3747 by @jxltom
- Disable style-loader in dev mode - #3720 by @jxltom
- Add ordering to shipping method - #3806 by @michaljelonek
- Add missing type definition for dashboard 2.0 - #3776 by @jxltom
- Add header and footer for checkout success pages #3752 by @jxltom
- Add instructions for using local assets in Docker - #3723 by @michaljelonek
- Update S3 deployment documentation to include CORS configuration note - #3743 by @NyanKiyoshi
- Fix missing migrations for is_published field of product and page model - #3757 by @jxltom
- Fix problem with l10n in Braintree payment gateway template - #3691 by @Kwaidan00
- Fix bug where payment is not filtered from active ones when creating payment - #3732 by @jxltom
- Fix incorrect cart badge location - #3786 by @jxltom
- Fix storefront styles after bootstrap is updated to 4.3.1 - #3753 by @jxltom
- Fix logo size in different browser and devices with different sizes - #3722 by @jxltom
- Rename dumpdata file `db.json` to `populatedb_data.json` - #3810 by @maarcingebala
- Prefetch collections for product availability - #3813 by @michaljelonek
- Bump django-graphql-jwt - #3814 by @michaljelonek
- Fix generating slug from title - #3816 by @maarcingebala
- New translations:
  - Estonian
  - Indonesian

## 2.3.1

- Fix access to private variant fields in API - #3773 by maarcingebala
- Limit access of quantity and allocated quantity to staff in GraphQL API #3780 by @jxltom

## 2.3.0

### API

- Return user's last checkout in the `User` type - #3578 by @fowczarek
- Automatically assign checkout to the logged in user - #3587 by @fowczarek
- Expose `chargeTaxesOnShipping` field in the `Shop` type - #3603 by @fowczarek
- Expose list of enabled payment gateways - #3639 by @fowczarek
- Validate uploaded files in a unified way - #3633 by @fowczarek
- Add mutation to trigger fetching tax rates - #3622 by @fowczarek
- Use USERNAME_FIELD instead of hard-code email field when resolving user - #3577 by @jxltom
- Require variant and quantity fields in `CheckoutLineInput` type - #3592 by @jxltom
- Preserve order of nodes in `get_nodes_or_error` function - #3632 by @jxltom
- Add list mutations for `Voucher` and `Sale` models - #3669 by @michaljelonek
- Use proper type for countries in `Voucher` type - #3664 by @michaljelonek
- Require email in when creating checkout in API - #3667 by @michaljelonek
- Unify returning errors in the `tokenCreate` mutation - #3666 by @michaljelonek
- Use `Date` field in Sale/Voucher inputs - #3672 by @michaljelonek
- Refactor checkout mutations - #3610 by @fowczarek
- Refactor `clean_instance`, so it does not returns errors anymore - #3597 by @akjanik
- Handle GraphqQL syntax errors - #3576 by @jxltom

### Core

- Refactor payments architecture - #3519 by @michaljelonek
- Improve Docker and `docker-compose` configuration - #3657 by @michaljelonek
- Allow setting payment status manually for dummy gateway in Storefront 1.0 - #3648 by @jxltom
- Infer default transaction kind from operation type - #3646 by @jxltom
- Get correct payment status for order without any payments - #3605 by @jxltom
- Add default ordering by `id` for `CartLine` model - #3593 by @jxltom
- Fix "set password" email sent to customer created in the dashboard - #3688 by @Kwaidan00

### Dashboard 2.0

- ️Add taxes section - #3622 by @dominik-zeglen
- Add drag'n'drop image upload - #3611 by @dominik-zeglen
- Unify grid handling - #3520 by @dominik-zeglen
- Add component generator - #3670 by @dominik-zeglen
- Throw Typescript errors while snapshotting - #3611 by @dominik-zeglen
- Simplify mutation's error checking - #3589 by @dominik-zeglen
- Fix order cancelling - #3624 by @dominik-zeglen
- Fix logo placement - #3602 by @dominik-zeglen

### Other notable changes

- Register Celery task for updating exchange rates - #3599 by @jxltom
- Fix handling different attributes with the same slug - #3626 by @jxltom
- Add missing migrations for tax rate choices - #3629 by @jxltom
- Fix `TypeError` on calling `get_client_token` - #3660 by @michaljelonek
- Make shipping required as default when creating product types - #3655 by @jxltom
- Display payment status on customer's account page in Storefront 1.0 - #3637 by @jxltom
- Make order fields sequence in Dashboard 1.0 same as in Dashboard 2.0 - #3606 by @jxltom
- Fix returning products for homepage for the currently viewing user - #3598 by @jxltom
- Allow filtering payments by status in Dashboard 1.0 - #3608 by @jxltom
- Fix typo in the definition of order status - #3649 by @jxltom
- Add margin for order notes section - #3650 by @jxltom
- Fix logo position - #3609, #3616 by @jxltom
- Storefront visual improvements - #3696 by @piotrgrundas
- Fix product list price filter - #3697 by @Kwaidan00
- Redirect to success page after successful payment - #3693 by @Kwaidan00

## 2.2.0

### API

- Use `PermissionEnum` as input parameter type for `permissions` field - #3434 by @maarcingebala
- Add "authorize" and "charge" mutations for payments - #3426 by @jxltom
- Add alt text to product thumbnails and background images of collections and categories - #3429 by @fowczarek
- Fix passing decimal arguments = #3457 by @fowczarek
- Allow sorting products by the update date - #3470 by @jxltom
- Validate and clear the shipping method in draft order mutations - #3472 by @fowczarek
- Change tax rate field to choice field - #3478 by @fowczarek
- Allow filtering attributes by collections - #3508 by @maarcingebala
- Resolve to `None` when empty object ID was passed as mutation argument - #3497 by @maarcingebala
- Change `errors` field type from [Error] to [Error!] - #3489 by @fowczarek
- Support creating default variant for product types that don't use multiple variants - #3505 by @fowczarek
- Validate SKU when creating a default variant - #3555 by @fowczarek
- Extract enums to separate files - #3523 by @maarcingebala

### Core

- Add Stripe payment gateway - #3408 by @jxltom
- Add `first_name` and `last_name` fields to the `User` model - #3101 by @fowczarek
- Improve several payment validations - #3418 by @jxltom
- Optimize payments related database queries - #3455 by @jxltom
- Add publication date to collections - #3369 by @k-brk
- Fix hard-coded site name in order PDFs - #3526 by @NyanKiyoshi
- Update favicons to the new style - #3483 by @dominik-zeglen
- Fix migrations for default currency - #3235 by @bykof
- Remove Elasticsearch from `docker-compose.yml` - #3482 by @maarcingebala
- Resort imports in tests - #3471 by @jxltom
- Fix the no shipping orders payment crash on Stripe - #3550 by @NyanKiyoshi
- Bump backend dependencies - #3557 by @maarcingebala. This PR removes security issue CVE-2019-3498 which was present in Django 2.1.4. Saleor however wasn't vulnerable to this issue as it doesn't use the affected `django.views.defaults.page_not_found()` view.
- Generate random data using the default currency - #3512 by @stephenmoloney
- New translations:
  - Catalan
  - Serbian

### Dashboard 2.0

- Restyle product selection dialogs - #3499 by @dominik-zeglen, @maarcingebala
- Fix minor visual bugs in Dashboard 2.0 - #3433 by @dominik-zeglen
- Display warning if order draft has missing data - #3431 by @dominik-zeglen
- Add description field to collections - #3435 by @dominik-zeglen
- Add query batching - #3443 by @dominik-zeglen
- Use autocomplete fields in country selection - #3443 by @dominik-zeglen
- Add alt text to categories and collections - #3461 by @dominik-zeglen
- Use first and last name of a customer or staff member in UI - #3247 by @Bonifacy1, @dominik-zeglen
- Show error page if an object was not found - #3463 by @dominik-zeglen
- Fix simple product's inventory data saving bug - #3474 by @dominik-zeglen
- Replace `thumbnailUrl` with `thumbnail { url }` - #3484 by @dominik-zeglen
- Change "Feature on Homepage" switch behavior - #3481 by @dominik-zeglen
- Expand payment section in order view - #3502 by @dominik-zeglen
- Change TypeScript loader to speed up the build process - #3545 by @patrys

### Bugfixes

- Do not show `Pay For Order` if order is partly paid since partial payment is not supported - #3398 by @jxltom
- Fix attribute filters in the products category view - #3535 by @fowczarek
- Fix storybook dependencies conflict - #3544 by @dominik-zeglen

## 2.1.0

### API

- Change selected connection fields to lists - #3307 by @fowczarek
- Require pagination in connections - #3352 by @maarcingebala
- Replace Graphene view with a custom one - #3263 by @patrys
- Change `sortBy` parameter to use enum type - #3345 by @fowczarek
- Add `me` query to fetch data of a logged-in user - #3202, #3316 by @fowczarek
- Add `canFinalize` field to the Order type - #3356 by @fowczarek
- Extract resolvers and mutations to separate files - #3248 by @fowczarek
- Add VAT tax rates field to country - #3392 by @michaljelonek
- Allow creating orders without users - #3396 by @fowczarek

### Core

- Add Razorpay payment gatway - #3205 by @NyanKiyoshi
- Use standard tax rate as a default tax rate value - #3340 by @fowczarek
- Add description field to the Collection model - #3275 by @fowczarek
- Enforce the POST method on VAT rates fetching - #3337 by @NyanKiyoshi
- Generate thumbnails for category/collection background images - #3270 by @NyanKiyoshi
- Add warm-up support in product image creation mutation - #3276 by @NyanKiyoshi
- Fix error in the `populatedb` script when running it not from the project root - #3272 by @NyanKiyoshi
- Make Webpack rebuilds fast - #3290 by @patrys
- Skip installing Chromium to make deployment faster - #3227 by @jxltom
- Add default test runner - #3258 by @jxltom
- Add Transifex client to Pipfile - #3321 by @jxltom
- Remove additional pytest arguments in tox - #3338 by @jxltom
- Remove test warnings - #3339 by @jxltom
- Remove runtime warning when product has discount - #3310 by @jxltom
- Remove `django-graphene-jwt` warnings - #3228 by @jxltom
- Disable deprecated warnings - #3229 by @jxltom
- Add `AWS_S3_ENDPOINT_URL` setting to support DigitalOcean spaces. - #3281 by @hairychris
- Add `.gitattributes` file to hide diffs for generated files on Github - #3055 by @NyanKiyoshi
- Add database sequence reset to `populatedb` - #3406 by @michaljelonek
- Get authorized amount from succeeded auth transactions - #3417 by @jxltom
- Resort imports by `isort` - #3412 by @jxltom

### Dashboard 2.0

- Add confirmation modal when leaving view with unsaved changes - #3375 by @dominik-zeglen
- Add dialog loading and error states - #3359 by @dominik-zeglen
- Split paths and urls - #3350 by @dominik-zeglen
- Derive state from props in forms - #3360 by @dominik-zeglen
- Apply debounce to autocomplete fields - #3351 by @dominik-zeglen
- Use Apollo signatures - #3353 by @dominik-zeglen
- Add order note field in the order details view - #3346 by @dominik-zeglen
- Add app-wide progress bar - #3312 by @dominik-zeglen
- Ensure that all queries are built on top of TypedQuery - #3309 by @dominik-zeglen
- Close modal windows automatically - #3296 by @dominik-zeglen
- Move URLs to separate files - #3295 by @dominik-zeglen
- Add basic filters for products and orders list - #3237 by @Bonifacy1
- Fetch default currency from API - #3280 by @dominik-zeglen
- Add `displayName` property to components - #3238 by @Bonifacy1
- Add window titles - #3279 by @dominik-zeglen
- Add paginator component - #3265 by @dominik-zeglen
- Update Material UI to 3.6 - #3387 by @patrys
- Upgrade React, Apollo, Webpack and Babel - #3393 by @patrys
- Add pagination for required connections - #3411 by @dominik-zeglen

### Bugfixes

- Fix language codes - #3311 by @jxltom
- Fix resolving empty attributes list - #3293 by @maarcingebala
- Fix range filters not being applied - #3385 by @michaljelonek
- Remove timeout for updating image height - #3344 by @jxltom
- Return error if checkout was not found - #3289 by @maarcingebala
- Solve an auto-resize conflict between Materialize and medium-editor - #3367 by @adonig
- Fix calls to `ngettext_lazy` - #3380 by @patrys
- Filter preauthorized order from succeeded transactions - #3399 by @jxltom
- Fix incorrect country code in fixtures - #3349 by @bingimar
- Fix updating background image of a collection - #3362 by @fowczarek & @dominik-zeglen

### Docs

- Document settings related to generating thumbnails on demand - #3329 by @NyanKiyoshi
- Improve documentation for Heroku deployment - #3170 by @raybesiga
- Update documentation on Docker deployment - #3326 by @jxltom
- Document payment gateway configuration - #3376 by @NyanKiyoshi

## 2.0.0

### API

- Add mutation to delete a customer; add `isActive` field in `customerUpdate` mutation - #3177 by @maarcingebala
- Add mutations to manage authorization keys - #3082 by @maarcingebala
- Add queries for dashboard homepage - #3146 by @maarcingebala
- Allows user to unset homepage collection - #3140 by @oldPadavan
- Use enums as permission codes - #3095 by @the-bionic
- Return absolute image URLs - #3182 by @maarcingebala
- Add `backgroundImage` field to `CategoryInput` - #3153 by @oldPadavan
- Add `dateJoined` and `lastLogin` fields in `User` type - #3169 by @maarcingebala
- Separate `parent` input field from `CategoryInput` - #3150 by @akjanik
- Remove duplicated field in Order type - #3180 by @maarcingebala
- Handle empty `backgroundImage` field in API - #3159 by @maarcingebala
- Generate name-based slug in collection mutations - #3145 by @akjanik
- Remove products field from `collectionUpdate` mutation - #3141 by @oldPadavan
- Change `items` field in `Menu` type from connection to list - #3032 by @oldPadavan
- Make `Meta.description` required in `BaseMutation` - #3034 by @oldPadavan
- Apply `textwrap.dedent` to GraphQL descriptions - #3167 by @fowczarek

### Dashboard 2.0

- Add collection management - #3135 by @dominik-zeglen
- Add customer management - #3176 by @dominik-zeglen
- Add homepage view - #3155, #3178 by @Bonifacy1 and @dominik-zeglen
- Add product type management - #3052 by @dominik-zeglen
- Add site settings management - #3071 by @dominik-zeglen
- Escape node IDs in URLs - #3115 by @dominik-zeglen
- Restyle categories section - #3072 by @Bonifacy1

### Other

- Change relation between `ProductType` and `Attribute` models - #3097 by @maarcingebala
- Remove `quantity-allocated` generation in `populatedb` script - #3084 by @MartinSeibert
- Handle `Money` serialization - #3131 by @Pacu2
- Do not collect unnecessary static files - #3050 by @jxltom
- Remove host mounted volume in `docker-compose` - #3091 by @tiangolo
- Remove custom services names in `docker-compose` - #3092 by @tiangolo
- Replace COUNTRIES with countries.countries - #3079 by @neeraj1909
- Installing dev packages in docker since tests are needed - #3078 by @jxltom
- Remove comparing string in address-form-panel template - #3074 by @tomcio1205
- Move updating variant names to a Celery task - #3189 by @fowczarek

### Bugfixes

- Fix typo in `clean_input` method - #3100 by @the-bionic
- Fix typo in `ShippingMethod` model - #3099 by @the-bionic
- Remove duplicated variable declaration - #3094 by @the-bionic

### Docs

- Add createdb note to getting started for Windows - #3106 by @ajostergaard
- Update docs on pipenv - #3045 by @jxltom<|MERGE_RESOLUTION|>--- conflicted
+++ resolved
@@ -26,11 +26,8 @@
 - Dropped `null` in `sort_order` fields to make it easier to reorder in API - #4481 by @NyanKiyoshi
 - Add drag'n'drop attribute reordering in product type view - #4492 by @dominik-zeglen
 - Fix attribute picker = #4501 by @dominik-zeglen
-<<<<<<< HEAD
+- Add "value required" switch - #4498 by @dominik-zeglen
 - Fix minor bugs - #4503 by @dominik-zeglen
-=======
-- Add "value required" switch - #4498 by @dominik-zeglen
->>>>>>> 6c58d48f
 
 ## [Unreleased]
 
