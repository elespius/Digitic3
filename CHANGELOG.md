# Changelog

All notable, unreleased changes to this project will be documented in this file. For the released changes, please visit the [Releases](https://github.com/mirumee/saleor/releases) page.

## [Unreleased]

- Extend editorjs validator to accept blocks different than text - #SALEOR-3354 by @mociepka
- Add query contains only schema validation - #6827 by @fowczarek
- Add introspection caching - #6871 by @fowczarek
- Refactor plugins manager(add missing tracing, optimize imports, drop plugins manager from settings) - #6890 by @fowczarek
- Add CUSTOMER_UPDATED webhook, add addresses field to customer CUSTOMER_CREATED webhook - #6898 by @piotrgrundas
- Add missing span in PluginManager - #6900 by @fowczarek
- Fix Sentry reporting - #6902 by @fowczarek
- Fix removing page types in cleardb command - #6918 by @fowczarek
- Add possibility to apply discount to order/order line with status `DRAFT` - #6930 by @korycins
- Deprecate API fields `Order.discount`, `Order.discountName`, `Order.translatedDiscountName` - #6874 by @korycins
- Fix argument validation in page resolver - #6960 by @fowczarek
- Drop `data` field from checkout line model - #6961 by @fowczarek
- Add `PRODUCT_VARIANT_CREATED`, `PRODUCT_VARIANT_UPDATED`, `PRODUCT_VARIANT_DELETED` webhooks, fix attributes field for `PRODUCT_CREATED`, `PRODUCT_UPDATED` webhooks - #6963 by @piotrgrundas
- Fix `totalCount` on connection resolver without `first` or `last` - #6975 by @fowczarek
- Fix variant resolver on `DigitalContent` - #6983 by @fowczarek
- Fix race condition on `send_fulfillment-confirmation` - #6988 by @fowczarek
- Fix resolver by id and slug for product and product variant - #6985 by @d-wysocki
- Add optional support for reporting resource limits via a stub field in `shop` - #6967 by @NyanKiyoshi
- Allow to use `Bearer` as an authorization prefix - #6996 by @korycins
- Update checkout quantity when checkout lines are deleted - #7002 by @IKarbowiak
- Raise an error when the user is trying to sort products by rank without search - #7013 by @IKarbowiak
- Fix available shipping methods - return also weight methods without weight limits - #7021 by @IKarbowiak
- Remove redundant Opentracing spans - #6994 by @fowczarek
- Trigger `PRODUCT_UPDATED` webhook for collections and categories mutations - #7051 by @d-wysocki
- Support setting value for AttributeValue mutations - #7037 by @piotrgrundas
- Validate discount value for percentage vouchers and sales - #7033 by @d-wysocki
- Optimize children field on Category type - #7045 by @IKarbowiak
- Added support for querying objects by metadata fields - #6683 by @LeOndaz
- Add rich text attribute input - #7059 by @piotrgrundas
- Avoid using `get_plugins_manager` method - #7052 by @IKarbowiak
- Add field `languageCode` to types: `AccountInput`, `AccountRegisterInput`, `CheckoutCreateInput`, `CustomerInput`, `Order`, `User`. Add field `languageCodeEnum` to `Order` type. Add new mutation `CheckoutLanguageCodeUpdate`. Deprecate field `Order.languageCode`.  - #6609 by @korycins
- Add benchmarks for triggered product and variants webhooks - #7061 by @d-wysocki
- Extend `Transaction` type with gateway response and `Payment` type with filter - #7062 by @IKarbowiak
- Fix invalid tax rates for lines - #7058 by @IKarbowiak
- Allow seeing unconfirmed orders - #7072 by @IKarbowiak
- Raise GraphQLError when too big integer value is provided - #7076 by @IKarbowiak
- Do not update draft order addresses when user is changing - #7088 by @IKarbowiak
- Recalculate draft order when product/variant was deleted - #7085 by @d-wysocki
- Added validation for `DraftOrderCreate` with negative quantity line - #7085 by @d-wysocki
- Remove html tags from product description_plaintext - #7094 by @d-wysocki
- Performance upgrade on orders query with shipping and billing addresses - #7083 by @tomaszszymanski129
- Performance upgrade on orders query with payment status - #7125 by @tomaszszymanski129
- Performance upgrade on orders query with events - #7120 by @tomaszszymanski129
- Performance upgrade on orders query with `user` and `userEmail` fields - #7091 by @tomaszszymanski129
- Fix dataloader for fetching checkout info - #7084 by @IKarbowiak
- Update also draft order line total price after getting the unit price from plugin - #7080 by @IKarbowiak
- Fix failing product tasks when instances are removed - #7092 by @IKarbowiak
- Catch invalid object ID and raise ValidationError - #7114 by @d-wysocki
- Update GraphQL endpoint to only match exactly `/graphql/` without trailing characters - #7117 by @IKarbowiak
- Introduce traced_resolver decorator instead of graphene middleware - #7159 by @tomaszszymanski129
- Fix failing export when exporting attribute without values - #7131 by @IKarbowiak
- Extend Vatlayer functionalities - #7101 by @korycins:
    - Allow users to enter a list of exceptions (country ISO codes) that will use the source country rather than the destination country for tax purposes.
    - Allow users to enter a list of countries for which no VAT will be added.
- Allow passing metadata to `accountRegister` mutation - #7152 by @piotrgrundas
- Fix incorrect payment data for klarna - #7150 by @IKarbowiak
- Drop deleted images from storage - #7129 by @IKarbowiak
- Fix core sorting on related fields - #7195 by @tomaszszymanski129
- Fix variants dataloaders when querying with default channel - #7206 by @tomaszszymanski129
- Performance upgrade on orders query with `subtotal` field - #7174 by @tomaszszymanski129
- Performance upgrade on orders query with `actions` field - #7175 by @tomaszszymanski129
- Performance upgrade on orders query with `totalAuthorized` field - #7170 by @tomaszszymanski129
- Fix export with empty assignment values - #7207 by @IKarbowiak
- Change exported file name - #7218 by @IKarbowiak
- Performance upgrade on `OrderLine` type with `thumbnail` field - #7224 by @tomaszszymanski129
- Use GraphQL IDs instead of database IDs in export - #7240 by @IKarbowiak
- Fix draft order tax mismatch - #7226 by @IKarbowiak
  - Introduce `calculate_order_line_total` plugin method
- Raise ValidationError when refund cannot be performed - #7260 by @IKarbowiak
- Extend order with origin and original order values - #7326 by @IKarbowiak
- Fix customer addresses missing after customer creation - #7327 by @tomaszszymanski129
- Extend order webhook payload with fulfillment fields - #7364 by @korycins
- Extend order payload with undiscounted prices and add psp_reference to payment model - #7339 by @IKarbowiak
  - order payload extended with the following fields:
    - `undiscounted_total_net_amount`
    - `undiscounted_total_gross_amount`
    - `psp_reference` on `payment`
  - order lines extended with:
    - `undiscounted_unit_price_net_amount`
    - `undiscounted_unit_price_gross_amount`
    - `undiscounted_total_price_net_amount`
    - `undiscounted_total_price_gross_amount`
- Copy metadata fields when creating reissue - #7358 by @IKarbowiak
<<<<<<< HEAD
- Allow defining only one field in translations - #7363 by @IKarbowiak
=======
- Fix invoice generation - #7376 by tomaszszymanski129
>>>>>>> 25f91c5b

### Breaking
- Multichannel MVP: Multicurrency - #6242 by @fowczarek @d-wysocki
- Drop deprecated meta mutations - #6422 by @maarcingebala
- Drop deprecated service accounts and webhooks API - #6431 by @maarcingebala
- Drop deprecated fields from the `ProductVariant` type: `quantity`, `quantityAllocated`, `stockQuantity`, `isAvailable` - #6436 by @maarcingebala
- Drop authorization keys API - #6631 by @maarcingebala
- Drop `type` field from `AttributeValue` type - #6710 by @IKarbowiak
- Drop `apply_taxes_to_shipping_price_range` plugin hook - #6746 by @maarcingebala
- Drop `CHECKOUT_QUANTITY_CHANGED` webhook - #6797 by @d-wysocki
- Drop deprecated `taxRate` field from `ProductType` - #6795 by @d-wysocki
- Unconfirmed order manipulation - #6829 by @tomaszszymanski129
  - Remove mutations for draft order lines manipulation: `draftOrderLinesCreate`, `draftOrderLineDelete`, `draftOrderLineUpdate`
  - Use `orderLinesCreate`, `orderLineDelete`, `orderLineUpdate` mutations instead.
  - Order events enums `DRAFT_ADDED_PRODUCTS` and `DRAFT_REMOVED_PRODUCTS` are now `ADDED_PRODUCTS` and `REMOVED_PRODUCTS`
- Email interface as a plugin - #6301 by @korycins
- Remove resolving user's location from GeoIP; drop `PaymentInput.billingAddress` input field - #6784 by @maarcingebala
- Change the payload of the order webhook to handle discounts list, added fields: `Order.discounts`,
`OrderLine.unit_discount_amount`,`OrderLine.unit_discount_type`, `OrderLine.unit_discount_reason` , remove fields:
`Order.discount_amount`, `Order.discount_name`, `Order.translated_discount_name`- #6874 by @korycins
- Update checkout performance - introduce `CheckoutInfo` data class - #6958 by @IKarbowiak; Introduced changes in plugin methods definitions:
  - in the following methods, the `checkout` parameter changed to `checkout_info`:
    - `calculate_checkout_total`
    - `calculate_checkout_subtotal`
    - `calculate_checkout_shipping`
    - `get_checkout_shipping_tax_rate`
    - `calculate_checkout_line_total`
    - `calculate_checkout_line_unit_price`
    - `get_checkout_line_tax_rate`
    - `preprocess_order_creation`
  - additionally, `preprocess_order_creation` was extend with `lines_info` parameter
- Fix Avalara caching - #7036 by @fowczarek;
 - Introduced changes in plugin methods definitions:
    - `calculate_checkout_line_total`  was extended with `lines` parameter
    - `calculate_checkout_line_unit_price`  was extended with `lines` parameter
    - `get_checkout_line_tax_rate`  was extended with `lines` parameter
  To get proper taxes we should always send the whole checkout to Avalara.
- Remove triggering a webhook event `PRODUCT_UPDATED`  when calling `ProductVariantCreate` mutation.  Use `PRODUCT_VARIANT_CREATED` instead - #6963 by @piotrgrundas
- Remove triggering a webhook event `PRODUCT_UPDATED` when calling  `ProductVariantChannelListingUpdate` mutation. Use `PRODUCT_VARIANT_UPDATED` instead - #6963 by @piotrgrundas
- Refactor listing payment gateways - #7050 by @maarcingebala. Breaking changes in plugin methods: removed `get_payment_gateway` and `get_payment_gateway_for_checkout`; instead `get_payment_gateways` was added.
- Change error class in `CollectionBulkDelete` to `CollectionErrors` - #7061 by @d-wysocki
- Fix doubling price in checkout for products without tax - #7056 by @IKarbowiak
  - Introduce changes in plugins method:
    - `calculate_checkout_subtotal` has been dropped from plugins, for correct subtotal calculation, `calculate_checkout_line_total` must be set (manager method for calculating checkout subtotal uses `calculate_checkout_line_total` method)
- Make `order` property of invoice webhook payload contain order instead of order lines - #7081 by @pdblaszczyk
  - Affected webhook events: `INVOICE_REQUESTED`, `INVOICE_SENT`, `INVOICE_DELETED`
- Make quantity field on `StockInput` required - #7082 by @IKarbowiak
- Extend plugins manager to configure plugins for each plugins - #7198 by @korycins:
  - Introduce changes in API:
    - `paymentInitialize` - add `channel` parameter. Optional when only one  channel exists.
    - `pluginUpdate` - add `channel` parameter.
    - `availablePaymentGateways` - add `channel` parameter.
    - `storedPaymentSources` - add `channel` parameter.
    - `requestPasswordReset` - add `channel` parameter.
    - `requestEmailChange` - add `channel` parameter.
    - `confirmEmailChange` - add `channel` parameter.
    - `accountRequestDeletion` - add `channel` parameter.
    - change structure of type `Plugin`:
      - add `globalConfiguration` field for storing configuration when a plugin is globally configured
      - add `channelConfigurations` field for storing plugin configuration for each channel
      - removed `configuration` field, use `globalConfiguration` and `channelConfigurations` instead
    - change structure of input `PluginFilterInput`:
      - add `statusInChannels` field
      - add `type` field
      - removed `active` field. Use `statusInChannels` instead
  - Change plugin webhook endpoint - #7332 by @korycins.
    - Use /plugins/channel/<channel_slug>/<plugin_id> for plugins with channel configuration
    - Use /plugins/global/<plugin_id> for plugins with global configuration
    - Remove /plugin/<plugin_id> endpoint

- Add description to shipping method - #7116 by @IKarbowiak
  - `ShippingMethod` was extended with `description` field.
  - `ShippingPriceInput` was extended with `description` field
  - Extended `shippingPriceUpdate`, `shippingPriceCreate` mutation to add/edit description
  - Input field in `shippingPriceTranslate` changed to `ShippingPriceTranslationInput`
- Drop deprecated queries and mutations - #7199 by @IKarbowiak
  - drop `url` field from `Category` type
  - drop `url` field from `Category` type
  - drop `url` field from `Product` type
  - drop `localized` fild from `Money` type
  - drop `permissions` field from `User` type
  - drop `navigation` field from `Shop` type
  - drop `isActive` from `AppInput`
  - drop `value` from `AttributeInput`
  - drop `customerId` from `checkoutCustomerAttach`
  - drop `stockAvailability` argument from `products` query
  - drop `created` and `status` arguments from `orders` query
  - drop `created` argument from `draftOrders` query
  - drop `productType` from `ProductFilter`
  - deprecate mutations' `<name>Errors`, typed `errors` fields and remove deprecation
- Add channel data to Order webhook - #7299 by @krzysztofwolski
- Always create new checkout in `checkoutCreate` mutation - #7318 by @IKarbowiak
  - deprecate `created` return field on `checkoutCreate` mutation

### Other

- Fix creating translations with app - #6804 by @krzysztofwolski
- Add possibility to provide external payment ID during the conversion draft order to order - #6320 by @korycins
- Add basic rating for `Products` - #6284 by @korycins
- Add metadata to shipping zones and shipping methods - #6340 by @maarcingebala
- Add Page Types - #6261 by @IKarbowiak
- Migrate draftjs content to editorjs format - #6430 by @IKarbowiak
- Add editorjs sanitizer - #6456 by @IKarbowiak
- Add generic FileUpload mutation - #6470 by @IKarbowiak
- Order confirmation backend - #6498 by @tomaszszymanski129
- Fix password reset request - #6351 by @Manfred-Madelaine-pro, Ambroise and Pierre
- Refund products support - #6530 by @korycins
- Add possibility to exclude products from shipping method - #6506 by @korycins
- Add availableShippingMethods to the Shop type - #6551 by @IKarbowiak
- Add delivery time to shipping method - #6564 by @IKarbowiak
- Introduce file attributes - #6568 by @IKarbowiak
- Shipping zone description - #6653 by @tomaszszymanski129
- Add metadata to menu and menu item - #6648 by @tomaszszymanski129
- Get tax rate from plugins - #6649 by @IKarbowiak
- Added support for querying user by email - #6632 @LeOndaz
- Add order shipping tax rate - #6678 by @IKarbowiak
- Deprecate field `descriptionJSON` from `Product`, `Category`, `Collection` and field `contentJSON` from `Page` - #6692 by @d-wysocki
- Fix products visibility - #6704 by @IKarbowiak
- Introduce page reference attributes - #6624 by @IKarbowiak
- Introduce product reference attributes - #6711 by @IKarbowiak
- Add metadata to warehouse - #6727 by @d-wysocki
- Add page webhooks: `PAGE_CREATED`, `PAGE_UPDATED` and `PAGE_DELETED` - #6787 by @d-wysocki
- Introduce numeric attributes - #6790 by @IKarbowiak
- Add `PRODUCT_DELETED` webhook - #6794 by @d-wysocki
- Fix `product_updated` and `product_created` webhooks - #6798 by @d-wysocki
- Add interface for integrating the auth plugins - #6799 by @korycins
- Fix page `contentJson` field to return JSON - #6832 by @d-wysocki
- Add SendgridPlugin - #6793 by @korycins
- Add SearchRank to search product by name and description. New enum added to `ProductOrderField` - `RANK` - which returns results sorted by search rank - #6872 by @d-wysocki
- Allocate stocks for order lines in a bulk way - #6877 by @IKarbowiak
- Add product description_plaintext to populatedb - #6894 by @d-wysocki
- Add uploading video URLs to product's gallery - #6838 by @GrzegorzDerdak
- Deallocate stocks for order lines in a bulk way - #6896 by @IKarbowiak
- Prevent negative available quantity - #6897 by @d-wysocki
- Fix CheckoutLinesInfoByCheckoutTokenLoader dataloader - #6929 by @IKarbowiak
- Change the `app` query to return info about the currently authenticated app - #6928 by @d-wysocki
- Add default sorting by rank for search products - #6936 by @d-wysocki
- Fix exporting product description to xlsx - #6959 by @IKarbowiak
- Add `Shop.version` field to query API version - #6980 by @maarcingebala
- Return empty results when filtering by non-existing attribute - #7025 by @maarcingebala
- Add new authorization header `Authorization-Bearer` - #6998 by @korycins
- Add field `paymentMethodType` to `Payment` object - #7073 by @korycins

# 2.11.1

- Add support for Apple Pay on the web - #6466 by @korycins

## 2.11.0

### Features

- Add products export - #5255 by @IKarbowiak
- Add external apps support - #5767 by @korycins
- Invoices backend - #5732 by @tomaszszymanski129
- Adyen drop-in integration - #5914 by @korycins, @IKarbowiak
- Add a callback view to plugins - #5884 by @korycins
- Support pushing webhook events to message queues - #5940 by @patrys, @korycins
- Send a confirmation email when the order is canceled or refunded - #6017
- No secure cookie in debug mode - #6082 by @patrys, @orzechdev
- Add searchable and available for purchase flags to product - #6060 by @IKarbowiak
- Add `TotalPrice` to `OrderLine` - #6068 @fowczarek
- Add `PRODUCT_UPDATED` webhook event - #6100 by @tomaszszymanski129
- Search orders by GraphQL payment ID - #6135 by @korycins
- Search orders by a custom key provided by payment gateway - #6135 by @korycins
- Add ability to set a default product variant - #6140 by @tomaszszymanski129
- Allow product variants to be sortable - #6138 by @tomaszszymanski129
- Allow fetching stocks for staff users only with `MANAGE_ORDERS` permissions - #6139 by @fowczarek
- Add filtering to `ProductVariants` query and option to fetch variant by SKU in `ProductVariant` query - #6190 by @fowczarek
- Add filtering by Product IDs to `products` query - #6224 by @GrzegorzDerdak
- Add `change_currency` command - #6016 by @maarcingebala
- Add dummy credit card payment - #5822 by @IKarbowiak
- Add custom implementation of UUID scalar - #5646 by @koradon
- Add `AppTokenVerify` mutation - #5716 by @korycins

### Breaking Changes

- Refactored JWT support. Requires handling of JWT token in the storefront (a case when the backend returns the exception about the invalid token). - #5734, #5816 by @korycins
- New logging setup will now output JSON logs in production mode for ease of feeding them into log collection systems like Logstash or CloudWatch Logs - #5699 by @patrys
- Deprecate `WebhookEventType.CHECKOUT_QUANTITY_CHANGED` - #5837 by @korycins
- Anonymize and update order and payment fields; drop `PaymentSecureConfirm` mutation, drop Payment type fields: `extraData`, `billingAddress`, `billingEmail`, drop `gatewayResponse` from `Transaction` type - #5926 by @IKarbowiak
- Switch the HTTP stack from WSGI to ASGI based on Uvicorn - #5960 by @patrys
- Add `MANAGE_PRODUCT_TYPES_AND_ATTRIBUTES` permission, which is now required to access all attributes and product types related mutations - #6219 by @IKarbowiak

### Fixes

- Fix payment fields in order payload for webhooks - #5862 by @korycins
- Fix specific product voucher in draft orders - #5727 by @fowczarek
- Explicit country assignment in default shipping zones - #5736 by @maarcingebala
- Drop `json_content` field from the `Menu` model - #5761 by @maarcingebala
- Strip warehouse name in mutations - #5766 by @koradon
- Add missing order events during checkout flow - #5684 by @koradon
- Update Google Merchant to get tax rate based by plugin manager - #5823 by @gabmartinez
- Allow unicode in slug fields - #5877 by @IKarbowiak
- Fix empty plugin object result after `PluginUpdate` mutation - #5968 by @gabmartinez
- Allow finishing checkout when price amount is 0 - #6064 by @IKarbowiak
- Fix incorrect tax calculation for Avatax - #6035 by @korycins
- Fix incorrect calculation of subtotal with active Avatax - #6035 by @korycins
- Fix incorrect assignment of tax code for Avatax - #6035 by @korycins
- Do not allow negative product price - #6091 by @IKarbowiak
- Handle None as attribute value - #6092 by @IKarbowiak
- Fix for calling `order_created` before the order was saved - #6095 by @korycins
- Update default decimal places - #6098 by @IKarbowiak
- Avoid assigning the same pictures twice to a variant - #6112 by @IKarbowiak
- Fix crashing system when Avalara is improperly configured - #6117 by @IKarbowiak
- Fix for failing finalising draft order - #6133 by @korycins
- Remove corresponding draft order lines when variant is removing - #6119 by @IKarbowiak
- Update required perms for apps management - #6173 by @IKarbowiak
- Raise an error for an empty key in metadata - #6176 by @IKarbowiak
- Add attributes to product error - #6181 by @IKarbowiak
- Allow to add product variant with 0 price to draft order - #6189 by @IKarbowiak
- Fix deleting product when default variant is deleted - #6186 by @IKarbowiak
- Fix get unpublished products, product variants and collection as app - #6194 by @fowczarek
- Set `OrderFulfillStockInput` fields as required - #6196 by @IKarbowiak
- Fix attribute filtering by categories and collections - #6214 by @fowczarek
- Fix `is_visible` when `publication_date` is today - #6225 by @korycins
- Fix filtering products by multiple attributes - #6215 by @GrzegorzDerdak
- Add attributes validation while creating/updating a product's variant - #6269 by @GrzegorzDerdak
- Add metadata to page model - #6292 by @dominik-zeglen
- Fix for unnecesary attributes validation while updating simple product - #6300 by @GrzegorzDerdak
- Include order line total price to webhook payload - #6354 by @korycins
- Fix for fulfilling an order when product quantity equals allocated quantity - #6333 by @GrzegorzDerdak
- Fix for the ability to filter products on collection - #6363 by @GrzegorzDerdak

## 2.10.2

- Add command to change currencies in the database - #5906 by @d-wysocki

## 2.10.1

- Fix multiplied stock quantity - #5675 by @fowczarek
- Fix invalid allocation after migration - #5678 by @fowczarek
- Fix order mutations as app - #5680 by @fowczarek
- Prevent creating checkout/draft order with unpublished product - #5676 by @d-wysocki

## 2.10.0

- OpenTracing support - #5188 by @tomaszszymanski129
- Account confirmation email - #5126 by @tomaszszymanski129
- Relocate `Checkout` and `CheckoutLine` methods into separate module and update checkout related plugins to use them - #4980 by @krzysztofwolski
- Fix problem with free shipping voucher - #4942 by @IKarbowiak
- Add sub-categories to random data - #4949 by @IKarbowiak
- Deprecate `localized` field in Money type - #4952 by @IKarbowiak
- Fix for shipping API not applying taxes - #4913 by @kswiatek92
- Query object translation with only `manage_translation` permission - #4914 by @fowczarek
- Add customer note to draft orders API - #4973 by @IKarbowiak
- Allow to delete category and leave products - #4970 by @IKarbowiak
- Remove thumbnail generation from migration - #3494 by @kswiatek92
- Rename 'shipping_date' field in fulfillment model to 'created' - #2433 by @kswiatek92
- Reduce number of queries for 'checkoutComplete' mutation - #4989 by @IKarbowiak
- Force PyTest to ignore the environment variable containing the Django settings module - #4992 by @NyanKiyoshi
- Extend JWT token payload with user information - #4987 by @salwator
- Optimize the queries for product list in the dashboard - #4995 by @IKarbowiak
- Drop dashboard 1.0 - #5000 by @IKarbowiak
- Fixed serialization error on weight fields when running `loaddata` and `dumpdb` - #5005 by @NyanKiyoshi
- Fixed JSON encoding error on Google Analytics reporting - #5004 by @NyanKiyoshi
- Create custom field to translation, use new translation types in translations query - #5007 by @fowczarek
- Take allocated stock into account in `StockAvailability` filter - #5019 by @simonbru
- Generate matching postal codes for US addresses - #5033 by @maarcingebala
- Update debug toolbar - #5032 by @IKarbowiak
- Allow staff member to receive notification about customers orders - #4993 by @kswiatek92
- Add user's global id to the JWT payload - #5039 by @salwator
- Make middleware path resolving lazy - #5041 by @NyanKiyoshi
- Generate slug on saving the attribute value - #5055 by @fowczarek
- Fix order status after order update - #5072 by @fowczarek
- Extend top-level connection resolvers with ability to sort results - #5018 by @fowczarek
- Drop storefront 1.0 - #5043 by @IKarbowiak
- Replace permissions strings with enums - #5038 by @kswiatek92
- Remove gateways forms and templates - #5075 by @IKarbowiak
- Add `Wishlist` models and GraphQL endpoints - #5021 by @derenio
- Remove deprecated code - #5107 by @IKarbowiak
- Fix voucher start date filtering - #5133 by @dominik-zeglen
- Search by sku in products query - #5117 by @fowczarek
- Send fulfillment update email - #5118 by @IKarbowiak
- Add address query - #5148 by @kswiatek92
- Add `checkout_quantity_changed` webhook - #5042 by @derenio
- Remove unnecessary `manage_orders` permission - #5142 by @kswiatek92
- Mutation to change the user email - #5076 by @kswiatek92
- Add MyPy checks - #5150 by @IKarbowiak
- Move extracting user or service account to utils - #5152 by @kswiatek92
- Deprecate order status/created arguments - #5076 by @kswiatek92
- Fix getting title field in page mutations #5160 by @maarcingebala
- Copy public and private metadata from the checkout to the order upon creation - #5165 by @dankolbman
- Add warehouses and stocks- #4986 by @szewczykmira
- Add permission groups - #5176, #5513 by @IKarbowiak
- Drop `gettext` occurrences - #5189 by @IKarbowiak
- Fix `product_created` webhook - #5187 by @dzkb
- Drop unused resolver `resolve_availability` - #5190 by @maarcingebala
- Fix permission for `checkoutCustomerAttach` mutation - #5192 by @maarcingebala
- Restrict access to user field - #5194 by @maarcingebala
- Unify permission for service account API client in test - #5197 by @fowczarek
- Add additional confirmation step to `checkoutComplete` mutation - #5179 by @salwator
- Allow sorting warehouses by name - #5211 by @dominik-zeglen
- Add anonymization to GraphQL's `webhookSamplePayload` endpoint - #5161 @derenio
- Add slug to `Warehouse`, `Product` and `ProductType` models - #5196 by @IKarbowiak
- Add mutation for assigning, unassigning shipping zones to warehouse - #5217 by @kswiatek92
- Fix passing addresses to `PaymentData` objects - #5223 by @maarcingebala
- Return `null` when querying `me` as an anonymous user - #5231 by @maarcingebala
- Added `PLAYGROUND_ENABLED` environment variable/setting to allow to enable the GraphQL playground when `DEBUG` is disabled - #5254 by @NyanKiyoshi
- Fix access to order query when request from service account - #5258 by @fowczarek
- Customer shouldn't be able to see draft orders by token - #5259 by @fowczarek
- Customer shouldn't be able to query checkout with another customer - #5268 by @fowczarek
- Added integration support of Jaeger Tracing - #5282 by @NyanKiyoshi
- Return `null` when querying `me` as an anonymous user - #5231 as @maarcingebala
- Add `fulfillment created` webhook - @szewczykmira
- Unify metadata API - #5178 by @fowczarek
- Add compiled versions of emails to the repository - #5260 by @tomaszszymanski129
- Add required prop to fields where applicable - #5293 by @dominik-zeglen
- Drop `get_absolute_url` methods - #5299 by @IKarbowiak
- Add `--force` flag to `cleardb` command - #5302 by @maarcingebala
- Require non-empty message in `orderAddNote` mutation - #5316 by @maarcingebala
- Stock management refactor - #5323 by @IKarbowiak
- Add discount error codes - #5348 by @IKarbowiak
- Add benchmarks to checkout mutations - #5339 by @fowczarek
- Add pagination tests - #5363 by @fowczarek
- Add ability to assign multiple warehouses in mutations to create/update a shipping zone - #5399 by @fowczarek
- Add filter by ids to the `warehouses` query - #5414 by @fowczarek
- Add shipping rate price validation - #5411 by @kswiatek92
- Remove unused settings and environment variables - #5420 by @maarcingebala
- Add product price validation - #5413 by @kswiatek92
- Add attribute validation to `attributeAssign` mutation - #5423 by @kswiatek92
- Add possibility to update/delete more than one item in metadata - #5446 by @koradon
- Check if image exists before validating - #5425 by @kswiatek92
- Fix warehouses query not working without id - #5441 by @koradon
- Add `accountErrors` to `CreateToken` mutation - #5437, #5465 by @koradon
- Raise `GraphQLError` if filter has invalid IDs - #5460 by @gabmartinez
- Use `AccountErrorCode.INVALID_CREDENTIALS` instead of `INVALID_PASSWORD` - #5495 by @koradon
- Add tests for pagination - #5468 by @koradon
- Add `Job` abstract model and interface - #5510 by @IKarbowiak
- Refactor implementation of allocation - #5445 by @fowczarek
- Fix `WeightScalar` - #5530 by @koradon
- Add `OrderFulfill` mutation - #5525 by @fowczarek
- Add "It Works" page - #5494 by @IKarbowiak and @dominik-zeglen
- Extend errors in `OrderFulfill` mutation - #5553 by @fowczarek
- Refactor `OrderCancel` mutation for multiple warehouses - #5554 by @fowczarek
- Add negative weight validation - #5564 by @fowczarek
- Add error when user pass empty object as address - #5585 by @fowczarek
- Fix payment creation without shipping method - #5444 by @d-wysocki
- Fix checkout and order flow with variant without inventory tracking - #5599 by @fowczarek
- Fixed JWT expired token being flagged as unhandled error rather than handled. - #5603 by @NyanKiyoshi
- Refactor read-only middleware - #5602 by @maarcingebala
- Fix availability for variants without inventory tracking - #5605 by @fowczarek
- Drop support for configuring Vatlayer plugin from settings file. - #5614 by @korycins
- Add ability to query category, collection or product by slug - #5574 by @koradon
- Add `quantityAvailable` field to `ProductVariant` type - #5628 by @fowczarek
- Use tags rather than time-based logs for information on requests - #5608 by @NyanKiyoshi

## 2.9.0

### API

- Add mutation to change customer's first name last name - #4489 by @fowczarek
- Add mutation to delete customer's account - #4494 by @fowczarek
- Add mutation to change customer's password - #4656 by @fowczarek
- Add ability to customize email sender address in emails sent by Saleor - #4820 by @NyanKiyoshi
- Add ability to filter attributes per global ID - #4640 by @NyanKiyoshi
- Add ability to search product types by value (through the name) - #4647 by @NyanKiyoshi
- Add queries and mutation for serving and saving the configuration of all plugins - #4576 by @korycins
- Add `redirectUrl` to staff and user create mutations - #4717 by @fowczarek
- Add error codes to mutations responses - #4676 by @Kwaidan00
- Add translations to countries in `shop` query - #4732 by @fowczarek
- Add support for sorting product by their attribute values through given attribute ID - #4740 by @NyanKiyoshi
- Add descriptions for queries and query arguments - #4758 by @maarcingebala
- Add support for Apollo Federation - #4825 by @salwator
- Add mutation to create multiple product variants at once - #4735 by @fowczarek
- Add default value to custom errors - #4797 by @fowczarek
- Extend `availablePaymentGateways` field with gateways' configuration data - #4774 by @salwator
- Change `AddressValidationRules` API - #4655 by @Kwaidan00
- Use search in a consistent way; add sort by product type name and publication status to `products` query. - #4715 by @fowczarek
- Unify `menuItemMove` mutation with other reordering mutations - #4734 by @NyanKiyoshi
- Don't create an order when the payment was unsuccessful - #4500 by @NyanKiyoshi
- Don't require shipping information in checkout for digital orders - #4573 by @NyanKiyoshi
- Drop `manage_users` permission from the `permissions` query - #4854 by @maarcingebala
- Deprecate `inCategory` and `inCollection` attributes filters in favor of `filter` argument - #4700 by @NyanKiyoshi & @khalibloo
- Remove `PaymentGatewayEnum` from the schema, as gateways now are dynamic plugins - #4756 by @salwator
- Require `manage_products` permission to query `costPrice` and `stockQuantity` fields - #4753 by @NyanKiyoshi
- Refactor account mutations - #4510, #4668 by @fowczarek
- Fix generating random avatars when updating staff accounts - #4521 by @maarcingebala
- Fix updating JSON menu representation in mutations - #4524 by @maarcingebala
- Fix setting variant's `priceOverride` and `costPrice` to `null` - #4754 by @NyanKiyoshi
- Fix fetching staff user without `manage_users` permission - #4835 by @fowczarek
- Ensure that a GraphQL query is a string - #4836 by @nix010
- Add ability to configure the password reset link - #4863 by @fowczarek
- Fixed a performance issue where Saleor would sometimes run huge, unneeded prefetches when resolving categories or collections - #5291 by @NyanKiyoshi
- uWSGI now forces the django application to directly load on startup instead of being lazy - #5357 by @NyanKiyoshi

### Core

- Add enterprise-grade attributes management - #4351 by @dominik-zeglen and @NyanKiyoshi
- Add extensions manager - #4497 by @korycins
- Add service accounts - backend support - #4689 by @korycins
- Add support for webhooks - #4731 by @korycins
- Migrate the attributes mapping from HStore to many-to-many relation - #4663 by @NyanKiyoshi
- Create general abstraction for object metadata - #4447 by @salwator
- Add metadata to `Order` and `Fulfillment` models - #4513, #4866 by @szewczykmira
- Migrate the tax calculations to plugins - #4497 by @korycins
- Rewrite payment gateways using plugin architecture - #4669 by @salwator
- Rewrite Stripe integration to use PaymentIntents API - #4606 by @salwator
- Refactor password recovery system - #4617 by @fowczarek
- Add functionality to sort products by their "minimal variant price" - #4416 by @derenio
- Add voucher's "once per customer" feature - #4442 by @fowczarek
- Add validations for minimum password length in settings - #4735 by @fowczarek
- Add form to configure payments in the dashboard - #4807 by @szewczykmira
- Change `unique_together` in `AttributeValue` - #4805 by @fowczarek
- Change max length of SKU to 255 characters - #4811 by @lex111
- Distinguish `OrderLine` product name and variant name - #4702 by @fowczarek
- Fix updating order status after automatic fulfillment of digital products - #4709 by @korycins
- Fix error when updating or creating a sale with missing required values - #4778 by @NyanKiyoshi
- Fix error filtering pages by URL in the dashboard 1.0 - #4776 by @NyanKiyoshi
- Fix display of the products tax rate in the details page of dashboard 1.0 - #4780 by @NyanKiyoshi
- Fix adding the same product into a collection multiple times - #4518 by @NyanKiyoshi
- Fix crash when placing an order when a customer happens to have the same address more than once - #4824 by @NyanKiyoshi
- Fix time zone based tests - #4468 by @fowczarek
- Fix serializing empty URLs as a string when creating menu items - #4616 by @maarcingebala
- The invalid IP address in HTTP requests now fallback to the requester's IP address. - #4597 by @NyanKiyoshi
- Fix product variant update with current attribute values - #4936 by @fowczarek
- Update checkout last field and add auto now fields to save with update_fields parameter - #5177 by @IKarbowiak

### Dashboard 2.0

- Allow selecting the number of rows displayed in dashboard's list views - #4414 by @benekex2
- Add ability to toggle visible columns in product list - #4608 by @dominik-zeglen
- Add voucher settings - #4556 by @benekex2
- Contrast improvements - #4508 by @benekex2
- Display menu item form errors - #4551 by @dominik-zeglen
- Do not allow random IDs to appear in snapshots - #4495 by @dominik-zeglen
- Input UI changes - #4542 by @benekex2
- Implement new menu design - #4476 by @benekex2
- Refetch attribute list after closing modal - #4615 by @dominik-zeglen
- Add config for Testcafe - #4553 by @dominik-zeglen
- Fix product type taxes select - #4453 by @benekex2
- Fix form reloading - #4467 by @dominik-zeglen
- Fix voucher limit value when checkbox unchecked - #4456 by @benekex2
- Fix searches and pickers - #4487 by @dominik-zeglen
- Fix dashboard menu styles - #4491 by @benekex2
- Fix menu responsiveness - #4511 by @benekex2
- Fix loosing focus while typing in the product description field - #4549 by @dominik-zeglen
- Fix MUI warnings - #4588 by @dominik-zeglen
- Fix bulk action checkboxes - #4618 by @dominik-zeglen
- Fix rendering user avatar when it's empty #4546 by @maarcingebala
- Remove Dashboard 2.0 files form Saleor repository - #4631 by @dominik-zeglen
- Fix CreateToken mutation to use NonNull on errors field #5415 by @gabmartinez

### Other notable changes

- Replace Pipenv with Poetry - #3894 by @michaljelonek
- Upgrade `django-prices` to v2.1 - #4639 by @NyanKiyoshi
- Disable reports from uWSGI about broken pipe and write errors from disconnected clients - #4596 by @NyanKiyoshi
- Fix the random failures of `populatedb` trying to create users with an existing email - #4769 by @NyanKiyoshi
- Enforce `pydocstyle` for Python docstrings over the project - #4562 by @NyanKiyoshi
- Move Django Debug Toolbar to dev requirements - #4454 by @derenio
- Change license for artwork to CC-BY 4.0
- New translations:
  - Greek

## 2.8.0

### Core

- Avatax backend support - #4310 by @korycins
- Add ability to store used payment sources in gateways (first implemented in Braintree) - #4195 by @salwator
- Add ability to specify a minimal quantity of checkout items for a voucher - #4427 by @fowczarek
- Change the type of start and end date fields from Date to DateTime - #4293 by @fowczarek
- Revert the custom dynamic middlewares - #4452 by @NyanKiyoshi

### Dashboard 2.0

- UX improvements in Vouchers section - #4362 by @benekex2
- Add company address configuration - #4432 by @benekex2
- Require name when saving a custom list filter - #4269 by @benekex2
- Use `esModuleInterop` flag in `tsconfig.json` to simplify imports - #4372 by @dominik-zeglen
- Use hooks instead of a class component in forms - #4374 by @dominik-zeglen
- Drop CSRF token header from API client - #4357 by @dominik-zeglen
- Fix various bugs in the product section - #4429 by @dominik-zeglen

### Other notable changes

- Fix error when creating a checkout with voucher code - #4292 by @NyanKiyoshi
- Fix error when users enter an invalid phone number in an address - #4404 by @NyanKiyoshi
- Fix error when adding a note to an anonymous order - #4319 by @NyanKiyoshi
- Fix gift card duplication error in the `populatedb` script - #4336 by @fowczarek
- Fix vouchers apply once per order - #4339 by @fowczarek
- Fix discount tests failing at random - #4401 by @korycins
- Add `SPECIFIC_PRODUCT` type to `VoucherType` - #4344 by @fowczarek
- New translations:
  - Icelandic
- Refactored the backend side of `checkoutCreate` to improve performances and prevent side effects over the user's checkout if the checkout creation was to fail. - #4367 by @NyanKiyoshi
- Refactored the logic of cleaning the checkout shipping method over the API, so users do not lose the shipping method when updating their checkout. If the shipping method becomes invalid, it will be replaced by the cheapest available. - #4367 by @NyanKiyoshi & @szewczykmira
- Refactored process of getting available shipping methods to make it easier to understand and prevent human-made errors. - #4367 by @NyanKiyoshi
- Moved 3D secure option to Braintree plugin configuration and update config structure mechanism - #4751 by @salwator

## 2.7.0

### API

- Create order only when payment is successful - #4154 by @NyanKiyoshi
- Order Events containing order lines or fulfillment lines now return the line object in the GraphQL API - #4114 by @NyanKiyoshi
- GraphQL now prints exceptions to stderr as well as returning them or not - #4148 by @NyanKiyoshi
- Refactored API resolvers to static methods with root typing - #4155 by @NyanKiyoshi
- Add phone validation in the GraphQL API to handle the library upgrade - #4156 by @NyanKiyoshi

### Core

- Add basic Gift Cards support in the backend - #4025 by @fowczarek
- Add the ability to sort products within a collection - #4123 by @NyanKiyoshi
- Implement customer events - #4094 by @NyanKiyoshi
- Merge "authorize" and "capture" operations - #4098 by @korycins, @NyanKiyoshi
- Separate the Django middlewares from the GraphQL API middlewares - #4102 by @NyanKiyoshi, #4186 by @cmiacz

### Dashboard 2.0

- Add navigation section - #4012 by @dominik-zeglen
- Add filtering on product list - #4193 by @dominik-zeglen
- Add filtering on orders list - #4237 by @dominik-zeglen
- Change input style and improve Storybook stories - #4115 by @dominik-zeglen
- Migrate deprecated fields in Dashboard 2.0 - #4121 by @benekex2
- Add multiple select checkbox - #4133, #4146 by @benekex2
- Rename menu items in Dashboard 2.0 - #4172 by @benekex2
- Category delete modal improvements - #4171 by @benekex2
- Close modals on click outside - #4236 - by @benekex2
- Use date localize hook in translations - #4202 by @dominik-zeglen
- Unify search API - #4200 by @dominik-zeglen
- Default default PAGINATE_BY - #4238 by @dominik-zeglen
- Create generic filtering interface - #4221 by @dominik-zeglen
- Add default state to rich text editor = #4281 by @dominik-zeglen
- Fix translation discard button - #4109 by @benekex2
- Fix draftail options and icons - #4132 by @benekex2
- Fix typos and messages in Dashboard 2.0 - #4168 by @benekex2
- Fix view all orders button - #4173 by @benekex2
- Fix visibility card view - #4198 by @benekex2
- Fix query refetch after selecting an object in list - #4272 by @dominik-zeglen
- Fix image selection in variants - #4270 by @benekex2
- Fix collection search - #4267 by @dominik-zeglen
- Fix quantity height in draft order edit - #4273 by @benekex2
- Fix checkbox clickable area size - #4280 by @dominik-zeglen
- Fix breaking object selection in menu section - #4282 by @dominik-zeglen
- Reset selected items when tab switch - #4268 by @benekex2

### Other notable changes

- Add support for Google Cloud Storage - #4127 by @chetabahana
- Adding a nonexistent variant to checkout no longer crashes - #4166 by @NyanKiyoshi
- Disable storage of Celery results - #4169 by @NyanKiyoshi
- Disable polling in Playground - #4188 by @maarcingebala
- Cleanup code for updated function names and unused argument - #4090 by @jxltom
- Users can now add multiple "Add to Cart" forms in a single page - #4165 by @NyanKiyoshi
- Fix incorrect argument in `get_client_token` in Braintree integration - #4182 by @maarcingebala
- Fix resolving attribute values when transforming them to HStore - #4161 by @maarcingebala
- Fix wrong calculation of subtotal in cart page - #4145 by @korycins
- Fix margin calculations when product/variant price is set to zero - #4170 by @MahmoudRizk
- Fix applying discounts in checkout's subtotal calculation in API - #4192 by @maarcingebala
- Fix GATEWAYS_ENUM to always contain all implemented payment gateways - #4108 by @koradon

## 2.6.0

### API

- Add unified filtering interface in resolvers - #3952, #4078 by @korycins
- Add mutations for bulk actions - #3935, #3954, #3967, #3969, #3970 by @akjanik
- Add mutation for reordering menu items - #3958 by @NyanKiyoshi
- Optimize queries for single nodes - #3968 @NyanKiyoshi
- Refactor error handling in mutations #3891 by @maarcingebala & @akjanik
- Specify mutation permissions through Meta classes - #3980 by @NyanKiyoshi
- Unify pricing access in products and variants - #3948 by @NyanKiyoshi
- Use only_fields instead of exclude_fields in type definitions - #3940 by @michaljelonek
- Prefetch collections when getting sales of a bunch of products - #3961 by @NyanKiyoshi
- Remove unnecessary dedents from GraphQL schema so new Playground can work - #4045 by @salwator
- Restrict resolving payment by ID - #4009 @NyanKiyoshi
- Require `checkoutId` for updating checkout's shipping and billing address - #4074 by @jxltom
- Handle errors in `TokenVerify` mutation - #3981 by @fowczarek
- Unify argument names in types and resolvers - #3942 by @NyanKiyoshi

### Core

- Use Black as the default code formatting tool - #3852 by @krzysztofwolski and @NyanKiyoshi
- Dropped Python 3.5 support - #4028 by @korycins
- Rename Cart to Checkout - #3963 by @michaljelonek
- Use data classes to exchange data with payment gateways - #4028 by @korycins
- Refactor order events - #4018 by @NyanKiyoshi

### Dashboard 2.0

- Add bulk actions - #3955 by @dominik-zeglen
- Add user avatar management - #4030 by @benekex2
- Add navigation drawer support on mobile devices - #3839 by @benekex2
- Fix rendering validation errors in product form - #4024 by @benekex2
- Move dialog windows to query string rather than router paths - #3953 by @dominik-zeglen
- Update order events types - #4089 by @jxltom
- Code cleanup by replacing render props with react hooks - #4010 by @dominik-zeglen

### Other notable changes

- Add setting to enable Django Debug Toolbar - #3983 by @koradon
- Use newest GraphQL Playground - #3971 by @salwator
- Ensure adding to quantities in the checkout is respecting the limits - #4005 by @NyanKiyoshi
- Fix country area choices - #4008 by @fowczarek
- Fix price_range_as_dict function - #3999 by @zodiacfireworks
- Fix the product listing not showing in the voucher when there were products selected - #4062 by @NyanKiyoshi
- Fix crash in Dashboard 1.0 when updating an order address's phone number - #4061 by @NyanKiyoshi
- Reduce the time of tests execution by using dummy password hasher - #4083 by @korycins
- Set up explicit **hash** function - #3979 by @akjanik
- Unit tests use none as media root - #3975 by @korycins
- Update file field styles with materializecss template filter - #3998 by @zodiacfireworks
- New translations:
  - Albanian
  - Colombian Spanish
  - Lithuanian

## 2.5.0

### API

- Add query to fetch draft orders - #3809 by @michaljelonek
- Add bulk delete mutations - #3838 by @michaljelonek
- Add `languageCode` enum to API - #3819 by @michaljelonek, #3854 by @jxltom
- Duplicate address instances in checkout mutations - #3866 by @pawelzar
- Restrict access to `orders` query for unauthorized users - #3861 by @pawelzar
- Support setting address as default in address mutations - #3787 by @jxltom
- Fix phone number validation in GraphQL when country prefix not given - #3905 by @patrys
- Report pretty stack traces in DEBUG mode - #3918 by @patrys

### Core

- Drop support for Django 2.1 and Django 1.11 (previous LTS) - #3929 by @patrys
- Fulfillment of digital products - #3868 by @korycins
- Introduce avatars for staff accounts - #3878 by @pawelzar
- Refactor the account avatars path from a relative to absolute - #3938 by @NyanKiyoshi

### Dashboard 2.0

- Add translations section - #3884 by @dominik-zeglen
- Add light/dark theme - #3856 by @dominik-zeglen
- Add customer's address book view - #3826 by @dominik-zeglen
- Add "Add variant" button on the variant details page = #3914 by @dominik-zeglen
- Add back arrows in "Configure" subsections - #3917 by @dominik-zeglen
- Display avatars in staff views - #3922 by @dominik-zeglen
- Prevent user from changing his own status and permissions - #3922 by @dominik-zeglen
- Fix crashing product create view - #3837, #3910 by @dominik-zeglen
- Fix layout in staff members details page - #3857 by @dominik-zeglen
- Fix unfocusing rich text editor - #3902 by @dominik-zeglen
- Improve accessibility - #3856 by @dominik-zeglen

### Other notable changes

- Improve user and staff management in dashboard 1.0 - #3781 by @jxltom
- Fix default product tax rate in Dashboard 1.0 - #3880 by @pawelzar
- Fix logo in docs - #3928 by @michaljelonek
- Fix name of logo file - #3867 by @jxltom
- Fix variants for juices in example data - #3926 by @michaljelonek
- Fix alignment of the cart dropdown on new bootstrap version - #3937 by @NyanKiyoshi
- Refactor the account avatars path from a relative to absolute - #3938 by @NyanKiyoshi
- New translations:
  - Armenian
  - Portuguese
  - Swahili
  - Thai

## 2.4.0

### API

- Add model translations support in GraphQL API - #3789 by @michaljelonek
- Add mutations to manage addresses for authenticated customers - #3772 by @Kwaidan00, @maarcingebala
- Add mutation to apply vouchers in checkout - #3739 by @Kwaidan00
- Add thumbnail field to `OrderLine` type - #3737 by @michaljelonek
- Add a query to fetch order by token - #3740 by @michaljelonek
- Add city choices and city area type to address validator API - #3788 by @jxltom
- Fix access to unpublished objects in API - #3724 by @Kwaidan00
- Fix bug where errors are not returned when creating fulfillment with a non-existent order line - #3777 by @jxltom
- Fix `productCreate` mutation when no product type was provided - #3804 by @michaljelonek
- Enable database search in products query - #3736 by @michaljelonek
- Use authenticated user's email as default email in creating checkout - #3726 by @jxltom
- Generate voucher code if it wasn't provided in mutation - #3717 by @Kwaidan00
- Improve limitation of vouchers by country - #3707 by @michaljelonek
- Only include canceled fulfillments for staff in fulfillment API - #3778 by @jxltom
- Support setting address as when creating customer address #3782 by @jxltom
- Fix generating slug from title - #3816 by @maarcingebala
- Add `variant` field to `OrderLine` type - #3820 by @maarcingebala

### Core

- Add JSON fields to store rich-text content - #3756 by @michaljelonek
- Add function to recalculate total order weight - #3755 by @Kwaidan00, @maarcingebala
- Unify cart creation logic in API and Django views - #3761, #3790 by @maarcingebala
- Unify payment creation logic in API and Django views - #3715 by @maarcingebala
- Support partially charged and refunded payments - #3735 by @jxltom
- Support partial fulfillment of ordered items - #3754 by @jxltom
- Fix applying discounts when a sale has no end date - #3595 by @cprinos

### Dashboard 2.0

- Add "Discounts" section - #3654 by @dominik-zeglen
- Add "Pages" section; introduce Draftail WYSIWYG editor - #3751 by @dominik-zeglen
- Add "Shipping Methods" section - #3770 by @dominik-zeglen
- Add support for date and datetime components - #3708 by @dominik-zeglen
- Restyle app layout - #3811 by @dominik-zeglen

### Other notable changes

- Unify model field names related to models' public access - `publication_date` and `is_published` - #3706 by @michaljelonek
- Improve filter orders by payment status - #3749 @jxltom
- Refactor translations in emails - #3701 by @Kwaidan00
- Use exact image versions in docker-compose - #3742 by @ashishnitinpatil
- Sort order payment and history in descending order - #3747 by @jxltom
- Disable style-loader in dev mode - #3720 by @jxltom
- Add ordering to shipping method - #3806 by @michaljelonek
- Add missing type definition for dashboard 2.0 - #3776 by @jxltom
- Add header and footer for checkout success pages #3752 by @jxltom
- Add instructions for using local assets in Docker - #3723 by @michaljelonek
- Update S3 deployment documentation to include CORS configuration note - #3743 by @NyanKiyoshi
- Fix missing migrations for is_published field of product and page model - #3757 by @jxltom
- Fix problem with l10n in Braintree payment gateway template - #3691 by @Kwaidan00
- Fix bug where payment is not filtered from active ones when creating payment - #3732 by @jxltom
- Fix incorrect cart badge location - #3786 by @jxltom
- Fix storefront styles after bootstrap is updated to 4.3.1 - #3753 by @jxltom
- Fix logo size in different browser and devices with different sizes - #3722 by @jxltom
- Rename dumpdata file `db.json` to `populatedb_data.json` - #3810 by @maarcingebala
- Prefetch collections for product availability - #3813 by @michaljelonek
- Bump django-graphql-jwt - #3814 by @michaljelonek
- Fix generating slug from title - #3816 by @maarcingebala
- New translations:
  - Estonian
  - Indonesian

## 2.3.1

- Fix access to private variant fields in API - #3773 by maarcingebala
- Limit access of quantity and allocated quantity to staff in GraphQL API #3780 by @jxltom

## 2.3.0

### API

- Return user's last checkout in the `User` type - #3578 by @fowczarek
- Automatically assign checkout to the logged in user - #3587 by @fowczarek
- Expose `chargeTaxesOnShipping` field in the `Shop` type - #3603 by @fowczarek
- Expose list of enabled payment gateways - #3639 by @fowczarek
- Validate uploaded files in a unified way - #3633 by @fowczarek
- Add mutation to trigger fetching tax rates - #3622 by @fowczarek
- Use USERNAME_FIELD instead of hard-code email field when resolving user - #3577 by @jxltom
- Require variant and quantity fields in `CheckoutLineInput` type - #3592 by @jxltom
- Preserve order of nodes in `get_nodes_or_error` function - #3632 by @jxltom
- Add list mutations for `Voucher` and `Sale` models - #3669 by @michaljelonek
- Use proper type for countries in `Voucher` type - #3664 by @michaljelonek
- Require email in when creating checkout in API - #3667 by @michaljelonek
- Unify returning errors in the `tokenCreate` mutation - #3666 by @michaljelonek
- Use `Date` field in Sale/Voucher inputs - #3672 by @michaljelonek
- Refactor checkout mutations - #3610 by @fowczarek
- Refactor `clean_instance`, so it does not returns errors anymore - #3597 by @akjanik
- Handle GraphqQL syntax errors - #3576 by @jxltom

### Core

- Refactor payments architecture - #3519 by @michaljelonek
- Improve Docker and `docker-compose` configuration - #3657 by @michaljelonek
- Allow setting payment status manually for dummy gateway in Storefront 1.0 - #3648 by @jxltom
- Infer default transaction kind from operation type - #3646 by @jxltom
- Get correct payment status for order without any payments - #3605 by @jxltom
- Add default ordering by `id` for `CartLine` model - #3593 by @jxltom
- Fix "set password" email sent to customer created in the dashboard - #3688 by @Kwaidan00

### Dashboard 2.0

- ️Add taxes section - #3622 by @dominik-zeglen
- Add drag'n'drop image upload - #3611 by @dominik-zeglen
- Unify grid handling - #3520 by @dominik-zeglen
- Add component generator - #3670 by @dominik-zeglen
- Throw Typescript errors while snapshotting - #3611 by @dominik-zeglen
- Simplify mutation's error checking - #3589 by @dominik-zeglen
- Fix order cancelling - #3624 by @dominik-zeglen
- Fix logo placement - #3602 by @dominik-zeglen

### Other notable changes

- Register Celery task for updating exchange rates - #3599 by @jxltom
- Fix handling different attributes with the same slug - #3626 by @jxltom
- Add missing migrations for tax rate choices - #3629 by @jxltom
- Fix `TypeError` on calling `get_client_token` - #3660 by @michaljelonek
- Make shipping required as default when creating product types - #3655 by @jxltom
- Display payment status on customer's account page in Storefront 1.0 - #3637 by @jxltom
- Make order fields sequence in Dashboard 1.0 same as in Dashboard 2.0 - #3606 by @jxltom
- Fix returning products for homepage for the currently viewing user - #3598 by @jxltom
- Allow filtering payments by status in Dashboard 1.0 - #3608 by @jxltom
- Fix typo in the definition of order status - #3649 by @jxltom
- Add margin for order notes section - #3650 by @jxltom
- Fix logo position - #3609, #3616 by @jxltom
- Storefront visual improvements - #3696 by @piotrgrundas
- Fix product list price filter - #3697 by @Kwaidan00
- Redirect to success page after successful payment - #3693 by @Kwaidan00

## 2.2.0

### API

- Use `PermissionEnum` as input parameter type for `permissions` field - #3434 by @maarcingebala
- Add "authorize" and "charge" mutations for payments - #3426 by @jxltom
- Add alt text to product thumbnails and background images of collections and categories - #3429 by @fowczarek
- Fix passing decimal arguments = #3457 by @fowczarek
- Allow sorting products by the update date - #3470 by @jxltom
- Validate and clear the shipping method in draft order mutations - #3472 by @fowczarek
- Change tax rate field to choice field - #3478 by @fowczarek
- Allow filtering attributes by collections - #3508 by @maarcingebala
- Resolve to `None` when empty object ID was passed as mutation argument - #3497 by @maarcingebala
- Change `errors` field type from [Error] to [Error!] - #3489 by @fowczarek
- Support creating default variant for product types that don't use multiple variants - #3505 by @fowczarek
- Validate SKU when creating a default variant - #3555 by @fowczarek
- Extract enums to separate files - #3523 by @maarcingebala

### Core

- Add Stripe payment gateway - #3408 by @jxltom
- Add `first_name` and `last_name` fields to the `User` model - #3101 by @fowczarek
- Improve several payment validations - #3418 by @jxltom
- Optimize payments related database queries - #3455 by @jxltom
- Add publication date to collections - #3369 by @k-brk
- Fix hard-coded site name in order PDFs - #3526 by @NyanKiyoshi
- Update favicons to the new style - #3483 by @dominik-zeglen
- Fix migrations for default currency - #3235 by @bykof
- Remove Elasticsearch from `docker-compose.yml` - #3482 by @maarcingebala
- Resort imports in tests - #3471 by @jxltom
- Fix the no shipping orders payment crash on Stripe - #3550 by @NyanKiyoshi
- Bump backend dependencies - #3557 by @maarcingebala. This PR removes security issue CVE-2019-3498 which was present in Django 2.1.4. Saleor however wasn't vulnerable to this issue as it doesn't use the affected `django.views.defaults.page_not_found()` view.
- Generate random data using the default currency - #3512 by @stephenmoloney
- New translations:
  - Catalan
  - Serbian

### Dashboard 2.0

- Restyle product selection dialogs - #3499 by @dominik-zeglen, @maarcingebala
- Fix minor visual bugs in Dashboard 2.0 - #3433 by @dominik-zeglen
- Display warning if order draft has missing data - #3431 by @dominik-zeglen
- Add description field to collections - #3435 by @dominik-zeglen
- Add query batching - #3443 by @dominik-zeglen
- Use autocomplete fields in country selection - #3443 by @dominik-zeglen
- Add alt text to categories and collections - #3461 by @dominik-zeglen
- Use first and last name of a customer or staff member in UI - #3247 by @Bonifacy1, @dominik-zeglen
- Show error page if an object was not found - #3463 by @dominik-zeglen
- Fix simple product's inventory data saving bug - #3474 by @dominik-zeglen
- Replace `thumbnailUrl` with `thumbnail { url }` - #3484 by @dominik-zeglen
- Change "Feature on Homepage" switch behavior - #3481 by @dominik-zeglen
- Expand payment section in order view - #3502 by @dominik-zeglen
- Change TypeScript loader to speed up the build process - #3545 by @patrys

### Bugfixes

- Do not show `Pay For Order` if order is partly paid since partial payment is not supported - #3398 by @jxltom
- Fix attribute filters in the products category view - #3535 by @fowczarek
- Fix storybook dependencies conflict - #3544 by @dominik-zeglen

## 2.1.0

### API

- Change selected connection fields to lists - #3307 by @fowczarek
- Require pagination in connections - #3352 by @maarcingebala
- Replace Graphene view with a custom one - #3263 by @patrys
- Change `sortBy` parameter to use enum type - #3345 by @fowczarek
- Add `me` query to fetch data of a logged-in user - #3202, #3316 by @fowczarek
- Add `canFinalize` field to the Order type - #3356 by @fowczarek
- Extract resolvers and mutations to separate files - #3248 by @fowczarek
- Add VAT tax rates field to country - #3392 by @michaljelonek
- Allow creating orders without users - #3396 by @fowczarek

### Core

- Add Razorpay payment gatway - #3205 by @NyanKiyoshi
- Use standard tax rate as a default tax rate value - #3340 by @fowczarek
- Add description field to the Collection model - #3275 by @fowczarek
- Enforce the POST method on VAT rates fetching - #3337 by @NyanKiyoshi
- Generate thumbnails for category/collection background images - #3270 by @NyanKiyoshi
- Add warm-up support in product image creation mutation - #3276 by @NyanKiyoshi
- Fix error in the `populatedb` script when running it not from the project root - #3272 by @NyanKiyoshi
- Make Webpack rebuilds fast - #3290 by @patrys
- Skip installing Chromium to make deployment faster - #3227 by @jxltom
- Add default test runner - #3258 by @jxltom
- Add Transifex client to Pipfile - #3321 by @jxltom
- Remove additional pytest arguments in tox - #3338 by @jxltom
- Remove test warnings - #3339 by @jxltom
- Remove runtime warning when product has discount - #3310 by @jxltom
- Remove `django-graphene-jwt` warnings - #3228 by @jxltom
- Disable deprecated warnings - #3229 by @jxltom
- Add `AWS_S3_ENDPOINT_URL` setting to support DigitalOcean spaces. - #3281 by @hairychris
- Add `.gitattributes` file to hide diffs for generated files on Github - #3055 by @NyanKiyoshi
- Add database sequence reset to `populatedb` - #3406 by @michaljelonek
- Get authorized amount from succeeded auth transactions - #3417 by @jxltom
- Resort imports by `isort` - #3412 by @jxltom

### Dashboard 2.0

- Add confirmation modal when leaving view with unsaved changes - #3375 by @dominik-zeglen
- Add dialog loading and error states - #3359 by @dominik-zeglen
- Split paths and urls - #3350 by @dominik-zeglen
- Derive state from props in forms - #3360 by @dominik-zeglen
- Apply debounce to autocomplete fields - #3351 by @dominik-zeglen
- Use Apollo signatures - #3353 by @dominik-zeglen
- Add order note field in the order details view - #3346 by @dominik-zeglen
- Add app-wide progress bar - #3312 by @dominik-zeglen
- Ensure that all queries are built on top of TypedQuery - #3309 by @dominik-zeglen
- Close modal windows automatically - #3296 by @dominik-zeglen
- Move URLs to separate files - #3295 by @dominik-zeglen
- Add basic filters for products and orders list - #3237 by @Bonifacy1
- Fetch default currency from API - #3280 by @dominik-zeglen
- Add `displayName` property to components - #3238 by @Bonifacy1
- Add window titles - #3279 by @dominik-zeglen
- Add paginator component - #3265 by @dominik-zeglen
- Update Material UI to 3.6 - #3387 by @patrys
- Upgrade React, Apollo, Webpack and Babel - #3393 by @patrys
- Add pagination for required connections - #3411 by @dominik-zeglen

### Bugfixes

- Fix language codes - #3311 by @jxltom
- Fix resolving empty attributes list - #3293 by @maarcingebala
- Fix range filters not being applied - #3385 by @michaljelonek
- Remove timeout for updating image height - #3344 by @jxltom
- Return error if checkout was not found - #3289 by @maarcingebala
- Solve an auto-resize conflict between Materialize and medium-editor - #3367 by @adonig
- Fix calls to `ngettext_lazy` - #3380 by @patrys
- Filter preauthorized order from succeeded transactions - #3399 by @jxltom
- Fix incorrect country code in fixtures - #3349 by @bingimar
- Fix updating background image of a collection - #3362 by @fowczarek & @dominik-zeglen

### Docs

- Document settings related to generating thumbnails on demand - #3329 by @NyanKiyoshi
- Improve documentation for Heroku deployment - #3170 by @raybesiga
- Update documentation on Docker deployment - #3326 by @jxltom
- Document payment gateway configuration - #3376 by @NyanKiyoshi

## 2.0.0

### API

- Add mutation to delete a customer; add `isActive` field in `customerUpdate` mutation - #3177 by @maarcingebala
- Add mutations to manage authorization keys - #3082 by @maarcingebala
- Add queries for dashboard homepage - #3146 by @maarcingebala
- Allows user to unset homepage collection - #3140 by @oldPadavan
- Use enums as permission codes - #3095 by @the-bionic
- Return absolute image URLs - #3182 by @maarcingebala
- Add `backgroundImage` field to `CategoryInput` - #3153 by @oldPadavan
- Add `dateJoined` and `lastLogin` fields in `User` type - #3169 by @maarcingebala
- Separate `parent` input field from `CategoryInput` - #3150 by @akjanik
- Remove duplicated field in Order type - #3180 by @maarcingebala
- Handle empty `backgroundImage` field in API - #3159 by @maarcingebala
- Generate name-based slug in collection mutations - #3145 by @akjanik
- Remove products field from `collectionUpdate` mutation - #3141 by @oldPadavan
- Change `items` field in `Menu` type from connection to list - #3032 by @oldPadavan
- Make `Meta.description` required in `BaseMutation` - #3034 by @oldPadavan
- Apply `textwrap.dedent` to GraphQL descriptions - #3167 by @fowczarek

### Dashboard 2.0

- Add collection management - #3135 by @dominik-zeglen
- Add customer management - #3176 by @dominik-zeglen
- Add homepage view - #3155, #3178 by @Bonifacy1 and @dominik-zeglen
- Add product type management - #3052 by @dominik-zeglen
- Add site settings management - #3071 by @dominik-zeglen
- Escape node IDs in URLs - #3115 by @dominik-zeglen
- Restyle categories section - #3072 by @Bonifacy1

### Other

- Change relation between `ProductType` and `Attribute` models - #3097 by @maarcingebala
- Remove `quantity-allocated` generation in `populatedb` script - #3084 by @MartinSeibert
- Handle `Money` serialization - #3131 by @Pacu2
- Do not collect unnecessary static files - #3050 by @jxltom
- Remove host mounted volume in `docker-compose` - #3091 by @tiangolo
- Remove custom services names in `docker-compose` - #3092 by @tiangolo
- Replace COUNTRIES with countries.countries - #3079 by @neeraj1909
- Installing dev packages in docker since tests are needed - #3078 by @jxltom
- Remove comparing string in address-form-panel template - #3074 by @tomcio1205
- Move updating variant names to a Celery task - #3189 by @fowczarek

### Bugfixes

- Fix typo in `clean_input` method - #3100 by @the-bionic
- Fix typo in `ShippingMethod` model - #3099 by @the-bionic
- Remove duplicated variable declaration - #3094 by @the-bionic

### Docs

- Add createdb note to getting started for Windows - #3106 by @ajostergaard
- Update docs on pipenv - #3045 by @jxltom<|MERGE_RESOLUTION|>--- conflicted
+++ resolved
@@ -87,11 +87,8 @@
     - `undiscounted_total_price_net_amount`
     - `undiscounted_total_price_gross_amount`
 - Copy metadata fields when creating reissue - #7358 by @IKarbowiak
-<<<<<<< HEAD
+- Fix invoice generation - #7376 by @tomaszszymanski129
 - Allow defining only one field in translations - #7363 by @IKarbowiak
-=======
-- Fix invoice generation - #7376 by tomaszszymanski129
->>>>>>> 25f91c5b
 
 ### Breaking
 - Multichannel MVP: Multicurrency - #6242 by @fowczarek @d-wysocki
