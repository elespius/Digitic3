# Changelog

All notable, unreleased changes to this project will be documented in this file. For the released changes, please visit the [Releases](https://github.com/mirumee/saleor/releases) page.

3.14.0 [Unreleased]

### Breaking changes

- `path` field for errors related with product variants input in `ProductBulkCreate` will return more detailed paths: `variants.1.stocks.0.warehouse` instead of `variants.1.warehouses` - #12534 by @SzymJ

### GraphQL API

- Add `path` field to `ProductVariantBulkError` - #12534 by @SzymJ
- Allow setting metadata during user creating and updating - #12577 by @IKarbowiak
  - The following mutations have been updated:
    - `customerCreate`
    - `customerUpdate`
    - `staffCreate`
    - `staffUpdate`
    - `accountUpdate`
    - `customerBulkUpdate`

### Saleor Apps

### Other changes
- Fix saving `description_plaintext` for product - #12586 by @SzymJ

- Remove default `EMAIL_URL` value pointing to console output; from now on EMAIL_URL has to be set explicitly - #12580 by @maarcingebala

# 3.13.0

### Highlights

- Improve support for handling transactions - #10350 by @korycins

  - API changes:

    - Add new mutations:
      - `transactionEventReport` - Report the event for the transaction.
      - `orderGrantRefundCreate` - Add granted refund to the order.
      - `orderGrantRefundUpdate` - Update granted refund.
    - Add new types:
      - `OrderGrantedRefund` - The details of the granted refund.
    - Add new webhooks:
      - `TRANSACTION_CHARGE_REQUESTED` - triggered when a staff user request charge for the transaction.
      - `TRANSACTION_REFUND_REQUESTED` - triggered when a staff user request refund for the transaction.
      - `TRANSACTION_CANCELATION_REQUESTED` - triggered when a staff user request cancelation for the transaction.
    - Add new webhook subscriptions:
      - `TransactionChargeRequested` - Event sent when transaction charge is requested.
      - `TransactionRefundRequested` - Event sent when transaction refund is requested.
      - `TransactionCancelationRequested` - Event sent when transaction cancelation is requested.
    - Add new fields:
      - `OrderSettings.markAsPaidStrategy` - Determine what strategy will be used to mark the order as paid.
      - `TransactionItem`:
        - `authorizePendingAmount` - Total amount of ongoing authorization requests for the transaction.
        - `refundPendingAmount` - Total amount of ongoing refund requests for the transaction.
        - `cancelPendingAmount` - Total amount of ongoing cancel requests for the transaction.
        - `chargePendingAmount` - Total amount of ongoing charge requests for the transaction.
        - `canceledAmount` - Total amount canceled for this transaction.
        - `name` - Name of the transaction.
        - `message` - Message related to the transaction.
        - `pspReference` - PSP reference of transaction.
        - `createdBy` - User or App that created the transaction.
        - `externalUrl` - The URL that will allow to redirect user to payment provider page with transaction details.
      - `TransactionEvent`:
        - `pspReference` - PSP reference related to the event.
        - `message` - Message related to the transaction's event.
        - `externalUrl` - The URL that will allow to redirect user to payment provider page with transaction event details.
        - `amount` - The amount related to this event.
        - `type` - The type of action related to this event.
        - `createdBy` - User or App that created the event.
      - `Order`:
        - `totalCharged` - Amount charged for the order.
        - `totalCanceled` - Amount canceled for the order.
        - `grantedRefunds` - List of granted refunds.
        - `totalGrantedRefund` - Total amount of granted refund.
        - `totalRefunded` - Total refund amount for the order.
        - `totalRefundPending` - Total amount of ongoing refund requests for the order's transactions.
        - `totalAuthorizePending` - Total amount of ongoing authorization requests for the order's transactions.
        - `totalChargePending` - Total amount of ongoing charge requests for the order's transactions.
        - `totalCancelPending` - Total amount of ongoing cancel requests for the order's transactions.
        - `totalRemainingGrant` - The difference between the granted refund and the pending and refunded amounts.
      - `OrderEventsEnum`:
        - `TRANSACTION_CHARGE_REQUESTED`
        - `TRANSACTION_CANCEL_REQUESTED`
        - `TRANSACTION_MARK_AS_PAID_FAILED`
    - Add new input fields:

      - `TransactionCreateInput` & `TransactionUpdateInput`:
        - `name` - The name of the transaction.
        - `message` - The message of the transaction.
        - `pspReference` - The PSP Reference of the transaction.
        - `amountCanceled` - Amount canceled by this transaction.
        - `externalUrl` - The URL that will allow to redirect user to payment provider page with transaction.
      - `TransactionEventInput`:
        - `pspReference` - The PSP Reference of the transaction.
        - `message` - Message related to the transaction's event.

    - Deprecate webhooks:
      - `TRANSACTION_ACTION_REQUEST` - Use `TRANSACTION_CHARGE_REQUESTED`, `TRANSACTION_REFUND_REQUESTED`, `TRANSACTION_CANCELATION_REQUESTED` instead.
    - Deprecate object fields:

      - `TransactionItem`:
        - `voidedAmount` - Use `canceledAmount`. This field will be removed in Saleor 3.14 (Preview feature).
        - `status` - Not needed anymore. The transaction amounts will be used to determine a current status of transactions. This field will be removed in Saleor 3.14 (Preview feature).
        - `reference` - Use `pspReference` instead. This field will be removed in Saleor 3.14 (Preview feature).
      - `TransactionEvent`:
        - `status` - Use `type` instead. This field will be removed in Saleor 3.14 (Preview feature).
        - `reference` - Use `pspReference` instead. This field will be removed in Saleor 3.14 (Preview feature).
        - `name` - Use `message` instead. This field will be removed in Saleor 3.14 (Preview feature).
      - `TransactionActionEnum`
        - `VOID` - Use `CANCEL` instead. This field will be removed in Saleor 3.14 (Preview feature).
      - `Order`:
        - `totalCaptured` - Use `totalCharged` instead. Will be removed in Saleor 4.0
      - `OrderEvent`:
        - `status` - Use `TransactionEvent` to track the status of `TransactionItem`. This field will be removed in Saleor 3.14 (Preview feature).
      - `OrderEventsEnum`:
        - `TRANSACTION_CAPTURE_REQUESTED` - Use `TRANSACTION_CHARGE_REQUESTED` instead. This field will be removed in Saleor 3.14 (Preview feature).
        - `TRANSACTION_VOID_REQUESTED` - Use `TRANSACTION_CANCEL_REQUESTED` instead. This field will be removed in Saleor 3.14 (Preview feature).

    - Deprecate input fields:
      - `TransactionCreateInput` & `TransactionUpdateInput`:
        - `status` - Not needed anymore. The transaction amounts will be used to determine the current status of transactions. This input field will be removed in Saleor 3.14 (Preview feature).
        - `type` - Use `name` and `message` instead. This input field will be removed in Saleor 3.14 (Preview feature).
        - `reference` - Use `pspReference` instead. This input field will be removed in Saleor 3.14 (Preview feature).
        - `amountVoided` - Use `amountCanceled` instead. This input field will be removed in Saleor 3.14 (Preview feature).
      - `TransactionEventInput`:
        - `status` - Status will be calculated by Saleor. This input field will be removed in Saleor 3.14 (Preview feature).
        - `reference` - Use `pspReference` instead. This input field will be removed in Saleor 3.14 (Preview feature).
        - `name` - Use `message` instead. This field will be removed in Saleor 3.14 (Preview feature).

- Support for payment apps - #12179 by @korycins
  - Add new mutations:
    - `paymentGatewayInitialize` - Initialize the payment gateway to process a payment.
    - `transactionInitialize` - Initiate payment processing.
    - `transactionProcess` - Process the initialized payment.
  - Add new synchronous webhooks:
    - `PAYMENT_GATEWAY_INITIALIZE_SESSION` - Triggered when a customer requests the initialization of a payment gateway.
    - `TRANSACTION_INITIALIZE_SESSION` - Triggered when a customer requests the initialization of a payment processing.
    - `TRANSACTION_PROCESS_SESSION` - Triggered when a customer requests processing the initialized payment.

### Breaking changes

- **Feature preview breaking change**:

  - Improve support for handling transactions - #10350 by @korycins
    - For all new `transactionItem` created by `transactionCreate`, any update action can be done only by the same app/user that performed `transactionCreate` action. This change impacts only on new `transactionItem,` the already existing will work in the same way as previously.
    - `transactionRequestAction` mutation can't be executed with `MANAGE_ORDERS` permission. Permission `HANDLE_PAYMENTS` is required.
    - Drop calling `TRANSACTION_ACTION_REQUEST` webhook inside a mutation related to `Payment` types. The related mutations: `orderVoid`, `orderCapture`, `orderRefund`, `orderFulfillmentRefundProducts`, `orderFulfillmentReturnProducts`. Use a dedicated mutation for triggering an action: `transactionRequestAction`.

  See the [3.12 to 3.13](https://docs.saleor.io/docs/3.x/upgrade-guides/3-12-to-3-13) upgrade guide for more details.

### GraphQL API

- [Preview] Add `StockBulkUpdate` mutation - #12139 by @SzymJ
- Upgrade GraphiQL to `2.4.0` for playground - #12271 by @zaiste
- Add new object type `AppManifestRequiredSaleorVersion` - #12164 by @przlada
  - Add new optional field `Manifest.requiredSaleorVersion`
  - Add `requiredSaleorVersion` validation to `appInstall` and `appFetchManifest` mutations
- Add new field `author` to `Manifest` and `App` object types - #12166 by @przlada
- Add backward compatibility for `taxCode` field - #12325 by @maarcingebala
- Support resolving `Order` as an entity in Apollo Federation - #12328 by @binary-koan
- [Preview] Add `ProductBulkCreate` mutation - #12177 by @SzymJ
- [Preview] Add `CustomerBulkUpdate` mutation - #12268 by @SzymJ

### Saleor Apps

- Add `requiredSaleorVersion` field to the App manifest determining the required Saleor version as semver range - #12164 by @przlada
- Add new field `author` to the App manifest - #12166 by @przlada
- Add `GIFT_CARD_SENT` asynchronous event to webhooks - #12472 by @rafalp

### Other changes

- Add Celery beat task for expiring unconfirmed not paid orders - #11960 by @kadewu:
  - Add `expireOrdersAfter` to `orderSettings` for `Channel` type.
  - Add `ORDER_EXPIRED` webhook triggered when `Order` is marked as expired.
- Create order discounts for all voucher types - #12272 by @IKarbowiak
- Core now supports Dev Containers for local development - #12391 by @patrys
- Use Mailhog SMTP server on Dev Container - #12402 by @carlosa54
- Publish schema.graphql on releases - #12431 by @maarcingebala
- Fix missing webhook triggers for `order_updated` and `order_fully_paid` when an order is paid with a `transactionItem` - #12508 by @korycins
<<<<<<< HEAD
- Add `ORDER_REFUNDED`, `ORDER_FULLY_REFUNDED`, `ORDER_PAID` webhooks - #12533 by @korycins

### Saleor Apps

- Add `requiredSaleorVersion` field to the App manifest determining the required Saleor version as semver range - #12164 by @przlada
- Add new field `author` to the App manifest - #12166 by @przlada
- Add `GIFT_CARD_SENT` asynchronous event to webhooks - #12472 by @rafalp
=======
- Remove Mailhog in favor of Mailpit - #12447 by @carlosa54
>>>>>>> 39ef77fc

# 3.12.0

### Breaking changes

- `stocks` and `channelListings` inputs for preview `ProductVariantBulkUpdate` mutation has been changed. Both inputs have been extended by:

  - `create` input - list of items that should be created
  - `update` input - list of items that should be updated
  - `remove` input - list of objects ID's that should be removed

  If your platform relies on this [Preview] feature, make sure you update your mutations stocks and channel listings inputs from:

  ```
     {
      "stocks/channelListings": [
        {
          ...
        }
      ]
     }
  ```

  to:

  ```
     {
      "stocks/channelListings": {
        "create": [
          {
           ...
          }
        ]
      }
     }
  ```

- Change the discount rounding mode - #12041 by @IKarbowiak

  - Change the rounding mode from `ROUND_DOWN` to `ROUND_HALF_UP` - it affects the discount amount and total price of future checkouts and orders with a percentage discount applied.
    The discount amount might be 0.01 greater, and the total price might be 0.01 lower.
    E.g. if you had an order for $13 and applied a 12.5% discount, you would get $11.38 with a $1.62 discount, but now it will be calculated as $11.37 with $1.63 discount.

- Media and image fields now default to returning 4K thumbnails instead of original uploads - #11996 by @patrys
- Include specific products voucher in checkout discount - #12191 by @IKarbowiak
  - Make the `specific product` and `apply once per order` voucher discounts visible on `checkout.discount` field.
    Previously, the discount amount for these vouchers was shown as 0.

### GraphQL API

- Added support for all attributes types in `BulkAttributeValueInput` - #12095 by @SzymJ
- Add possibility to remove `stocks` and `channel listings` in `ProductVariantBulkUpdate` mutation.
- Move `orderSettings` query to `Channel` type - #11417 by @kadewu:
  - Mutation `Channel.channelCreate` and `Channel.channelUpdate` have new `orderSettings` input.
  - Deprecate `Shop.orderSettings` query. Use `Channel.orderSettings` query instead.
  - Deprecate `Shop.orderSettingsUpdate` mutation. Use `Channel.channelUpdate` instead.
- Add meta fields to `ProductMedia` model - #11894 by @zedzior
- Make `oldPassword` argument on `passwordChange` mutation optional; support accounts without usable passwords - @11999 by @rafalp
- Added support for AVIF images, added `AVIF` and `ORIGINAL` to `ThumbnailFormatEnum` - #11998 by @patrys
- Introduce custom headers for webhook requests - #11978 by @zedzior
- Improve GraphQL playground by storing headers in the local storage - #12176 by @zaiste
- Fixes for GraphiQL playground - #12192 by @zaiste

### Other changes

- Fix saving `metadata` in `ProductVariantBulkCreate` and `ProductVariantBulkupdate` mutations - #12097 by @SzymJ
- Enhance webhook's subscription query validation. Apply the validation and event inheritance to manifest validation - #11797 by @zedzior
- Fix GraphQL playground when the `operationName` is set across different tabs - #11936 by @zaiste
- Add new asynchronous events related to media: #11918 by @zedzior
  - `PRODUCT_MEDIA CREATED`
  - `PRODUCT_MEDIA_UPDATED`
  - `PRODUCT_MEDIA_DELETED`
  - `THUMBNAIL_CREATED`
- CORS is now handled in the ASGI layer - #11415 by @patrys
- Added native support for gzip compression - #11833 by @patrys
- Set flat rates as the default tax calculation strategy - #12069 by @maarcingebala
  - Enables flat rates for channels in which no tax calculation method was set.
- Users created by the OIDC plugin now have unusable password set instead of empty string - #12103 by @rafalp
- Fix thumbnail generation long image names - #12435 by @KirillPlaksin

# 3.11.0

### Highlights

Just so you know, changes mentioned in this section are in a preview state and can be subject to changes in the future.

- Bulk mutations for creating and updating multiple product variants in one mutation call - #11392 by @SzymJ
- Ability to run subscription webhooks in a dry-run mode - #11548 by @zedzior
- Preview of new `where` filtering API which allows joining multiple filters with `AND`/`OR` operators; currently available only in the `attributes` query - #11737 by @IKarbowiak

### GraphQL API

- [Preview] Add `productVariantBulkUpdate` mutation - #11392 by @SzymJ
- [Preview] Add new error handling policies in `productVariantBulkCreate` mutation - #11392 by @SzymJ
- [Preview] Add `webhookDryRun` mutation - #11548 by @zedzior
- [Preview] Add `webhookTrigger` mutation - #11687 by @zedzior
- Fix adding an invalid label to meta fields - #11718 by @IKarbowiak
- Add filter by `checkoutToken` to `Query.orders`. - #11689 by @kadewu
- [Preview] Attribute filters improvement - #11737 by @IKarbowiak
  - introduce `where` option on `attributes` query
  - add `search` option on `attributes` query
  - deprecate `product.variant` field
  - deprecate the following `Attribute` fields: `filterableInStorefront`, `storefrontSearchPosition`, `availableInGrid`.

### Other changes

- Allow `webhookCreate` and `webhookUpdate` mutations to inherit events from `query` field - #11736 by @zedzior
- Add new `PRODUCT_VARIANT_STOCK_UPDATED` event - #11665 by @jakubkuc
- Disable websocket support by default in `uvicorn` worker configuration - #11785 by @NyanKiyoshi
- Fix send user email change notification - #11840 by @jakubkuc
- Fix trigger the `FULFILLMENT_APPPROVED` webhook for partial fulfillments - #11824 by @d-wysocki

# 3.10.0 [Unreleased]

### Breaking changes

### GraphQL API

- Add ability to filter and sort products of a category - #10917 by @yemeksepeti-cihankarluk, @ogunheper
  - Add `filter` argument to `Category.products`
  - Add `sortBy` argument to `Category.products`
- Extend invoice object types with `Order` references - #11505 by @przlada
  - Add `Invoice.order` field
  - Add `InvoiceRequested.order`, `InvoiceDeleted.order` and `InvoiceSent.order` fields
- Add support for metadata for `Address` model - #11701 by @IKarbowiak
- Allow to mutate objects, by newly added `externalReference` field, instead of Saleor-assigned ID. Apply to following models: #11410 by @zedzior
  - `Product`
  - `ProductVariant`
  - `Attribute`
  - `AttributeValue`
  - `Order`
  - `User`
  - `Warehouse`

### Other changes

- Fix fetching the `checkout.availableCollectionPoints` - #11489 by @IKarbowiak
- Move checkout metadata to separate model - #11264 by @jakubkuc
- Add ability to set a custom Celery queue for async webhook - #11511 by @NyanKiyoshi
- Remove `CUSTOMER_UPDATED` webhook trigger from address mutations - #11395 by @jakubkuc
- Drop `Django.Auth` - #11305 by @fowczarek
- Add address validation to AddressCreate - #11639 by @jakubkuc
- Propagate voucher discount between checkout lines when charge_taxes is disabled - #11632 by @maarcingebala
- Fix stock events triggers - #11714 by @jakubkuc
- Accept the gift card code provided in the input - by @mociepka
- Fix `GIFT_CARD_CREATED` event not firing when order with gift cards is fulfilled - #11924 by @rafalp

# 3.9.0

### Highlights

- Flat tax rates - #9784 by @maarcingebala

### Breaking changes

- Drop Vatlayer plugin - #9784 by @maarcingebala
  - The following fields are no longer used:
    - `Product.chargeTaxes` - from now on, presence of `Product.taxClass` instance decides whether to charge taxes for a product. As a result, the "Charge Taxes" column in CSV product exports returns empty values.
    - `Shop.chargeTaxesOnShipping` - from now on, presence of `ShippingMethod.taxClass` decides whether to charge taxes for a shipping method.
    - `Shop.includeTaxesInPrices`, `Shop.displayGrossPrices` - configuration moved to `Channel.taxConfiguration`.
  - Removed the following plugin manager methods:
    - `assign_tax_code_to_object_meta`
    - `apply_taxes_to_product`
    - `fetch_taxes_data`
    - `get_tax_rate_percentage_value`
    - `update_taxes_for_order_lines`

### GraphQL API

- Add `attribute` field to `AttributeValueTranslatableContent` type. #11028 by @zedzior
- Add new properties in the `Product` type - #10537 by @kadewu
  - Add new fields: `Product.attribute`, `Product.variant`
  - Add `sortBy` argument to `Product.media`
- Allow assigning attribute value using its ID. Add to `AttributeValueInput` dedicated field for each input type. #11206 by @zedzior

### Other changes

- Re-enable 5 minute database connection persistence by default - #11074 + #11100 by @NyanKiyoshi
  <br/>Set `DB_CONN_MAX_AGE=0` to disable this behavior (adds overhead to requests)
- Bump cryptography to 38.0.3: use OpenSSL 3.0.7 - #11126 by @NyanKiyoshi
- Add exif image validation - #11224 by @IKarbowiak
- Include fully qualified API URL `Saleor-Api-Url` in communication with Apps. #11223 by @przlada
- Add metadata on order line payload notifications. #10954 by @CarlesLopezMagem
- Make email authentication case-insensitive. #11284 by @zedzior
- Fix the observability reporter to obfuscate URLs. #11282 by @przlada
- Add HTTP headers filtering to observability reporter. #11285 by @przlada
- Deactivate Webhook before deleting and handle IntegrityErrors - #11239 @jakubkuc

# 3.8.0

### Highlights

- Add tax exemption API for checkouts (`taxExemptionManage` mutation) - #10344 by @SzymJ
- Switch GraphQL Playground to GraphiQL V2

### Breaking changes

- Verify JWT tokens whenever they are provided with the request. Before, they were only validated when an operation required any permissions. For example: when refreshing a token, the request shouldn't include the expired one.

### GraphQL API

- Add the ability to filter by slug. #10578 by @kadewu
  - Affected types: Attribute, Category, Collection, Menu, Page, Product, ProductType, Warehouse
  - Deprecated `slug` in filter for `menus`. Use `slugs` instead
- Add new `products` filters. #10784 by @kadewu
  - `isAvailable`
  - `publishedFrom`
  - `availableFrom`
  - `isVisibleInListing`
- Add the ability to filter payments by a list of ids. #10821 by @kadewu
- Add the ability to filter customers by ids. #10694 by @kadewu
- Add `User.checkouts` field. #10862 by @zedzior
- Add optional field `audience` to mutation `tokenCreate`. If provided, the created tokens will have key `aud` with value: `custom:{audience-input-value}` - #10845 by @korycins
- Use `AttributeValue.name` instead of `AttributeValue.slug` to determine uniqueness of a value instance for dropdown and multi-select attributes. - #10881 by @jakubkuc
- Allow sorting products by `CREATED_AT` field. #10900 by @zedzior
- Add ability to pass metadata directly in create/update mutations for product app models - #10689 by @SzymJ
- Add ability to use SKU argument in `productVariantUpdate`, `productVariantDelete`, `productVariantBulkDelete`, `productVariantStocksUpdate`, `productVariantStocksDelete`, `productVariantChannelListingUpdate` mutations - #10861 by @SzymJ
- Add sorting by `CREATED_AT` field. #10911 by @zedzior
  - Affected types: GiftCard, Page.
  - Deprecated `CREATION_DATE` sort field on Page type. Use `CREATED_AT` instead.

### Other changes

- Reference attribute linking to product variants - #10468 by @IKarbowiak
- Add base shipping price to `Order` - #10771 by @fowczarek
- GraphQL view no longer generates error logs when the HTTP request doesn't contain a GraphQL query - #10901 by @NyanKiyoshi
- Add `iss` field to JWT tokens - #10842 by @korycins
- Drop `py` and `tox` dependencies from dev requirements - #11054 by @NyanKiyoshi

### Saleor Apps

- Add `iss` field to JWT tokens - #10842 by @korycins
- Add new field `audience` to App manifest. If provided, App's JWT access token will have `aud` field. - #10845 by @korycins
- Add new asynchronous events for objects metadata updates - #10520 by @rafalp
  - `CHECKOUT_METADATA_UPDATED`
  - `COLLECTION_METADATA_UPDATED`
  - `CUSTOMER_METADATA_UPDATED`
  - `FULFILLMENT_METADATA_UPDATED`
  - `GIFT_CARD_METADATA_UPDATED`
  - `ORDER_METADATA_UPDATED`
  - `PRODUCT_METADATA_UPDATED`
  - `PRODUCT_VARIANT_METADATA_UPDATED`
  - `SHIPPING_ZONE_METADATA_UPDATED`
  - `TRANSACTION_ITEM_METADATA_UPDATED`
  - `WAREHOUSE_METADATA_UPDATED`
  - `VOUCHER_METADATA_UPDATED`

# 3.7.0

### Highlights

- Allow explicitly setting the name of a product variant - #10456 by @SzymJ
  - Added `name` parameter to the `ProductVariantInput` input
- Add a new stock allocation strategy based on the order of warehouses within a channel - #10416 by @IKarbowiak
  - Add `channelReorderWarehouses` mutation to sort warehouses to set their priority
  - Extend the `Channel` type with the `stockSettings` field
  - Extend `ChannelCreateInput` and `ChannelUpdateInput` with `stockSettings`

### Breaking changes

- Refactor warehouse mutations - #10239 by @IKarbowiak
  - Providing the value in `shippingZone` filed in `WarehouseCreate` mutation will raise a ValidationError.
    Use `WarehouseShippingZoneAssign` to assign shipping zones to a warehouse.

### GraphQL API

- Hide Subscription type from Apollo Federation (#10439) (f5132dfd3)
- Mark `Webhook.secretKey` as deprecated (#10436) (ba445e6e8)

### Saleor Apps

- Trigger the `SALE_DELETED` webhook when deleting sales in bulk (#10461) (2052841e9)
- Add `FULFILLMENT_APPROVED` webhook - #10621 by @IKarbowiak

### Other changes

- Add support for `bcrypt` password hashes - #10346 by @pkucmus
- Add the ability to set taxes configuration per channel in the Avatax plugin - #10445 by @mociepka

# 3.6.0

### Breaking changes

- Drop `django-versatileimagefield` package; add a proxy view to generate thumbnails on-demand - #9988 by @IKarbowiak
  - Drop `create_thumbnails` command
- Change return type from `CheckoutTaxedPricesData` to `TaxedMoney` in plugin manager methods `calculate_checkout_line_total`, `calculate_checkout_line_unit_price` - #9526 by @fowczarek, @mateuszgrzyb, @stnatic

### Saleor Apps

- Add GraphQL subscription support for synchronous webhook events - #9763 by @jakubkuc
- Add support for the CUSTOMER\_\* app mount points (#10163) by @krzysztofwolski
- Add permission group webhooks: `PERMISSION_GROUP_CREATED`, `PERMISSION_GROUP_UPDATED`, `PERMISSION_GROUP_DELETED` - #10214 by @SzymJ
- Add `ACCOUNT_ACTIVATED` and `ACCOUNT_DEACTIVATED` events - #10136 by @tomaszszymanski129
- Allow apps to query data protected by MANAGE_STAFF permission (#10103) (4eb93d3f5)
- Fix returning sale's GraphQL ID in the `SALE_TOGGLE` payload (#10227) (0625c43bf)
- Add descriptions to async webhooks event types (#10250) (7a906bf7f)

### GraphQL API

- Add `CHECKOUT_CALCULATE_TAXES` and `ORDER_CALCULATE_TAXES` to `WebhookEventTypeSyncEnum` #9526 by @fowczarek, @mateuszgrzyb, @stnatic
- Add `forceNewLine` flag to lines input in `CheckoutLinesAdd`, `CheckoutCreate`, `DraftOrderCreate`, `OrderCreate`, `OrderLinesCreate` mutations to support same variant in multiple lines - #10095 by @SzymJ
- Add `VoucherFilter.ids` filter - #10157 by @Jakubkuc
- Add API to display shippable countries for a channel - #10111 by @korycins
- Improve filters' descriptions - #10240 by @dekoza
- Add query for transaction item and extend transaction item type with order (#10154) (b19423a86)

### Plugins

- Add a new method to plugin manager: `get_taxes_for_checkout`, `get_taxes_for_order` - #9526 by @fowczarek, @mateuszgrzyb, @stnatic
- Allow promoting customer users to staff (#10115) (2d56af4e3)
- Allow values of different attributes to share the same slug (#10138) (834d9500b)
- Fix payment status for orders with total 0 (#10147) (ec2c9a820)
- Fix failed event delivery request headers (#10108) (d1b652115)
- Fix create_fake_user ID generation (#10186) (86e2c69a9)
- Fix returning values in JSONString scalar (#10124) (248d2b604)
- Fix problem with updating draft order with active Avalara (#10183) (af270b8c9)
- Make API not strip query params from redirect URL (#10116) (75176e568)
- Update method for setting filter descriptions (#10240) (65643ec7c)
- Add expires option to CELERY_BEAT_SCHEDULE (#10205) (c6c5e46bd)
- Recalculate order prices on marking as paid mutations (#10260) (4e45b83e7)
- Fix triggering `ORDER_CANCELED` event at the end of transaction (#10242) (d9eecb2ca)
- Fix post-migrate called for each app module (#10252) (60205eb56)
- Only handle known URLs (disable appending slash to URLs automatically) - #10290 by @patrys

### Other changes

- Add synchronous tax calculation via webhooks - #9526 by @fowczarek, @mateuszgrzyb, @stnatic
- Allow values of different attributes to share the same slug - #10138 by @IKarbowiak
- Add query for transaction item and extend transaction item type with order - #10154 by @IKarbowiak
- Populate the initial database with default warehouse, channel, category, and product type - #10244 by @jakubkuc
- Fix inconsistent beat scheduling and compatibility with DB scheduler - #10185 by @NyanKiyoshi<br/>
  This fixes the following bugs:
  - `tick()` could decide to never schedule anything else than `send-sale-toggle-notifications` if `send-sale-toggle-notifications` doesn't return `is_due = False` (stuck forever until beat restart or a `is_due = True`)
  - `tick()` was sometimes scheduling other schedulers such as observability to be run every 5m instead of every 20s
  - `is_due()` from `send-sale-toggle-notifications` was being invoked every 5s on django-celery-beat instead of every 60s
  - `send-sale-toggle-notifications` would crash on django-celery-beat with `Cannot convert schedule type <saleor.core.schedules.sale_webhook_schedule object at 0x7fabfdaacb20> to model`
    Usage:
  - Database backend: `celery --app saleor.celeryconf:app beat --scheduler saleor.schedulers.schedulers.DatabaseScheduler`
  - Shelve backend: `celery --app saleor.celeryconf:app beat --scheduler saleor.schedulers.schedulers.PersistentScheduler`
- Fix problem with updating draft order with active Avalara - #10183 by @IKarbowiak
- Fix stock validation and allocation for order with local collection point - #10218 by @IKarbowiak
- Fix stock allocation for order with global collection point - #10225 by @IKarbowiak
- Fix assigning an email address that does not belong to an existing user to draft order (#10320) (97129cf0c)
- Fix gift cards automatic fulfillment (#10325) (6a528259e)

# 3.5.4 [Unreleased]

- Fix ORM crash when generating hundreds of search vector in SQL - #10261 by @NyanKiyoshi
- Fix "stack depth limit exceeded" crash when generating thousands of search vector in SQL - #10279 by @NyanKiyoshi

# 3.5.3 [Released]

- Use custom search vector in order search - #10247 by @fowczarek
- Optimize filtering attributes by dates - #10199 by @tomaszszymanski129

# 3.5.2 [Released]

- Fix stock allocation for order with global collection point - #10225 by @IKarbowiak
- Fix stock validation and allocation for order with local collection point - #10218 @IKarbowiak
- Fix returning GraphQL IDs in the `SALE_TOGGLE` webhook - #10227 by @IKarbowiak

# 3.5.1 [Released]

- Fix inconsistent beat scheduling and compatibility with db scheduler - #10185 by @NyanKiyoshi<br/>
  This fixes the following bugs:

  - `tick()` could decide to never schedule anything else than `send-sale-toggle-notifications` if `send-sale-toggle-notifications` doesn't return `is_due = False` (stuck forever until beat restart or a `is_due = True`)
  - `tick()` was sometimes scheduling other schedulers such as observability to be ran every 5m instead of every 20s
  - `is_due()` from `send-sale-toggle-notifications` was being invoked every 5s on django-celery-beat instead of every 60s
  - `send-sale-toggle-notifications` would crash on django-celery-beat with `Cannot convert schedule type <saleor.core.schedules.sale_webhook_schedule object at 0x7fabfdaacb20> to model`

  Usage:

  - Database backend: `celery --app saleor.celeryconf:app beat --scheduler saleor.schedulers.schedulers.DatabaseScheduler`
  - Shelve backend: `celery --app saleor.celeryconf:app beat --scheduler saleor.schedulers.schedulers.PersistentScheduler`

- Fix problem with updating draft order with active avalara - #10183 by @IKarbowiak
- Fix stock validation and allocation for order with local collection point - #10218 by @IKarbowiak
- Fix stock allocation for order with global collection point - #10225 by @IKarbowiak

# 3.5.0

### GraphQL API

- Allow skipping address validation for checkout mutations (#10084) (7de33b145)
- Add `OrderFilter.numbers` filter - #9967 by @SzymJ
- Expose manifest in the `App` type (#10055) (f0f944066)
- Deprecate `configurationUrl` and `dataPrivacy` fields in apps (#10046) (68bd7c8a2)
- Fix `ProductVariant.created` resolver (#10072) (6c77053a9)
- Add `schemaVersion` field to `Shop` type. #11275 by @zedzior

### Saleor Apps

- Add webhooks `PAGE_TYPE_CREATED`, `PAGE_TYPE_UPDATED` and `PAGE_TYPE_DELETED` - #9859 by @SzymJ
- Add webhooks `ADDRESS_CREATED`, `ADDRESS_UPDATED` and `ADDRESS_DELETED` - #9860 by @SzymJ
- Add webhooks `STAFF_CREATED`, `STAFF_UPDATED` and `STAFF_DELETED` - #9949 by @SzymJ
- Add webhooks `ATTRIBUTE_CREATED`, `ATTRIBUTE_UPDATED` and `ATTRIBUTE_DELETED` - #9991 by @SzymJ
- Add webhooks `ATTRIBUTE_VALUE_CREATED`, `ATTRIBUTE_VALUE_UPDATED` and `ATTRIBUTE_VALUE_DELETED` - #10035 by @SzymJ
- Add webhook `CUSTOMER_DELETED` - #10060 by @SzymJ
- Add webhook for starting and ending sales - #10110 by @IKarbowiak
- Fix returning errors in subscription webhooks payloads - #9905 by @SzymJ
- Build JWT signature when secret key is an empty string (#10139) (c47de896c)
- Use JWS to sign webhooks with secretKey instead of obscure signature (ac065cdce)
- Sign webhook payload using RS256 and private key used JWT infrastructure (#9977) (df7c7d4e8)
- Unquote secret access when calling SQS (#10076) (3ac9714b5)

### Performance

- Add payment transactions data loader (#9940) (799a9f1c9)
- Optimize 0139_fulfil_orderline_token_old_id_created_at migration (#9935) (63073a86b)

### Other changes

- Introduce plain text attribute - #9907 by @IKarbowiak
- Add `metadata` fields to `OrderLine` and `CheckoutLine` models - #10040 by @SzymJ
- Add full-text search for Orders (#9937) (61aa89f06)
- Stop auto-assigning default addresses to checkout - #9933 by @SzymJ
- Fix inaccurate tax calculations - #9799 by @IKarbowiak
- Fix incorrect default value used in `PaymentInput.storePaymentMethod` - #9943 by @korycins
- Improve checkout total base calculations - #10048 by @IKarbowiak
- Improve click & collect and stock allocation - #10043 by @IKarbowiak
- Fix product media reordering (#10118) (de8a1847f)
- Add custom SearchVector class (#10109) (bf74f5efb)
- Improve checkout total base calculations (527b67f9b)
- Fix invoice download URL in send-invoice email (#10014) (667837a09)
- Fix invalid undiscounted total on order line (22ccacb59)
- Fix Avalara for free shipping (#9973) (90c076e33)
- Fix Avalara when voucher with `apply_once_per_order` settings is used (#9959) (fad5cdf46)
- Use Saleor's custom UvicornWorker to avoid lifespan warnings (#9915) (9090814b9)
- Add Azure blob storage support (#9866) (ceee97e83)

# 3.4.0

### Breaking changes

- Hide private metadata in notification payloads - #9849 by @maarcingebala
  - From now on, the `private_metadata` field in `NOTIFY_USER` webhook payload is deprecated and it will return an empty dictionary. This change also affects `AdminEmailPlugin`, `UserEmailPlugin`, and `SendgridEmailPlugin`.

### Other changes

#### GraphQL API

- Add new fields to `Order` type to show authorize/charge status #9795
  - Add new fields to Order type:
    - `totalAuthorized`
    - `totalCharged`
    - `authorizeStatus`
    - `chargeStatus`
  - Add filters to `Order`:
    - `authorizeStatus`
    - `chargeStatus`
- Add mutations for managing a payment transaction attached to order/checkout. - #9564 by @korycins
  - add fields:
    - `order.transactions`
    - `checkout.transactions`
  - add mutations:
    - `transactionCreate`
    - `transactionUpdate`
    - `transactionRequestAction`
  - add new webhook event:
    - `TRANSACTION_ACTION_REQUEST`
- Unify checkout's ID fields. - #9862 by @korycins
  - Deprecate `checkoutID` and `token` in all Checkout's mutations. Use `id` instead.
  - Deprecate `token` in `checkout` query. Use `id` instead.
- Add `unitPrice`, `undiscountedUnitPrice`, `undiscountedTotalPrice` fields to `CheckoutLine` type - #9821 by @fowczarek
- Fix invalid `ADDED_PRODUCTS` event parameter for `OrderLinesCreate` mutation - #9653 by @IKarbowiak
- Update sorting field descriptions - add info where channel slug is required (#9695) (391743098)
- Fix using enum values in permission descriptions (#9697) (dbb783e1f)
- Change gateway validation in `checkoutPaymentCreate` mutation (#9530) (cf1d49bdc)
- Fix invalid `ADDED_PRODUCTS` event parameter for `OrderLinesCreate` mutation (#9653) (a0d8aa8f1)
- Fix resolver for `Product.created` field (#9737) (0af00cb70)
- Allow fetching by id all order data for new orders (#9728) (71c19c951)
- Provide a reference for the rich text format (#9744) (f2207c408)
- Improve event schema field descriptions - #9880 by @patrys

#### Saleor Apps

- Add menu webhooks: `MENU_CREATED`, `MENU_UPDATED`, `MENU_DELETED`, `MENU_ITEM_CREATED`, `MENU_ITEM_UPDATED`, `MENU_ITEM_DELETED` - #9651 by @SzymJ
- Add voucher webhooks: `VOUCHER_CREATED`, `VOUCHER_UPDATED`, `VOUCHER_DELETED` - #9657 by @SzymJ
- Add app webhooks: `APP_INSTALLED`, `APP_UPDATED`, `APP_DELETED`, `APP_STATUS_CHANGED` - #9698 by @SzymJ
- Add warehouse webhoks: `WAREHOUSE_CREATED`, `WAREHOUSE_UPDATED`, `WAREHOUSE_DELETED` - #9746 by @SzymJ
- Expose order alongside fulfillment in fulfillment-based subscriptions used by webhooks (#9847)
- Fix webhooks payload not having field for `is_published` (#9800) (723f93c50)
- Add support for `ORDER_*` mounting points for Apps (#9694) (cc728ef7e)
- Add missing shipping method data in order and checkout events payloads. (#9692) (dabd1a221)
- Use the human-readable order number in notification payloads (#9863) (f10c5fd5f)

#### Models

- Migrate order discount id from int to UUID - #9729 by @IKarbowiak
  - Changed the order discount `id` from `int` to `UUID`, the old ids still can be used
    for old order discounts.
- Migrate order line id from int to UUID - #9637 by @IKarbowiak
  - Changed the order line `id` from `int` to `UUID`, the old ids still can be used
    for old order lines.
- Migrate checkout line id from int to UUID - #9675 by @IKarbowiak
  - Changed the checkout line `id` from `int` to `UUID`, the old ids still can be used
    for old checkout lines.

#### Performance

- Fix memory consumption of `delete_event_payloads_task` (#9806) (2823edc68)
- Add webhook events dataloader (#9790) (e88eef35e)
- Add dataloader for fulfillment warehouse resolver (#9740) (9d14fadb2)
- Fix order type resolvers performance (#9723) (13b5a95e7)
- Improve warehouse filtering performance (#9622) (a1a7a223b)
- Add dataloader for fulfillment lines (#9707) (68fb4bf4a)

#### Other

- Observability reporter - #9803 by @przlada
- Update sample products set - #9796 by @mirekm
- Fix for sending incorrect prices to Avatax - #9633 by @korycins
- Fix tax-included flag sending to Avatax - #9820
- Fix AttributeError: 'Options' object has no attribute 'Model' in `search_tasks.py` - #9824
- Fix Braintree merchant accounts mismatch error - #9778
- Stricter signatures for resolvers and mutations - #9649

# 3.3.1

- Drop manual calls to emit post_migrate in migrations (#9647) (b32308802)
- Fix search indexing of empty variants (#9640) (31833a717)

# 3.3.0

### Breaking changes

- PREVIEW_FEATURE: replace error code `NOT_FOUND` with `CHECKOUT_NOT_FOUND` for mutation `OrderCreateFromCheckout` - #9569 by @korycins

### Other changes

- Fix filtering product attributes by date range - #9543 by @IKarbowiak
- Fix for raising Permission Denied when anonymous user calls `checkout.customer` field - #9573 by @korycins
- Use fulltext search for products (#9344) (4b6f25964) by @patrys
- Precise timestamps for publication dates - #9581 by @IKarbowiak
  - Change `publicationDate` fields to `publishedAt` date time fields.
    - Types and inputs where `publicationDate` is deprecated and `publishedAt` field should be used instead:
      - `Product`
      - `ProductChannelListing`
      - `CollectionChannelListing`
      - `Page`
      - `PublishableChannelListingInput`
      - `ProductChannelListingAddInput`
      - `PageCreateInput`
      - `PageInput`
  - Change `availableForPurchaseDate` fields to `availableForPurchaseAt` date time field.
    - Deprecate `Product.availableForPurchase` field, the `Product.availableForPurchaseAt` should be used instead.
    - Deprecate `ProductChannelListing.availableForPurchase` field, the `ProductChannelListing.availableForPurchaseAt` should be used instead.
  - Deprecate `publicationDate` on `CollectionInput` and `CollectionCreateInput`.
  - Deprecate `PUBLICATION_DATE` in `CollectionSortField`, the `PUBLISHED_AT` should be used instead.
  - Deprecate `PUBLICATION_DATE` in `PageSortField`, the `PUBLISHED_AT` should be used instead.
  - Add a new column `published at` to export products. The new field should be used instead of `publication_date`.
- Add an alternative API for fetching metadata - #9231 by @patrys
- New webhook events related to gift card changes (#9588) (52adcd10d) by @SzymJ
- New webhook events for changes related to channels (#9570) (e5d78c63e) by @SzymJ
- Tighten the schema types for output fields (#9605) (81418cb4c) by @patrys
- Include permissions in schema descriptions of protected fields (#9428) (f0a988e79) by @maarcingebala
- Update address database (#9585) (1f5e84e4a) by @patrys
- Handle pagination with invalid cursor that is valid base64 (#9521) (3c12a1e95) by @jakubkuc
- Handle all Braintree errors (#9503) (20f21c34a) by @L3str4nge
- Fix `recalculate_order` dismissing weight unit (#9527) (9aea31774)
- Fix filtering product attributes by date range - #9543 by @IKarbowiak
- Fix for raising Permission Denied when anonymous user calls `checkout.customer` field - #9573 by @korycins
- Optimize stock warehouse resolver performance (955489bff) by @tomaszszymanski129
- Improve shipping zone filters performance (#9540) (7841ec536) by @tomaszszymanski129

# 3.2.0

### Breaking changes

- Convert IDs from DB to GraphQL format in all notification payloads (email plugins and the `NOTIFY` webhook)- #9388 by @L3str4nge
- Migrate order id from int to UUID - #9324 by @IKarbowiak
  - Changed the order `id` changed from `int` to `UUID`, the old ids still can be used
    for old orders.
  - Deprecated the `order.token` field, the `order.id` should be used instead.
  - Deprecated the `token` field in order payload, the `id` field should be used
    instead.
- Enable JWT expiration by default - #9483 by @maarcingebala

### Other changes

#### Saleor Apps

- Introduce custom prices - #9393 by @IKarbowiak
  - Add `HANDLE_CHECKOUTS` permission (only for apps)
- Add subscription webhooks (#9394) @jakubkuc
- Add `language_code` field to webhook payload for `Order`, `Checkout` and `Customer` - #9433 by @rafalp
- Refactor app tokens - #9438 by @IKarbowiak
  - Store app tokens hashes instead of plain text.
- Add category webhook events - #9490 by @SzymJ
- Fix access to own resources by App - #9425 by @korycins
- Add `handle_checkouts` permission - #9402 by @korycins
- Return `user_email` or order user's email in order payload `user_email` field (#9419) (c2d248655)
- Mutation `CategoryBulkDelete` now trigger `category_delete` event - #9533 by @SzymJ
- Add webhooks `SHIPPING_PRICE_CREATED`, `SHIPPING_PRICE_UPDATED`, `SHIPPING_PRICE_DELETED`, `SHIPPING_ZONE_CREATED`, `SHIPPING_ZONE_UPDATED`, `SHIPPING_ZONE_DELETED` - #9522 by @SzymJ

#### Plugins

- Add OpenID Connect Plugin - #9406 by @korycins
- Allow plugins to create their custom error code - #9300 by @LeOndaz

#### Other

- Use full-text search for products search API - #9344 by @patrys

- Include required permission in mutations' descriptions - #9363 by @maarcingebala
- Make GraphQL list items non-nullable - #9391 by @maarcingebala
- Port a better schema printer from GraphQL Core 3.x - #9389 by @patrys
- Fix failing `checkoutCustomerAttach` mutation - #9401 by @IKarbowiak
- Add new mutation `orderCreateFromCheckout` - #9343 by @korycins
- Assign missing user to context - #9520 by @korycins
- Add default ordering to order discounts - #9517 by @fowczarek
- Raise formatted error when trying to assign assigned media to variant - #9496 by @L3str4nge
- Update `orderNumber` field in `OrderEvent` type - #9447 by @IKarbowiak
- Do not create `AttributeValues` when values are not provided - #9446 @IKarbowiak
- Add response status code to event delivery attempt - #9456 by @przlada
- Don't rely on counting objects when reindexing - #9442 by @patrys
- Allow filtering attribute values by ids - #9399 by @IKarbowiak
- Fix errors handling for `orderFulfillApprove` mutation - #9491 by @SzymJ
- Fix shipping methods caching - #9472 by @tomaszszymanski129
- Fix payment flow - #9504 by @IKarbowiak
- Fix etting external methods did not throw an error when that method didn't exist - #9498 by @SethThoburn
- Reduce placeholder image size - #9484 by @jbergstroem
- Improve menus filtering performance - #9539 by @tomaszszymanski129
- Remove EventDeliveries without webhooks and make webhook field non-nullable - #9507 by @jakubkuc
- Improve discount filters performance - #9541 by @tomaszszymanski129
- Change webhooks to be called on commit in atomic transactions - #9532 by @jakubkuc
- Drop distinct and icontains in favor of ilike in apps filtering - #9534 by @tomaszszymanski129
- Refactor csv filters to improve performance - #9535 by @tomaszszymanski129
- Improve attributes filters performance - #9542 by @tomaszszymanski129
- Rename models fields from created to created_at - #9537 by @IKarbowiak

# 3.1.10

- Migration dependencies fix - #9590 by @SzymJ

# 3.1.9

- Use ordering by PK in `queryset_in_batches` (#9493) (4e49c52d2)

# 3.1.8

- Fix shipping methods caching (#9472) (0361f40)
- Fix logging of excessive logger informations (#9441) (d1c5d26)

# 3.1.7

- Handle `ValidationError` in metadata mutations (#9380) (75deaf6ea)
- Fix order and checkout payload serializers (#9369) (8219b6e9b)
- Fix filtering products ordered by collection (#9285) (57aed02a2)
- Cast `shipping_method_id` to int (#9364) (8d0584710)
- Catch "update_fields did not affect any rows" errors and return response with message (#9225) (29c7644fc)
- Fix "str object has no attribute input type" error (#9345) (34c64b5ee)
- Fix `graphene-django` middleware imports (#9360) (2af1cc55d)
- Fix preorders to update stock `quantity_allocated` (#9308) (8cf83df81)
- Do not drop attribute value files when value is deleted (#9320) (57b2888bf)
- Always cast database ID to int in data loader (#9340) (dbc5ec3e3)
- Fix removing references when user removes the referenced object (#9162) (68b33d95a)
- Pass correct list of order lines to `order_added_products_event` (#9286) (db3550f64)
- Fix flaky order payload serializer test (#9387) (d73bd6f9d)

# 3.1.6

- Fix unhandled GraphQL errors after removing `graphene-django` (#9398) (4090e6f2a)

# 3.1.5

- Fix checkout payload (#9333) (61b928e33)
- Revert "3.1 Add checking if given attributes are variant attributes in ProductVariantCreate mutation (#9134)" (#9334) (dfee09db3)

# 3.1.4

- Add `CREATED_AT` and `LAST_MODIFIED_AT` sorting to some GraphQL fields - #9245 by @rafalp
  - Added `LAST_MODIFIED_AT` sort option to `ExportFileSortingInput`
  - Added `CREATED_AT` and `LAST_MODIFIED_AT` sort options to `OrderSortingInput` type
  - Added `LAST_MODIFIED_AT` and `PUBLISHED_AT` sort options to `ProductOrder` type
  - Added `CREATED_AT` and `LAST_MODIFIED_AT` sort options to `SaleSortingInput` type
  - Added `CREATED_AT` and `LAST_MODIFIED_AT` sort options to `UserSortingInput` type
  - Added `ProductVariantSortingInput` type with `LAST_MODIFIED_AT` sort option
  - Deprecated `UPDATED_AT` sort option on `ExportFileSortingInput`
  - Deprecated `LAST_MODIFIED` and `PUBLICATION_DATE` sort options on `ProductOrder` type
  - Deprecated `CREATION_DATE` sort option on `OrderSortingInput` type
- Fix sending empty emails (#9317) (3e8503d8a)
- Add checking if given attributes are variant attributes in ProductVariantCreate mutation (#9134) (409ca7d23)
- Add command to update search indexes (#9315) (fdd81bbfe)
- Upgrade required Node and NPM versions used by release-it tool (#9293) (3f96a9c30)
- Update link to community pages (#9291) (2d96f5c60)
- General cleanup (#9282) (78f59c6a3)
- Fix `countries` resolver performance (#9318) (dc58ef2c4)
- Fix multiple refunds in NP Atobarai - #9222
- Fix dataloaders, filter out productmedia to be removed (#9299) (825ec3cad)
- Fix migration issue between 3.0 and main (#9323) (fec80cd63)
- Drop wishlist models (#9313) (7c9576925)

# 3.1.3

- Add command to update search indexes (#9315) (6be8461c0)
- Fix countries resolver performance (#9318) (e177f3957)

# 3.1.2

### Breaking changes

- Require `MANAGE_ORDERS` permission in `User.orders` query (#9128) (521dfd639)
  - only staff with `manage orders` and can fetch customer orders
  - the customer can fetch his own orders, except drafts

### Other changes

- Fix failing `on_failure` export tasks method (#9160) (efab6db9d)
- Fix mutations breaks on partially invalid IDs (#9227) (e3b6df2eb)
- Fix voucher migrations (#9249) (3c565ba0c)
- List the missing permissions where possible (#9250) (f8df1aa0d)
- Invalidate stocks dataloader (#9188) (e2366a5e6)
- Override `graphene.JSONString` to have more meaningful message in error message (#9171) (2a0c5a71a)
- Small schema fixes (#9224) (932e64808)
- Support Braintree subaccounts (#9191) (035bf705c)
- Split checkout mutations into separate files (#9266) (1d37b0aa3)

# 3.1.1

- Drop product channel listings when removing last available variant (#9232) (b92d3b686)
- Handle product media deletion in a Celery task (#9187) (2b10fc236)
- Filter Customer/Order/Sale/Product/ProductVariant by datetime of last modification (#9137) (55a845c7b)
- Add support for hiding plugins (#9219) (bc9405307)
- Fix missing update of payment methods when using stored payment method (#9158) (ee4bf520b)
- Fix invalid paths in VCR cassettes (#9236) (f6c268d2e)
- Fix Razorpay comment to be inline with code (#9238) (de417af24)
- Remove `graphene-federation` dependency (#9184) (dd43364f7)

# 3.1.0

### Breaking changes

#### Plugins

- Don't run plugins when calculating checkout's total price for available shipping methods resolution - #9121 by @rafalp
  - Use either net or gross price depending on store configuration.

### Other changes

#### Saleor Apps

- Add API for webhook payloads and deliveries - #8227 by @jakubkuc
- Extend app by `AppExtension` - #7701 by @korycins
- Add webhooks for stock changes: `PRODUCT_VARIANT_OUT_OF_STOCK` and `PRODUCT_VARIANT_BACK_IN_STOCK` - #7590 by @mstrumeck
- Add `COLLECTION_CREATED`, `COLLECTION_UPDATED`, `COLLECTION_DELETED` events and webhooks - #8974 by @rafalp
- Add draft orders webhooks by @jakubkuc
- Add support for providing shipping methods by Saleor Apps - #7975 by @bogdal:
  - Add `SHIPPING_LIST_METHODS_FOR_CHECKOUT` sync webhook
- Add sales webhooks - #8157 @kuchichan
- Allow fetching unpublished pages by apps with manage pages permission - #9181 by @IKarbowiak

#### Metadata

- Add ability to use metadata mutations with tokens as an identifier for orders and checkouts - #8426 by @IKarbowiak

#### Attributes

- Introduce swatch attributes - #7261 by @IKarbowiak
- Add `variant_selection` to `ProductAttributeAssign` operations - #8235 by @kuchichan
- Refactor attributes validation - #8905 by @IKarbowiak
  - in create mutations: require all required attributes
  - in update mutations: do not require providing any attributes; when any attribute is given, validate provided values.

#### Other features and changes

- Add gift cards - #7827 by @IKarbowiak, @tomaszszymanski129
- Add Click & Collect - #7673 by @kuchichan
- Add fulfillment confirmation - #7675 by @tomaszszymanski129
- Make SKU an optional field on `ProductVariant` - #7633 by @rafalp
- Possibility to pass metadata in input of `checkoutPaymentCreate` - #8076 by @mateuszgrzyb
- Add `ExternalNotificationTrigger` mutation - #7821 by @mstrumeck
- Extend `accountRegister` mutation to consume first & last name - #8184 by @piotrgrundas
- Introduce sales/vouchers per product variant - #8064 by @kuchichan
- Batch loads in queries for Apollo Federation - #8273 by @rafalp
- Reserve stocks for checkouts - #7589 by @rafalp
- Add query complexity limit to GraphQL API - #8526 by @rafalp
- Add `quantity_limit_per_customer` field to ProductVariant #8405 by @kuchichan
- Make collections names non-unique - #8986 by @rafalp
- Add validation of unavailable products in the checkout. Mutations: `CheckoutShippingMethodUpdate`,
  `CheckoutAddPromoCode`, `CheckoutPaymentCreate` will raise a ValidationError when product in the checkout is
  unavailable - #8978 by @IKarbowiak
- Add `withChoices` flag for Attribute type - #7733 by @dexon44
- Update required permissions for attribute options - #9204 by @IKarbowiak
  - Product attribute options can be fetched by requestors with manage product types and attributes permission.
  - Page attribute options can be fetched by requestors with manage page types and attributes permission.
- Deprecate interface field `PaymentData.reuse_source` - #7988 by @mateuszgrzyb
- Deprecate `setup_future_usage` from `checkoutComplete.paymentData` input - will be removed in Saleor 4.0 - #7994 by @mateuszgrzyb
- Fix shipping address issue in `availableCollectionPoints` resolver for checkout - #8143 by @kuchichan
- Fix cursor-based pagination in products search - #8011 by @rafalp
- Fix crash when querying external shipping methods `translation` field - #8971 by @rafalp
- Fix crash when too long translation strings were passed to `translate` mutations - #8942 by @rafalp
- Raise ValidationError in `CheckoutAddPromoCode`, `CheckoutPaymentCreate` when product in the checkout is
  unavailable - #8978 by @IKarbowiak
- Remove `graphene-django` dependency - #9170 by @rafalp
- Fix disabled warehouses appearing as valid click and collect points when checkout contains only preorders - #9052 by @rafalp
- Fix failing `on_failure` export tasks method - #9160 by @IKarbowiak

# 3.0.0

### Breaking changes

#### Behavior

- Add multichannel - #6242 by @fowczarek @d-wysocki
- Add email interface as a plugin - #6301 by @korycins
- Add unconfirmed order editing - #6829 by @tomaszszymanski129
  - Removed mutations for draft order lines manipulation: `draftOrderLinesCreate`, `draftOrderLineDelete`, `draftOrderLineUpdate`
  - Added instead: `orderLinesCreate`, `orderLineDelete`, `orderLineUpdate` mutations instead.
  - Order events enums `DRAFT_ADDED_PRODUCTS` and `DRAFT_REMOVED_PRODUCTS` are now `ADDED_PRODUCTS` and `REMOVED_PRODUCTS`
- Remove resolving users location from GeoIP; drop `PaymentInput.billingAddress` input field - #6784 by @maarcingebala
- Always create new checkout in `checkoutCreate` mutation - #7318 by @IKarbowiak
  - deprecate `created` return field on `checkoutCreate` mutation
- Return empty values list for attribute without choices - #7394 by @fowczarek
  - `values` for attributes without choices from now are empty list.
  - attributes with choices - `DROPDOWN` and `MULTISELECT`
  - attributes without choices - `FILE`, `REFERENCE`, `NUMERIC` and `RICH_TEXT`
- Unify checkout identifier in checkout mutations and queries - #7511 by @IKarbowiak
- Propagate sale and voucher discounts over specific lines - #8793 by @korycins
  - Use a new interface for response received from plugins/pluginManager. Methods `calculate_checkout_line_unit_price`
    and `calculate_checkout_line_total` returns `TaxedPricesData` instead of `TaxedMoney`.
- Attach sale discount info to the line when adding variant to order - #8821 by @IKarbowiak
  - Use a new interface for the response received from plugins/pluginManager.
    Methods `calculate_order_line_unit` and `calculate_order_line_total` returns
    `OrderTaxedPricesData` instead of `TaxedMoney`.
  - Rename checkout interfaces: `CheckoutTaxedPricesData` instead of `TaxedPricesData`
    and `CheckoutPricesData` instead of `PricesData`
- Sign JWT tokens with RS256 instead of HS256 - #7990 by @korycins
- Add support for filtering available shipping methods by Saleor Apps - #8399 by @kczan, @stnatic
  - Introduce `ShippingMethodData` interface as a root object type for ShippingMethod object
- Limit number of user addresses - #9173 by @IKarbowiak

#### GraphQL Schema

- Drop deprecated meta mutations - #6422 by @maarcingebala
- Drop deprecated service accounts and webhooks API - #6431 by @maarcingebala
- Drop deprecated fields from the `ProductVariant` type: `quantity`, `quantityAllocated`, `stockQuantity`, `isAvailable` - #6436 by @maarcingebala
- Drop authorization keys API - #6631 by @maarcingebala
- Drop `type` field from `AttributeValue` type - #6710 by @IKarbowiak
- Drop deprecated `taxRate` field from `ProductType` - #6795 by @d-wysocki
- Drop deprecated queries and mutations - #7199 by @IKarbowiak
  - drop `url` field from `Category` type
  - drop `url` field from `Category` type
  - drop `url` field from `Product` type
  - drop `localized` fild from `Money` type
  - drop `permissions` field from `User` type
  - drop `navigation` field from `Shop` type
  - drop `isActive` from `AppInput`
  - drop `value` from `AttributeInput`
  - drop `customerId` from `checkoutCustomerAttach`
  - drop `stockAvailability` argument from `products` query
  - drop `created` and `status` arguments from `orders` query
  - drop `created` argument from `draftOrders` query
  - drop `productType` from `ProductFilter`
  - deprecate specific error fields `<TypeName>Errors`, typed `errors` fields and remove deprecation
- Drop top-level `checkoutLine` query from the schema with related resolver, use `checkout` query instead - #7623 by @dexon44
- Change error class in `CollectionBulkDelete` to `CollectionErrors` - #7061 by @d-wysocki
- Make quantity field on `StockInput` required - #7082 by @IKarbowiak
- Add description to shipping method - #7116 by @IKarbowiak
  - `ShippingMethod` was extended with `description` field.
  - `ShippingPriceInput` was extended with `description` field
  - Extended `shippingPriceUpdate`, `shippingPriceCreate` mutation to add/edit description
  - Input field in `shippingPriceTranslate` changed to `ShippingPriceTranslationInput`
- Split `ShippingMethod` into `ShippingMethod` and `ShippingMethodType` (#8399):
  - `ShippingMethod` is used to represent methods offered for checkouts and orders
  - `ShippingMethodType` is used to manage shipping method configurations in Saleor
  - Deprecate `availableShippingMethods` on `Order` and `Checkout`. Use `shippingMethods` and refer to the `active` field instead

#### Saleor Apps

- Drop `CHECKOUT_QUANTITY_CHANGED` webhook - #6797 by @d-wysocki
- Change the payload of the order webhook to handle discounts list - #6874 by @korycins:
  - added fields: `Order.discounts`, `OrderLine.unit_discount_amount`, `OrderLine.unit_discount_type`, `OrderLine.unit_discount_reason`,
  - removed fields: `Order.discount_amount`, `Order.discount_name`, `Order.translated_discount_name`
- Remove triggering a webhook event `PRODUCT_UPDATED` when calling `ProductVariantCreate` mutation. Use `PRODUCT_VARIANT_CREATED` instead - #6963 by @piotrgrundas
- Make `order` property of invoice webhook payload contain order instead of order lines - #7081 by @pdblaszczyk
  - Affected webhook events: `INVOICE_REQUESTED`, `INVOICE_SENT`, `INVOICE_DELETED`
- Added `CHECKOUT_FILTER_SHIPPING_METHODS`, `ORDER_FILTER_SHIPPING_METHODS` sync webhooks - #8399 by @kczan, @stnatic

#### Plugins

- Drop `apply_taxes_to_shipping_price_range` plugin hook - #6746 by @maarcingebala
- Refactor listing payment gateways - #7050 by @maarcingebala:
  - Breaking changes in plugin methods: removed `get_payment_gateway` and `get_payment_gateway_for_checkout`; instead `get_payment_gateways` was added.
- Improve checkout performance - introduce `CheckoutInfo` data class - #6958 by @IKarbowiak;
  - Introduced changes in plugin methods definitions in the following methods, the `checkout` parameter changed to `checkout_info`:
    - `calculate_checkout_total`
    - `calculate_checkout_subtotal`
    - `calculate_checkout_shipping`
    - `get_checkout_shipping_tax_rate`
    - `calculate_checkout_line_total`
    - `calculate_checkout_line_unit_price`
    - `get_checkout_line_tax_rate`
    - `preprocess_order_creation`
  - `preprocess_order_creation` was extend with `lines_info` parameter
- Fix Avalara caching - #7036 by @fowczarek:
  - Introduced changes in plugin methods definitions:
    - `calculate_checkout_line_total` was extended with `lines` parameter
    - `calculate_checkout_line_unit_price` was extended with `lines` parameter
    - `get_checkout_line_tax_rate` was extended with `lines` parameter
  - To get proper taxes we should always send the whole checkout to Avalara.
- Extend plugins manager to configure plugins for each plugins - #7198 by @korycins:
  - Introduce changes in API:
    - `paymentInitialize` - add `channel` parameter. Optional when only one channel exists.
    - `pluginUpdate` - add `channel` parameter.
    - `availablePaymentGateways` - add `channel` parameter.
    - `storedPaymentSources` - add `channel` parameter.
    - `requestPasswordReset` - add `channel` parameter.
    - `requestEmailChange` - add `channel` parameter.
    - `confirmEmailChange` - add `channel` parameter.
    - `accountRequestDeletion` - add `channel` parameter.
    - change structure of type `Plugin`:
      - add `globalConfiguration` field for storing configuration when a plugin is globally configured
      - add `channelConfigurations` field for storing plugin configuration for each channel
      - removed `configuration` field, use `globalConfiguration` and `channelConfigurations` instead
    - change structure of input `PluginFilterInput`:
      - add `statusInChannels` field
      - add `type` field
      - removed `active` field. Use `statusInChannels` instead
  - Change plugin webhook endpoint - #7332 by @korycins.
    - Use /plugins/channel/<channel_slug>/<plugin_id> for plugins with channel configuration
    - Use /plugins/global/<plugin_id> for plugins with global configuration
    - Remove /plugin/<plugin_id> endpoint
- Fix doubling price in checkout for products without tax - #7056 by @IKarbowiak:
  - Introduce changes in plugins method:
    - `calculate_checkout_subtotal` has been dropped from plugins;
    - for correct subtotal calculation, `calculate_checkout_line_total` must be set (manager method for calculating checkout subtotal uses `calculate_checkout_line_total` method)
- Deprecated Stripe plugin - will be removed in Saleor 4.0
  - rename `StripeGatewayPlugin` to `DeprecatedStripeGatewayPlugin`.
  - introduce new `StripeGatewayPlugin` plugin.

### Other changes

#### Features

- Migrate from Draft.js to Editor.js format - #6430, #6456 by @IKarbowiak
- Allow using `Bearer` as an authorization prefix - #6996 by @korycins
- Add product rating - #6284 by @korycins
- Add order confirmation - #6498 by @tomaszszymanski12
- Extend Vatlayer functionalities - #7101 by @korycins:
  - Allow users to enter a list of exceptions (country ISO codes) that will use the source country rather than the destination country for tax purposes.
  - Allow users to enter a list of countries for which no VAT will be added.
- Extend order with origin and original order values - #7326 by @IKarbowiak
- Allow impersonating user by an app/staff - #7754 by @korycins:
  - Add `customerId` to `checkoutCustomerAttach` mutation
  - Add new permission `IMPERSONATE_USER`
- Add possibility to apply a discount to order/order line with status `DRAFT` - #6930 by @korycins
- Implement database read replicas - #8516, #8751 by @fowczarek
- Propagate sale and voucher discounts over specific lines - #8793 by @korycins
  - The created order lines from checkout will now have fulfilled all undiscounted fields with a default price value
    (without any discounts).
  - Order line will now include a voucher discount (in the case when the voucher is for specific products or have a
    flag apply_once_per_order). In that case, `Order.discounts` will not have a relation to `OrderDiscount` object.
  - Webhook payload for `OrderLine` will now include two new fields, `sale_id` (graphql ID of applied sale) and
    `voucher_code` (code of the valid voucher applied to this line).
  - When any sale or voucher discount was applied, `line.discount_reason` will be fulfilled.
  - New interface for handling more data for prices: `PricesData` and `TaxedPricesData` used in checkout calculations
    and in plugins/pluginManager.
- Attach sale discount info to the line when adding variant to order - #8821 by @IKarbowiak
  - Rename checkout interfaces: `CheckoutTaxedPricesData` instead of `TaxedPricesData`
    and `CheckoutPricesData` instead of `PricesData`
  - New interface for handling more data for prices: `OrderTaxedPricesData` used in plugins/pluginManager.
- Add uploading video URLs to product gallery - #6838 by @GrzegorzDerdak
- Add generic `FileUpload` mutation - #6470 by @IKarbowiak

#### Metadata

- Allow passing metadata to `accountRegister` mutation - #7152 by @piotrgrundas
- Copy metadata fields when creating reissue - #7358 by @IKarbowiak
- Add metadata to shipping zones and shipping methods - #6340 by @maarcingebala
- Add metadata to menu and menu item - #6648 by @tomaszszymanski129
- Add metadata to warehouse - #6727 by @d-wysocki
- Added support for querying objects by metadata fields - #6683 by @LeOndaz, #7421 by @korycins
- Change metadata mutations to use token for order and checkout as an identifier - #8542 by @IKarbowiak
  - After changes, using the order `id` for changing order metadata is deprecated

#### Attributes

- Add rich text attribute input - #7059 by @piotrgrundas
- Support setting value for AttributeValue mutations - #7037 by @piotrgrundas
- Add boolean attributes - #7454 by @piotrgrundas
- Add date & date time attributes - #7500 by @piotrgrundas
- Add file attributes - #6568 by @IKarbowiak
- Add page reference attributes - #6624 by @IKarbowiak
- Add product reference attributes - #6711 by @IKarbowiak
- Add numeric attributes - #6790 by @IKarbowiak
- Add `withChoices` flag for Attribute type - #7733 by @CossackDex
- Return empty results when filtering by non-existing attribute - #7025 by @maarcingebala
- Add Page Types - #6261 by @IKarbowiak

#### Plugins

- Add interface for integrating the auth plugins - #6799 by @korycins
- Add Sendgrid plugin - #6793 by @korycins
- Trigger `checkout_updated` plugin method for checkout metadata mutations - #7392 by @maarcingebala

#### Saleor Apps

- Add synchronous payment webhooks - #7044 by @maarcingebala
- Add `CUSTOMER_UPDATED` webhook, add addresses field to customer `CUSTOMER_CREATED` webhook - #6898 by @piotrgrundas
- Add `PRODUCT_VARIANT_CREATED`, `PRODUCT_VARIANT_UPDATED`, `PRODUCT_VARIANT_DELETED` webhooks, fix attributes field for `PRODUCT_CREATED`, `PRODUCT_UPDATED` webhooks - #6963 by @piotrgrundas
- Trigger `PRODUCT_UPDATED` webhook for collections and categories mutations - #7051 by @d-wysocki
- Extend order webhook payload with fulfillment fields - #7364, #7347 by @korycins
  - fulfillments extended with:
    - `total_refund_amount`
    - `shipping_refund_amount`
    - `lines`
  - fulfillment lines extended with:
    - `total_price_net_amount`
    - `total_price_gross_amount`
    - `undiscounted_unit_price_net`
    - `undiscounted_unit_price_gross`
    - `unit_price_net`
- Extend order payload with undiscounted prices and add psp_reference to payment model - #7339 by @IKarbowiak
  - order payload extended with the following fields:
    - `undiscounted_total_net_amount`
    - `undiscounted_total_gross_amount`
    - `psp_reference` on `payment`
  - order lines extended with:
    - `undiscounted_unit_price_net_amount`
    - `undiscounted_unit_price_gross_amount`
    - `undiscounted_total_price_net_amount`
    - `undiscounted_total_price_gross_amount`
- Add `product_id`, `product_variant_id`, `attribute_id` and `page_id` when it is possible for `AttributeValue` translations webhook - #7783 by @fowczarek
- Add draft orders webhooks - #8102 by @jakubkuc
- Add page webhooks: `PAGE_CREATED`, `PAGE_UPDATED` and `PAGE_DELETED` - #6787 by @d-wysocki
- Add `PRODUCT_DELETED` webhook - #6794 by @d-wysocki
- Add `page_type_id` in translations webhook - #7825 by @fowczarek
- Fix failing account mutations for app - #7569 by @IKarbowiak
- Add app support for events - #7622 by @IKarbowiak
- Fix creating translations with app - #6804 by @krzysztofwolski
- Change the `app` query to return info about the currently authenticated app - #6928 by @d-wysocki
- Mark `X-` headers as deprecated and add headers without prefix. All deprecated headers will be removed in Saleor 4.0 - #8179 by @L3str4nge
  - X-Saleor-Event -> Saleor-Event
  - X-Saleor-Domain -> Saleor-Domain
  - X-Saleor-Signature -> Saleor-Signature
  - X-Saleor-HMAC-SHA256 -> Saleor-HMAC-SHA256

#### Other changes

- Add query contains only schema validation - #6827 by @fowczarek
- Add introspection caching - #6871 by @fowczarek
- Fix Sentry reporting - #6902 by @fowczarek
- Deprecate API fields `Order.discount`, `Order.discountName`, `Order.translatedDiscountName` - #6874 by @korycins
- Fix argument validation in page resolver - #6960 by @fowczarek
- Drop `data` field from checkout line model - #6961 by @fowczarek
- Fix `totalCount` on connection resolver without `first` or `last` - #6975 by @fowczarek
- Fix variant resolver on `DigitalContent` - #6983 by @fowczarek
- Fix resolver by id and slug for product and product variant - #6985 by @d-wysocki
- Add optional support for reporting resource limits via a stub field in `shop` - #6967 by @NyanKiyoshi
- Update checkout quantity when checkout lines are deleted - #7002 by @IKarbowiak
- Fix available shipping methods - return also weight methods without weight limits - #7021 by @IKarbowiak
- Validate discount value for percentage vouchers and sales - #7033 by @d-wysocki
- Add field `languageCode` to types: `AccountInput`, `AccountRegisterInput`, `CheckoutCreateInput`, `CustomerInput`, `Order`, `User`. Add field `languageCodeEnum` to `Order` type. Add new mutation `CheckoutLanguageCodeUpdate`. Deprecate field `Order.languageCode`. - #6609 by @korycins
- Extend `Transaction` type with gateway response and `Payment` type with filter - #7062 by @IKarbowiak
- Fix invalid tax rates for lines - #7058 by @IKarbowiak
- Allow seeing unconfirmed orders - #7072 by @IKarbowiak
- Raise `GraphQLError` when too big integer value is provided - #7076 by @IKarbowiak
- Do not update draft order addresses when user is changing - #7088 by @IKarbowiak
- Recalculate draft order when product/variant was deleted - #7085 by @d-wysocki
- Added validation for `DraftOrderCreate` with negative quantity line - #7085 by @d-wysocki
- Remove HTML tags from product `description_plaintext` - #7094 by @d-wysocki
- Fix failing product tasks when instances are removed - #7092 by @IKarbowiak
- Update GraphQL endpoint to only match exactly `/graphql/` without trailing characters - #7117 by @IKarbowiak
- Introduce `traced_resolver` decorator instead of Graphene middleware - #7159 by @tomaszszymanski129
- Fix failing export when exporting attribute without values - #7131 by @IKarbowiak
- Fix incorrect payment data for Klarna - #7150 by @IKarbowiak
- Drop deleted images from storage - #7129 by @IKarbowiak
- Fix export with empty assignment values - #7214 by @IKarbowiak
- Change exported file name - #7222 by @IKarbowiak
- Fix core sorting on related fields - #7195 by @tomaszszymanski129
- Use GraphQL IDs instead of database IDs in export - #7240 by @IKarbowiak
- Fix draft order tax mismatch - #7226 by @IKarbowiak
  - Introduce `calculate_order_line_total` plugin method
- Update core logging for better Celery tasks handling - #7251 by @tomaszszymanski129
- Raise `ValidationError` when refund cannot be performed - #7260 by @IKarbowiak
- Fix customer addresses missing after customer creation - #7327 by @tomaszszymanski129
- Fix invoice generation - #7376 by @tomaszszymanski129
- Allow defining only one field in translations - #7363 by @IKarbowiak
- Allow filtering pages by ids - #7393 by @IKarbowiak
- Fix validate `min_spent` on vouchers to use net or gross value depends on `settings.display_gross_prices` - #7408 by @d-wysocki
- Fix invoice generation - #7376 by tomaszszymanski129
- Add hash to uploading images #7453 by @IKarbowiak
- Add file format validation for uploaded images - #7447 by @IKarbowiak
- Fix attaching params for address form errors - #7485 by @IKarbowiak
- Update draft order validation - #7253 by @IKarbowiak
  - Extend Order type with errors: [OrderError!]! field
  - Create tasks for deleting order lines by deleting products or variants
- Fix doubled checkout total price for one line and zero shipping price - #7532 by @IKarbowiak
- Deprecate nested objects in `TranslatableContent` types - #7522 by @IKarbowiak
- Modify order of auth middleware calls - #7572 by @tomaszszymanski129
- Drop assigning cheapest shipping method in checkout - #7767 by @maarcingebala
- Deprecate `query` argument in `sales` and `vouchers` queries - #7806 by @maarcingebala
- Allow translating objects by translatable content ID - #7803 by @maarcingebala
- Configure a periodic task for removing empty allocations - #7885 by @fowczarek
- Fix missing transaction id in Braintree - #8110 by @fowczarek
- Fix GraphQL federation support - #7771 #8107 by @rafalp
- Fix cursor-based pagination in products search - #8011 #8211 by @rafalp
- Batch loads in queries for Apollo Federation - #8362 by @rafalp
- Add workaround for failing Avatax when line has price 0 - #8610 by @korycins
- Add option to set tax code for shipping in Avatax configuration view - #8596 by @korycins
- Fix Avalara tax fetching from cache - #8647 by @fowczarek
- Fix incorrect stock allocation - #8931 by @IKarbowiak
- Fix incorrect handling of unavailable products in checkout - #8978, #9119 by @IKarbowiak, @korycins
- Add draft orders webhooks - #8102 by @jakubkuc
- Handle `SameSite` cookie attribute in jwt refresh token middleware - #8209 by @jakubkuc
- Fix creating translations with app - #6804 by @krzysztofwolski
- Add possibility to provide external payment ID during the conversion draft order to order - #6320 by @korycins
- Add basic rating for `Products` - #6284 by @korycins
- Add metadata to shipping zones and shipping methods - #6340 by @maarcingebala
- Add Page Types - #6261 by @IKarbowiak
- Migrate draftjs content to editorjs format - #6430 by @IKarbowiak
- Add editorjs sanitizer - #6456 by @IKarbowiak
- Add generic FileUpload mutation - #6470 by @IKarbowiak
- Order confirmation backend - #6498 by @tomaszszymanski129
- Handle `SameSite` cookie attribute in JWT refresh token middleware - #8209 by @jakubkuc
- Add possibility to provide external payment ID during the conversion draft order to order - #6320 by @korycins9
- Fix password reset request - #6351 by @Manfred-Madelaine-pro, Ambroise and Pierre
- Refund products support - #6530 by @korycins
- Add possibility to exclude products from shipping method - #6506 by @korycins
- Add `Shop.availableShippingMethods` query - #6551 by @IKarbowiak
- Add delivery time to shipping method - #6564 by @IKarbowiak
- Shipping zone description - #6653 by @tomaszszymanski129
- Get tax rate from plugins - #6649 by @IKarbowiak
- Added support for querying user by email - #6632 @LeOndaz
- Add order shipping tax rate - #6678 by @IKarbowiak
- Deprecate field `descriptionJSON` from `Product`, `Category`, `Collection` and field `contentJSON` from `Page` - #6692 by @d-wysocki
- Fix products visibility - #6704 by @IKarbowiak
- Fix page `contentJson` field to return JSON - #6832 by @d-wysocki
- Add SearchRank to search product by name and description. New enum added to `ProductOrderField` - `RANK` - which returns results sorted by search rank - #6872 by @d-wysocki
- Allocate stocks for order lines in a bulk way - #6877 by @IKarbowiak
- Deallocate stocks for order lines in a bulk way - #6896 by @IKarbowiak
- Prevent negative available quantity - #6897 by @d-wysocki
- Add default sorting by rank for search products - #6936 by @d-wysocki
- Fix exporting product description to xlsx - #6959 by @IKarbowiak
- Add `Shop.version` field to query API version - #6980 by @maarcingebala
- Add new authorization header `Authorization-Bearer` - #6998 by @korycins
- Add field `paymentMethodType` to `Payment` object - #7073 by @korycins
- Unify Warehouse Address API - #7481 by @d-wysocki
  - deprecate `companyName` on `Warehouse` type
  - remove `companyName` on `WarehouseInput` type
  - remove `WarehouseAddressInput` on `WarehouseUpdateInput` and `WarehouseCreateInput`, and change it to `AddressInput`
- Fix passing incorrect customer email to payment gateways - #7486 by @korycins
- Add HTTP meta tag for Content-Security-Policy in GraphQL Playground - #7662 by @NyanKiyoshi
- Add additional validation for `from_global_id_or_error` function - #8780 by @CossackDex

# 2.11.1

- Add support for Apple Pay on the web - #6466 by @korycins

## 2.11.0

### Features

- Add products export - #5255 by @IKarbowiak
- Add external apps support - #5767 by @korycins
- Invoices backend - #5732 by @tomaszszymanski129
- Adyen drop-in integration - #5914 by @korycins, @IKarbowiak
- Add a callback view to plugins - #5884 by @korycins
- Support pushing webhook events to message queues - #5940 by @patrys, @korycins
- Send a confirmation email when the order is canceled or refunded - #6017
- No secure cookie in debug mode - #6082 by @patrys, @orzechdev
- Add searchable and available for purchase flags to product - #6060 by @IKarbowiak
- Add `TotalPrice` to `OrderLine` - #6068 @fowczarek
- Add `PRODUCT_UPDATED` webhook event - #6100 by @tomaszszymanski129
- Search orders by GraphQL payment ID - #6135 by @korycins
- Search orders by a custom key provided by payment gateway - #6135 by @korycins
- Add ability to set a default product variant - #6140 by @tomaszszymanski129
- Allow product variants to be sortable - #6138 by @tomaszszymanski129
- Allow fetching stocks for staff users only with `MANAGE_ORDERS` permissions - #6139 by @fowczarek
- Add filtering to `ProductVariants` query and option to fetch variant by SKU in `ProductVariant` query - #6190 by @fowczarek
- Add filtering by Product IDs to `products` query - #6224 by @GrzegorzDerdak
- Add `change_currency` command - #6016 by @maarcingebala
- Add dummy credit card payment - #5822 by @IKarbowiak
- Add custom implementation of UUID scalar - #5646 by @koradon
- Add `AppTokenVerify` mutation - #5716 by @korycins

### Breaking Changes

- Refactored JWT support. Requires handling of JWT token in the storefront (a case when the backend returns the exception about the invalid token). - #5734, #5816 by @korycins
- New logging setup will now output JSON logs in production mode for ease of feeding them into log collection systems like Logstash or CloudWatch Logs - #5699 by @patrys
- Deprecate `WebhookEventType.CHECKOUT_QUANTITY_CHANGED` - #5837 by @korycins
- Anonymize and update order and payment fields; drop `PaymentSecureConfirm` mutation, drop Payment type fields: `extraData`, `billingAddress`, `billingEmail`, drop `gatewayResponse` from `Transaction` type - #5926 by @IKarbowiak
- Switch the HTTP stack from WSGI to ASGI based on Uvicorn - #5960 by @patrys
- Add `MANAGE_PRODUCT_TYPES_AND_ATTRIBUTES` permission, which is now required to access all attributes and product types related mutations - #6219 by @IKarbowiak

### Fixes

- Fix payment fields in order payload for webhooks - #5862 by @korycins
- Fix specific product voucher in draft orders - #5727 by @fowczarek
- Explicit country assignment in default shipping zones - #5736 by @maarcingebala
- Drop `json_content` field from the `Menu` model - #5761 by @maarcingebala
- Strip warehouse name in mutations - #5766 by @koradon
- Add missing order events during checkout flow - #5684 by @koradon
- Update Google Merchant to get tax rate based by plugin manager - #5823 by @gabmartinez
- Allow unicode in slug fields - #5877 by @IKarbowiak
- Fix empty plugin object result after `PluginUpdate` mutation - #5968 by @gabmartinez
- Allow finishing checkout when price amount is 0 - #6064 by @IKarbowiak
- Fix incorrect tax calculation for Avatax - #6035 by @korycins
- Fix incorrect calculation of subtotal with active Avatax - #6035 by @korycins
- Fix incorrect assignment of tax code for Avatax - #6035 by @korycins
- Do not allow negative product price - #6091 by @IKarbowiak
- Handle None as attribute value - #6092 by @IKarbowiak
- Fix for calling `order_created` before the order was saved - #6095 by @korycins
- Update default decimal places - #6098 by @IKarbowiak
- Avoid assigning the same pictures twice to a variant - #6112 by @IKarbowiak
- Fix crashing system when Avalara is improperly configured - #6117 by @IKarbowiak
- Fix for failing finalising draft order - #6133 by @korycins
- Remove corresponding draft order lines when variant is removing - #6119 by @IKarbowiak
- Update required perms for apps management - #6173 by @IKarbowiak
- Raise an error for an empty key in metadata - #6176 by @IKarbowiak
- Add attributes to product error - #6181 by @IKarbowiak
- Allow to add product variant with 0 price to draft order - #6189 by @IKarbowiak
- Fix deleting product when default variant is deleted - #6186 by @IKarbowiak
- Fix get unpublished products, product variants and collection as app - #6194 by @fowczarek
- Set `OrderFulfillStockInput` fields as required - #6196 by @IKarbowiak
- Fix attribute filtering by categories and collections - #6214 by @fowczarek
- Fix `is_visible` when `publication_date` is today - #6225 by @korycins
- Fix filtering products by multiple attributes - #6215 by @GrzegorzDerdak
- Add attributes validation while creating/updating a product's variant - #6269 by @GrzegorzDerdak
- Add metadata to page model - #6292 by @dominik-zeglen
- Fix for unnecessary attributes validation while updating simple product - #6300 by @GrzegorzDerdak
- Include order line total price to webhook payload - #6354 by @korycins
- Fix for fulfilling an order when product quantity equals allocated quantity - #6333 by @GrzegorzDerdak
- Fix for the ability to filter products on collection - #6363 by @GrzegorzDerdak

## 2.10.2

- Add command to change currencies in the database - #5906 by @d-wysocki

## 2.10.1

- Fix multiplied stock quantity - #5675 by @fowczarek
- Fix invalid allocation after migration - #5678 by @fowczarek
- Fix order mutations as app - #5680 by @fowczarek
- Prevent creating checkout/draft order with unpublished product - #5676 by @d-wysocki

## 2.10.0

- OpenTracing support - #5188 by @tomaszszymanski129
- Account confirmation email - #5126 by @tomaszszymanski129
- Relocate `Checkout` and `CheckoutLine` methods into separate module and update checkout related plugins to use them - #4980 by @krzysztofwolski
- Fix problem with free shipping voucher - #4942 by @IKarbowiak
- Add sub-categories to random data - #4949 by @IKarbowiak
- Deprecate `localized` field in Money type - #4952 by @IKarbowiak
- Fix for shipping API not applying taxes - #4913 by @kswiatek92
- Query object translation with only `manage_translation` permission - #4914 by @fowczarek
- Add customer note to draft orders API - #4973 by @IKarbowiak
- Allow to delete category and leave products - #4970 by @IKarbowiak
- Remove thumbnail generation from migration - #3494 by @kswiatek92
- Rename 'shipping_date' field in fulfillment model to 'created' - #2433 by @kswiatek92
- Reduce number of queries for 'checkoutComplete' mutation - #4989 by @IKarbowiak
- Force PyTest to ignore the environment variable containing the Django settings module - #4992 by @NyanKiyoshi
- Extend JWT token payload with user information - #4987 by @salwator
- Optimize the queries for product list in the dashboard - #4995 by @IKarbowiak
- Drop dashboard 1.0 - #5000 by @IKarbowiak
- Fixed serialization error on weight fields when running `loaddata` and `dumpdb` - #5005 by @NyanKiyoshi
- Fixed JSON encoding error on Google Analytics reporting - #5004 by @NyanKiyoshi
- Create custom field to translation, use new translation types in translations query - #5007 by @fowczarek
- Take allocated stock into account in `StockAvailability` filter - #5019 by @simonbru
- Generate matching postal codes for US addresses - #5033 by @maarcingebala
- Update debug toolbar - #5032 by @IKarbowiak
- Allow staff member to receive notification about customers orders - #4993 by @kswiatek92
- Add user's global id to the JWT payload - #5039 by @salwator
- Make middleware path resolving lazy - #5041 by @NyanKiyoshi
- Generate slug on saving the attribute value - #5055 by @fowczarek
- Fix order status after order update - #5072 by @fowczarek
- Extend top-level connection resolvers with ability to sort results - #5018 by @fowczarek
- Drop storefront 1.0 - #5043 by @IKarbowiak
- Replace permissions strings with enums - #5038 by @kswiatek92
- Remove gateways forms and templates - #5075 by @IKarbowiak
- Add `Wishlist` models and GraphQL endpoints - #5021 by @derenio
- Remove deprecated code - #5107 by @IKarbowiak
- Fix voucher start date filtering - #5133 by @dominik-zeglen
- Search by sku in products query - #5117 by @fowczarek
- Send fulfillment update email - #5118 by @IKarbowiak
- Add address query - #5148 by @kswiatek92
- Add `checkout_quantity_changed` webhook - #5042 by @derenio
- Remove unnecessary `manage_orders` permission - #5142 by @kswiatek92
- Mutation to change the user email - #5076 by @kswiatek92
- Add MyPy checks - #5150 by @IKarbowiak
- Move extracting user or service account to utils - #5152 by @kswiatek92
- Deprecate order status/created arguments - #5076 by @kswiatek92
- Fix getting title field in page mutations #5160 by @maarcingebala
- Copy public and private metadata from the checkout to the order upon creation - #5165 by @dankolbman
- Add warehouses and stocks- #4986 by @szewczykmira
- Add permission groups - #5176, #5513 by @IKarbowiak
- Drop `gettext` occurrences - #5189 by @IKarbowiak
- Fix `product_created` webhook - #5187 by @dzkb
- Drop unused resolver `resolve_availability` - #5190 by @maarcingebala
- Fix permission for `checkoutCustomerAttach` mutation - #5192 by @maarcingebala
- Restrict access to user field - #5194 by @maarcingebala
- Unify permission for service account API client in test - #5197 by @fowczarek
- Add additional confirmation step to `checkoutComplete` mutation - #5179 by @salwator
- Allow sorting warehouses by name - #5211 by @dominik-zeglen
- Add anonymization to GraphQL's `webhookSamplePayload` endpoint - #5161 @derenio
- Add slug to `Warehouse`, `Product` and `ProductType` models - #5196 by @IKarbowiak
- Add mutation for assigning, unassigning shipping zones to warehouse - #5217 by @kswiatek92
- Fix passing addresses to `PaymentData` objects - #5223 by @maarcingebala
- Return `null` when querying `me` as an anonymous user - #5231 by @maarcingebala
- Added `PLAYGROUND_ENABLED` environment variable/setting to allow to enable the GraphQL playground when `DEBUG` is disabled - #5254 by @NyanKiyoshi
- Fix access to order query when request from service account - #5258 by @fowczarek
- Customer shouldn't be able to see draft orders by token - #5259 by @fowczarek
- Customer shouldn't be able to query checkout with another customer - #5268 by @fowczarek
- Added integration support of Jaeger Tracing - #5282 by @NyanKiyoshi
- Return `null` when querying `me` as an anonymous user - #5231 as @maarcingebala
- Add `fulfillment created` webhook - @szewczykmira
- Unify metadata API - #5178 by @fowczarek
- Add compiled versions of emails to the repository - #5260 by @tomaszszymanski129
- Add required prop to fields where applicable - #5293 by @dominik-zeglen
- Drop `get_absolute_url` methods - #5299 by @IKarbowiak
- Add `--force` flag to `cleardb` command - #5302 by @maarcingebala
- Require non-empty message in `orderAddNote` mutation - #5316 by @maarcingebala
- Stock management refactor - #5323 by @IKarbowiak
- Add discount error codes - #5348 by @IKarbowiak
- Add benchmarks to checkout mutations - #5339 by @fowczarek
- Add pagination tests - #5363 by @fowczarek
- Add ability to assign multiple warehouses in mutations to create/update a shipping zone - #5399 by @fowczarek
- Add filter by ids to the `warehouses` query - #5414 by @fowczarek
- Add shipping rate price validation - #5411 by @kswiatek92
- Remove unused settings and environment variables - #5420 by @maarcingebala
- Add product price validation - #5413 by @kswiatek92
- Add attribute validation to `attributeAssign` mutation - #5423 by @kswiatek92
- Add possibility to update/delete more than one item in metadata - #5446 by @koradon
- Check if image exists before validating - #5425 by @kswiatek92
- Fix warehouses query not working without id - #5441 by @koradon
- Add `accountErrors` to `CreateToken` mutation - #5437, #5465 by @koradon
- Raise `GraphQLError` if filter has invalid IDs - #5460 by @gabmartinez
- Use `AccountErrorCode.INVALID_CREDENTIALS` instead of `INVALID_PASSWORD` - #5495 by @koradon
- Add tests for pagination - #5468 by @koradon
- Add `Job` abstract model and interface - #5510 by @IKarbowiak
- Refactor implementation of allocation - #5445 by @fowczarek
- Fix `WeightScalar` - #5530 by @koradon
- Add `OrderFulfill` mutation - #5525 by @fowczarek
- Add "It Works" page - #5494 by @IKarbowiak and @dominik-zeglen
- Extend errors in `OrderFulfill` mutation - #5553 by @fowczarek
- Refactor `OrderCancel` mutation for multiple warehouses - #5554 by @fowczarek
- Add negative weight validation - #5564 by @fowczarek
- Add error when user pass empty object as address - #5585 by @fowczarek
- Fix payment creation without shipping method - #5444 by @d-wysocki
- Fix checkout and order flow with variant without inventory tracking - #5599 by @fowczarek
- Fixed JWT expired token being flagged as unhandled error rather than handled. - #5603 by @NyanKiyoshi
- Refactor read-only middleware - #5602 by @maarcingebala
- Fix availability for variants without inventory tracking - #5605 by @fowczarek
- Drop support for configuring Vatlayer plugin from settings file. - #5614 by @korycins
- Add ability to query category, collection or product by slug - #5574 by @koradon
- Add `quantityAvailable` field to `ProductVariant` type - #5628 by @fowczarek
- Use tags rather than time-based logs for information on requests - #5608 by @NyanKiyoshi

## 2.9.0

### API

- Add mutation to change customer's first name last name - #4489 by @fowczarek
- Add mutation to delete customer's account - #4494 by @fowczarek
- Add mutation to change customer's password - #4656 by @fowczarek
- Add ability to customize email sender address in emails sent by Saleor - #4820 by @NyanKiyoshi
- Add ability to filter attributes per global ID - #4640 by @NyanKiyoshi
- Add ability to search product types by value (through the name) - #4647 by @NyanKiyoshi
- Add queries and mutation for serving and saving the configuration of all plugins - #4576 by @korycins
- Add `redirectUrl` to staff and user create mutations - #4717 by @fowczarek
- Add error codes to mutations responses - #4676 by @Kwaidan00
- Add translations to countries in `shop` query - #4732 by @fowczarek
- Add support for sorting product by their attribute values through given attribute ID - #4740 by @NyanKiyoshi
- Add descriptions for queries and query arguments - #4758 by @maarcingebala
- Add support for Apollo Federation - #4825 by @salwator
- Add mutation to create multiple product variants at once - #4735 by @fowczarek
- Add default value to custom errors - #4797 by @fowczarek
- Extend `availablePaymentGateways` field with gateways' configuration data - #4774 by @salwator
- Change `AddressValidationRules` API - #4655 by @Kwaidan00
- Use search in a consistent way; add sort by product type name and publication status to `products` query. - #4715 by @fowczarek
- Unify `menuItemMove` mutation with other reordering mutations - #4734 by @NyanKiyoshi
- Don't create an order when the payment was unsuccessful - #4500 by @NyanKiyoshi
- Don't require shipping information in checkout for digital orders - #4573 by @NyanKiyoshi
- Drop `manage_users` permission from the `permissions` query - #4854 by @maarcingebala
- Deprecate `inCategory` and `inCollection` attributes filters in favor of `filter` argument - #4700 by @NyanKiyoshi & @khalibloo
- Remove `PaymentGatewayEnum` from the schema, as gateways now are dynamic plugins - #4756 by @salwator
- Require `manage_products` permission to query `costPrice` and `stockQuantity` fields - #4753 by @NyanKiyoshi
- Refactor account mutations - #4510, #4668 by @fowczarek
- Fix generating random avatars when updating staff accounts - #4521 by @maarcingebala
- Fix updating JSON menu representation in mutations - #4524 by @maarcingebala
- Fix setting variant's `priceOverride` and `costPrice` to `null` - #4754 by @NyanKiyoshi
- Fix fetching staff user without `manage_users` permission - #4835 by @fowczarek
- Ensure that a GraphQL query is a string - #4836 by @nix010
- Add ability to configure the password reset link - #4863 by @fowczarek
- Fixed a performance issue where Saleor would sometimes run huge, unneeded prefetches when resolving categories or collections - #5291 by @NyanKiyoshi
- uWSGI now forces the django application to directly load on startup instead of being lazy - #5357 by @NyanKiyoshi

### Core

- Add enterprise-grade attributes management - #4351 by @dominik-zeglen and @NyanKiyoshi
- Add extensions manager - #4497 by @korycins
- Add service accounts - backend support - #4689 by @korycins
- Add support for webhooks - #4731 by @korycins
- Migrate the attributes mapping from HStore to many-to-many relation - #4663 by @NyanKiyoshi
- Create general abstraction for object metadata - #4447 by @salwator
- Add metadata to `Order` and `Fulfillment` models - #4513, #4866 by @szewczykmira
- Migrate the tax calculations to plugins - #4497 by @korycins
- Rewrite payment gateways using plugin architecture - #4669 by @salwator
- Rewrite Stripe integration to use PaymentIntents API - #4606 by @salwator
- Refactor password recovery system - #4617 by @fowczarek
- Add functionality to sort products by their "minimal variant price" - #4416 by @derenio
- Add voucher's "once per customer" feature - #4442 by @fowczarek
- Add validations for minimum password length in settings - #4735 by @fowczarek
- Add form to configure payments in the dashboard - #4807 by @szewczykmira
- Change `unique_together` in `AttributeValue` - #4805 by @fowczarek
- Change max length of SKU to 255 characters - #4811 by @lex111
- Distinguish `OrderLine` product name and variant name - #4702 by @fowczarek
- Fix updating order status after automatic fulfillment of digital products - #4709 by @korycins
- Fix error when updating or creating a sale with missing required values - #4778 by @NyanKiyoshi
- Fix error filtering pages by URL in the dashboard 1.0 - #4776 by @NyanKiyoshi
- Fix display of the products tax rate in the details page of dashboard 1.0 - #4780 by @NyanKiyoshi
- Fix adding the same product into a collection multiple times - #4518 by @NyanKiyoshi
- Fix crash when placing an order when a customer happens to have the same address more than once - #4824 by @NyanKiyoshi
- Fix time zone based tests - #4468 by @fowczarek
- Fix serializing empty URLs as a string when creating menu items - #4616 by @maarcingebala
- The invalid IP address in HTTP requests now fallback to the requester's IP address. - #4597 by @NyanKiyoshi
- Fix product variant update with current attribute values - #4936 by @fowczarek
- Update checkout last field and add auto now fields to save with update_fields parameter - #5177 by @IKarbowiak

### Dashboard 2.0

- Allow selecting the number of rows displayed in dashboard's list views - #4414 by @benekex2
- Add ability to toggle visible columns in product list - #4608 by @dominik-zeglen
- Add voucher settings - #4556 by @benekex2
- Contrast improvements - #4508 by @benekex2
- Display menu item form errors - #4551 by @dominik-zeglen
- Do not allow random IDs to appear in snapshots - #4495 by @dominik-zeglen
- Input UI changes - #4542 by @benekex2
- Implement new menu design - #4476 by @benekex2
- Refetch attribute list after closing modal - #4615 by @dominik-zeglen
- Add config for Testcafe - #4553 by @dominik-zeglen
- Fix product type taxes select - #4453 by @benekex2
- Fix form reloading - #4467 by @dominik-zeglen
- Fix voucher limit value when checkbox unchecked - #4456 by @benekex2
- Fix searches and pickers - #4487 by @dominik-zeglen
- Fix dashboard menu styles - #4491 by @benekex2
- Fix menu responsiveness - #4511 by @benekex2
- Fix loosing focus while typing in the product description field - #4549 by @dominik-zeglen
- Fix MUI warnings - #4588 by @dominik-zeglen
- Fix bulk action checkboxes - #4618 by @dominik-zeglen
- Fix rendering user avatar when it's empty #4546 by @maarcingebala
- Remove Dashboard 2.0 files form Saleor repository - #4631 by @dominik-zeglen
- Fix CreateToken mutation to use NonNull on errors field #5415 by @gabmartinez

### Other notable changes

- Replace Pipenv with Poetry - #3894 by @michaljelonek
- Upgrade `django-prices` to v2.1 - #4639 by @NyanKiyoshi
- Disable reports from uWSGI about broken pipe and write errors from disconnected clients - #4596 by @NyanKiyoshi
- Fix the random failures of `populatedb` trying to create users with an existing email - #4769 by @NyanKiyoshi
- Enforce `pydocstyle` for Python docstrings over the project - #4562 by @NyanKiyoshi
- Move Django Debug Toolbar to dev requirements - #4454 by @derenio
- Change license for artwork to CC-BY 4.0
- New translations:
  - Greek

## 2.8.0

### Core

- Avatax backend support - #4310 by @korycins
- Add ability to store used payment sources in gateways (first implemented in Braintree) - #4195 by @salwator
- Add ability to specify a minimal quantity of checkout items for a voucher - #4427 by @fowczarek
- Change the type of start and end date fields from Date to DateTime - #4293 by @fowczarek
- Revert the custom dynamic middlewares - #4452 by @NyanKiyoshi

### Dashboard 2.0

- UX improvements in Vouchers section - #4362 by @benekex2
- Add company address configuration - #4432 by @benekex2
- Require name when saving a custom list filter - #4269 by @benekex2
- Use `esModuleInterop` flag in `tsconfig.json` to simplify imports - #4372 by @dominik-zeglen
- Use hooks instead of a class component in forms - #4374 by @dominik-zeglen
- Drop CSRF token header from API client - #4357 by @dominik-zeglen
- Fix various bugs in the product section - #4429 by @dominik-zeglen

### Other notable changes

- Fix error when creating a checkout with voucher code - #4292 by @NyanKiyoshi
- Fix error when users enter an invalid phone number in an address - #4404 by @NyanKiyoshi
- Fix error when adding a note to an anonymous order - #4319 by @NyanKiyoshi
- Fix gift card duplication error in the `populatedb` script - #4336 by @fowczarek
- Fix vouchers apply once per order - #4339 by @fowczarek
- Fix discount tests failing at random - #4401 by @korycins
- Add `SPECIFIC_PRODUCT` type to `VoucherType` - #4344 by @fowczarek
- New translations:
  - Icelandic
- Refactored the backend side of `checkoutCreate` to improve performances and prevent side effects over the user's checkout if the checkout creation was to fail. - #4367 by @NyanKiyoshi
- Refactored the logic of cleaning the checkout shipping method over the API, so users do not lose the shipping method when updating their checkout. If the shipping method becomes invalid, it will be replaced by the cheapest available. - #4367 by @NyanKiyoshi & @szewczykmira
- Refactored process of getting available shipping methods to make it easier to understand and prevent human-made errors. - #4367 by @NyanKiyoshi
- Moved 3D secure option to Braintree plugin configuration and update config structure mechanism - #4751 by @salwator

## 2.7.0

### API

- Create order only when payment is successful - #4154 by @NyanKiyoshi
- Order Events containing order lines or fulfillment lines now return the line object in the GraphQL API - #4114 by @NyanKiyoshi
- GraphQL now prints exceptions to stderr as well as returning them or not - #4148 by @NyanKiyoshi
- Refactored API resolvers to static methods with root typing - #4155 by @NyanKiyoshi
- Add phone validation in the GraphQL API to handle the library upgrade - #4156 by @NyanKiyoshi

### Core

- Add basic Gift Cards support in the backend - #4025 by @fowczarek
- Add the ability to sort products within a collection - #4123 by @NyanKiyoshi
- Implement customer events - #4094 by @NyanKiyoshi
- Merge "authorize" and "capture" operations - #4098 by @korycins, @NyanKiyoshi
- Separate the Django middlewares from the GraphQL API middlewares - #4102 by @NyanKiyoshi, #4186 by @cmiacz

### Dashboard 2.0

- Add navigation section - #4012 by @dominik-zeglen
- Add filtering on product list - #4193 by @dominik-zeglen
- Add filtering on orders list - #4237 by @dominik-zeglen
- Change input style and improve Storybook stories - #4115 by @dominik-zeglen
- Migrate deprecated fields in Dashboard 2.0 - #4121 by @benekex2
- Add multiple select checkbox - #4133, #4146 by @benekex2
- Rename menu items in Dashboard 2.0 - #4172 by @benekex2
- Category delete modal improvements - #4171 by @benekex2
- Close modals on click outside - #4236 - by @benekex2
- Use date localize hook in translations - #4202 by @dominik-zeglen
- Unify search API - #4200 by @dominik-zeglen
- Default default PAGINATE_BY - #4238 by @dominik-zeglen
- Create generic filtering interface - #4221 by @dominik-zeglen
- Add default state to rich text editor = #4281 by @dominik-zeglen
- Fix translation discard button - #4109 by @benekex2
- Fix draftail options and icons - #4132 by @benekex2
- Fix typos and messages in Dashboard 2.0 - #4168 by @benekex2
- Fix view all orders button - #4173 by @benekex2
- Fix visibility card view - #4198 by @benekex2
- Fix query refetch after selecting an object in list - #4272 by @dominik-zeglen
- Fix image selection in variants - #4270 by @benekex2
- Fix collection search - #4267 by @dominik-zeglen
- Fix quantity height in draft order edit - #4273 by @benekex2
- Fix checkbox clickable area size - #4280 by @dominik-zeglen
- Fix breaking object selection in menu section - #4282 by @dominik-zeglen
- Reset selected items when tab switch - #4268 by @benekex2

### Other notable changes

- Add support for Google Cloud Storage - #4127 by @chetabahana
- Adding a nonexistent variant to checkout no longer crashes - #4166 by @NyanKiyoshi
- Disable storage of Celery results - #4169 by @NyanKiyoshi
- Disable polling in Playground - #4188 by @maarcingebala
- Cleanup code for updated function names and unused argument - #4090 by @jxltom
- Users can now add multiple "Add to Cart" forms in a single page - #4165 by @NyanKiyoshi
- Fix incorrect argument in `get_client_token` in Braintree integration - #4182 by @maarcingebala
- Fix resolving attribute values when transforming them to HStore - #4161 by @maarcingebala
- Fix wrong calculation of subtotal in cart page - #4145 by @korycins
- Fix margin calculations when product/variant price is set to zero - #4170 by @MahmoudRizk
- Fix applying discounts in checkout's subtotal calculation in API - #4192 by @maarcingebala
- Fix GATEWAYS_ENUM to always contain all implemented payment gateways - #4108 by @koradon

## 2.6.0

### API

- Add unified filtering interface in resolvers - #3952, #4078 by @korycins
- Add mutations for bulk actions - #3935, #3954, #3967, #3969, #3970 by @akjanik
- Add mutation for reordering menu items - #3958 by @NyanKiyoshi
- Optimize queries for single nodes - #3968 @NyanKiyoshi
- Refactor error handling in mutations #3891 by @maarcingebala & @akjanik
- Specify mutation permissions through Meta classes - #3980 by @NyanKiyoshi
- Unify pricing access in products and variants - #3948 by @NyanKiyoshi
- Use only_fields instead of exclude_fields in type definitions - #3940 by @michaljelonek
- Prefetch collections when getting sales of a bunch of products - #3961 by @NyanKiyoshi
- Remove unnecessary dedents from GraphQL schema so new Playground can work - #4045 by @salwator
- Restrict resolving payment by ID - #4009 @NyanKiyoshi
- Require `checkoutId` for updating checkout's shipping and billing address - #4074 by @jxltom
- Handle errors in `TokenVerify` mutation - #3981 by @fowczarek
- Unify argument names in types and resolvers - #3942 by @NyanKiyoshi

### Core

- Use Black as the default code formatting tool - #3852 by @krzysztofwolski and @NyanKiyoshi
- Dropped Python 3.5 support - #4028 by @korycins
- Rename Cart to Checkout - #3963 by @michaljelonek
- Use data classes to exchange data with payment gateways - #4028 by @korycins
- Refactor order events - #4018 by @NyanKiyoshi

### Dashboard 2.0

- Add bulk actions - #3955 by @dominik-zeglen
- Add user avatar management - #4030 by @benekex2
- Add navigation drawer support on mobile devices - #3839 by @benekex2
- Fix rendering validation errors in product form - #4024 by @benekex2
- Move dialog windows to query string rather than router paths - #3953 by @dominik-zeglen
- Update order events types - #4089 by @jxltom
- Code cleanup by replacing render props with react hooks - #4010 by @dominik-zeglen

### Other notable changes

- Add setting to enable Django Debug Toolbar - #3983 by @koradon
- Use newest GraphQL Playground - #3971 by @salwator
- Ensure adding to quantities in the checkout is respecting the limits - #4005 by @NyanKiyoshi
- Fix country area choices - #4008 by @fowczarek
- Fix price_range_as_dict function - #3999 by @zodiacfireworks
- Fix the product listing not showing in the voucher when there were products selected - #4062 by @NyanKiyoshi
- Fix crash in Dashboard 1.0 when updating an order address's phone number - #4061 by @NyanKiyoshi
- Reduce the time of tests execution by using dummy password hasher - #4083 by @korycins
- Set up explicit **hash** function - #3979 by @akjanik
- Unit tests use none as media root - #3975 by @korycins
- Update file field styles with materializecss template filter - #3998 by @zodiacfireworks
- New translations:
  - Albanian
  - Colombian Spanish
  - Lithuanian

## 2.5.0

### API

- Add query to fetch draft orders - #3809 by @michaljelonek
- Add bulk delete mutations - #3838 by @michaljelonek
- Add `languageCode` enum to API - #3819 by @michaljelonek, #3854 by @jxltom
- Duplicate address instances in checkout mutations - #3866 by @pawelzar
- Restrict access to `orders` query for unauthorized users - #3861 by @pawelzar
- Support setting address as default in address mutations - #3787 by @jxltom
- Fix phone number validation in GraphQL when country prefix not given - #3905 by @patrys
- Report pretty stack traces in DEBUG mode - #3918 by @patrys

### Core

- Drop support for Django 2.1 and Django 1.11 (previous LTS) - #3929 by @patrys
- Fulfillment of digital products - #3868 by @korycins
- Introduce avatars for staff accounts - #3878 by @pawelzar
- Refactor the account avatars path from a relative to absolute - #3938 by @NyanKiyoshi

### Dashboard 2.0

- Add translations section - #3884 by @dominik-zeglen
- Add light/dark theme - #3856 by @dominik-zeglen
- Add customer's address book view - #3826 by @dominik-zeglen
- Add "Add variant" button on the variant details page = #3914 by @dominik-zeglen
- Add back arrows in "Configure" subsections - #3917 by @dominik-zeglen
- Display avatars in staff views - #3922 by @dominik-zeglen
- Prevent user from changing his own status and permissions - #3922 by @dominik-zeglen
- Fix crashing product create view - #3837, #3910 by @dominik-zeglen
- Fix layout in staff members details page - #3857 by @dominik-zeglen
- Fix unfocusing rich text editor - #3902 by @dominik-zeglen
- Improve accessibility - #3856 by @dominik-zeglen

### Other notable changes

- Improve user and staff management in dashboard 1.0 - #3781 by @jxltom
- Fix default product tax rate in Dashboard 1.0 - #3880 by @pawelzar
- Fix logo in docs - #3928 by @michaljelonek
- Fix name of logo file - #3867 by @jxltom
- Fix variants for juices in example data - #3926 by @michaljelonek
- Fix alignment of the cart dropdown on new bootstrap version - #3937 by @NyanKiyoshi
- Refactor the account avatars path from a relative to absolute - #3938 by @NyanKiyoshi
- New translations:
  - Armenian
  - Portuguese
  - Swahili
  - Thai

## 2.4.0

### API

- Add model translations support in GraphQL API - #3789 by @michaljelonek
- Add mutations to manage addresses for authenticated customers - #3772 by @Kwaidan00, @maarcingebala
- Add mutation to apply vouchers in checkout - #3739 by @Kwaidan00
- Add thumbnail field to `OrderLine` type - #3737 by @michaljelonek
- Add a query to fetch order by token - #3740 by @michaljelonek
- Add city choices and city area type to address validator API - #3788 by @jxltom
- Fix access to unpublished objects in API - #3724 by @Kwaidan00
- Fix bug where errors are not returned when creating fulfillment with a non-existent order line - #3777 by @jxltom
- Fix `productCreate` mutation when no product type was provided - #3804 by @michaljelonek
- Enable database search in products query - #3736 by @michaljelonek
- Use authenticated user's email as default email in creating checkout - #3726 by @jxltom
- Generate voucher code if it wasn't provided in mutation - #3717 by @Kwaidan00
- Improve limitation of vouchers by country - #3707 by @michaljelonek
- Only include canceled fulfillments for staff in fulfillment API - #3778 by @jxltom
- Support setting address as when creating customer address #3782 by @jxltom
- Fix generating slug from title - #3816 by @maarcingebala
- Add `variant` field to `OrderLine` type - #3820 by @maarcingebala

### Core

- Add JSON fields to store rich-text content - #3756 by @michaljelonek
- Add function to recalculate total order weight - #3755 by @Kwaidan00, @maarcingebala
- Unify cart creation logic in API and Django views - #3761, #3790 by @maarcingebala
- Unify payment creation logic in API and Django views - #3715 by @maarcingebala
- Support partially charged and refunded payments - #3735 by @jxltom
- Support partial fulfillment of ordered items - #3754 by @jxltom
- Fix applying discounts when a sale has no end date - #3595 by @cprinos

### Dashboard 2.0

- Add "Discounts" section - #3654 by @dominik-zeglen
- Add "Pages" section; introduce Draftail WYSIWYG editor - #3751 by @dominik-zeglen
- Add "Shipping Methods" section - #3770 by @dominik-zeglen
- Add support for date and datetime components - #3708 by @dominik-zeglen
- Restyle app layout - #3811 by @dominik-zeglen

### Other notable changes

- Unify model field names related to models' public access - `publication_date` and `is_published` - #3706 by @michaljelonek
- Improve filter orders by payment status - #3749 @jxltom
- Refactor translations in emails - #3701 by @Kwaidan00
- Use exact image versions in docker-compose - #3742 by @ashishnitinpatil
- Sort order payment and history in descending order - #3747 by @jxltom
- Disable style-loader in dev mode - #3720 by @jxltom
- Add ordering to shipping method - #3806 by @michaljelonek
- Add missing type definition for dashboard 2.0 - #3776 by @jxltom
- Add header and footer for checkout success pages #3752 by @jxltom
- Add instructions for using local assets in Docker - #3723 by @michaljelonek
- Update S3 deployment documentation to include CORS configuration note - #3743 by @NyanKiyoshi
- Fix missing migrations for is_published field of product and page model - #3757 by @jxltom
- Fix problem with l10n in Braintree payment gateway template - #3691 by @Kwaidan00
- Fix bug where payment is not filtered from active ones when creating payment - #3732 by @jxltom
- Fix incorrect cart badge location - #3786 by @jxltom
- Fix storefront styles after bootstrap is updated to 4.3.1 - #3753 by @jxltom
- Fix logo size in different browser and devices with different sizes - #3722 by @jxltom
- Rename dumpdata file `db.json` to `populatedb_data.json` - #3810 by @maarcingebala
- Prefetch collections for product availability - #3813 by @michaljelonek
- Bump django-graphql-jwt - #3814 by @michaljelonek
- Fix generating slug from title - #3816 by @maarcingebala
- New translations:
  - Estonian
  - Indonesian

## 2.3.1

- Fix access to private variant fields in API - #3773 by maarcingebala
- Limit access of quantity and allocated quantity to staff in GraphQL API #3780 by @jxltom

## 2.3.0

### API

- Return user's last checkout in the `User` type - #3578 by @fowczarek
- Automatically assign checkout to the logged in user - #3587 by @fowczarek
- Expose `chargeTaxesOnShipping` field in the `Shop` type - #3603 by @fowczarek
- Expose list of enabled payment gateways - #3639 by @fowczarek
- Validate uploaded files in a unified way - #3633 by @fowczarek
- Add mutation to trigger fetching tax rates - #3622 by @fowczarek
- Use USERNAME_FIELD instead of hard-code email field when resolving user - #3577 by @jxltom
- Require variant and quantity fields in `CheckoutLineInput` type - #3592 by @jxltom
- Preserve order of nodes in `get_nodes_or_error` function - #3632 by @jxltom
- Add list mutations for `Voucher` and `Sale` models - #3669 by @michaljelonek
- Use proper type for countries in `Voucher` type - #3664 by @michaljelonek
- Require email in when creating checkout in API - #3667 by @michaljelonek
- Unify returning errors in the `tokenCreate` mutation - #3666 by @michaljelonek
- Use `Date` field in Sale/Voucher inputs - #3672 by @michaljelonek
- Refactor checkout mutations - #3610 by @fowczarek
- Refactor `clean_instance`, so it does not returns errors anymore - #3597 by @akjanik
- Handle GraphqQL syntax errors - #3576 by @jxltom

### Core

- Refactor payments architecture - #3519 by @michaljelonek
- Improve Docker and `docker-compose` configuration - #3657 by @michaljelonek
- Allow setting payment status manually for dummy gateway in Storefront 1.0 - #3648 by @jxltom
- Infer default transaction kind from operation type - #3646 by @jxltom
- Get correct payment status for order without any payments - #3605 by @jxltom
- Add default ordering by `id` for `CartLine` model - #3593 by @jxltom
- Fix "set password" email sent to customer created in the dashboard - #3688 by @Kwaidan00

### Dashboard 2.0

- ️Add taxes section - #3622 by @dominik-zeglen
- Add drag'n'drop image upload - #3611 by @dominik-zeglen
- Unify grid handling - #3520 by @dominik-zeglen
- Add component generator - #3670 by @dominik-zeglen
- Throw Typescript errors while snapshotting - #3611 by @dominik-zeglen
- Simplify mutation's error checking - #3589 by @dominik-zeglen
- Fix order cancelling - #3624 by @dominik-zeglen
- Fix logo placement - #3602 by @dominik-zeglen

### Other notable changes

- Register Celery task for updating exchange rates - #3599 by @jxltom
- Fix handling different attributes with the same slug - #3626 by @jxltom
- Add missing migrations for tax rate choices - #3629 by @jxltom
- Fix `TypeError` on calling `get_client_token` - #3660 by @michaljelonek
- Make shipping required as default when creating product types - #3655 by @jxltom
- Display payment status on customer's account page in Storefront 1.0 - #3637 by @jxltom
- Make order fields sequence in Dashboard 1.0 same as in Dashboard 2.0 - #3606 by @jxltom
- Fix returning products for homepage for the currently viewing user - #3598 by @jxltom
- Allow filtering payments by status in Dashboard 1.0 - #3608 by @jxltom
- Fix typo in the definition of order status - #3649 by @jxltom
- Add margin for order notes section - #3650 by @jxltom
- Fix logo position - #3609, #3616 by @jxltom
- Storefront visual improvements - #3696 by @piotrgrundas
- Fix product list price filter - #3697 by @Kwaidan00
- Redirect to success page after successful payment - #3693 by @Kwaidan00

## 2.2.0

### API

- Use `PermissionEnum` as input parameter type for `permissions` field - #3434 by @maarcingebala
- Add "authorize" and "charge" mutations for payments - #3426 by @jxltom
- Add alt text to product thumbnails and background images of collections and categories - #3429 by @fowczarek
- Fix passing decimal arguments = #3457 by @fowczarek
- Allow sorting products by the update date - #3470 by @jxltom
- Validate and clear the shipping method in draft order mutations - #3472 by @fowczarek
- Change tax rate field to choice field - #3478 by @fowczarek
- Allow filtering attributes by collections - #3508 by @maarcingebala
- Resolve to `None` when empty object ID was passed as mutation argument - #3497 by @maarcingebala
- Change `errors` field type from [Error] to [Error!] - #3489 by @fowczarek
- Support creating default variant for product types that don't use multiple variants - #3505 by @fowczarek
- Validate SKU when creating a default variant - #3555 by @fowczarek
- Extract enums to separate files - #3523 by @maarcingebala

### Core

- Add Stripe payment gateway - #3408 by @jxltom
- Add `first_name` and `last_name` fields to the `User` model - #3101 by @fowczarek
- Improve several payment validations - #3418 by @jxltom
- Optimize payments related database queries - #3455 by @jxltom
- Add publication date to collections - #3369 by @k-brk
- Fix hard-coded site name in order PDFs - #3526 by @NyanKiyoshi
- Update favicons to the new style - #3483 by @dominik-zeglen
- Fix migrations for default currency - #3235 by @bykof
- Remove Elasticsearch from `docker-compose.yml` - #3482 by @maarcingebala
- Resort imports in tests - #3471 by @jxltom
- Fix the no shipping orders payment crash on Stripe - #3550 by @NyanKiyoshi
- Bump backend dependencies - #3557 by @maarcingebala. This PR removes security issue CVE-2019-3498 which was present in Django 2.1.4. Saleor however wasn't vulnerable to this issue as it doesn't use the affected `django.views.defaults.page_not_found()` view.
- Generate random data using the default currency - #3512 by @stephenmoloney
- New translations:
  - Catalan
  - Serbian

### Dashboard 2.0

- Restyle product selection dialogs - #3499 by @dominik-zeglen, @maarcingebala
- Fix minor visual bugs in Dashboard 2.0 - #3433 by @dominik-zeglen
- Display warning if order draft has missing data - #3431 by @dominik-zeglen
- Add description field to collections - #3435 by @dominik-zeglen
- Add query batching - #3443 by @dominik-zeglen
- Use autocomplete fields in country selection - #3443 by @dominik-zeglen
- Add alt text to categories and collections - #3461 by @dominik-zeglen
- Use first and last name of a customer or staff member in UI - #3247 by @Bonifacy1, @dominik-zeglen
- Show error page if an object was not found - #3463 by @dominik-zeglen
- Fix simple product's inventory data saving bug - #3474 by @dominik-zeglen
- Replace `thumbnailUrl` with `thumbnail { url }` - #3484 by @dominik-zeglen
- Change "Feature on Homepage" switch behavior - #3481 by @dominik-zeglen
- Expand payment section in order view - #3502 by @dominik-zeglen
- Change TypeScript loader to speed up the build process - #3545 by @patrys

### Bugfixes

- Do not show `Pay For Order` if order is partly paid since partial payment is not supported - #3398 by @jxltom
- Fix attribute filters in the products category view - #3535 by @fowczarek
- Fix storybook dependencies conflict - #3544 by @dominik-zeglen

## 2.1.0

### API

- Change selected connection fields to lists - #3307 by @fowczarek
- Require pagination in connections - #3352 by @maarcingebala
- Replace Graphene view with a custom one - #3263 by @patrys
- Change `sortBy` parameter to use enum type - #3345 by @fowczarek
- Add `me` query to fetch data of a logged-in user - #3202, #3316 by @fowczarek
- Add `canFinalize` field to the Order type - #3356 by @fowczarek
- Extract resolvers and mutations to separate files - #3248 by @fowczarek
- Add VAT tax rates field to country - #3392 by @michaljelonek
- Allow creating orders without users - #3396 by @fowczarek

### Core

- Add Razorpay payment gatway - #3205 by @NyanKiyoshi
- Use standard tax rate as a default tax rate value - #3340 by @fowczarek
- Add description field to the Collection model - #3275 by @fowczarek
- Enforce the POST method on VAT rates fetching - #3337 by @NyanKiyoshi
- Generate thumbnails for category/collection background images - #3270 by @NyanKiyoshi
- Add warm-up support in product image creation mutation - #3276 by @NyanKiyoshi
- Fix error in the `populatedb` script when running it not from the project root - #3272 by @NyanKiyoshi
- Make Webpack rebuilds fast - #3290 by @patrys
- Skip installing Chromium to make deployment faster - #3227 by @jxltom
- Add default test runner - #3258 by @jxltom
- Add Transifex client to Pipfile - #3321 by @jxltom
- Remove additional pytest arguments in tox - #3338 by @jxltom
- Remove test warnings - #3339 by @jxltom
- Remove runtime warning when product has discount - #3310 by @jxltom
- Remove `django-graphene-jwt` warnings - #3228 by @jxltom
- Disable deprecated warnings - #3229 by @jxltom
- Add `AWS_S3_ENDPOINT_URL` setting to support DigitalOcean spaces. - #3281 by @hairychris
- Add `.gitattributes` file to hide diffs for generated files on Github - #3055 by @NyanKiyoshi
- Add database sequence reset to `populatedb` - #3406 by @michaljelonek
- Get authorized amount from succeeded auth transactions - #3417 by @jxltom
- Resort imports by `isort` - #3412 by @jxltom

### Dashboard 2.0

- Add confirmation modal when leaving view with unsaved changes - #3375 by @dominik-zeglen
- Add dialog loading and error states - #3359 by @dominik-zeglen
- Split paths and urls - #3350 by @dominik-zeglen
- Derive state from props in forms - #3360 by @dominik-zeglen
- Apply debounce to autocomplete fields - #3351 by @dominik-zeglen
- Use Apollo signatures - #3353 by @dominik-zeglen
- Add order note field in the order details view - #3346 by @dominik-zeglen
- Add app-wide progress bar - #3312 by @dominik-zeglen
- Ensure that all queries are built on top of TypedQuery - #3309 by @dominik-zeglen
- Close modal windows automatically - #3296 by @dominik-zeglen
- Move URLs to separate files - #3295 by @dominik-zeglen
- Add basic filters for products and orders list - #3237 by @Bonifacy1
- Fetch default currency from API - #3280 by @dominik-zeglen
- Add `displayName` property to components - #3238 by @Bonifacy1
- Add window titles - #3279 by @dominik-zeglen
- Add paginator component - #3265 by @dominik-zeglen
- Update Material UI to 3.6 - #3387 by @patrys
- Upgrade React, Apollo, Webpack and Babel - #3393 by @patrys
- Add pagination for required connections - #3411 by @dominik-zeglen

### Bugfixes

- Fix language codes - #3311 by @jxltom
- Fix resolving empty attributes list - #3293 by @maarcingebala
- Fix range filters not being applied - #3385 by @michaljelonek
- Remove timeout for updating image height - #3344 by @jxltom
- Return error if checkout was not found - #3289 by @maarcingebala
- Solve an auto-resize conflict between Materialize and medium-editor - #3367 by @adonig
- Fix calls to `ngettext_lazy` - #3380 by @patrys
- Filter preauthorized order from succeeded transactions - #3399 by @jxltom
- Fix incorrect country code in fixtures - #3349 by @bingimar
- Fix updating background image of a collection - #3362 by @fowczarek & @dominik-zeglen

### Docs

- Document settings related to generating thumbnails on demand - #3329 by @NyanKiyoshi
- Improve documentation for Heroku deployment - #3170 by @raybesiga
- Update documentation on Docker deployment - #3326 by @jxltom
- Document payment gateway configuration - #3376 by @NyanKiyoshi

## 2.0.0

### API

- Add mutation to delete a customer; add `isActive` field in `customerUpdate` mutation - #3177 by @maarcingebala
- Add mutations to manage authorization keys - #3082 by @maarcingebala
- Add queries for dashboard homepage - #3146 by @maarcingebala
- Allows user to unset homepage collection - #3140 by @oldPadavan
- Use enums as permission codes - #3095 by @the-bionic
- Return absolute image URLs - #3182 by @maarcingebala
- Add `backgroundImage` field to `CategoryInput` - #3153 by @oldPadavan
- Add `dateJoined` and `lastLogin` fields in `User` type - #3169 by @maarcingebala
- Separate `parent` input field from `CategoryInput` - #3150 by @akjanik
- Remove duplicated field in Order type - #3180 by @maarcingebala
- Handle empty `backgroundImage` field in API - #3159 by @maarcingebala
- Generate name-based slug in collection mutations - #3145 by @akjanik
- Remove products field from `collectionUpdate` mutation - #3141 by @oldPadavan
- Change `items` field in `Menu` type from connection to list - #3032 by @oldPadavan
- Make `Meta.description` required in `BaseMutation` - #3034 by @oldPadavan
- Apply `textwrap.dedent` to GraphQL descriptions - #3167 by @fowczarek

### Dashboard 2.0

- Add collection management - #3135 by @dominik-zeglen
- Add customer management - #3176 by @dominik-zeglen
- Add homepage view - #3155, #3178 by @Bonifacy1 and @dominik-zeglen
- Add product type management - #3052 by @dominik-zeglen
- Add site settings management - #3071 by @dominik-zeglen
- Escape node IDs in URLs - #3115 by @dominik-zeglen
- Restyle categories section - #3072 by @Bonifacy1

### Other

- Change relation between `ProductType` and `Attribute` models - #3097 by @maarcingebala
- Remove `quantity-allocated` generation in `populatedb` script - #3084 by @MartinSeibert
- Handle `Money` serialization - #3131 by @Pacu2
- Do not collect unnecessary static files - #3050 by @jxltom
- Remove host mounted volume in `docker-compose` - #3091 by @tiangolo
- Remove custom services names in `docker-compose` - #3092 by @tiangolo
- Replace COUNTRIES with countries.countries - #3079 by @neeraj1909
- Installing dev packages in docker since tests are needed - #3078 by @jxltom
- Remove comparing string in address-form-panel template - #3074 by @tomcio1205
- Move updating variant names to a Celery task - #3189 by @fowczarek

### Bugfixes

- Fix typo in `clean_input` method - #3100 by @the-bionic
- Fix typo in `ShippingMethod` model - #3099 by @the-bionic
- Remove duplicated variable declaration - #3094 by @the-bionic

### Docs

- Add createdb note to getting started for Windows - #3106 by @ajostergaard
- Update docs on pipenv - #3045 by @jxltom<|MERGE_RESOLUTION|>--- conflicted
+++ resolved
@@ -163,6 +163,17 @@
 - [Preview] Add `ProductBulkCreate` mutation - #12177 by @SzymJ
 - [Preview] Add `CustomerBulkUpdate` mutation - #12268 by @SzymJ
 
+### Other changes
+- Add celery beat task for expiring unconfirmed not paid orders - #11960 by @kadewu:
+  - Add `expireOrdersAfter` to `orderSettings` for `Channel` type.
+  - Add `ORDER_EXPIRED` webhook triggered when `Order` is marked as expired.
+- Create order discounts for all voucher types - #12272 by @IKarbowiak
+- Core now supports Dev Containers for local development - #12391 by @patrys
+- Use mailhog smtp server on Dev Container - #12402 by @carlosa54
+- Publish schema.graphql on releases - #12431 by @maarcingebala
+- Fix missing webhook triggers for `order_updated` and `order_fully_paid` when an order is paid with a `transactionItem` - #12508 by @korycins
+- Add `ORDER_REFUNDED`, `ORDER_FULLY_REFUNDED`, `ORDER_PAID` webhooks - #12533 by @korycins
+
 ### Saleor Apps
 
 - Add `requiredSaleorVersion` field to the App manifest determining the required Saleor version as semver range - #12164 by @przlada
@@ -179,17 +190,7 @@
 - Use Mailhog SMTP server on Dev Container - #12402 by @carlosa54
 - Publish schema.graphql on releases - #12431 by @maarcingebala
 - Fix missing webhook triggers for `order_updated` and `order_fully_paid` when an order is paid with a `transactionItem` - #12508 by @korycins
-<<<<<<< HEAD
-- Add `ORDER_REFUNDED`, `ORDER_FULLY_REFUNDED`, `ORDER_PAID` webhooks - #12533 by @korycins
-
-### Saleor Apps
-
-- Add `requiredSaleorVersion` field to the App manifest determining the required Saleor version as semver range - #12164 by @przlada
-- Add new field `author` to the App manifest - #12166 by @przlada
-- Add `GIFT_CARD_SENT` asynchronous event to webhooks - #12472 by @rafalp
-=======
 - Remove Mailhog in favor of Mailpit - #12447 by @carlosa54
->>>>>>> 39ef77fc
 
 # 3.12.0
 
