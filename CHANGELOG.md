--- conflicted
+++ resolved
@@ -13,7 +13,6 @@
 
 ### GraphQL API
 - Fix draft order voucher assignment - #14336 by @IKarbowiak
-<<<<<<< HEAD
 - Allow add multiple codes per voucher - #14123 by @SzymJ, @IKarbowiak, @michal-macioszczyk, @zedzior
   - Add `VoucherInput.addCodes` to `voucherCreate` and `voucherUpdate` mutations.
   - Add `Voucher.singleUse` flag.
@@ -22,9 +21,7 @@
   - Add `exportVoucherCodes` mutation.
   - Add `voucherCodeBulkDelete` mutation.
   - Adjust voucher usage calculations.
-=======
 - Improved GraphQL ID validation messages - #14447 by @patrys
->>>>>>> 2a827e71
 
 ### Saleor Apps
 
