# Changelog

All notable, unreleased changes to this project will be documented in this file. For the released changes, please visit the [Releases](https://github.com/mirumee/saleor/releases) page.

## [Unreleased]

- Extend editorjs validator to accept blocks different than text - #SALEOR-3354 by @mociepka
- Add query contains only schema validation - #6827 by @fowczarek
- Add introspection caching - #6871 by @fowczarek
- Refactor plugins manager(add missing tracing, optimize imports, drop plugins manager from settings) - #6890 by @fowczarek
- Add CUSTOMER_UPDATED webhook, add addresses field to customer CUSTOMER_CREATED webhook - #6898 by @piotrgrundas
- Add missing span in PluginManager - #6900 by @fowczarek
- Fix Sentry reporting - #6902 by @fowczarek
- Fix removing page types in cleardb command - #6918 by @fowczarek
- Add possibility to apply discount to order/order line with status `DRAFT` - #6930 by @korycins
- Deprecate API fields `Order.discount`, `Order.discountName`, `Order.translatedDiscountName` - #6874 by @korycins
- Fix argument validation in page resolver - #6960 by @fowczarek
- Drop `data` field from checkout line model - #6961 by @fowczarek
- Add `PRODUCT_VARIANT_CREATED`, `PRODUCT_VARIANT_UPDATED`, `PRODUCT_VARIANT_DELETED` webhooks, fix attributes field for `PRODUCT_CREATED`, `PRODUCT_UPDATED` webhooks - #6963 by @piotrgrundas
- Fix `totalCount` on connection resolver without `first` or `last` - #6975 by @fowczarek
- Fix variant resolver on `DigitalContent` - #6983 by @fowczarek
- Fix race condition on `send_fulfillment-confirmation` - #6988 by @fowczarek
- Fix resolver by id and slug for product and product variant - #6985 by @d-wysocki
- Add optional support for reporting resource limits via a stub field in `shop` - #6967 by @NyanKiyoshi
- Allow to use `Bearer` as an authorization prefix - #6996 by @korycins
- Update checkout quantity when checkout lines are deleted - #7002 by @IKarbowiak
- Raise an error when the user is trying to sort products by rank without search - #7013 by @IKarbowiak
- Fix available shipping methods - return also weight methods without weight limits - #7021 by @IKarbowiak
- Remove redundant Opentracing spans - #6994 by @fowczarek
- Trigger `PRODUCT_UPDATED` webhook for collections and categories mutations - #7051 by @d-wysocki
- Support setting value for AttributeValue mutations - #7037 by @piotrgrundas
- Validate discount value for percentage vouchers and sales - #7033 by @d-wysocki
- Optimize children field on Category type - #7045 by @IKarbowiak
- Added support for querying objects by metadata fields - #6683 by @LeOndaz
- Add rich text attribute input - #7059 by @piotrgrundas
- Avoid using `get_plugins_manager` method - #7052 by @IKarbowiak
- Add field `languageCode` to types: `AccountInput`, `AccountRegisterInput`, `CheckoutCreateInput`, `CustomerInput`, `Order`, `User`. Add field `languageCodeEnum` to `Order` type. Add new mutation `CheckoutLanguageCodeUpdate`. Deprecate field `Order.languageCode`.  - #6609 by @korycins
- Add benchmarks for triggered product and variants webhooks - #7061 by @d-wysocki
- Extend `Transaction` type with gateway response and `Payment` type with filter - #7062 by @IKarbowiak
- Fix invalid tax rates for lines - #7058 by @IKarbowiak
- Allow seeing unconfirmed orders - #7072 by @IKarbowiak
- Raise GraphQLError when too big integer value is provided - #7076 by @IKarbowiak
- Do not update draft order addresses when user is changing - #7088 by @IKarbowiak
- Recalculate draft order when product/variant was deleted - #7085 by @d-wysocki
- Added validation for `DraftOrderCreate` with negative quantity line - #7085 by @d-wysocki
- Remove html tags from product description_plaintext - #7094 by @d-wysocki
- Performance upgrade on orders query with shipping and billing addresses - #7083 by @tomaszszymanski129
- Performance upgrade on orders query with payment status - #7125 by @tomaszszymanski129
- Performance upgrade on orders query with events - #7120 by @tomaszszymanski129
- Performance upgrade on orders query with `user` and `userEmail` fields - #7091 by @tomaszszymanski129
- Fix dataloader for fetching checkout info - #7084 by @IKarbowiak
- Update also draft order line total price after getting the unit price from plugin - #7080 by @IKarbowiak
- Fix failing product tasks when instances are removed - #7092 by @IKarbowiak
- Catch invalid object ID and raise ValidationError - #7114 by @d-wysocki
- Update GraphQL endpoint to only match exactly `/graphql/` without trailing characters - #7117 by @IKarbowiak
- Introduce traced_resolver decorator instead of graphene middleware - #7159 by @tomaszszymanski129
- Fix failing export when exporting attribute without values - #7131 by @IKarbowiak
- Extend Vatlayer functionalities - #7101 by @korycins:
    - Allow users to enter a list of exceptions (country ISO codes) that will use the source country rather than the destination country for tax purposes.
    - Allow users to enter a list of countries for which no VAT will be added.
- Allow passing metadata to `accountRegister` mutation - #7152 by @piotrgrundas
- Fix incorrect payment data for klarna - #7150 by @IKarbowiak
- Drop deleted images from storage - #7129 by @IKarbowiak
- Fix core sorting on related fields - #7195 by @tomaszszymanski129
- Fix variants dataloaders when querying with default channel - #7206 by @tomaszszymanski129
- Performance upgrade on orders query with `subtotal` field - #7174 by @tomaszszymanski129
- Performance upgrade on orders query with `actions` field - #7175 by @tomaszszymanski129
- Performance upgrade on orders query with `totalAuthorized` field - #7170 by @tomaszszymanski129
- Fix export with empty assignment values - #7207 by @IKarbowiak
- Change exported file name - #7218 by @IKarbowiak
- Performance upgrade on `OrderLine` type with `thumbnail` field - #7224 by @tomaszszymanski129
- Use GraphQL IDs instead of database IDs in export - #7240 by @IKarbowiak
- Fix draft order tax mismatch - #7226 by @IKarbowiak
  - Introduce `calculate_order_line_total` plugin method
- Raise ValidationError when refund cannot be performed - #7260 by @IKarbowiak
- Extend order with origin and original order values - #7326 by @IKarbowiak
- Fix customer addresses missing after customer creation - #7327 by @tomaszszymanski129
- Extend order webhook payload with fulfillment fields - #7364, #7347 by @korycins
  - fulfillments extended with:
    - total_refund_amount
    - shipping_refund_amount
    - lines
  - fulfillment lines extended with:
    - total_price_net_amount
    - total_price_gross_amount
    - undiscounted_unit_price_net
    - undiscounted_unit_price_gross
    - unit_price_net
- Extend order payload with undiscounted prices and add psp_reference to payment model - #7339 by @IKarbowiak
  - order payload extended with the following fields:
    - `undiscounted_total_net_amount`
    - `undiscounted_total_gross_amount`
    - `psp_reference` on `payment`
  - order lines extended with:
    - `undiscounted_unit_price_net_amount`
    - `undiscounted_unit_price_gross_amount`
    - `undiscounted_total_price_net_amount`
    - `undiscounted_total_price_gross_amount`
- Copy metadata fields when creating reissue - #7358 by @IKarbowiak
- Fix invoice generation - #7376 by @tomaszszymanski129
- Allow defining only one field in translations - #7363 by @IKarbowiak
- Trigger `checkout_updated` hook for checkout meta mutations - #7392 by @maarcingebala
- Optimize `inputType` resolver on `AttributeValue` type - 7396 by @tomaszszymanski129
- Allow filtering pages by ids - #7393 by @IKarbowiak

### Breaking
- Multichannel MVP: Multicurrency - #6242 by @fowczarek @d-wysocki
- Drop deprecated meta mutations - #6422 by @maarcingebala
- Drop deprecated service accounts and webhooks API - #6431 by @maarcingebala
- Drop deprecated fields from the `ProductVariant` type: `quantity`, `quantityAllocated`, `stockQuantity`, `isAvailable` - #6436 by @maarcingebala
- Drop authorization keys API - #6631 by @maarcingebala
- Drop `type` field from `AttributeValue` type - #6710 by @IKarbowiak
- Drop `apply_taxes_to_shipping_price_range` plugin hook - #6746 by @maarcingebala
- Drop `CHECKOUT_QUANTITY_CHANGED` webhook - #6797 by @d-wysocki
- Drop deprecated `taxRate` field from `ProductType` - #6795 by @d-wysocki
- Unconfirmed order manipulation - #6829 by @tomaszszymanski129
  - Remove mutations for draft order lines manipulation: `draftOrderLinesCreate`, `draftOrderLineDelete`, `draftOrderLineUpdate`
  - Use `orderLinesCreate`, `orderLineDelete`, `orderLineUpdate` mutations instead.
  - Order events enums `DRAFT_ADDED_PRODUCTS` and `DRAFT_REMOVED_PRODUCTS` are now `ADDED_PRODUCTS` and `REMOVED_PRODUCTS`
- Email interface as a plugin - #6301 by @korycins
- Remove resolving user's location from GeoIP; drop `PaymentInput.billingAddress` input field - #6784 by @maarcingebala
- Change the payload of the order webhook to handle discounts list, added fields: `Order.discounts`,
`OrderLine.unit_discount_amount`,`OrderLine.unit_discount_type`, `OrderLine.unit_discount_reason` , remove fields:
`Order.discount_amount`, `Order.discount_name`, `Order.translated_discount_name`- #6874 by @korycins
- Update checkout performance - introduce `CheckoutInfo` data class - #6958 by @IKarbowiak; Introduced changes in plugin methods definitions:
  - in the following methods, the `checkout` parameter changed to `checkout_info`:
    - `calculate_checkout_total`
    - `calculate_checkout_subtotal`
    - `calculate_checkout_shipping`
    - `get_checkout_shipping_tax_rate`
    - `calculate_checkout_line_total`
    - `calculate_checkout_line_unit_price`
    - `get_checkout_line_tax_rate`
    - `preprocess_order_creation`
  - additionally, `preprocess_order_creation` was extend with `lines_info` parameter
- Fix Avalara caching - #7036 by @fowczarek;
 - Introduced changes in plugin methods definitions:
    - `calculate_checkout_line_total`  was extended with `lines` parameter
    - `calculate_checkout_line_unit_price`  was extended with `lines` parameter
    - `get_checkout_line_tax_rate`  was extended with `lines` parameter
  To get proper taxes we should always send the whole checkout to Avalara.
- Remove triggering a webhook event `PRODUCT_UPDATED`  when calling `ProductVariantCreate` mutation.  Use `PRODUCT_VARIANT_CREATED` instead - #6963 by @piotrgrundas
- Remove triggering a webhook event `PRODUCT_UPDATED` when calling  `ProductVariantChannelListingUpdate` mutation. Use `PRODUCT_VARIANT_UPDATED` instead - #6963 by @piotrgrundas
- Refactor listing payment gateways - #7050 by @maarcingebala. Breaking changes in plugin methods: removed `get_payment_gateway` and `get_payment_gateway_for_checkout`; instead `get_payment_gateways` was added.
- Change error class in `CollectionBulkDelete` to `CollectionErrors` - #7061 by @d-wysocki
- Fix doubling price in checkout for products without tax - #7056 by @IKarbowiak
  - Introduce changes in plugins method:
    - `calculate_checkout_subtotal` has been dropped from plugins, for correct subtotal calculation, `calculate_checkout_line_total` must be set (manager method for calculating checkout subtotal uses `calculate_checkout_line_total` method)
- Make `order` property of invoice webhook payload contain order instead of order lines - #7081 by @pdblaszczyk
  - Affected webhook events: `INVOICE_REQUESTED`, `INVOICE_SENT`, `INVOICE_DELETED`
- Make quantity field on `StockInput` required - #7082 by @IKarbowiak
- Extend plugins manager to configure plugins for each plugins - #7198 by @korycins:
  - Introduce changes in API:
    - `paymentInitialize` - add `channel` parameter. Optional when only one  channel exists.
    - `pluginUpdate` - add `channel` parameter.
    - `availablePaymentGateways` - add `channel` parameter.
    - `storedPaymentSources` - add `channel` parameter.
    - `requestPasswordReset` - add `channel` parameter.
    - `requestEmailChange` - add `channel` parameter.
    - `confirmEmailChange` - add `channel` parameter.
    - `accountRequestDeletion` - add `channel` parameter.
    - change structure of type `Plugin`:
      - add `globalConfiguration` field for storing configuration when a plugin is globally configured
      - add `channelConfigurations` field for storing plugin configuration for each channel
      - removed `configuration` field, use `globalConfiguration` and `channelConfigurations` instead
    - change structure of input `PluginFilterInput`:
      - add `statusInChannels` field
      - add `type` field
      - removed `active` field. Use `statusInChannels` instead
  - Change plugin webhook endpoint - #7332 by @korycins.
    - Use /plugins/channel/<channel_slug>/<plugin_id> for plugins with channel configuration
    - Use /plugins/global/<plugin_id> for plugins with global configuration
    - Remove /plugin/<plugin_id> endpoint

- Add description to shipping method - #7116 by @IKarbowiak
  - `ShippingMethod` was extended with `description` field.
  - `ShippingPriceInput` was extended with `description` field
  - Extended `shippingPriceUpdate`, `shippingPriceCreate` mutation to add/edit description
  - Input field in `shippingPriceTranslate` changed to `ShippingPriceTranslationInput`
- Drop deprecated queries and mutations - #7199 by @IKarbowiak
  - drop `url` field from `Category` type
  - drop `url` field from `Category` type
  - drop `url` field from `Product` type
  - drop `localized` fild from `Money` type
  - drop `permissions` field from `User` type
  - drop `navigation` field from `Shop` type
  - drop `isActive` from `AppInput`
  - drop `value` from `AttributeInput`
  - drop `customerId` from `checkoutCustomerAttach`
  - drop `stockAvailability` argument from `products` query
  - drop `created` and `status` arguments from `orders` query
  - drop `created` argument from `draftOrders` query
  - drop `productType` from `ProductFilter`
  - deprecate mutations' `<name>Errors`, typed `errors` fields and remove deprecation
- Add channel data to Order webhook - #7299 by @krzysztofwolski
<<<<<<< HEAD
- Deprecated Stripe plugin - will be removed in Saleor 4.0
  - rename `StripeGatewayPlugin` to `DeprecatedStripeGatewayPlugin`.
  - introduce new `StripeGatewayPlugin` plugin.

=======
- Always create new checkout in `checkoutCreate` mutation - #7318 by @IKarbowiak
  - deprecate `created` return field on `checkoutCreate` mutation
- Return empty values list for attribute without choices - #7394 by @fowczarek
  - `values` for attributes without choices from now are empty list.
  - attributes with choices - `DROPDOWN` and `MULTISELECT`
  - attributes without choices - `FILE`, `REFERENCE`, `NUMERIC` and `RICH_TEXT`
>>>>>>> 2c573fa9

### Other

- Fix creating translations with app - #6804 by @krzysztofwolski
- Add possibility to provide external payment ID during the conversion draft order to order - #6320 by @korycins
- Add basic rating for `Products` - #6284 by @korycins
- Add metadata to shipping zones and shipping methods - #6340 by @maarcingebala
- Add Page Types - #6261 by @IKarbowiak
- Migrate draftjs content to editorjs format - #6430 by @IKarbowiak
- Add editorjs sanitizer - #6456 by @IKarbowiak
- Add generic FileUpload mutation - #6470 by @IKarbowiak
- Order confirmation backend - #6498 by @tomaszszymanski129
- Fix password reset request - #6351 by @Manfred-Madelaine-pro, Ambroise and Pierre
- Refund products support - #6530 by @korycins
- Add possibility to exclude products from shipping method - #6506 by @korycins
- Add availableShippingMethods to the Shop type - #6551 by @IKarbowiak
- Add delivery time to shipping method - #6564 by @IKarbowiak
- Introduce file attributes - #6568 by @IKarbowiak
- Shipping zone description - #6653 by @tomaszszymanski129
- Add metadata to menu and menu item - #6648 by @tomaszszymanski129
- Get tax rate from plugins - #6649 by @IKarbowiak
- Added support for querying user by email - #6632 @LeOndaz
- Add order shipping tax rate - #6678 by @IKarbowiak
- Deprecate field `descriptionJSON` from `Product`, `Category`, `Collection` and field `contentJSON` from `Page` - #6692 by @d-wysocki
- Fix products visibility - #6704 by @IKarbowiak
- Introduce page reference attributes - #6624 by @IKarbowiak
- Introduce product reference attributes - #6711 by @IKarbowiak
- Add metadata to warehouse - #6727 by @d-wysocki
- Add page webhooks: `PAGE_CREATED`, `PAGE_UPDATED` and `PAGE_DELETED` - #6787 by @d-wysocki
- Introduce numeric attributes - #6790 by @IKarbowiak
- Add `PRODUCT_DELETED` webhook - #6794 by @d-wysocki
- Fix `product_updated` and `product_created` webhooks - #6798 by @d-wysocki
- Add interface for integrating the auth plugins - #6799 by @korycins
- Fix page `contentJson` field to return JSON - #6832 by @d-wysocki
- Add SendgridPlugin - #6793 by @korycins
- Add SearchRank to search product by name and description. New enum added to `ProductOrderField` - `RANK` - which returns results sorted by search rank - #6872 by @d-wysocki
- Allocate stocks for order lines in a bulk way - #6877 by @IKarbowiak
- Add product description_plaintext to populatedb - #6894 by @d-wysocki
- Add uploading video URLs to product's gallery - #6838 by @GrzegorzDerdak
- Deallocate stocks for order lines in a bulk way - #6896 by @IKarbowiak
- Prevent negative available quantity - #6897 by @d-wysocki
- Fix CheckoutLinesInfoByCheckoutTokenLoader dataloader - #6929 by @IKarbowiak
- Change the `app` query to return info about the currently authenticated app - #6928 by @d-wysocki
- Add default sorting by rank for search products - #6936 by @d-wysocki
- Fix exporting product description to xlsx - #6959 by @IKarbowiak
- Add `Shop.version` field to query API version - #6980 by @maarcingebala
- Return empty results when filtering by non-existing attribute - #7025 by @maarcingebala
- Add new authorization header `Authorization-Bearer` - #6998 by @korycins
- Add field `paymentMethodType` to `Payment` object - #7073 by @korycins

# 2.11.1

- Add support for Apple Pay on the web - #6466 by @korycins

## 2.11.0

### Features

- Add products export - #5255 by @IKarbowiak
- Add external apps support - #5767 by @korycins
- Invoices backend - #5732 by @tomaszszymanski129
- Adyen drop-in integration - #5914 by @korycins, @IKarbowiak
- Add a callback view to plugins - #5884 by @korycins
- Support pushing webhook events to message queues - #5940 by @patrys, @korycins
- Send a confirmation email when the order is canceled or refunded - #6017
- No secure cookie in debug mode - #6082 by @patrys, @orzechdev
- Add searchable and available for purchase flags to product - #6060 by @IKarbowiak
- Add `TotalPrice` to `OrderLine` - #6068 @fowczarek
- Add `PRODUCT_UPDATED` webhook event - #6100 by @tomaszszymanski129
- Search orders by GraphQL payment ID - #6135 by @korycins
- Search orders by a custom key provided by payment gateway - #6135 by @korycins
- Add ability to set a default product variant - #6140 by @tomaszszymanski129
- Allow product variants to be sortable - #6138 by @tomaszszymanski129
- Allow fetching stocks for staff users only with `MANAGE_ORDERS` permissions - #6139 by @fowczarek
- Add filtering to `ProductVariants` query and option to fetch variant by SKU in `ProductVariant` query - #6190 by @fowczarek
- Add filtering by Product IDs to `products` query - #6224 by @GrzegorzDerdak
- Add `change_currency` command - #6016 by @maarcingebala
- Add dummy credit card payment - #5822 by @IKarbowiak
- Add custom implementation of UUID scalar - #5646 by @koradon
- Add `AppTokenVerify` mutation - #5716 by @korycins

### Breaking Changes

- Refactored JWT support. Requires handling of JWT token in the storefront (a case when the backend returns the exception about the invalid token). - #5734, #5816 by @korycins
- New logging setup will now output JSON logs in production mode for ease of feeding them into log collection systems like Logstash or CloudWatch Logs - #5699 by @patrys
- Deprecate `WebhookEventType.CHECKOUT_QUANTITY_CHANGED` - #5837 by @korycins
- Anonymize and update order and payment fields; drop `PaymentSecureConfirm` mutation, drop Payment type fields: `extraData`, `billingAddress`, `billingEmail`, drop `gatewayResponse` from `Transaction` type - #5926 by @IKarbowiak
- Switch the HTTP stack from WSGI to ASGI based on Uvicorn - #5960 by @patrys
- Add `MANAGE_PRODUCT_TYPES_AND_ATTRIBUTES` permission, which is now required to access all attributes and product types related mutations - #6219 by @IKarbowiak

### Fixes

- Fix payment fields in order payload for webhooks - #5862 by @korycins
- Fix specific product voucher in draft orders - #5727 by @fowczarek
- Explicit country assignment in default shipping zones - #5736 by @maarcingebala
- Drop `json_content` field from the `Menu` model - #5761 by @maarcingebala
- Strip warehouse name in mutations - #5766 by @koradon
- Add missing order events during checkout flow - #5684 by @koradon
- Update Google Merchant to get tax rate based by plugin manager - #5823 by @gabmartinez
- Allow unicode in slug fields - #5877 by @IKarbowiak
- Fix empty plugin object result after `PluginUpdate` mutation - #5968 by @gabmartinez
- Allow finishing checkout when price amount is 0 - #6064 by @IKarbowiak
- Fix incorrect tax calculation for Avatax - #6035 by @korycins
- Fix incorrect calculation of subtotal with active Avatax - #6035 by @korycins
- Fix incorrect assignment of tax code for Avatax - #6035 by @korycins
- Do not allow negative product price - #6091 by @IKarbowiak
- Handle None as attribute value - #6092 by @IKarbowiak
- Fix for calling `order_created` before the order was saved - #6095 by @korycins
- Update default decimal places - #6098 by @IKarbowiak
- Avoid assigning the same pictures twice to a variant - #6112 by @IKarbowiak
- Fix crashing system when Avalara is improperly configured - #6117 by @IKarbowiak
- Fix for failing finalising draft order - #6133 by @korycins
- Remove corresponding draft order lines when variant is removing - #6119 by @IKarbowiak
- Update required perms for apps management - #6173 by @IKarbowiak
- Raise an error for an empty key in metadata - #6176 by @IKarbowiak
- Add attributes to product error - #6181 by @IKarbowiak
- Allow to add product variant with 0 price to draft order - #6189 by @IKarbowiak
- Fix deleting product when default variant is deleted - #6186 by @IKarbowiak
- Fix get unpublished products, product variants and collection as app - #6194 by @fowczarek
- Set `OrderFulfillStockInput` fields as required - #6196 by @IKarbowiak
- Fix attribute filtering by categories and collections - #6214 by @fowczarek
- Fix `is_visible` when `publication_date` is today - #6225 by @korycins
- Fix filtering products by multiple attributes - #6215 by @GrzegorzDerdak
- Add attributes validation while creating/updating a product's variant - #6269 by @GrzegorzDerdak
- Add metadata to page model - #6292 by @dominik-zeglen
- Fix for unnecesary attributes validation while updating simple product - #6300 by @GrzegorzDerdak
- Include order line total price to webhook payload - #6354 by @korycins
- Fix for fulfilling an order when product quantity equals allocated quantity - #6333 by @GrzegorzDerdak
- Fix for the ability to filter products on collection - #6363 by @GrzegorzDerdak

## 2.10.2

- Add command to change currencies in the database - #5906 by @d-wysocki

## 2.10.1

- Fix multiplied stock quantity - #5675 by @fowczarek
- Fix invalid allocation after migration - #5678 by @fowczarek
- Fix order mutations as app - #5680 by @fowczarek
- Prevent creating checkout/draft order with unpublished product - #5676 by @d-wysocki

## 2.10.0

- OpenTracing support - #5188 by @tomaszszymanski129
- Account confirmation email - #5126 by @tomaszszymanski129
- Relocate `Checkout` and `CheckoutLine` methods into separate module and update checkout related plugins to use them - #4980 by @krzysztofwolski
- Fix problem with free shipping voucher - #4942 by @IKarbowiak
- Add sub-categories to random data - #4949 by @IKarbowiak
- Deprecate `localized` field in Money type - #4952 by @IKarbowiak
- Fix for shipping API not applying taxes - #4913 by @kswiatek92
- Query object translation with only `manage_translation` permission - #4914 by @fowczarek
- Add customer note to draft orders API - #4973 by @IKarbowiak
- Allow to delete category and leave products - #4970 by @IKarbowiak
- Remove thumbnail generation from migration - #3494 by @kswiatek92
- Rename 'shipping_date' field in fulfillment model to 'created' - #2433 by @kswiatek92
- Reduce number of queries for 'checkoutComplete' mutation - #4989 by @IKarbowiak
- Force PyTest to ignore the environment variable containing the Django settings module - #4992 by @NyanKiyoshi
- Extend JWT token payload with user information - #4987 by @salwator
- Optimize the queries for product list in the dashboard - #4995 by @IKarbowiak
- Drop dashboard 1.0 - #5000 by @IKarbowiak
- Fixed serialization error on weight fields when running `loaddata` and `dumpdb` - #5005 by @NyanKiyoshi
- Fixed JSON encoding error on Google Analytics reporting - #5004 by @NyanKiyoshi
- Create custom field to translation, use new translation types in translations query - #5007 by @fowczarek
- Take allocated stock into account in `StockAvailability` filter - #5019 by @simonbru
- Generate matching postal codes for US addresses - #5033 by @maarcingebala
- Update debug toolbar - #5032 by @IKarbowiak
- Allow staff member to receive notification about customers orders - #4993 by @kswiatek92
- Add user's global id to the JWT payload - #5039 by @salwator
- Make middleware path resolving lazy - #5041 by @NyanKiyoshi
- Generate slug on saving the attribute value - #5055 by @fowczarek
- Fix order status after order update - #5072 by @fowczarek
- Extend top-level connection resolvers with ability to sort results - #5018 by @fowczarek
- Drop storefront 1.0 - #5043 by @IKarbowiak
- Replace permissions strings with enums - #5038 by @kswiatek92
- Remove gateways forms and templates - #5075 by @IKarbowiak
- Add `Wishlist` models and GraphQL endpoints - #5021 by @derenio
- Remove deprecated code - #5107 by @IKarbowiak
- Fix voucher start date filtering - #5133 by @dominik-zeglen
- Search by sku in products query - #5117 by @fowczarek
- Send fulfillment update email - #5118 by @IKarbowiak
- Add address query - #5148 by @kswiatek92
- Add `checkout_quantity_changed` webhook - #5042 by @derenio
- Remove unnecessary `manage_orders` permission - #5142 by @kswiatek92
- Mutation to change the user email - #5076 by @kswiatek92
- Add MyPy checks - #5150 by @IKarbowiak
- Move extracting user or service account to utils - #5152 by @kswiatek92
- Deprecate order status/created arguments - #5076 by @kswiatek92
- Fix getting title field in page mutations #5160 by @maarcingebala
- Copy public and private metadata from the checkout to the order upon creation - #5165 by @dankolbman
- Add warehouses and stocks- #4986 by @szewczykmira
- Add permission groups - #5176, #5513 by @IKarbowiak
- Drop `gettext` occurrences - #5189 by @IKarbowiak
- Fix `product_created` webhook - #5187 by @dzkb
- Drop unused resolver `resolve_availability` - #5190 by @maarcingebala
- Fix permission for `checkoutCustomerAttach` mutation - #5192 by @maarcingebala
- Restrict access to user field - #5194 by @maarcingebala
- Unify permission for service account API client in test - #5197 by @fowczarek
- Add additional confirmation step to `checkoutComplete` mutation - #5179 by @salwator
- Allow sorting warehouses by name - #5211 by @dominik-zeglen
- Add anonymization to GraphQL's `webhookSamplePayload` endpoint - #5161 @derenio
- Add slug to `Warehouse`, `Product` and `ProductType` models - #5196 by @IKarbowiak
- Add mutation for assigning, unassigning shipping zones to warehouse - #5217 by @kswiatek92
- Fix passing addresses to `PaymentData` objects - #5223 by @maarcingebala
- Return `null` when querying `me` as an anonymous user - #5231 by @maarcingebala
- Added `PLAYGROUND_ENABLED` environment variable/setting to allow to enable the GraphQL playground when `DEBUG` is disabled - #5254 by @NyanKiyoshi
- Fix access to order query when request from service account - #5258 by @fowczarek
- Customer shouldn't be able to see draft orders by token - #5259 by @fowczarek
- Customer shouldn't be able to query checkout with another customer - #5268 by @fowczarek
- Added integration support of Jaeger Tracing - #5282 by @NyanKiyoshi
- Return `null` when querying `me` as an anonymous user - #5231 as @maarcingebala
- Add `fulfillment created` webhook - @szewczykmira
- Unify metadata API - #5178 by @fowczarek
- Add compiled versions of emails to the repository - #5260 by @tomaszszymanski129
- Add required prop to fields where applicable - #5293 by @dominik-zeglen
- Drop `get_absolute_url` methods - #5299 by @IKarbowiak
- Add `--force` flag to `cleardb` command - #5302 by @maarcingebala
- Require non-empty message in `orderAddNote` mutation - #5316 by @maarcingebala
- Stock management refactor - #5323 by @IKarbowiak
- Add discount error codes - #5348 by @IKarbowiak
- Add benchmarks to checkout mutations - #5339 by @fowczarek
- Add pagination tests - #5363 by @fowczarek
- Add ability to assign multiple warehouses in mutations to create/update a shipping zone - #5399 by @fowczarek
- Add filter by ids to the `warehouses` query - #5414 by @fowczarek
- Add shipping rate price validation - #5411 by @kswiatek92
- Remove unused settings and environment variables - #5420 by @maarcingebala
- Add product price validation - #5413 by @kswiatek92
- Add attribute validation to `attributeAssign` mutation - #5423 by @kswiatek92
- Add possibility to update/delete more than one item in metadata - #5446 by @koradon
- Check if image exists before validating - #5425 by @kswiatek92
- Fix warehouses query not working without id - #5441 by @koradon
- Add `accountErrors` to `CreateToken` mutation - #5437, #5465 by @koradon
- Raise `GraphQLError` if filter has invalid IDs - #5460 by @gabmartinez
- Use `AccountErrorCode.INVALID_CREDENTIALS` instead of `INVALID_PASSWORD` - #5495 by @koradon
- Add tests for pagination - #5468 by @koradon
- Add `Job` abstract model and interface - #5510 by @IKarbowiak
- Refactor implementation of allocation - #5445 by @fowczarek
- Fix `WeightScalar` - #5530 by @koradon
- Add `OrderFulfill` mutation - #5525 by @fowczarek
- Add "It Works" page - #5494 by @IKarbowiak and @dominik-zeglen
- Extend errors in `OrderFulfill` mutation - #5553 by @fowczarek
- Refactor `OrderCancel` mutation for multiple warehouses - #5554 by @fowczarek
- Add negative weight validation - #5564 by @fowczarek
- Add error when user pass empty object as address - #5585 by @fowczarek
- Fix payment creation without shipping method - #5444 by @d-wysocki
- Fix checkout and order flow with variant without inventory tracking - #5599 by @fowczarek
- Fixed JWT expired token being flagged as unhandled error rather than handled. - #5603 by @NyanKiyoshi
- Refactor read-only middleware - #5602 by @maarcingebala
- Fix availability for variants without inventory tracking - #5605 by @fowczarek
- Drop support for configuring Vatlayer plugin from settings file. - #5614 by @korycins
- Add ability to query category, collection or product by slug - #5574 by @koradon
- Add `quantityAvailable` field to `ProductVariant` type - #5628 by @fowczarek
- Use tags rather than time-based logs for information on requests - #5608 by @NyanKiyoshi

## 2.9.0

### API

- Add mutation to change customer's first name last name - #4489 by @fowczarek
- Add mutation to delete customer's account - #4494 by @fowczarek
- Add mutation to change customer's password - #4656 by @fowczarek
- Add ability to customize email sender address in emails sent by Saleor - #4820 by @NyanKiyoshi
- Add ability to filter attributes per global ID - #4640 by @NyanKiyoshi
- Add ability to search product types by value (through the name) - #4647 by @NyanKiyoshi
- Add queries and mutation for serving and saving the configuration of all plugins - #4576 by @korycins
- Add `redirectUrl` to staff and user create mutations - #4717 by @fowczarek
- Add error codes to mutations responses - #4676 by @Kwaidan00
- Add translations to countries in `shop` query - #4732 by @fowczarek
- Add support for sorting product by their attribute values through given attribute ID - #4740 by @NyanKiyoshi
- Add descriptions for queries and query arguments - #4758 by @maarcingebala
- Add support for Apollo Federation - #4825 by @salwator
- Add mutation to create multiple product variants at once - #4735 by @fowczarek
- Add default value to custom errors - #4797 by @fowczarek
- Extend `availablePaymentGateways` field with gateways' configuration data - #4774 by @salwator
- Change `AddressValidationRules` API - #4655 by @Kwaidan00
- Use search in a consistent way; add sort by product type name and publication status to `products` query. - #4715 by @fowczarek
- Unify `menuItemMove` mutation with other reordering mutations - #4734 by @NyanKiyoshi
- Don't create an order when the payment was unsuccessful - #4500 by @NyanKiyoshi
- Don't require shipping information in checkout for digital orders - #4573 by @NyanKiyoshi
- Drop `manage_users` permission from the `permissions` query - #4854 by @maarcingebala
- Deprecate `inCategory` and `inCollection` attributes filters in favor of `filter` argument - #4700 by @NyanKiyoshi & @khalibloo
- Remove `PaymentGatewayEnum` from the schema, as gateways now are dynamic plugins - #4756 by @salwator
- Require `manage_products` permission to query `costPrice` and `stockQuantity` fields - #4753 by @NyanKiyoshi
- Refactor account mutations - #4510, #4668 by @fowczarek
- Fix generating random avatars when updating staff accounts - #4521 by @maarcingebala
- Fix updating JSON menu representation in mutations - #4524 by @maarcingebala
- Fix setting variant's `priceOverride` and `costPrice` to `null` - #4754 by @NyanKiyoshi
- Fix fetching staff user without `manage_users` permission - #4835 by @fowczarek
- Ensure that a GraphQL query is a string - #4836 by @nix010
- Add ability to configure the password reset link - #4863 by @fowczarek
- Fixed a performance issue where Saleor would sometimes run huge, unneeded prefetches when resolving categories or collections - #5291 by @NyanKiyoshi
- uWSGI now forces the django application to directly load on startup instead of being lazy - #5357 by @NyanKiyoshi

### Core

- Add enterprise-grade attributes management - #4351 by @dominik-zeglen and @NyanKiyoshi
- Add extensions manager - #4497 by @korycins
- Add service accounts - backend support - #4689 by @korycins
- Add support for webhooks - #4731 by @korycins
- Migrate the attributes mapping from HStore to many-to-many relation - #4663 by @NyanKiyoshi
- Create general abstraction for object metadata - #4447 by @salwator
- Add metadata to `Order` and `Fulfillment` models - #4513, #4866 by @szewczykmira
- Migrate the tax calculations to plugins - #4497 by @korycins
- Rewrite payment gateways using plugin architecture - #4669 by @salwator
- Rewrite Stripe integration to use PaymentIntents API - #4606 by @salwator
- Refactor password recovery system - #4617 by @fowczarek
- Add functionality to sort products by their "minimal variant price" - #4416 by @derenio
- Add voucher's "once per customer" feature - #4442 by @fowczarek
- Add validations for minimum password length in settings - #4735 by @fowczarek
- Add form to configure payments in the dashboard - #4807 by @szewczykmira
- Change `unique_together` in `AttributeValue` - #4805 by @fowczarek
- Change max length of SKU to 255 characters - #4811 by @lex111
- Distinguish `OrderLine` product name and variant name - #4702 by @fowczarek
- Fix updating order status after automatic fulfillment of digital products - #4709 by @korycins
- Fix error when updating or creating a sale with missing required values - #4778 by @NyanKiyoshi
- Fix error filtering pages by URL in the dashboard 1.0 - #4776 by @NyanKiyoshi
- Fix display of the products tax rate in the details page of dashboard 1.0 - #4780 by @NyanKiyoshi
- Fix adding the same product into a collection multiple times - #4518 by @NyanKiyoshi
- Fix crash when placing an order when a customer happens to have the same address more than once - #4824 by @NyanKiyoshi
- Fix time zone based tests - #4468 by @fowczarek
- Fix serializing empty URLs as a string when creating menu items - #4616 by @maarcingebala
- The invalid IP address in HTTP requests now fallback to the requester's IP address. - #4597 by @NyanKiyoshi
- Fix product variant update with current attribute values - #4936 by @fowczarek
- Update checkout last field and add auto now fields to save with update_fields parameter - #5177 by @IKarbowiak

### Dashboard 2.0

- Allow selecting the number of rows displayed in dashboard's list views - #4414 by @benekex2
- Add ability to toggle visible columns in product list - #4608 by @dominik-zeglen
- Add voucher settings - #4556 by @benekex2
- Contrast improvements - #4508 by @benekex2
- Display menu item form errors - #4551 by @dominik-zeglen
- Do not allow random IDs to appear in snapshots - #4495 by @dominik-zeglen
- Input UI changes - #4542 by @benekex2
- Implement new menu design - #4476 by @benekex2
- Refetch attribute list after closing modal - #4615 by @dominik-zeglen
- Add config for Testcafe - #4553 by @dominik-zeglen
- Fix product type taxes select - #4453 by @benekex2
- Fix form reloading - #4467 by @dominik-zeglen
- Fix voucher limit value when checkbox unchecked - #4456 by @benekex2
- Fix searches and pickers - #4487 by @dominik-zeglen
- Fix dashboard menu styles - #4491 by @benekex2
- Fix menu responsiveness - #4511 by @benekex2
- Fix loosing focus while typing in the product description field - #4549 by @dominik-zeglen
- Fix MUI warnings - #4588 by @dominik-zeglen
- Fix bulk action checkboxes - #4618 by @dominik-zeglen
- Fix rendering user avatar when it's empty #4546 by @maarcingebala
- Remove Dashboard 2.0 files form Saleor repository - #4631 by @dominik-zeglen
- Fix CreateToken mutation to use NonNull on errors field #5415 by @gabmartinez

### Other notable changes

- Replace Pipenv with Poetry - #3894 by @michaljelonek
- Upgrade `django-prices` to v2.1 - #4639 by @NyanKiyoshi
- Disable reports from uWSGI about broken pipe and write errors from disconnected clients - #4596 by @NyanKiyoshi
- Fix the random failures of `populatedb` trying to create users with an existing email - #4769 by @NyanKiyoshi
- Enforce `pydocstyle` for Python docstrings over the project - #4562 by @NyanKiyoshi
- Move Django Debug Toolbar to dev requirements - #4454 by @derenio
- Change license for artwork to CC-BY 4.0
- New translations:
  - Greek

## 2.8.0

### Core

- Avatax backend support - #4310 by @korycins
- Add ability to store used payment sources in gateways (first implemented in Braintree) - #4195 by @salwator
- Add ability to specify a minimal quantity of checkout items for a voucher - #4427 by @fowczarek
- Change the type of start and end date fields from Date to DateTime - #4293 by @fowczarek
- Revert the custom dynamic middlewares - #4452 by @NyanKiyoshi

### Dashboard 2.0

- UX improvements in Vouchers section - #4362 by @benekex2
- Add company address configuration - #4432 by @benekex2
- Require name when saving a custom list filter - #4269 by @benekex2
- Use `esModuleInterop` flag in `tsconfig.json` to simplify imports - #4372 by @dominik-zeglen
- Use hooks instead of a class component in forms - #4374 by @dominik-zeglen
- Drop CSRF token header from API client - #4357 by @dominik-zeglen
- Fix various bugs in the product section - #4429 by @dominik-zeglen

### Other notable changes

- Fix error when creating a checkout with voucher code - #4292 by @NyanKiyoshi
- Fix error when users enter an invalid phone number in an address - #4404 by @NyanKiyoshi
- Fix error when adding a note to an anonymous order - #4319 by @NyanKiyoshi
- Fix gift card duplication error in the `populatedb` script - #4336 by @fowczarek
- Fix vouchers apply once per order - #4339 by @fowczarek
- Fix discount tests failing at random - #4401 by @korycins
- Add `SPECIFIC_PRODUCT` type to `VoucherType` - #4344 by @fowczarek
- New translations:
  - Icelandic
- Refactored the backend side of `checkoutCreate` to improve performances and prevent side effects over the user's checkout if the checkout creation was to fail. - #4367 by @NyanKiyoshi
- Refactored the logic of cleaning the checkout shipping method over the API, so users do not lose the shipping method when updating their checkout. If the shipping method becomes invalid, it will be replaced by the cheapest available. - #4367 by @NyanKiyoshi & @szewczykmira
- Refactored process of getting available shipping methods to make it easier to understand and prevent human-made errors. - #4367 by @NyanKiyoshi
- Moved 3D secure option to Braintree plugin configuration and update config structure mechanism - #4751 by @salwator

## 2.7.0

### API

- Create order only when payment is successful - #4154 by @NyanKiyoshi
- Order Events containing order lines or fulfillment lines now return the line object in the GraphQL API - #4114 by @NyanKiyoshi
- GraphQL now prints exceptions to stderr as well as returning them or not - #4148 by @NyanKiyoshi
- Refactored API resolvers to static methods with root typing - #4155 by @NyanKiyoshi
- Add phone validation in the GraphQL API to handle the library upgrade - #4156 by @NyanKiyoshi

### Core

- Add basic Gift Cards support in the backend - #4025 by @fowczarek
- Add the ability to sort products within a collection - #4123 by @NyanKiyoshi
- Implement customer events - #4094 by @NyanKiyoshi
- Merge "authorize" and "capture" operations - #4098 by @korycins, @NyanKiyoshi
- Separate the Django middlewares from the GraphQL API middlewares - #4102 by @NyanKiyoshi, #4186 by @cmiacz

### Dashboard 2.0

- Add navigation section - #4012 by @dominik-zeglen
- Add filtering on product list - #4193 by @dominik-zeglen
- Add filtering on orders list - #4237 by @dominik-zeglen
- Change input style and improve Storybook stories - #4115 by @dominik-zeglen
- Migrate deprecated fields in Dashboard 2.0 - #4121 by @benekex2
- Add multiple select checkbox - #4133, #4146 by @benekex2
- Rename menu items in Dashboard 2.0 - #4172 by @benekex2
- Category delete modal improvements - #4171 by @benekex2
- Close modals on click outside - #4236 - by @benekex2
- Use date localize hook in translations - #4202 by @dominik-zeglen
- Unify search API - #4200 by @dominik-zeglen
- Default default PAGINATE_BY - #4238 by @dominik-zeglen
- Create generic filtering interface - #4221 by @dominik-zeglen
- Add default state to rich text editor = #4281 by @dominik-zeglen
- Fix translation discard button - #4109 by @benekex2
- Fix draftail options and icons - #4132 by @benekex2
- Fix typos and messages in Dashboard 2.0 - #4168 by @benekex2
- Fix view all orders button - #4173 by @benekex2
- Fix visibility card view - #4198 by @benekex2
- Fix query refetch after selecting an object in list - #4272 by @dominik-zeglen
- Fix image selection in variants - #4270 by @benekex2
- Fix collection search - #4267 by @dominik-zeglen
- Fix quantity height in draft order edit - #4273 by @benekex2
- Fix checkbox clickable area size - #4280 by @dominik-zeglen
- Fix breaking object selection in menu section - #4282 by @dominik-zeglen
- Reset selected items when tab switch - #4268 by @benekex2

### Other notable changes

- Add support for Google Cloud Storage - #4127 by @chetabahana
- Adding a nonexistent variant to checkout no longer crashes - #4166 by @NyanKiyoshi
- Disable storage of Celery results - #4169 by @NyanKiyoshi
- Disable polling in Playground - #4188 by @maarcingebala
- Cleanup code for updated function names and unused argument - #4090 by @jxltom
- Users can now add multiple "Add to Cart" forms in a single page - #4165 by @NyanKiyoshi
- Fix incorrect argument in `get_client_token` in Braintree integration - #4182 by @maarcingebala
- Fix resolving attribute values when transforming them to HStore - #4161 by @maarcingebala
- Fix wrong calculation of subtotal in cart page - #4145 by @korycins
- Fix margin calculations when product/variant price is set to zero - #4170 by @MahmoudRizk
- Fix applying discounts in checkout's subtotal calculation in API - #4192 by @maarcingebala
- Fix GATEWAYS_ENUM to always contain all implemented payment gateways - #4108 by @koradon

## 2.6.0

### API

- Add unified filtering interface in resolvers - #3952, #4078 by @korycins
- Add mutations for bulk actions - #3935, #3954, #3967, #3969, #3970 by @akjanik
- Add mutation for reordering menu items - #3958 by @NyanKiyoshi
- Optimize queries for single nodes - #3968 @NyanKiyoshi
- Refactor error handling in mutations #3891 by @maarcingebala & @akjanik
- Specify mutation permissions through Meta classes - #3980 by @NyanKiyoshi
- Unify pricing access in products and variants - #3948 by @NyanKiyoshi
- Use only_fields instead of exclude_fields in type definitions - #3940 by @michaljelonek
- Prefetch collections when getting sales of a bunch of products - #3961 by @NyanKiyoshi
- Remove unnecessary dedents from GraphQL schema so new Playground can work - #4045 by @salwator
- Restrict resolving payment by ID - #4009 @NyanKiyoshi
- Require `checkoutId` for updating checkout's shipping and billing address - #4074 by @jxltom
- Handle errors in `TokenVerify` mutation - #3981 by @fowczarek
- Unify argument names in types and resolvers - #3942 by @NyanKiyoshi

### Core

- Use Black as the default code formatting tool - #3852 by @krzysztofwolski and @NyanKiyoshi
- Dropped Python 3.5 support - #4028 by @korycins
- Rename Cart to Checkout - #3963 by @michaljelonek
- Use data classes to exchange data with payment gateways - #4028 by @korycins
- Refactor order events - #4018 by @NyanKiyoshi

### Dashboard 2.0

- Add bulk actions - #3955 by @dominik-zeglen
- Add user avatar management - #4030 by @benekex2
- Add navigation drawer support on mobile devices - #3839 by @benekex2
- Fix rendering validation errors in product form - #4024 by @benekex2
- Move dialog windows to query string rather than router paths - #3953 by @dominik-zeglen
- Update order events types - #4089 by @jxltom
- Code cleanup by replacing render props with react hooks - #4010 by @dominik-zeglen

### Other notable changes

- Add setting to enable Django Debug Toolbar - #3983 by @koradon
- Use newest GraphQL Playground - #3971 by @salwator
- Ensure adding to quantities in the checkout is respecting the limits - #4005 by @NyanKiyoshi
- Fix country area choices - #4008 by @fowczarek
- Fix price_range_as_dict function - #3999 by @zodiacfireworks
- Fix the product listing not showing in the voucher when there were products selected - #4062 by @NyanKiyoshi
- Fix crash in Dashboard 1.0 when updating an order address's phone number - #4061 by @NyanKiyoshi
- Reduce the time of tests execution by using dummy password hasher - #4083 by @korycins
- Set up explicit **hash** function - #3979 by @akjanik
- Unit tests use none as media root - #3975 by @korycins
- Update file field styles with materializecss template filter - #3998 by @zodiacfireworks
- New translations:
  - Albanian
  - Colombian Spanish
  - Lithuanian

## 2.5.0

### API

- Add query to fetch draft orders - #3809 by @michaljelonek
- Add bulk delete mutations - #3838 by @michaljelonek
- Add `languageCode` enum to API - #3819 by @michaljelonek, #3854 by @jxltom
- Duplicate address instances in checkout mutations - #3866 by @pawelzar
- Restrict access to `orders` query for unauthorized users - #3861 by @pawelzar
- Support setting address as default in address mutations - #3787 by @jxltom
- Fix phone number validation in GraphQL when country prefix not given - #3905 by @patrys
- Report pretty stack traces in DEBUG mode - #3918 by @patrys

### Core

- Drop support for Django 2.1 and Django 1.11 (previous LTS) - #3929 by @patrys
- Fulfillment of digital products - #3868 by @korycins
- Introduce avatars for staff accounts - #3878 by @pawelzar
- Refactor the account avatars path from a relative to absolute - #3938 by @NyanKiyoshi

### Dashboard 2.0

- Add translations section - #3884 by @dominik-zeglen
- Add light/dark theme - #3856 by @dominik-zeglen
- Add customer's address book view - #3826 by @dominik-zeglen
- Add "Add variant" button on the variant details page = #3914 by @dominik-zeglen
- Add back arrows in "Configure" subsections - #3917 by @dominik-zeglen
- Display avatars in staff views - #3922 by @dominik-zeglen
- Prevent user from changing his own status and permissions - #3922 by @dominik-zeglen
- Fix crashing product create view - #3837, #3910 by @dominik-zeglen
- Fix layout in staff members details page - #3857 by @dominik-zeglen
- Fix unfocusing rich text editor - #3902 by @dominik-zeglen
- Improve accessibility - #3856 by @dominik-zeglen

### Other notable changes

- Improve user and staff management in dashboard 1.0 - #3781 by @jxltom
- Fix default product tax rate in Dashboard 1.0 - #3880 by @pawelzar
- Fix logo in docs - #3928 by @michaljelonek
- Fix name of logo file - #3867 by @jxltom
- Fix variants for juices in example data - #3926 by @michaljelonek
- Fix alignment of the cart dropdown on new bootstrap version - #3937 by @NyanKiyoshi
- Refactor the account avatars path from a relative to absolute - #3938 by @NyanKiyoshi
- New translations:
  - Armenian
  - Portuguese
  - Swahili
  - Thai

## 2.4.0

### API

- Add model translations support in GraphQL API - #3789 by @michaljelonek
- Add mutations to manage addresses for authenticated customers - #3772 by @Kwaidan00, @maarcingebala
- Add mutation to apply vouchers in checkout - #3739 by @Kwaidan00
- Add thumbnail field to `OrderLine` type - #3737 by @michaljelonek
- Add a query to fetch order by token - #3740 by @michaljelonek
- Add city choices and city area type to address validator API - #3788 by @jxltom
- Fix access to unpublished objects in API - #3724 by @Kwaidan00
- Fix bug where errors are not returned when creating fulfillment with a non-existent order line - #3777 by @jxltom
- Fix `productCreate` mutation when no product type was provided - #3804 by @michaljelonek
- Enable database search in products query - #3736 by @michaljelonek
- Use authenticated user's email as default email in creating checkout - #3726 by @jxltom
- Generate voucher code if it wasn't provided in mutation - #3717 by @Kwaidan00
- Improve limitation of vouchers by country - #3707 by @michaljelonek
- Only include canceled fulfillments for staff in fulfillment API - #3778 by @jxltom
- Support setting address as when creating customer address #3782 by @jxltom
- Fix generating slug from title - #3816 by @maarcingebala
- Add `variant` field to `OrderLine` type - #3820 by @maarcingebala

### Core

- Add JSON fields to store rich-text content - #3756 by @michaljelonek
- Add function to recalculate total order weight - #3755 by @Kwaidan00, @maarcingebala
- Unify cart creation logic in API and Django views - #3761, #3790 by @maarcingebala
- Unify payment creation logic in API and Django views - #3715 by @maarcingebala
- Support partially charged and refunded payments - #3735 by @jxltom
- Support partial fulfillment of ordered items - #3754 by @jxltom
- Fix applying discounts when a sale has no end date - #3595 by @cprinos

### Dashboard 2.0

- Add "Discounts" section - #3654 by @dominik-zeglen
- Add "Pages" section; introduce Draftail WYSIWYG editor - #3751 by @dominik-zeglen
- Add "Shipping Methods" section - #3770 by @dominik-zeglen
- Add support for date and datetime components - #3708 by @dominik-zeglen
- Restyle app layout - #3811 by @dominik-zeglen

### Other notable changes

- Unify model field names related to models' public access - `publication_date` and `is_published` - #3706 by @michaljelonek
- Improve filter orders by payment status - #3749 @jxltom
- Refactor translations in emails - #3701 by @Kwaidan00
- Use exact image versions in docker-compose - #3742 by @ashishnitinpatil
- Sort order payment and history in descending order - #3747 by @jxltom
- Disable style-loader in dev mode - #3720 by @jxltom
- Add ordering to shipping method - #3806 by @michaljelonek
- Add missing type definition for dashboard 2.0 - #3776 by @jxltom
- Add header and footer for checkout success pages #3752 by @jxltom
- Add instructions for using local assets in Docker - #3723 by @michaljelonek
- Update S3 deployment documentation to include CORS configuration note - #3743 by @NyanKiyoshi
- Fix missing migrations for is_published field of product and page model - #3757 by @jxltom
- Fix problem with l10n in Braintree payment gateway template - #3691 by @Kwaidan00
- Fix bug where payment is not filtered from active ones when creating payment - #3732 by @jxltom
- Fix incorrect cart badge location - #3786 by @jxltom
- Fix storefront styles after bootstrap is updated to 4.3.1 - #3753 by @jxltom
- Fix logo size in different browser and devices with different sizes - #3722 by @jxltom
- Rename dumpdata file `db.json` to `populatedb_data.json` - #3810 by @maarcingebala
- Prefetch collections for product availability - #3813 by @michaljelonek
- Bump django-graphql-jwt - #3814 by @michaljelonek
- Fix generating slug from title - #3816 by @maarcingebala
- New translations:
  - Estonian
  - Indonesian

## 2.3.1

- Fix access to private variant fields in API - #3773 by maarcingebala
- Limit access of quantity and allocated quantity to staff in GraphQL API #3780 by @jxltom

## 2.3.0

### API

- Return user's last checkout in the `User` type - #3578 by @fowczarek
- Automatically assign checkout to the logged in user - #3587 by @fowczarek
- Expose `chargeTaxesOnShipping` field in the `Shop` type - #3603 by @fowczarek
- Expose list of enabled payment gateways - #3639 by @fowczarek
- Validate uploaded files in a unified way - #3633 by @fowczarek
- Add mutation to trigger fetching tax rates - #3622 by @fowczarek
- Use USERNAME_FIELD instead of hard-code email field when resolving user - #3577 by @jxltom
- Require variant and quantity fields in `CheckoutLineInput` type - #3592 by @jxltom
- Preserve order of nodes in `get_nodes_or_error` function - #3632 by @jxltom
- Add list mutations for `Voucher` and `Sale` models - #3669 by @michaljelonek
- Use proper type for countries in `Voucher` type - #3664 by @michaljelonek
- Require email in when creating checkout in API - #3667 by @michaljelonek
- Unify returning errors in the `tokenCreate` mutation - #3666 by @michaljelonek
- Use `Date` field in Sale/Voucher inputs - #3672 by @michaljelonek
- Refactor checkout mutations - #3610 by @fowczarek
- Refactor `clean_instance`, so it does not returns errors anymore - #3597 by @akjanik
- Handle GraphqQL syntax errors - #3576 by @jxltom

### Core

- Refactor payments architecture - #3519 by @michaljelonek
- Improve Docker and `docker-compose` configuration - #3657 by @michaljelonek
- Allow setting payment status manually for dummy gateway in Storefront 1.0 - #3648 by @jxltom
- Infer default transaction kind from operation type - #3646 by @jxltom
- Get correct payment status for order without any payments - #3605 by @jxltom
- Add default ordering by `id` for `CartLine` model - #3593 by @jxltom
- Fix "set password" email sent to customer created in the dashboard - #3688 by @Kwaidan00

### Dashboard 2.0

- ️Add taxes section - #3622 by @dominik-zeglen
- Add drag'n'drop image upload - #3611 by @dominik-zeglen
- Unify grid handling - #3520 by @dominik-zeglen
- Add component generator - #3670 by @dominik-zeglen
- Throw Typescript errors while snapshotting - #3611 by @dominik-zeglen
- Simplify mutation's error checking - #3589 by @dominik-zeglen
- Fix order cancelling - #3624 by @dominik-zeglen
- Fix logo placement - #3602 by @dominik-zeglen

### Other notable changes

- Register Celery task for updating exchange rates - #3599 by @jxltom
- Fix handling different attributes with the same slug - #3626 by @jxltom
- Add missing migrations for tax rate choices - #3629 by @jxltom
- Fix `TypeError` on calling `get_client_token` - #3660 by @michaljelonek
- Make shipping required as default when creating product types - #3655 by @jxltom
- Display payment status on customer's account page in Storefront 1.0 - #3637 by @jxltom
- Make order fields sequence in Dashboard 1.0 same as in Dashboard 2.0 - #3606 by @jxltom
- Fix returning products for homepage for the currently viewing user - #3598 by @jxltom
- Allow filtering payments by status in Dashboard 1.0 - #3608 by @jxltom
- Fix typo in the definition of order status - #3649 by @jxltom
- Add margin for order notes section - #3650 by @jxltom
- Fix logo position - #3609, #3616 by @jxltom
- Storefront visual improvements - #3696 by @piotrgrundas
- Fix product list price filter - #3697 by @Kwaidan00
- Redirect to success page after successful payment - #3693 by @Kwaidan00

## 2.2.0

### API

- Use `PermissionEnum` as input parameter type for `permissions` field - #3434 by @maarcingebala
- Add "authorize" and "charge" mutations for payments - #3426 by @jxltom
- Add alt text to product thumbnails and background images of collections and categories - #3429 by @fowczarek
- Fix passing decimal arguments = #3457 by @fowczarek
- Allow sorting products by the update date - #3470 by @jxltom
- Validate and clear the shipping method in draft order mutations - #3472 by @fowczarek
- Change tax rate field to choice field - #3478 by @fowczarek
- Allow filtering attributes by collections - #3508 by @maarcingebala
- Resolve to `None` when empty object ID was passed as mutation argument - #3497 by @maarcingebala
- Change `errors` field type from [Error] to [Error!] - #3489 by @fowczarek
- Support creating default variant for product types that don't use multiple variants - #3505 by @fowczarek
- Validate SKU when creating a default variant - #3555 by @fowczarek
- Extract enums to separate files - #3523 by @maarcingebala

### Core

- Add Stripe payment gateway - #3408 by @jxltom
- Add `first_name` and `last_name` fields to the `User` model - #3101 by @fowczarek
- Improve several payment validations - #3418 by @jxltom
- Optimize payments related database queries - #3455 by @jxltom
- Add publication date to collections - #3369 by @k-brk
- Fix hard-coded site name in order PDFs - #3526 by @NyanKiyoshi
- Update favicons to the new style - #3483 by @dominik-zeglen
- Fix migrations for default currency - #3235 by @bykof
- Remove Elasticsearch from `docker-compose.yml` - #3482 by @maarcingebala
- Resort imports in tests - #3471 by @jxltom
- Fix the no shipping orders payment crash on Stripe - #3550 by @NyanKiyoshi
- Bump backend dependencies - #3557 by @maarcingebala. This PR removes security issue CVE-2019-3498 which was present in Django 2.1.4. Saleor however wasn't vulnerable to this issue as it doesn't use the affected `django.views.defaults.page_not_found()` view.
- Generate random data using the default currency - #3512 by @stephenmoloney
- New translations:
  - Catalan
  - Serbian

### Dashboard 2.0

- Restyle product selection dialogs - #3499 by @dominik-zeglen, @maarcingebala
- Fix minor visual bugs in Dashboard 2.0 - #3433 by @dominik-zeglen
- Display warning if order draft has missing data - #3431 by @dominik-zeglen
- Add description field to collections - #3435 by @dominik-zeglen
- Add query batching - #3443 by @dominik-zeglen
- Use autocomplete fields in country selection - #3443 by @dominik-zeglen
- Add alt text to categories and collections - #3461 by @dominik-zeglen
- Use first and last name of a customer or staff member in UI - #3247 by @Bonifacy1, @dominik-zeglen
- Show error page if an object was not found - #3463 by @dominik-zeglen
- Fix simple product's inventory data saving bug - #3474 by @dominik-zeglen
- Replace `thumbnailUrl` with `thumbnail { url }` - #3484 by @dominik-zeglen
- Change "Feature on Homepage" switch behavior - #3481 by @dominik-zeglen
- Expand payment section in order view - #3502 by @dominik-zeglen
- Change TypeScript loader to speed up the build process - #3545 by @patrys

### Bugfixes

- Do not show `Pay For Order` if order is partly paid since partial payment is not supported - #3398 by @jxltom
- Fix attribute filters in the products category view - #3535 by @fowczarek
- Fix storybook dependencies conflict - #3544 by @dominik-zeglen

## 2.1.0

### API

- Change selected connection fields to lists - #3307 by @fowczarek
- Require pagination in connections - #3352 by @maarcingebala
- Replace Graphene view with a custom one - #3263 by @patrys
- Change `sortBy` parameter to use enum type - #3345 by @fowczarek
- Add `me` query to fetch data of a logged-in user - #3202, #3316 by @fowczarek
- Add `canFinalize` field to the Order type - #3356 by @fowczarek
- Extract resolvers and mutations to separate files - #3248 by @fowczarek
- Add VAT tax rates field to country - #3392 by @michaljelonek
- Allow creating orders without users - #3396 by @fowczarek

### Core

- Add Razorpay payment gatway - #3205 by @NyanKiyoshi
- Use standard tax rate as a default tax rate value - #3340 by @fowczarek
- Add description field to the Collection model - #3275 by @fowczarek
- Enforce the POST method on VAT rates fetching - #3337 by @NyanKiyoshi
- Generate thumbnails for category/collection background images - #3270 by @NyanKiyoshi
- Add warm-up support in product image creation mutation - #3276 by @NyanKiyoshi
- Fix error in the `populatedb` script when running it not from the project root - #3272 by @NyanKiyoshi
- Make Webpack rebuilds fast - #3290 by @patrys
- Skip installing Chromium to make deployment faster - #3227 by @jxltom
- Add default test runner - #3258 by @jxltom
- Add Transifex client to Pipfile - #3321 by @jxltom
- Remove additional pytest arguments in tox - #3338 by @jxltom
- Remove test warnings - #3339 by @jxltom
- Remove runtime warning when product has discount - #3310 by @jxltom
- Remove `django-graphene-jwt` warnings - #3228 by @jxltom
- Disable deprecated warnings - #3229 by @jxltom
- Add `AWS_S3_ENDPOINT_URL` setting to support DigitalOcean spaces. - #3281 by @hairychris
- Add `.gitattributes` file to hide diffs for generated files on Github - #3055 by @NyanKiyoshi
- Add database sequence reset to `populatedb` - #3406 by @michaljelonek
- Get authorized amount from succeeded auth transactions - #3417 by @jxltom
- Resort imports by `isort` - #3412 by @jxltom

### Dashboard 2.0

- Add confirmation modal when leaving view with unsaved changes - #3375 by @dominik-zeglen
- Add dialog loading and error states - #3359 by @dominik-zeglen
- Split paths and urls - #3350 by @dominik-zeglen
- Derive state from props in forms - #3360 by @dominik-zeglen
- Apply debounce to autocomplete fields - #3351 by @dominik-zeglen
- Use Apollo signatures - #3353 by @dominik-zeglen
- Add order note field in the order details view - #3346 by @dominik-zeglen
- Add app-wide progress bar - #3312 by @dominik-zeglen
- Ensure that all queries are built on top of TypedQuery - #3309 by @dominik-zeglen
- Close modal windows automatically - #3296 by @dominik-zeglen
- Move URLs to separate files - #3295 by @dominik-zeglen
- Add basic filters for products and orders list - #3237 by @Bonifacy1
- Fetch default currency from API - #3280 by @dominik-zeglen
- Add `displayName` property to components - #3238 by @Bonifacy1
- Add window titles - #3279 by @dominik-zeglen
- Add paginator component - #3265 by @dominik-zeglen
- Update Material UI to 3.6 - #3387 by @patrys
- Upgrade React, Apollo, Webpack and Babel - #3393 by @patrys
- Add pagination for required connections - #3411 by @dominik-zeglen

### Bugfixes

- Fix language codes - #3311 by @jxltom
- Fix resolving empty attributes list - #3293 by @maarcingebala
- Fix range filters not being applied - #3385 by @michaljelonek
- Remove timeout for updating image height - #3344 by @jxltom
- Return error if checkout was not found - #3289 by @maarcingebala
- Solve an auto-resize conflict between Materialize and medium-editor - #3367 by @adonig
- Fix calls to `ngettext_lazy` - #3380 by @patrys
- Filter preauthorized order from succeeded transactions - #3399 by @jxltom
- Fix incorrect country code in fixtures - #3349 by @bingimar
- Fix updating background image of a collection - #3362 by @fowczarek & @dominik-zeglen

### Docs

- Document settings related to generating thumbnails on demand - #3329 by @NyanKiyoshi
- Improve documentation for Heroku deployment - #3170 by @raybesiga
- Update documentation on Docker deployment - #3326 by @jxltom
- Document payment gateway configuration - #3376 by @NyanKiyoshi

## 2.0.0

### API

- Add mutation to delete a customer; add `isActive` field in `customerUpdate` mutation - #3177 by @maarcingebala
- Add mutations to manage authorization keys - #3082 by @maarcingebala
- Add queries for dashboard homepage - #3146 by @maarcingebala
- Allows user to unset homepage collection - #3140 by @oldPadavan
- Use enums as permission codes - #3095 by @the-bionic
- Return absolute image URLs - #3182 by @maarcingebala
- Add `backgroundImage` field to `CategoryInput` - #3153 by @oldPadavan
- Add `dateJoined` and `lastLogin` fields in `User` type - #3169 by @maarcingebala
- Separate `parent` input field from `CategoryInput` - #3150 by @akjanik
- Remove duplicated field in Order type - #3180 by @maarcingebala
- Handle empty `backgroundImage` field in API - #3159 by @maarcingebala
- Generate name-based slug in collection mutations - #3145 by @akjanik
- Remove products field from `collectionUpdate` mutation - #3141 by @oldPadavan
- Change `items` field in `Menu` type from connection to list - #3032 by @oldPadavan
- Make `Meta.description` required in `BaseMutation` - #3034 by @oldPadavan
- Apply `textwrap.dedent` to GraphQL descriptions - #3167 by @fowczarek

### Dashboard 2.0

- Add collection management - #3135 by @dominik-zeglen
- Add customer management - #3176 by @dominik-zeglen
- Add homepage view - #3155, #3178 by @Bonifacy1 and @dominik-zeglen
- Add product type management - #3052 by @dominik-zeglen
- Add site settings management - #3071 by @dominik-zeglen
- Escape node IDs in URLs - #3115 by @dominik-zeglen
- Restyle categories section - #3072 by @Bonifacy1

### Other

- Change relation between `ProductType` and `Attribute` models - #3097 by @maarcingebala
- Remove `quantity-allocated` generation in `populatedb` script - #3084 by @MartinSeibert
- Handle `Money` serialization - #3131 by @Pacu2
- Do not collect unnecessary static files - #3050 by @jxltom
- Remove host mounted volume in `docker-compose` - #3091 by @tiangolo
- Remove custom services names in `docker-compose` - #3092 by @tiangolo
- Replace COUNTRIES with countries.countries - #3079 by @neeraj1909
- Installing dev packages in docker since tests are needed - #3078 by @jxltom
- Remove comparing string in address-form-panel template - #3074 by @tomcio1205
- Move updating variant names to a Celery task - #3189 by @fowczarek

### Bugfixes

- Fix typo in `clean_input` method - #3100 by @the-bionic
- Fix typo in `ShippingMethod` model - #3099 by @the-bionic
- Remove duplicated variable declaration - #3094 by @the-bionic

### Docs

- Add createdb note to getting started for Windows - #3106 by @ajostergaard
- Update docs on pipenv - #3045 by @jxltom<|MERGE_RESOLUTION|>--- conflicted
+++ resolved
@@ -193,19 +193,16 @@
   - drop `productType` from `ProductFilter`
   - deprecate mutations' `<name>Errors`, typed `errors` fields and remove deprecation
 - Add channel data to Order webhook - #7299 by @krzysztofwolski
-<<<<<<< HEAD
 - Deprecated Stripe plugin - will be removed in Saleor 4.0
   - rename `StripeGatewayPlugin` to `DeprecatedStripeGatewayPlugin`.
   - introduce new `StripeGatewayPlugin` plugin.
 
-=======
 - Always create new checkout in `checkoutCreate` mutation - #7318 by @IKarbowiak
   - deprecate `created` return field on `checkoutCreate` mutation
 - Return empty values list for attribute without choices - #7394 by @fowczarek
   - `values` for attributes without choices from now are empty list.
   - attributes with choices - `DROPDOWN` and `MULTISELECT`
   - attributes without choices - `FILE`, `REFERENCE`, `NUMERIC` and `RICH_TEXT`
->>>>>>> 2c573fa9
 
 ### Other
 
