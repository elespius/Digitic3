--- conflicted
+++ resolved
@@ -6,11 +6,8 @@
 - Add query contains only schema validation - #6827 by @fowczarek
 - Add introspection caching - #6871 by @fowczarek
 - Refactor plugins manager(add missing tracing, optimize imports, drop plugins manager from settings) - #6890 by @fowczarek
-<<<<<<< HEAD
 - Add CUSTOMER_UPDATED webhook - #6898 by @piotrgrundas
-=======
 - Add missing span in PluginManager - #6900 by @fowczarek
->>>>>>> 51d8b65d
 
 ### Breaking
 - Multichannel MVP: Multicurrency - #6242 by @fowczarek @d-wysocki
