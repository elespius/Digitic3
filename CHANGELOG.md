# Changelog

All notable, unreleased changes to this project will be documented in this file. For the released changes, please visit the [Releases](https://github.com/mirumee/saleor/releases) page.

<<<<<<< HEAD
# 3.7.0
# 3.8.0

### Highlights:
# 3.9.0 [Unreleased]
=======
# 3.10.0

### GraphQL API

- Add ability to filter and sort products of a category - #10917 by @yemeksepeti-cihankarluk, @ogunheper
  - Add `filter` argument to `Category.products`
  - Add `sortBy` argument to `Category.products`
  - Allow to mutate objects, by newly added `externalReference` field, instead of Saleor-assigned ID. Apply to following models:
    - `Product`
    - `ProductVariant`
    - `Attribute`
    - `AttributeValue`
    - `Order`
    - `User`
    - `Warehouse`
- Extend invoice object types with `Order` references - #11505 by @przlada
  - Add `Invoice.order` field
  - Add `InvoiceRequested.order`, `InvoiceDeleted.order` and `InvoiceSent.order` fields
- Add support for metadata for `Address` model - #11701 by @IKarbowiak

### Other changes
- Fix fetching the `checkout.availableCollectionPoints` - #11489 by @IKarbowiak
- Move checkout metadata to separate model - #11264  by @jakubkuc
- Add ability to set a custom Celery queue for async webhook - #11511 by @NyanKiyoshi
- Remove `CUSTOMER_UPDATED` webhook trigger from address mutations - #11395 by @jakubkuc
- Drop `Django.Auth` - #11305 by @fowczarek
- Propagate voucher discount between checkout lines when charge_taxes is disabled - #11632 by @maarcingebala
- Accept the gift card code provided in the input - by @mociepka

# 3.9.0
>>>>>>> 792acfb0

### Highlights

- Flat tax rates - #9784 by @maarcingebala

### Breaking changes

- Drop Vatlayer plugin - #9784 by @maarcingebala
  - The following fields are no longer used:
    - `Product.chargeTaxes` - from now on, presence of `Product.taxClass` instance decides whether to charge taxes for a product. As a result, the "Charge Taxes" column in CSV product exports returns empty values.
    - `Shop.chargeTaxesOnShipping` - from now on, presence of `ShippingMethod.taxClass` decides whether to charge taxes for a shipping method.
    - `Shop.includeTaxesInPrices`, `Shop.displayGrossPrices` - configuration moved to `Channel.taxConfiguration`.
  - Removed the following plugin manager methods:
    - `assign_tax_code_to_object_meta`
    - `apply_taxes_to_product`
    - `fetch_taxes_data`
    - `get_tax_rate_percentage_value`
    - `update_taxes_for_order_lines`

### GraphQL API

- Add `attribute` field to `AttributeValueTranslatableContent` type - #11028 by @zedzior
- Add new properties in the `Product` type - #10537 by @kadewu
  - Add new fields: `Product.attribute`, `Product.variant`
  - Add `sortBy` argument to `Product.media`
- Allow assigning attribute value using its ID. Add to `AttributeValueInput` dedicated field for each input type - #11206 by @zedzior
- Add new queries - #10537 by @kadewu
  - `attribute` - allow fetching the single attribute by `slug`
  - `variant`- allow fetching the single variant by the product variant `id` or `sku`
- Allow sorting media of the product - #10537 by @kadewu
- Allow assigning attribute value using its ID. Add to `AttributeValueInput` dedicated field for each input type. #11206 by @zedzior

### Saleor Apps

- Include fully qualified API URL `Saleor-Api-Url` in communication with Apps. #11223 by @przlada
- Add metadata on order line payload notifications. #10954 by @CarlesLopezMagem

### Other changes

- Re-enable 5 minute database connection persistence by default - #11074 + #11100 by @NyanKiyoshi
  - Set `DB_CONN_MAX_AGE=0` to disable this behavior (adds overhead to requests)
- Bump cryptography to 38.0.3: use OpenSSL 3.0.7 - #11126 by @NyanKiyoshi
- Include fully qualified API URL `Saleor-Api-Url` in communication with Apps - #11223 by @przlada
- Make email authentication case-insensitive. #11284 by @zedzior
- Fix the observability reporter to obfuscate URLs. #11282 by @przlada
- Add exif image validation - #11224 by @IKarbowiak
- Add HTTP headers filtering to observability reporter. #11285 by @przlada
- Deactivate Webhook before deleting and handle IntegrityErrors - #11239 @jakubkuc

# 3.8.0

### Highlights

- Add tax exemption API for checkouts (`taxExemptionManage` mutation) - #10344 by @SzymJ
- Switch GraphQL Playground to GraphiQL V2

### Breaking changes

- Verify JWT tokens whenever they are provided with the request. Before, they were only validated when an operation required any permissions. For example: when refreshing a token, the request shouldn't include the expired one.

### Highlights
### GraphQL API

- Add the ability to filter by slug. #10578 by @kadewu
  - Affected types: Attribute, Category, Collection, Menu, Page, Product, ProductType, Warehouse
  - Deprecated `slug` in filter for `menus`. Use `slugs` instead
- Add new `products` filters. #10784 by @kadewu
  - `isAvailable`
  - `publishedFrom`
  - `availableFrom`
  - `isVisibleInListing`
- Add the ability to filter payments by a list of ids. #10821 by @kadewu
- Add the ability to filter customers by ids. #10694 by @kadewu
- Add `User.checkouts` field. #10862 by @zedzior
- Add optional field `audience` to mutation `tokenCreate`. If provided, the created tokens will have key `aud` with value: `custom:{audience-input-value}` - #10845 by @korycins
- Use `AttributeValue.name` instead of `AttributeValue.slug` to determine uniqueness of a value instance for dropdown and multi-select attributes. - #10881 by @jakubkuc
- Allow sorting products by `CREATED_AT` field. #10900 by @zedzior
- Add ability to pass metadata directly in create/update mutations for product app models - #10689 by @SzymJ
- Add ability to use SKU argument in `productVariantUpdate`, `productVariantDelete`, `productVariantBulkDelete`, `productVariantStocksUpdate`, `productVariantStocksDelete`, `productVariantChannelListingUpdate` mutations - #10861 by @SzymJ
- Add sorting by `CREATED_AT` field. #10911 by @zedzior
  - Affected types: GiftCard, Page.
  - Deprecated `CREATION_DATE` sort field on Page type. Use `CREATED_AT` instead.

### Other changes

- Reference attribute linking to product variants - #10468 by @IKarbowiak
- Add base shipping price to `Order` - #10771 by @fowczarek
- GraphQL view no longer generates error logs when the HTTP request doesn't contain a GraphQL query - #10901 by @NyanKiyoshi

### Saleor Apps

- Add `iss` field to JWT tokens - #10842 by @korycins
- Drop `py` and `tox` dependencies from dev requirements - #11054 by @NyanKiyoshi

### Saleor Apps

- Add `iss` field to JWT tokens - #10842 by @korycins
- Add new field `audience` to App manifest. If provided, App's JWT access token will have `aud` field. - #10845 by @korycins
- Add new asynchronous events for objects metadata updates - #10520 by @rafalp
  - `CHECKOUT_METADATA_UPDATED`
  - `COLLECTION_METADATA_UPDATED`
  - `CUSTOMER_METADATA_UPDATED`
  - `FULFILLMENT_METADATA_UPDATED`
  - `GIFT_CARD_METADATA_UPDATED`
  - `ORDER_METADATA_UPDATED`
  - `PRODUCT_METADATA_UPDATED`
  - `PRODUCT_VARIANT_METADATA_UPDATED`
  - `SHIPPING_ZONE_METADATA_UPDATED`
  - `TRANSACTION_ITEM_METADATA_UPDATED`
  - `WAREHOUSE_METADATA_UPDATED`
  - `VOUCHER_METADATA_UPDATED`

# 3.7.0

### Highlights

- Allow explicitly setting the name of a product variant - #10456 by @SzymJ
  - Added `name` parameter to the `ProductVariantInput` input
- Add a new stock allocation strategy based on the order of warehouses within a channel - #10416 by @IKarbowiak
  - Add `channelReorderWarehouses` mutation to sort warehouses to set their priority
  - Extend the `Channel` type with the `stockSettings` field
  - Extend `ChannelCreateInput` and `ChannelUpdateInput` with `stockSettings`

### Breaking changes

- Refactor warehouse mutations - #10239 by @IKarbowiak
  - Providing the value in `shippingZone` filed in `WarehouseCreate` mutation will raise a ValidationError.
    Use `WarehouseShippingZoneAssign` to assign shipping zones to a warehouse.

### GraphQL API

- Hide Subscription type from Apollo Federation (#10439) (f5132dfd3)
- Mark `Webhook.secretKey` as deprecated (#10436) (ba445e6e8)

### Saleor Apps

- Trigger the `SALE_DELETED` webhook when deleting sales in bulk (#10461) (2052841e9)
- Add `FULFILLMENT_APPROVED` webhook - #10621 by @IKarbowiak

### Other changes

- Add support for `bcrypt` password hashes - #10346 by @pkucmus
- Add the ability to set taxes configuration per channel in the Avatax plugin - #10445 by @mociepka


# 3.6.0

### Breaking changes

- Drop `django-versatileimagefield` package; add a proxy view to generate thumbnails on-demand - #9988 by @IKarbowiak
  - Drop `create_thumbnails` command
- Change return type from `CheckoutTaxedPricesData` to `TaxedMoney` in plugin manager methods `calculate_checkout_line_total`, `calculate_checkout_line_unit_price` - #9526 by @fowczarek, @mateuszgrzyb, @stnatic

### Saleor Apps

- Add GraphQL subscription support for synchronous webhook events - #9763 by @jakubkuc
- Add support for the CUSTOMER\_\* app mount points (#10163) by @krzysztofwolski
- Add permission group webhooks: `PERMISSION_GROUP_CREATED`, `PERMISSION_GROUP_UPDATED`, `PERMISSION_GROUP_DELETED` - #10214 by @SzymJ
- Add `ACCOUNT_ACTIVATED` and `ACCOUNT_DEACTIVATED` events - #10136 by @tomaszszymanski129
- Allow apps to query data protected by MANAGE_STAFF permission (#10103) (4eb93d3f5)
- Fix returning sale's GraphQL ID in the `SALE_TOGGLE` payload (#10227) (0625c43bf)
- Add descriptions to async webhooks event types (#10250) (7a906bf7f)

### GraphQL API

- Add `CHECKOUT_CALCULATE_TAXES` and `ORDER_CALCULATE_TAXES` to `WebhookEventTypeSyncEnum` #9526 by @fowczarek, @mateuszgrzyb, @stnatic
- Add `forceNewLine` flag to lines input in `CheckoutLinesAdd`, `CheckoutCreate`, `DraftOrderCreate`, `OrderCreate`, `OrderLinesCreate` mutations to support same variant in multiple lines - #10095 by @SzymJ
- Add `VoucherFilter.ids` filter - #10157 by @Jakubkuc
- Add API to display shippable countries for a channel - #10111 by @korycins
- Improve filters' descriptions - #10240 by @dekoza
- Add query for transaction item and extend transaction item type with order (#10154) (b19423a86)

### Plugins

- Add a new method to plugin manager: `get_taxes_for_checkout`, `get_taxes_for_order` - #9526 by @fowczarek, @mateuszgrzyb, @stnatic
- Allow promoting customer users to staff (#10115) (2d56af4e3)
- Allow values of different attributes to share the same slug (#10138) (834d9500b)
- Fix payment status for orders with total 0 (#10147) (ec2c9a820)
- Fix failed event delivery request headers (#10108) (d1b652115)
- Fix create_fake_user ID generation (#10186) (86e2c69a9)
- Fix returning values in JSONString scalar (#10124) (248d2b604)
- Fix problem with updating draft order with active Avalara (#10183) (af270b8c9)
- Make API not strip query params from redirect URL (#10116) (75176e568)
- Update method for setting filter descriptions (#10240) (65643ec7c)
- Add expires option to CELERY_BEAT_SCHEDULE (#10205) (c6c5e46bd)
- Recalculate order prices on marking as paid mutations (#10260) (4e45b83e7)
- Fix triggering `ORDER_CANCELED` event at the end of transaction (#10242) (d9eecb2ca)
- Fix post-migrate called for each app module (#10252) (60205eb56)
- Only handle known URLs (disable appending slash to URLs automatically) - #10290 by @patrys

### Other changes

- Add synchronous tax calculation via webhooks - #9526 by @fowczarek, @mateuszgrzyb, @stnatic
- Allow values of different attributes to share the same slug - #10138 by @IKarbowiak
- Add query for transaction item and extend transaction item type with order - #10154 by @IKarbowiak
- Populate the initial database with default warehouse, channel, category, and product type - #10244 by @jakubkuc
- Fix inconsistent beat scheduling and compatibility with DB scheduler - #10185 by @NyanKiyoshi<br/>
  This fixes the following bugs:
  - `tick()` could decide to never schedule anything else than `send-sale-toggle-notifications` if `send-sale-toggle-notifications` doesn't return `is_due = False` (stuck forever until beat restart or a `is_due = True`)
  - `tick()` was sometimes scheduling other schedulers such as observability to be run every 5m instead of every 20s
  - `is_due()` from `send-sale-toggle-notifications` was being invoked every 5s on django-celery-beat instead of every 60s
  - `send-sale-toggle-notifications` would crash on django-celery-beat with `Cannot convert schedule type <saleor.core.schedules.sale_webhook_schedule object at 0x7fabfdaacb20> to model`
    Usage:
  - Database backend: `celery --app saleor.celeryconf:app beat --scheduler saleor.schedulers.schedulers.DatabaseScheduler`
  - Shelve backend: `celery --app saleor.celeryconf:app beat --scheduler saleor.schedulers.schedulers.PersistentScheduler`
- Fix problem with updating draft order with active Avalara - #10183 by @IKarbowiak
- Fix stock validation and allocation for order with local collection point - #10218 by @IKarbowiak
- Fix stock allocation for order with global collection point - #10225 by @IKarbowiak
- Fix assigning an email address that does not belong to an existing user to draft order (#10320) (97129cf0c)
- Fix gift cards automatic fulfillment (#10325) (6a528259e)

# 3.5.4 [Unreleased]

- Fix ORM crash when generating hundreds of search vector in SQL - #10261 by @NyanKiyoshi
- Fix "stack depth limit exceeded" crash when generating thousands of search vector in SQL - #10279 by @NyanKiyoshi

# 3.5.3 [Released]

- Use custom search vector in order search - #10247 by @fowczarek
- Optimize filtering attributes by dates - #10199 by @tomaszszymanski129

# 3.5.2 [Released]

- Fix stock allocation for order with global collection point - #10225 by @IKarbowiak
- Fix stock validation and allocation for order with local collection point - #10218 @IKarbowiak
- Fix returning GraphQL IDs in the `SALE_TOGGLE` webhook - #10227 by @IKarbowiak

# 3.5.1 [Released]

- Fix inconsistent beat scheduling and compatibility with db scheduler - #10185 by @NyanKiyoshi<br/>
  This fixes the following bugs:

  - `tick()` could decide to never schedule anything else than `send-sale-toggle-notifications` if `send-sale-toggle-notifications` doesn't return `is_due = False` (stuck forever until beat restart or a `is_due = True`)
  - `tick()` was sometimes scheduling other schedulers such as observability to be ran every 5m instead of every 20s
  - `is_due()` from `send-sale-toggle-notifications` was being invoked every 5s on django-celery-beat instead of every 60s
  - `send-sale-toggle-notifications` would crash on django-celery-beat with `Cannot convert schedule type <saleor.core.schedules.sale_webhook_schedule object at 0x7fabfdaacb20> to model`

  Usage:

  - Database backend: `celery --app saleor.celeryconf:app beat --scheduler saleor.schedulers.schedulers.DatabaseScheduler`
  - Shelve backend: `celery --app saleor.celeryconf:app beat --scheduler saleor.schedulers.schedulers.PersistentScheduler`

- Fix problem with updating draft order with active avalara - #10183 by @IKarbowiak
- Fix stock validation and allocation for order with local collection point - #10218 by @IKarbowiak
- Fix stock allocation for order with global collection point - #10225 by @IKarbowiak

# 3.5.0

### GraphQL API

- Allow skipping address validation for checkout mutations (#10084) (7de33b145)
- Add `OrderFilter.numbers` filter - #9967 by @SzymJ
- Expose manifest in the `App` type (#10055) (f0f944066)
- Deprecate `configurationUrl` and `dataPrivacy` fields in apps (#10046) (68bd7c8a2)
- Fix `ProductVariant.created` resolver (#10072) (6c77053a9)
- Add `schemaVersion` field to `Shop` type. #11275 by @zedzior

### Saleor Apps

- Add webhooks `PAGE_TYPE_CREATED`, `PAGE_TYPE_UPDATED` and `PAGE_TYPE_DELETED` - #9859 by @SzymJ
- Add webhooks `ADDRESS_CREATED`, `ADDRESS_UPDATED` and `ADDRESS_DELETED` - #9860 by @SzymJ
- Add webhooks `STAFF_CREATED`, `STAFF_UPDATED` and `STAFF_DELETED` - #9949 by @SzymJ
- Add webhooks `ATTRIBUTE_CREATED`, `ATTRIBUTE_UPDATED` and `ATTRIBUTE_DELETED` - #9991 by @SzymJ
- Add webhooks `ATTRIBUTE_VALUE_CREATED`, `ATTRIBUTE_VALUE_UPDATED` and `ATTRIBUTE_VALUE_DELETED` - #10035 by @SzymJ
- Add webhook `CUSTOMER_DELETED` - #10060 by @SzymJ
- Add webhook for starting and ending sales - #10110 by @IKarbowiak
- Fix returning errors in subscription webhooks payloads - #9905 by @SzymJ
- Build JWT signature when secret key is an empty string (#10139) (c47de896c)
- Use JWS to sign webhooks with secretKey instead of obscure signature (ac065cdce)
- Sign webhook payload using RS256 and private key used JWT infrastructure (#9977) (df7c7d4e8)
- Unquote secret access when calling SQS (#10076) (3ac9714b5)

### Performance

- Add payment transactions data loader (#9940) (799a9f1c9)
- Optimize 0139_fulfil_orderline_token_old_id_created_at migration (#9935) (63073a86b)

### Other changes

- Introduce plain text attribute - #9907 by @IKarbowiak
- Add `metadata` fields to `OrderLine` and `CheckoutLine` models - #10040 by @SzymJ
- Add full-text search for Orders (#9937) (61aa89f06)
- Stop auto-assigning default addresses to checkout - #9933 by @SzymJ
- Fix inaccurate tax calculations - #9799 by @IKarbowiak
- Fix incorrect default value used in `PaymentInput.storePaymentMethod` - #9943 by @korycins
- Improve checkout total base calculations - #10048 by @IKarbowiak
- Improve click & collect and stock allocation - #10043 by @IKarbowiak
- Fix product media reordering (#10118) (de8a1847f)
- Add custom SearchVector class (#10109) (bf74f5efb)
- Improve checkout total base calculations (527b67f9b)
- Fix invoice download URL in send-invoice email (#10014) (667837a09)
- Fix invalid undiscounted total on order line (22ccacb59)
- Fix Avalara for free shipping (#9973) (90c076e33)
- Fix Avalara when voucher with `apply_once_per_order` settings is used (#9959) (fad5cdf46)
- Use Saleor's custom UvicornWorker to avoid lifespan warnings (#9915) (9090814b9)
- Add Azure blob storage support (#9866) (ceee97e83)

# 3.4.0

### Breaking changes

- Hide private metadata in notification payloads - #9849 by @maarcingebala
  - From now on, the `private_metadata` field in `NOTIFY_USER` webhook payload is deprecated and it will return an empty dictionary. This change also affects `AdminEmailPlugin`, `UserEmailPlugin`, and `SendgridEmailPlugin`.

### Other changes

#### GraphQL API

- Add new fields to `Order` type to show authorize/charge status #9795
  - Add new fields to Order type:
    - `totalAuthorized`
    - `totalCharged`
    - `authorizeStatus`
    - `chargeStatus`
  - Add filters to `Order`:
    - `authorizeStatus`
    - `chargeStatus`
- Add mutations for managing a payment transaction attached to order/checkout. - #9564 by @korycins
  - add fields:
    - `order.transactions`
    - `checkout.transactions`
  - add mutations:
    - `transactionCreate`
    - `transactionUpdate`
    - `transactionRequestAction`
  - add new webhook event:
    - `TRANSACTION_ACTION_REQUEST`
- Unify checkout's ID fields. - #9862 by @korycins
  - Deprecate `checkoutID` and `token` in all Checkout's mutations. Use `id` instead.
  - Deprecate `token` in `checkout` query. Use `id` instead.
- Add `unitPrice`, `undiscountedUnitPrice`, `undiscountedTotalPrice` fields to `CheckoutLine` type - #9821 by @fowczarek
- Fix invalid `ADDED_PRODUCTS` event parameter for `OrderLinesCreate` mutation - #9653 by @IKarbowiak
- Update sorting field descriptions - add info where channel slug is required (#9695) (391743098)
- Fix using enum values in permission descriptions (#9697) (dbb783e1f)
- Change gateway validation in `checkoutPaymentCreate` mutation (#9530) (cf1d49bdc)
- Fix invalid `ADDED_PRODUCTS` event parameter for `OrderLinesCreate` mutation (#9653) (a0d8aa8f1)
- Fix resolver for `Product.created` field (#9737) (0af00cb70)
- Allow fetching by id all order data for new orders (#9728) (71c19c951)
- Provide a reference for the rich text format (#9744) (f2207c408)
- Improve event schema field descriptions - #9880 by @patrys

#### Saleor Apps

- Add menu webhooks: `MENU_CREATED`, `MENU_UPDATED`, `MENU_DELETED`, `MENU_ITEM_CREATED`, `MENU_ITEM_UPDATED`, `MENU_ITEM_DELETED` - #9651 by @SzymJ
- Add voucher webhooks: `VOUCHER_CREATED`, `VOUCHER_UPDATED`, `VOUCHER_DELETED` - #9657 by @SzymJ
- Add app webhooks: `APP_INSTALLED`, `APP_UPDATED`, `APP_DELETED`, `APP_STATUS_CHANGED` - #9698 by @SzymJ
- Add warehouse webhoks: `WAREHOUSE_CREATED`, `WAREHOUSE_UPDATED`, `WAREHOUSE_DELETED` - #9746 by @SzymJ
- Expose order alongside fulfillment in fulfillment-based subscriptions used by webhooks (#9847)
- Fix webhooks payload not having field for `is_published` (#9800) (723f93c50)
- Add support for `ORDER_*` mounting points for Apps (#9694) (cc728ef7e)
- Add missing shipping method data in order and checkout events payloads. (#9692) (dabd1a221)
- Use the human-readable order number in notification payloads (#9863) (f10c5fd5f)

#### Models

- Migrate order discount id from int to UUID - #9729 by @IKarbowiak
  - Changed the order discount `id` from `int` to `UUID`, the old ids still can be used
    for old order discounts.
- Migrate order line id from int to UUID - #9637 by @IKarbowiak
  - Changed the order line `id` from `int` to `UUID`, the old ids still can be used
    for old order lines.
- Migrate checkout line id from int to UUID - #9675 by @IKarbowiak
  - Changed the checkout line `id` from `int` to `UUID`, the old ids still can be used
    for old checkout lines.

#### Performance

- Fix memory consumption of `delete_event_payloads_task` (#9806) (2823edc68)
- Add webhook events dataloader (#9790) (e88eef35e)
- Add dataloader for fulfillment warehouse resolver (#9740) (9d14fadb2)
- Fix order type resolvers performance (#9723) (13b5a95e7)
- Improve warehouse filtering performance (#9622) (a1a7a223b)
- Add dataloader for fulfillment lines (#9707) (68fb4bf4a)

#### Other

- Observability reporter - #9803 by @przlada
- Update sample products set - #9796 by @mirekm
- Fix for sending incorrect prices to Avatax - #9633 by @korycins
- Fix tax-included flag sending to Avatax - #9820
- Fix AttributeError: 'Options' object has no attribute 'Model' in `search_tasks.py` - #9824
- Fix Braintree merchant accounts mismatch error - #9778
- Stricter signatures for resolvers and mutations - #9649

# 3.3.1

- Drop manual calls to emit post_migrate in migrations (#9647) (b32308802)
- Fix search indexing of empty variants (#9640) (31833a717)

# 3.3.0

### Breaking changes

- PREVIEW_FEATURE: replace error code `NOT_FOUND` with `CHECKOUT_NOT_FOUND` for mutation `OrderCreateFromCheckout` - #9569 by @korycins

### Other changes

- Fix filtering product attributes by date range - #9543 by @IKarbowiak
- Fix for raising Permission Denied when anonymous user calls `checkout.customer` field - #9573 by @korycins
- Use fulltext search for products (#9344) (4b6f25964) by @patrys
- Precise timestamps for publication dates - #9581 by @IKarbowiak
  - Change `publicationDate` fields to `publishedAt` date time fields.
    - Types and inputs where `publicationDate` is deprecated and `publishedAt` field should be used instead:
      - `Product`
      - `ProductChannelListing`
      - `CollectionChannelListing`
      - `Page`
      - `PublishableChannelListingInput`
      - `ProductChannelListingAddInput`
      - `PageCreateInput`
      - `PageInput`
  - Change `availableForPurchaseDate` fields to `availableForPurchaseAt` date time field.
    - Deprecate `Product.availableForPurchase` field, the `Product.availableForPurchaseAt` should be used instead.
    - Deprecate `ProductChannelListing.availableForPurchase` field, the `ProductChannelListing.availableForPurchaseAt` should be used instead.
  - Deprecate `publicationDate` on `CollectionInput` and `CollectionCreateInput`.
  - Deprecate `PUBLICATION_DATE` in `CollectionSortField`, the `PUBLISHED_AT` should be used instead.
  - Deprecate `PUBLICATION_DATE` in `PageSortField`, the `PUBLISHED_AT` should be used instead.
  - Add a new column `published at` to export products. The new field should be used instead of `publication_date`.
- Add an alternative API for fetching metadata - #9231 by @patrys
- New webhook events related to gift card changes (#9588) (52adcd10d) by @SzymJ
- New webhook events for changes related to channels (#9570) (e5d78c63e) by @SzymJ
- Tighten the schema types for output fields (#9605) (81418cb4c) by @patrys
- Include permissions in schema descriptions of protected fields (#9428) (f0a988e79) by @maarcingebala
- Update address database (#9585) (1f5e84e4a) by @patrys
- Handle pagination with invalid cursor that is valid base64 (#9521) (3c12a1e95) by @jakubkuc
- Handle all Braintree errors (#9503) (20f21c34a) by @L3str4nge
- Fix `recalculate_order` dismissing weight unit (#9527) (9aea31774)
- Fix filtering product attributes by date range - #9543 by @IKarbowiak
- Fix for raising Permission Denied when anonymous user calls `checkout.customer` field - #9573 by @korycins
- Optimize stock warehouse resolver performance (955489bff) by @tomaszszymanski129
- Improve shipping zone filters performance (#9540) (7841ec536) by @tomaszszymanski129

# 3.2.0

### Breaking changes

- Convert IDs from DB to GraphQL format in all notification payloads (email plugins and the `NOTIFY` webhook)- #9388 by @L3str4nge
- Migrate order id from int to UUID - #9324 by @IKarbowiak
  - Changed the order `id` changed from `int` to `UUID`, the old ids still can be used
    for old orders.
  - Deprecated the `order.token` field, the `order.id` should be used instead.
  - Deprecated the `token` field in order payload, the `id` field should be used
    instead.
- Enable JWT expiration by default - #9483 by @maarcingebala

### Other changes

#### Saleor Apps

- Introduce custom prices - #9393 by @IKarbowiak
  - Add `HANDLE_CHECKOUTS` permission (only for apps)
- Add subscription webhooks (#9394) @jakubkuc
- Add `language_code` field to webhook payload for `Order`, `Checkout` and `Customer` - #9433 by @rafalp
- Refactor app tokens - #9438 by @IKarbowiak
  - Store app tokens hashes instead of plain text.
- Add category webhook events - #9490 by @SzymJ
- Fix access to own resources by App - #9425 by @korycins
- Add `handle_checkouts` permission - #9402 by @korycins
- Return `user_email` or order user's email in order payload `user_email` field (#9419) (c2d248655)
- Mutation `CategoryBulkDelete` now trigger `category_delete` event - #9533 by @SzymJ
- Add webhooks `SHIPPING_PRICE_CREATED`, `SHIPPING_PRICE_UPDATED`, `SHIPPING_PRICE_DELETED`, `SHIPPING_ZONE_CREATED`, `SHIPPING_ZONE_UPDATED`, `SHIPPING_ZONE_DELETED` - #9522 by @SzymJ

#### Plugins

- Add OpenID Connect Plugin - #9406 by @korycins
- Allow plugins to create their custom error code - #9300 by @LeOndaz

#### Other

- Use full-text search for products search API - #9344 by @patrys

- Include required permission in mutations' descriptions - #9363 by @maarcingebala
- Make GraphQL list items non-nullable - #9391 by @maarcingebala
- Port a better schema printer from GraphQL Core 3.x - #9389 by @patrys
- Fix failing `checkoutCustomerAttach` mutation - #9401 by @IKarbowiak
- Add new mutation `orderCreateFromCheckout` - #9343 by @korycins
- Assign missing user to context - #9520 by @korycins
- Add default ordering to order discounts - #9517 by @fowczarek
- Raise formatted error when trying to assign assigned media to variant - #9496 by @L3str4nge
- Update `orderNumber` field in `OrderEvent` type - #9447 by @IKarbowiak
- Do not create `AttributeValues` when values are not provided - #9446 @IKarbowiak
- Add response status code to event delivery attempt - #9456 by @przlada
- Don't rely on counting objects when reindexing - #9442 by @patrys
- Allow filtering attribute values by ids - #9399 by @IKarbowiak
- Fix errors handling for `orderFulfillApprove` mutation - #9491 by @SzymJ
- Fix shipping methods caching - #9472 by @tomaszszymanski129
- Fix payment flow - #9504 by @IKarbowiak
- Fix etting external methods did not throw an error when that method didn't exist - #9498 by @SethThoburn
- Reduce placeholder image size - #9484 by @jbergstroem
- Improve menus filtering performance - #9539 by @tomaszszymanski129
- Remove EventDeliveries without webhooks and make webhook field non-nullable - #9507 by @jakubkuc
- Improve discount filters performance - #9541 by @tomaszszymanski129
- Change webhooks to be called on commit in atomic transactions - #9532 by @jakubkuc
- Drop distinct and icontains in favor of ilike in apps filtering - #9534 by @tomaszszymanski129
- Refactor csv filters to improve performance - #9535 by @tomaszszymanski129
- Improve attributes filters performance - #9542 by @tomaszszymanski129
- Rename models fields from created to created_at - #9537 by @IKarbowiak

# 3.1.10

- Migration dependencies fix - #9590 by @SzymJ

# 3.1.9

- Use ordering by PK in `queryset_in_batches` (#9493) (4e49c52d2)

# 3.1.8

- Fix shipping methods caching (#9472) (0361f40)
- Fix logging of excessive logger informations (#9441) (d1c5d26)

# 3.1.7

- Handle `ValidationError` in metadata mutations (#9380) (75deaf6ea)
- Fix order and checkout payload serializers (#9369) (8219b6e9b)
- Fix filtering products ordered by collection (#9285) (57aed02a2)
- Cast `shipping_method_id` to int (#9364) (8d0584710)
- Catch "update_fields did not affect any rows" errors and return response with message (#9225) (29c7644fc)
- Fix "str object has no attribute input type" error (#9345) (34c64b5ee)
- Fix `graphene-django` middleware imports (#9360) (2af1cc55d)
- Fix preorders to update stock `quantity_allocated` (#9308) (8cf83df81)
- Do not drop attribute value files when value is deleted (#9320) (57b2888bf)
- Always cast database ID to int in data loader (#9340) (dbc5ec3e3)
- Fix removing references when user removes the referenced object (#9162) (68b33d95a)
- Pass correct list of order lines to `order_added_products_event` (#9286) (db3550f64)
- Fix flaky order payload serializer test (#9387) (d73bd6f9d)

# 3.1.6

- Fix unhandled GraphQL errors after removing `graphene-django` (#9398) (4090e6f2a)

# 3.1.5

- Fix checkout payload (#9333) (61b928e33)
- Revert "3.1 Add checking if given attributes are variant attributes in ProductVariantCreate mutation (#9134)" (#9334) (dfee09db3)

# 3.1.4

- Add `CREATED_AT` and `LAST_MODIFIED_AT` sorting to some GraphQL fields - #9245 by @rafalp
  - Added `LAST_MODIFIED_AT` sort option to `ExportFileSortingInput`
  - Added `CREATED_AT` and `LAST_MODIFIED_AT` sort options to `OrderSortingInput` type
  - Added `LAST_MODIFIED_AT` and `PUBLISHED_AT` sort options to `ProductOrder` type
  - Added `CREATED_AT` and `LAST_MODIFIED_AT` sort options to `SaleSortingInput` type
  - Added `CREATED_AT` and `LAST_MODIFIED_AT` sort options to `UserSortingInput` type
  - Added `ProductVariantSortingInput` type with `LAST_MODIFIED_AT` sort option
  - Deprecated `UPDATED_AT` sort option on `ExportFileSortingInput`
  - Deprecated `LAST_MODIFIED` and `PUBLICATION_DATE` sort options on `ProductOrder` type
  - Deprecated `CREATION_DATE` sort option on `OrderSortingInput` type
- Fix sending empty emails (#9317) (3e8503d8a)
- Add checking if given attributes are variant attributes in ProductVariantCreate mutation (#9134) (409ca7d23)
- Add command to update search indexes (#9315) (fdd81bbfe)
- Upgrade required Node and NPM versions used by release-it tool (#9293) (3f96a9c30)
- Update link to community pages (#9291) (2d96f5c60)
- General cleanup (#9282) (78f59c6a3)
- Fix `countries` resolver performance (#9318) (dc58ef2c4)
- Fix multiple refunds in NP Atobarai - #9222
- Fix dataloaders, filter out productmedia to be removed (#9299) (825ec3cad)
- Fix migration issue between 3.0 and main (#9323) (fec80cd63)
- Drop wishlist models (#9313) (7c9576925)

# 3.1.3

- Add command to update search indexes (#9315) (6be8461c0)
- Fix countries resolver performance (#9318) (e177f3957)

# 3.1.2

### Breaking changes

- Require `MANAGE_ORDERS` permission in `User.orders` query (#9128) (521dfd639)
  - only staff with `manage orders` and can fetch customer orders
  - the customer can fetch his own orders, except drafts

### Other changes

- Fix failing `on_failure` export tasks method (#9160) (efab6db9d)
- Fix mutations breaks on partially invalid IDs (#9227) (e3b6df2eb)
- Fix voucher migrations (#9249) (3c565ba0c)
- List the missing permissions where possible (#9250) (f8df1aa0d)
- Invalidate stocks dataloader (#9188) (e2366a5e6)
- Override `graphene.JSONString` to have more meaningful message in error message (#9171) (2a0c5a71a)
- Small schema fixes (#9224) (932e64808)
- Support Braintree subaccounts (#9191) (035bf705c)
- Split checkout mutations into separate files (#9266) (1d37b0aa3)

# 3.1.1

- Drop product channel listings when removing last available variant (#9232) (b92d3b686)
- Handle product media deletion in a Celery task (#9187) (2b10fc236)
- Filter Customer/Order/Sale/Product/ProductVariant by datetime of last modification (#9137) (55a845c7b)
- Add support for hiding plugins (#9219) (bc9405307)
- Fix missing update of payment methods when using stored payment method (#9158) (ee4bf520b)
- Fix invalid paths in VCR cassettes (#9236) (f6c268d2e)
- Fix Razorpay comment to be inline with code (#9238) (de417af24)
- Remove `graphene-federation` dependency (#9184) (dd43364f7)

# 3.1.0

### Breaking changes

#### Plugins

- Don't run plugins when calculating checkout's total price for available shipping methods resolution - #9121 by @rafalp
  - Use either net or gross price depending on store configuration.

### Other changes

#### Saleor Apps

- Add API for webhook payloads and deliveries - #8227 by @jakubkuc
- Extend app by `AppExtension` - #7701 by @korycins
- Add webhooks for stock changes: `PRODUCT_VARIANT_OUT_OF_STOCK` and `PRODUCT_VARIANT_BACK_IN_STOCK` - #7590 by @mstrumeck
- Add `COLLECTION_CREATED`, `COLLECTION_UPDATED`, `COLLECTION_DELETED` events and webhooks - #8974 by @rafalp
- Add draft orders webhooks by @jakubkuc
- Add support for providing shipping methods by Saleor Apps - #7975 by @bogdal:
  - Add `SHIPPING_LIST_METHODS_FOR_CHECKOUT` sync webhook
- Add sales webhooks - #8157 @kuchichan
- Allow fetching unpublished pages by apps with manage pages permission - #9181 by @IKarbowiak

#### Metadata

- Add ability to use metadata mutations with tokens as an identifier for orders and checkouts - #8426 by @IKarbowiak

#### Attributes

- Introduce swatch attributes - #7261 by @IKarbowiak
- Add `variant_selection` to `ProductAttributeAssign` operations - #8235 by @kuchichan
- Refactor attributes validation - #8905 by @IKarbowiak
  - in create mutations: require all required attributes
  - in update mutations: do not require providing any attributes; when any attribute is given, validate provided values.

#### Other features and changes

- Add gift cards - #7827 by @IKarbowiak, @tomaszszymanski129
- Add Click & Collect - #7673 by @kuchichan
- Add fulfillment confirmation - #7675 by @tomaszszymanski129
- Make SKU an optional field on `ProductVariant` - #7633 by @rafalp
- Possibility to pass metadata in input of `checkoutPaymentCreate` - #8076 by @mateuszgrzyb
- Add `ExternalNotificationTrigger` mutation - #7821 by @mstrumeck
- Extend `accountRegister` mutation to consume first & last name - #8184 by @piotrgrundas
- Introduce sales/vouchers per product variant - #8064 by @kuchichan
- Batch loads in queries for Apollo Federation - #8273 by @rafalp
- Reserve stocks for checkouts - #7589 by @rafalp
- Add query complexity limit to GraphQL API - #8526 by @rafalp
- Add `quantity_limit_per_customer` field to ProductVariant #8405 by @kuchichan
- Make collections names non-unique - #8986 by @rafalp
- Add validation of unavailable products in the checkout. Mutations: `CheckoutShippingMethodUpdate`,
  `CheckoutAddPromoCode`, `CheckoutPaymentCreate` will raise a ValidationError when product in the checkout is
  unavailable - #8978 by @IKarbowiak
- Add `withChoices` flag for Attribute type - #7733 by @dexon44
- Update required permissions for attribute options - #9204 by @IKarbowiak
  - Product attribute options can be fetched by requestors with manage product types and attributes permission.
  - Page attribute options can be fetched by requestors with manage page types and attributes permission.
- Deprecate interface field `PaymentData.reuse_source` - #7988 by @mateuszgrzyb
- Deprecate `setup_future_usage` from `checkoutComplete.paymentData` input - will be removed in Saleor 4.0 - #7994 by @mateuszgrzyb
- Fix shipping address issue in `availableCollectionPoints` resolver for checkout - #8143 by @kuchichan
- Fix cursor-based pagination in products search - #8011 by @rafalp
- Fix crash when querying external shipping methods `translation` field - #8971 by @rafalp
- Fix crash when too long translation strings were passed to `translate` mutations - #8942 by @rafalp
- Raise ValidationError in `CheckoutAddPromoCode`, `CheckoutPaymentCreate` when product in the checkout is
  unavailable - #8978 by @IKarbowiak
- Remove `graphene-django` dependency - #9170 by @rafalp
- Fix disabled warehouses appearing as valid click and collect points when checkout contains only preorders - #9052 by @rafalp
- Fix failing `on_failure` export tasks method - #9160 by @IKarbowiak

# 3.0.0

### Breaking changes

#### Behavior

- Add multichannel - #6242 by @fowczarek @d-wysocki
- Add email interface as a plugin - #6301 by @korycins
- Add unconfirmed order editing - #6829 by @tomaszszymanski129
  - Removed mutations for draft order lines manipulation: `draftOrderLinesCreate`, `draftOrderLineDelete`, `draftOrderLineUpdate`
  - Added instead: `orderLinesCreate`, `orderLineDelete`, `orderLineUpdate` mutations instead.
  - Order events enums `DRAFT_ADDED_PRODUCTS` and `DRAFT_REMOVED_PRODUCTS` are now `ADDED_PRODUCTS` and `REMOVED_PRODUCTS`
- Remove resolving users location from GeoIP; drop `PaymentInput.billingAddress` input field - #6784 by @maarcingebala
- Always create new checkout in `checkoutCreate` mutation - #7318 by @IKarbowiak
  - deprecate `created` return field on `checkoutCreate` mutation
- Return empty values list for attribute without choices - #7394 by @fowczarek
  - `values` for attributes without choices from now are empty list.
  - attributes with choices - `DROPDOWN` and `MULTISELECT`
  - attributes without choices - `FILE`, `REFERENCE`, `NUMERIC` and `RICH_TEXT`
- Unify checkout identifier in checkout mutations and queries - #7511 by @IKarbowiak
- Propagate sale and voucher discounts over specific lines - #8793 by @korycins
  - Use a new interface for response received from plugins/pluginManager. Methods `calculate_checkout_line_unit_price`
    and `calculate_checkout_line_total` returns `TaxedPricesData` instead of `TaxedMoney`.
- Attach sale discount info to the line when adding variant to order - #8821 by @IKarbowiak
  - Use a new interface for the response received from plugins/pluginManager.
    Methods `calculate_order_line_unit` and `calculate_order_line_total` returns
    `OrderTaxedPricesData` instead of `TaxedMoney`.
  - Rename checkout interfaces: `CheckoutTaxedPricesData` instead of `TaxedPricesData`
    and `CheckoutPricesData` instead of `PricesData`
- Sign JWT tokens with RS256 instead of HS256 - #7990 by @korycins
- Add support for filtering available shipping methods by Saleor Apps - #8399 by @kczan, @stnatic
  - Introduce `ShippingMethodData` interface as a root object type for ShippingMethod object
- Limit number of user addresses - #9173 by @IKarbowiak

#### GraphQL Schema

- Drop deprecated meta mutations - #6422 by @maarcingebala
- Drop deprecated service accounts and webhooks API - #6431 by @maarcingebala
- Drop deprecated fields from the `ProductVariant` type: `quantity`, `quantityAllocated`, `stockQuantity`, `isAvailable` - #6436 by @maarcingebala
- Drop authorization keys API - #6631 by @maarcingebala
- Drop `type` field from `AttributeValue` type - #6710 by @IKarbowiak
- Drop deprecated `taxRate` field from `ProductType` - #6795 by @d-wysocki
- Drop deprecated queries and mutations - #7199 by @IKarbowiak
  - drop `url` field from `Category` type
  - drop `url` field from `Category` type
  - drop `url` field from `Product` type
  - drop `localized` fild from `Money` type
  - drop `permissions` field from `User` type
  - drop `navigation` field from `Shop` type
  - drop `isActive` from `AppInput`
  - drop `value` from `AttributeInput`
  - drop `customerId` from `checkoutCustomerAttach`
  - drop `stockAvailability` argument from `products` query
  - drop `created` and `status` arguments from `orders` query
  - drop `created` argument from `draftOrders` query
  - drop `productType` from `ProductFilter`
  - deprecate specific error fields `<TypeName>Errors`, typed `errors` fields and remove deprecation
- Drop top-level `checkoutLine` query from the schema with related resolver, use `checkout` query instead - #7623 by @dexon44
- Change error class in `CollectionBulkDelete` to `CollectionErrors` - #7061 by @d-wysocki
- Make quantity field on `StockInput` required - #7082 by @IKarbowiak
- Add description to shipping method - #7116 by @IKarbowiak
  - `ShippingMethod` was extended with `description` field.
  - `ShippingPriceInput` was extended with `description` field
  - Extended `shippingPriceUpdate`, `shippingPriceCreate` mutation to add/edit description
  - Input field in `shippingPriceTranslate` changed to `ShippingPriceTranslationInput`
- Split `ShippingMethod` into `ShippingMethod` and `ShippingMethodType` (#8399):
  - `ShippingMethod` is used to represent methods offered for checkouts and orders
  - `ShippingMethodType` is used to manage shipping method configurations in Saleor
  - Deprecate `availableShippingMethods` on `Order` and `Checkout`. Use `shippingMethods` and refer to the `active` field instead

#### Saleor Apps

- Drop `CHECKOUT_QUANTITY_CHANGED` webhook - #6797 by @d-wysocki
- Change the payload of the order webhook to handle discounts list - #6874 by @korycins:
  - added fields: `Order.discounts`, `OrderLine.unit_discount_amount`, `OrderLine.unit_discount_type`, `OrderLine.unit_discount_reason`,
  - removed fields: `Order.discount_amount`, `Order.discount_name`, `Order.translated_discount_name`
- Remove triggering a webhook event `PRODUCT_UPDATED` when calling `ProductVariantCreate` mutation. Use `PRODUCT_VARIANT_CREATED` instead - #6963 by @piotrgrundas
- Make `order` property of invoice webhook payload contain order instead of order lines - #7081 by @pdblaszczyk
  - Affected webhook events: `INVOICE_REQUESTED`, `INVOICE_SENT`, `INVOICE_DELETED`
- Added `CHECKOUT_FILTER_SHIPPING_METHODS`, `ORDER_FILTER_SHIPPING_METHODS` sync webhooks - #8399 by @kczan, @stnatic

#### Plugins

- Drop `apply_taxes_to_shipping_price_range` plugin hook - #6746 by @maarcingebala
- Refactor listing payment gateways - #7050 by @maarcingebala:
  - Breaking changes in plugin methods: removed `get_payment_gateway` and `get_payment_gateway_for_checkout`; instead `get_payment_gateways` was added.
- Improve checkout performance - introduce `CheckoutInfo` data class - #6958 by @IKarbowiak;
  - Introduced changes in plugin methods definitions in the following methods, the `checkout` parameter changed to `checkout_info`:
    - `calculate_checkout_total`
    - `calculate_checkout_subtotal`
    - `calculate_checkout_shipping`
    - `get_checkout_shipping_tax_rate`
    - `calculate_checkout_line_total`
    - `calculate_checkout_line_unit_price`
    - `get_checkout_line_tax_rate`
    - `preprocess_order_creation`
  - `preprocess_order_creation` was extend with `lines_info` parameter
- Fix Avalara caching - #7036 by @fowczarek:
  - Introduced changes in plugin methods definitions:
    - `calculate_checkout_line_total` was extended with `lines` parameter
    - `calculate_checkout_line_unit_price` was extended with `lines` parameter
    - `get_checkout_line_tax_rate` was extended with `lines` parameter
  - To get proper taxes we should always send the whole checkout to Avalara.
- Extend plugins manager to configure plugins for each plugins - #7198 by @korycins:
  - Introduce changes in API:
    - `paymentInitialize` - add `channel` parameter. Optional when only one channel exists.
    - `pluginUpdate` - add `channel` parameter.
    - `availablePaymentGateways` - add `channel` parameter.
    - `storedPaymentSources` - add `channel` parameter.
    - `requestPasswordReset` - add `channel` parameter.
    - `requestEmailChange` - add `channel` parameter.
    - `confirmEmailChange` - add `channel` parameter.
    - `accountRequestDeletion` - add `channel` parameter.
    - change structure of type `Plugin`:
      - add `globalConfiguration` field for storing configuration when a plugin is globally configured
      - add `channelConfigurations` field for storing plugin configuration for each channel
      - removed `configuration` field, use `globalConfiguration` and `channelConfigurations` instead
    - change structure of input `PluginFilterInput`:
      - add `statusInChannels` field
      - add `type` field
      - removed `active` field. Use `statusInChannels` instead
  - Change plugin webhook endpoint - #7332 by @korycins.
    - Use /plugins/channel/<channel_slug>/<plugin_id> for plugins with channel configuration
    - Use /plugins/global/<plugin_id> for plugins with global configuration
    - Remove /plugin/<plugin_id> endpoint
- Fix doubling price in checkout for products without tax - #7056 by @IKarbowiak:
  - Introduce changes in plugins method:
    - `calculate_checkout_subtotal` has been dropped from plugins;
    - for correct subtotal calculation, `calculate_checkout_line_total` must be set (manager method for calculating checkout subtotal uses `calculate_checkout_line_total` method)
- Deprecated Stripe plugin - will be removed in Saleor 4.0
  - rename `StripeGatewayPlugin` to `DeprecatedStripeGatewayPlugin`.
  - introduce new `StripeGatewayPlugin` plugin.

### Other changes

#### Features

- Migrate from Draft.js to Editor.js format - #6430, #6456 by @IKarbowiak
- Allow using `Bearer` as an authorization prefix - #6996 by @korycins
- Add product rating - #6284 by @korycins
- Add order confirmation - #6498 by @tomaszszymanski12
- Extend Vatlayer functionalities - #7101 by @korycins:
  - Allow users to enter a list of exceptions (country ISO codes) that will use the source country rather than the destination country for tax purposes.
  - Allow users to enter a list of countries for which no VAT will be added.
- Extend order with origin and original order values - #7326 by @IKarbowiak
- Allow impersonating user by an app/staff - #7754 by @korycins:
  - Add `customerId` to `checkoutCustomerAttach` mutation
  - Add new permission `IMPERSONATE_USER`
- Add possibility to apply a discount to order/order line with status `DRAFT` - #6930 by @korycins
- Implement database read replicas - #8516, #8751 by @fowczarek
- Propagate sale and voucher discounts over specific lines - #8793 by @korycins
  - The created order lines from checkout will now have fulfilled all undiscounted fields with a default price value
    (without any discounts).
  - Order line will now include a voucher discount (in the case when the voucher is for specific products or have a
    flag apply_once_per_order). In that case, `Order.discounts` will not have a relation to `OrderDiscount` object.
  - Webhook payload for `OrderLine` will now include two new fields, `sale_id` (graphql ID of applied sale) and
    `voucher_code` (code of the valid voucher applied to this line).
  - When any sale or voucher discount was applied, `line.discount_reason` will be fulfilled.
  - New interface for handling more data for prices: `PricesData` and `TaxedPricesData` used in checkout calculations
    and in plugins/pluginManager.
- Attach sale discount info to the line when adding variant to order - #8821 by @IKarbowiak
  - Rename checkout interfaces: `CheckoutTaxedPricesData` instead of `TaxedPricesData`
    and `CheckoutPricesData` instead of `PricesData`
  - New interface for handling more data for prices: `OrderTaxedPricesData` used in plugins/pluginManager.
- Add uploading video URLs to product gallery - #6838 by @GrzegorzDerdak
- Add generic `FileUpload` mutation - #6470 by @IKarbowiak

#### Metadata

- Allow passing metadata to `accountRegister` mutation - #7152 by @piotrgrundas
- Copy metadata fields when creating reissue - #7358 by @IKarbowiak
- Add metadata to shipping zones and shipping methods - #6340 by @maarcingebala
- Add metadata to menu and menu item - #6648 by @tomaszszymanski129
- Add metadata to warehouse - #6727 by @d-wysocki
- Added support for querying objects by metadata fields - #6683 by @LeOndaz, #7421 by @korycins
- Change metadata mutations to use token for order and checkout as an identifier - #8542 by @IKarbowiak
  - After changes, using the order `id` for changing order metadata is deprecated

#### Attributes

- Add rich text attribute input - #7059 by @piotrgrundas
- Support setting value for AttributeValue mutations - #7037 by @piotrgrundas
- Add boolean attributes - #7454 by @piotrgrundas
- Add date & date time attributes - #7500 by @piotrgrundas
- Add file attributes - #6568 by @IKarbowiak
- Add page reference attributes - #6624 by @IKarbowiak
- Add product reference attributes - #6711 by @IKarbowiak
- Add numeric attributes - #6790 by @IKarbowiak
- Add `withChoices` flag for Attribute type - #7733 by @CossackDex
- Return empty results when filtering by non-existing attribute - #7025 by @maarcingebala
- Add Page Types - #6261 by @IKarbowiak

#### Plugins

- Add interface for integrating the auth plugins - #6799 by @korycins
- Add Sendgrid plugin - #6793 by @korycins
- Trigger `checkout_updated` plugin method for checkout metadata mutations - #7392 by @maarcingebala

#### Saleor Apps

- Add synchronous payment webhooks - #7044 by @maarcingebala
- Add `CUSTOMER_UPDATED` webhook, add addresses field to customer `CUSTOMER_CREATED` webhook - #6898 by @piotrgrundas
- Add `PRODUCT_VARIANT_CREATED`, `PRODUCT_VARIANT_UPDATED`, `PRODUCT_VARIANT_DELETED` webhooks, fix attributes field for `PRODUCT_CREATED`, `PRODUCT_UPDATED` webhooks - #6963 by @piotrgrundas
- Trigger `PRODUCT_UPDATED` webhook for collections and categories mutations - #7051 by @d-wysocki
- Extend order webhook payload with fulfillment fields - #7364, #7347 by @korycins
  - fulfillments extended with:
    - `total_refund_amount`
    - `shipping_refund_amount`
    - `lines`
  - fulfillment lines extended with:
    - `total_price_net_amount`
    - `total_price_gross_amount`
    - `undiscounted_unit_price_net`
    - `undiscounted_unit_price_gross`
    - `unit_price_net`
- Extend order payload with undiscounted prices and add psp_reference to payment model - #7339 by @IKarbowiak
  - order payload extended with the following fields:
    - `undiscounted_total_net_amount`
    - `undiscounted_total_gross_amount`
    - `psp_reference` on `payment`
  - order lines extended with:
    - `undiscounted_unit_price_net_amount`
    - `undiscounted_unit_price_gross_amount`
    - `undiscounted_total_price_net_amount`
    - `undiscounted_total_price_gross_amount`
- Add `product_id`, `product_variant_id`, `attribute_id` and `page_id` when it is possible for `AttributeValue` translations webhook - #7783 by @fowczarek
- Add draft orders webhooks - #8102 by @jakubkuc
- Add page webhooks: `PAGE_CREATED`, `PAGE_UPDATED` and `PAGE_DELETED` - #6787 by @d-wysocki
- Add `PRODUCT_DELETED` webhook - #6794 by @d-wysocki
- Add `page_type_id` in translations webhook - #7825 by @fowczarek
- Fix failing account mutations for app - #7569 by @IKarbowiak
- Add app support for events - #7622 by @IKarbowiak
- Fix creating translations with app - #6804 by @krzysztofwolski
- Change the `app` query to return info about the currently authenticated app - #6928 by @d-wysocki
- Mark `X-` headers as deprecated and add headers without prefix. All deprecated headers will be removed in Saleor 4.0 - #8179 by @L3str4nge
  - X-Saleor-Event -> Saleor-Event
  - X-Saleor-Domain -> Saleor-Domain
  - X-Saleor-Signature -> Saleor-Signature
  - X-Saleor-HMAC-SHA256 -> Saleor-HMAC-SHA256

#### Other changes

- Add query contains only schema validation - #6827 by @fowczarek
- Add introspection caching - #6871 by @fowczarek
- Fix Sentry reporting - #6902 by @fowczarek
- Deprecate API fields `Order.discount`, `Order.discountName`, `Order.translatedDiscountName` - #6874 by @korycins
- Fix argument validation in page resolver - #6960 by @fowczarek
- Drop `data` field from checkout line model - #6961 by @fowczarek
- Fix `totalCount` on connection resolver without `first` or `last` - #6975 by @fowczarek
- Fix variant resolver on `DigitalContent` - #6983 by @fowczarek
- Fix resolver by id and slug for product and product variant - #6985 by @d-wysocki
- Add optional support for reporting resource limits via a stub field in `shop` - #6967 by @NyanKiyoshi
- Update checkout quantity when checkout lines are deleted - #7002 by @IKarbowiak
- Fix available shipping methods - return also weight methods without weight limits - #7021 by @IKarbowiak
- Validate discount value for percentage vouchers and sales - #7033 by @d-wysocki
- Add field `languageCode` to types: `AccountInput`, `AccountRegisterInput`, `CheckoutCreateInput`, `CustomerInput`, `Order`, `User`. Add field `languageCodeEnum` to `Order` type. Add new mutation `CheckoutLanguageCodeUpdate`. Deprecate field `Order.languageCode`. - #6609 by @korycins
- Extend `Transaction` type with gateway response and `Payment` type with filter - #7062 by @IKarbowiak
- Fix invalid tax rates for lines - #7058 by @IKarbowiak
- Allow seeing unconfirmed orders - #7072 by @IKarbowiak
- Raise `GraphQLError` when too big integer value is provided - #7076 by @IKarbowiak
- Do not update draft order addresses when user is changing - #7088 by @IKarbowiak
- Recalculate draft order when product/variant was deleted - #7085 by @d-wysocki
- Added validation for `DraftOrderCreate` with negative quantity line - #7085 by @d-wysocki
- Remove HTML tags from product `description_plaintext` - #7094 by @d-wysocki
- Fix failing product tasks when instances are removed - #7092 by @IKarbowiak
- Update GraphQL endpoint to only match exactly `/graphql/` without trailing characters - #7117 by @IKarbowiak
- Introduce `traced_resolver` decorator instead of Graphene middleware - #7159 by @tomaszszymanski129
- Fix failing export when exporting attribute without values - #7131 by @IKarbowiak
- Fix incorrect payment data for Klarna - #7150 by @IKarbowiak
- Drop deleted images from storage - #7129 by @IKarbowiak
- Fix export with empty assignment values - #7214 by @IKarbowiak
- Change exported file name - #7222 by @IKarbowiak
- Fix core sorting on related fields - #7195 by @tomaszszymanski129
- Use GraphQL IDs instead of database IDs in export - #7240 by @IKarbowiak
- Fix draft order tax mismatch - #7226 by @IKarbowiak
  - Introduce `calculate_order_line_total` plugin method
- Update core logging for better Celery tasks handling - #7251 by @tomaszszymanski129
- Raise `ValidationError` when refund cannot be performed - #7260 by @IKarbowiak
- Fix customer addresses missing after customer creation - #7327 by @tomaszszymanski129
- Fix invoice generation - #7376 by @tomaszszymanski129
- Allow defining only one field in translations - #7363 by @IKarbowiak
- Allow filtering pages by ids - #7393 by @IKarbowiak
- Fix validate `min_spent` on vouchers to use net or gross value depends on `settings.display_gross_prices` - #7408 by @d-wysocki
- Fix invoice generation - #7376 by tomaszszymanski129
- Add hash to uploading images #7453 by @IKarbowiak
- Add file format validation for uploaded images - #7447 by @IKarbowiak
- Fix attaching params for address form errors - #7485 by @IKarbowiak
- Update draft order validation - #7253 by @IKarbowiak
  - Extend Order type with errors: [OrderError!]! field
  - Create tasks for deleting order lines by deleting products or variants
- Fix doubled checkout total price for one line and zero shipping price - #7532 by @IKarbowiak
- Deprecate nested objects in `TranslatableContent` types - #7522 by @IKarbowiak
- Modify order of auth middleware calls - #7572 by @tomaszszymanski129
- Drop assigning cheapest shipping method in checkout - #7767 by @maarcingebala
- Deprecate `query` argument in `sales` and `vouchers` queries - #7806 by @maarcingebala
- Allow translating objects by translatable content ID - #7803 by @maarcingebala
- Configure a periodic task for removing empty allocations - #7885 by @fowczarek
- Fix missing transaction id in Braintree - #8110 by @fowczarek
- Fix GraphQL federation support - #7771 #8107 by @rafalp
- Fix cursor-based pagination in products search - #8011 #8211 by @rafalp
- Batch loads in queries for Apollo Federation - #8362 by @rafalp
- Add workaround for failing Avatax when line has price 0 - #8610 by @korycins
- Add option to set tax code for shipping in Avatax configuration view - #8596 by @korycins
- Fix Avalara tax fetching from cache - #8647 by @fowczarek
- Fix incorrect stock allocation - #8931 by @IKarbowiak
- Fix incorrect handling of unavailable products in checkout - #8978, #9119 by @IKarbowiak, @korycins
- Add draft orders webhooks - #8102 by @jakubkuc
- Handle `SameSite` cookie attribute in jwt refresh token middleware - #8209 by @jakubkuc
- Fix creating translations with app - #6804 by @krzysztofwolski
- Add possibility to provide external payment ID during the conversion draft order to order - #6320 by @korycins
- Add basic rating for `Products` - #6284 by @korycins
- Add metadata to shipping zones and shipping methods - #6340 by @maarcingebala
- Add Page Types - #6261 by @IKarbowiak
- Migrate draftjs content to editorjs format - #6430 by @IKarbowiak
- Add editorjs sanitizer - #6456 by @IKarbowiak
- Add generic FileUpload mutation - #6470 by @IKarbowiak
- Order confirmation backend - #6498 by @tomaszszymanski129
- Handle `SameSite` cookie attribute in JWT refresh token middleware - #8209 by @jakubkuc
- Add possibility to provide external payment ID during the conversion draft order to order - #6320 by @korycins9
- Fix password reset request - #6351 by @Manfred-Madelaine-pro, Ambroise and Pierre
- Refund products support - #6530 by @korycins
- Add possibility to exclude products from shipping method - #6506 by @korycins
- Add `Shop.availableShippingMethods` query - #6551 by @IKarbowiak
- Add delivery time to shipping method - #6564 by @IKarbowiak
- Shipping zone description - #6653 by @tomaszszymanski129
- Get tax rate from plugins - #6649 by @IKarbowiak
- Added support for querying user by email - #6632 @LeOndaz
- Add order shipping tax rate - #6678 by @IKarbowiak
- Deprecate field `descriptionJSON` from `Product`, `Category`, `Collection` and field `contentJSON` from `Page` - #6692 by @d-wysocki
- Fix products visibility - #6704 by @IKarbowiak
- Fix page `contentJson` field to return JSON - #6832 by @d-wysocki
- Add SearchRank to search product by name and description. New enum added to `ProductOrderField` - `RANK` - which returns results sorted by search rank - #6872 by @d-wysocki
- Allocate stocks for order lines in a bulk way - #6877 by @IKarbowiak
- Deallocate stocks for order lines in a bulk way - #6896 by @IKarbowiak
- Prevent negative available quantity - #6897 by @d-wysocki
- Add default sorting by rank for search products - #6936 by @d-wysocki
- Fix exporting product description to xlsx - #6959 by @IKarbowiak
- Add `Shop.version` field to query API version - #6980 by @maarcingebala
- Add new authorization header `Authorization-Bearer` - #6998 by @korycins
- Add field `paymentMethodType` to `Payment` object - #7073 by @korycins
- Unify Warehouse Address API - #7481 by @d-wysocki
  - deprecate `companyName` on `Warehouse` type
  - remove `companyName` on `WarehouseInput` type
  - remove `WarehouseAddressInput` on `WarehouseUpdateInput` and `WarehouseCreateInput`, and change it to `AddressInput`
- Fix passing incorrect customer email to payment gateways - #7486 by @korycins
- Add HTTP meta tag for Content-Security-Policy in GraphQL Playground - #7662 by @NyanKiyoshi
- Add additional validation for `from_global_id_or_error` function - #8780 by @CossackDex

# 2.11.1

- Add support for Apple Pay on the web - #6466 by @korycins

## 2.11.0

### Features

- Add products export - #5255 by @IKarbowiak
- Add external apps support - #5767 by @korycins
- Invoices backend - #5732 by @tomaszszymanski129
- Adyen drop-in integration - #5914 by @korycins, @IKarbowiak
- Add a callback view to plugins - #5884 by @korycins
- Support pushing webhook events to message queues - #5940 by @patrys, @korycins
- Send a confirmation email when the order is canceled or refunded - #6017
- No secure cookie in debug mode - #6082 by @patrys, @orzechdev
- Add searchable and available for purchase flags to product - #6060 by @IKarbowiak
- Add `TotalPrice` to `OrderLine` - #6068 @fowczarek
- Add `PRODUCT_UPDATED` webhook event - #6100 by @tomaszszymanski129
- Search orders by GraphQL payment ID - #6135 by @korycins
- Search orders by a custom key provided by payment gateway - #6135 by @korycins
- Add ability to set a default product variant - #6140 by @tomaszszymanski129
- Allow product variants to be sortable - #6138 by @tomaszszymanski129
- Allow fetching stocks for staff users only with `MANAGE_ORDERS` permissions - #6139 by @fowczarek
- Add filtering to `ProductVariants` query and option to fetch variant by SKU in `ProductVariant` query - #6190 by @fowczarek
- Add filtering by Product IDs to `products` query - #6224 by @GrzegorzDerdak
- Add `change_currency` command - #6016 by @maarcingebala
- Add dummy credit card payment - #5822 by @IKarbowiak
- Add custom implementation of UUID scalar - #5646 by @koradon
- Add `AppTokenVerify` mutation - #5716 by @korycins

### Breaking Changes

- Refactored JWT support. Requires handling of JWT token in the storefront (a case when the backend returns the exception about the invalid token). - #5734, #5816 by @korycins
- New logging setup will now output JSON logs in production mode for ease of feeding them into log collection systems like Logstash or CloudWatch Logs - #5699 by @patrys
- Deprecate `WebhookEventType.CHECKOUT_QUANTITY_CHANGED` - #5837 by @korycins
- Anonymize and update order and payment fields; drop `PaymentSecureConfirm` mutation, drop Payment type fields: `extraData`, `billingAddress`, `billingEmail`, drop `gatewayResponse` from `Transaction` type - #5926 by @IKarbowiak
- Switch the HTTP stack from WSGI to ASGI based on Uvicorn - #5960 by @patrys
- Add `MANAGE_PRODUCT_TYPES_AND_ATTRIBUTES` permission, which is now required to access all attributes and product types related mutations - #6219 by @IKarbowiak

### Fixes

- Fix payment fields in order payload for webhooks - #5862 by @korycins
- Fix specific product voucher in draft orders - #5727 by @fowczarek
- Explicit country assignment in default shipping zones - #5736 by @maarcingebala
- Drop `json_content` field from the `Menu` model - #5761 by @maarcingebala
- Strip warehouse name in mutations - #5766 by @koradon
- Add missing order events during checkout flow - #5684 by @koradon
- Update Google Merchant to get tax rate based by plugin manager - #5823 by @gabmartinez
- Allow unicode in slug fields - #5877 by @IKarbowiak
- Fix empty plugin object result after `PluginUpdate` mutation - #5968 by @gabmartinez
- Allow finishing checkout when price amount is 0 - #6064 by @IKarbowiak
- Fix incorrect tax calculation for Avatax - #6035 by @korycins
- Fix incorrect calculation of subtotal with active Avatax - #6035 by @korycins
- Fix incorrect assignment of tax code for Avatax - #6035 by @korycins
- Do not allow negative product price - #6091 by @IKarbowiak
- Handle None as attribute value - #6092 by @IKarbowiak
- Fix for calling `order_created` before the order was saved - #6095 by @korycins
- Update default decimal places - #6098 by @IKarbowiak
- Avoid assigning the same pictures twice to a variant - #6112 by @IKarbowiak
- Fix crashing system when Avalara is improperly configured - #6117 by @IKarbowiak
- Fix for failing finalising draft order - #6133 by @korycins
- Remove corresponding draft order lines when variant is removing - #6119 by @IKarbowiak
- Update required perms for apps management - #6173 by @IKarbowiak
- Raise an error for an empty key in metadata - #6176 by @IKarbowiak
- Add attributes to product error - #6181 by @IKarbowiak
- Allow to add product variant with 0 price to draft order - #6189 by @IKarbowiak
- Fix deleting product when default variant is deleted - #6186 by @IKarbowiak
- Fix get unpublished products, product variants and collection as app - #6194 by @fowczarek
- Set `OrderFulfillStockInput` fields as required - #6196 by @IKarbowiak
- Fix attribute filtering by categories and collections - #6214 by @fowczarek
- Fix `is_visible` when `publication_date` is today - #6225 by @korycins
- Fix filtering products by multiple attributes - #6215 by @GrzegorzDerdak
- Add attributes validation while creating/updating a product's variant - #6269 by @GrzegorzDerdak
- Add metadata to page model - #6292 by @dominik-zeglen
- Fix for unnecessary attributes validation while updating simple product - #6300 by @GrzegorzDerdak
- Include order line total price to webhook payload - #6354 by @korycins
- Fix for fulfilling an order when product quantity equals allocated quantity - #6333 by @GrzegorzDerdak
- Fix for the ability to filter products on collection - #6363 by @GrzegorzDerdak

## 2.10.2

- Add command to change currencies in the database - #5906 by @d-wysocki

## 2.10.1

- Fix multiplied stock quantity - #5675 by @fowczarek
- Fix invalid allocation after migration - #5678 by @fowczarek
- Fix order mutations as app - #5680 by @fowczarek
- Prevent creating checkout/draft order with unpublished product - #5676 by @d-wysocki

## 2.10.0

- OpenTracing support - #5188 by @tomaszszymanski129
- Account confirmation email - #5126 by @tomaszszymanski129
- Relocate `Checkout` and `CheckoutLine` methods into separate module and update checkout related plugins to use them - #4980 by @krzysztofwolski
- Fix problem with free shipping voucher - #4942 by @IKarbowiak
- Add sub-categories to random data - #4949 by @IKarbowiak
- Deprecate `localized` field in Money type - #4952 by @IKarbowiak
- Fix for shipping API not applying taxes - #4913 by @kswiatek92
- Query object translation with only `manage_translation` permission - #4914 by @fowczarek
- Add customer note to draft orders API - #4973 by @IKarbowiak
- Allow to delete category and leave products - #4970 by @IKarbowiak
- Remove thumbnail generation from migration - #3494 by @kswiatek92
- Rename 'shipping_date' field in fulfillment model to 'created' - #2433 by @kswiatek92
- Reduce number of queries for 'checkoutComplete' mutation - #4989 by @IKarbowiak
- Force PyTest to ignore the environment variable containing the Django settings module - #4992 by @NyanKiyoshi
- Extend JWT token payload with user information - #4987 by @salwator
- Optimize the queries for product list in the dashboard - #4995 by @IKarbowiak
- Drop dashboard 1.0 - #5000 by @IKarbowiak
- Fixed serialization error on weight fields when running `loaddata` and `dumpdb` - #5005 by @NyanKiyoshi
- Fixed JSON encoding error on Google Analytics reporting - #5004 by @NyanKiyoshi
- Create custom field to translation, use new translation types in translations query - #5007 by @fowczarek
- Take allocated stock into account in `StockAvailability` filter - #5019 by @simonbru
- Generate matching postal codes for US addresses - #5033 by @maarcingebala
- Update debug toolbar - #5032 by @IKarbowiak
- Allow staff member to receive notification about customers orders - #4993 by @kswiatek92
- Add user's global id to the JWT payload - #5039 by @salwator
- Make middleware path resolving lazy - #5041 by @NyanKiyoshi
- Generate slug on saving the attribute value - #5055 by @fowczarek
- Fix order status after order update - #5072 by @fowczarek
- Extend top-level connection resolvers with ability to sort results - #5018 by @fowczarek
- Drop storefront 1.0 - #5043 by @IKarbowiak
- Replace permissions strings with enums - #5038 by @kswiatek92
- Remove gateways forms and templates - #5075 by @IKarbowiak
- Add `Wishlist` models and GraphQL endpoints - #5021 by @derenio
- Remove deprecated code - #5107 by @IKarbowiak
- Fix voucher start date filtering - #5133 by @dominik-zeglen
- Search by sku in products query - #5117 by @fowczarek
- Send fulfillment update email - #5118 by @IKarbowiak
- Add address query - #5148 by @kswiatek92
- Add `checkout_quantity_changed` webhook - #5042 by @derenio
- Remove unnecessary `manage_orders` permission - #5142 by @kswiatek92
- Mutation to change the user email - #5076 by @kswiatek92
- Add MyPy checks - #5150 by @IKarbowiak
- Move extracting user or service account to utils - #5152 by @kswiatek92
- Deprecate order status/created arguments - #5076 by @kswiatek92
- Fix getting title field in page mutations #5160 by @maarcingebala
- Copy public and private metadata from the checkout to the order upon creation - #5165 by @dankolbman
- Add warehouses and stocks- #4986 by @szewczykmira
- Add permission groups - #5176, #5513 by @IKarbowiak
- Drop `gettext` occurrences - #5189 by @IKarbowiak
- Fix `product_created` webhook - #5187 by @dzkb
- Drop unused resolver `resolve_availability` - #5190 by @maarcingebala
- Fix permission for `checkoutCustomerAttach` mutation - #5192 by @maarcingebala
- Restrict access to user field - #5194 by @maarcingebala
- Unify permission for service account API client in test - #5197 by @fowczarek
- Add additional confirmation step to `checkoutComplete` mutation - #5179 by @salwator
- Allow sorting warehouses by name - #5211 by @dominik-zeglen
- Add anonymization to GraphQL's `webhookSamplePayload` endpoint - #5161 @derenio
- Add slug to `Warehouse`, `Product` and `ProductType` models - #5196 by @IKarbowiak
- Add mutation for assigning, unassigning shipping zones to warehouse - #5217 by @kswiatek92
- Fix passing addresses to `PaymentData` objects - #5223 by @maarcingebala
- Return `null` when querying `me` as an anonymous user - #5231 by @maarcingebala
- Added `PLAYGROUND_ENABLED` environment variable/setting to allow to enable the GraphQL playground when `DEBUG` is disabled - #5254 by @NyanKiyoshi
- Fix access to order query when request from service account - #5258 by @fowczarek
- Customer shouldn't be able to see draft orders by token - #5259 by @fowczarek
- Customer shouldn't be able to query checkout with another customer - #5268 by @fowczarek
- Added integration support of Jaeger Tracing - #5282 by @NyanKiyoshi
- Return `null` when querying `me` as an anonymous user - #5231 as @maarcingebala
- Add `fulfillment created` webhook - @szewczykmira
- Unify metadata API - #5178 by @fowczarek
- Add compiled versions of emails to the repository - #5260 by @tomaszszymanski129
- Add required prop to fields where applicable - #5293 by @dominik-zeglen
- Drop `get_absolute_url` methods - #5299 by @IKarbowiak
- Add `--force` flag to `cleardb` command - #5302 by @maarcingebala
- Require non-empty message in `orderAddNote` mutation - #5316 by @maarcingebala
- Stock management refactor - #5323 by @IKarbowiak
- Add discount error codes - #5348 by @IKarbowiak
- Add benchmarks to checkout mutations - #5339 by @fowczarek
- Add pagination tests - #5363 by @fowczarek
- Add ability to assign multiple warehouses in mutations to create/update a shipping zone - #5399 by @fowczarek
- Add filter by ids to the `warehouses` query - #5414 by @fowczarek
- Add shipping rate price validation - #5411 by @kswiatek92
- Remove unused settings and environment variables - #5420 by @maarcingebala
- Add product price validation - #5413 by @kswiatek92
- Add attribute validation to `attributeAssign` mutation - #5423 by @kswiatek92
- Add possibility to update/delete more than one item in metadata - #5446 by @koradon
- Check if image exists before validating - #5425 by @kswiatek92
- Fix warehouses query not working without id - #5441 by @koradon
- Add `accountErrors` to `CreateToken` mutation - #5437, #5465 by @koradon
- Raise `GraphQLError` if filter has invalid IDs - #5460 by @gabmartinez
- Use `AccountErrorCode.INVALID_CREDENTIALS` instead of `INVALID_PASSWORD` - #5495 by @koradon
- Add tests for pagination - #5468 by @koradon
- Add `Job` abstract model and interface - #5510 by @IKarbowiak
- Refactor implementation of allocation - #5445 by @fowczarek
- Fix `WeightScalar` - #5530 by @koradon
- Add `OrderFulfill` mutation - #5525 by @fowczarek
- Add "It Works" page - #5494 by @IKarbowiak and @dominik-zeglen
- Extend errors in `OrderFulfill` mutation - #5553 by @fowczarek
- Refactor `OrderCancel` mutation for multiple warehouses - #5554 by @fowczarek
- Add negative weight validation - #5564 by @fowczarek
- Add error when user pass empty object as address - #5585 by @fowczarek
- Fix payment creation without shipping method - #5444 by @d-wysocki
- Fix checkout and order flow with variant without inventory tracking - #5599 by @fowczarek
- Fixed JWT expired token being flagged as unhandled error rather than handled. - #5603 by @NyanKiyoshi
- Refactor read-only middleware - #5602 by @maarcingebala
- Fix availability for variants without inventory tracking - #5605 by @fowczarek
- Drop support for configuring Vatlayer plugin from settings file. - #5614 by @korycins
- Add ability to query category, collection or product by slug - #5574 by @koradon
- Add `quantityAvailable` field to `ProductVariant` type - #5628 by @fowczarek
- Use tags rather than time-based logs for information on requests - #5608 by @NyanKiyoshi

## 2.9.0

### API

- Add mutation to change customer's first name last name - #4489 by @fowczarek
- Add mutation to delete customer's account - #4494 by @fowczarek
- Add mutation to change customer's password - #4656 by @fowczarek
- Add ability to customize email sender address in emails sent by Saleor - #4820 by @NyanKiyoshi
- Add ability to filter attributes per global ID - #4640 by @NyanKiyoshi
- Add ability to search product types by value (through the name) - #4647 by @NyanKiyoshi
- Add queries and mutation for serving and saving the configuration of all plugins - #4576 by @korycins
- Add `redirectUrl` to staff and user create mutations - #4717 by @fowczarek
- Add error codes to mutations responses - #4676 by @Kwaidan00
- Add translations to countries in `shop` query - #4732 by @fowczarek
- Add support for sorting product by their attribute values through given attribute ID - #4740 by @NyanKiyoshi
- Add descriptions for queries and query arguments - #4758 by @maarcingebala
- Add support for Apollo Federation - #4825 by @salwator
- Add mutation to create multiple product variants at once - #4735 by @fowczarek
- Add default value to custom errors - #4797 by @fowczarek
- Extend `availablePaymentGateways` field with gateways' configuration data - #4774 by @salwator
- Change `AddressValidationRules` API - #4655 by @Kwaidan00
- Use search in a consistent way; add sort by product type name and publication status to `products` query. - #4715 by @fowczarek
- Unify `menuItemMove` mutation with other reordering mutations - #4734 by @NyanKiyoshi
- Don't create an order when the payment was unsuccessful - #4500 by @NyanKiyoshi
- Don't require shipping information in checkout for digital orders - #4573 by @NyanKiyoshi
- Drop `manage_users` permission from the `permissions` query - #4854 by @maarcingebala
- Deprecate `inCategory` and `inCollection` attributes filters in favor of `filter` argument - #4700 by @NyanKiyoshi & @khalibloo
- Remove `PaymentGatewayEnum` from the schema, as gateways now are dynamic plugins - #4756 by @salwator
- Require `manage_products` permission to query `costPrice` and `stockQuantity` fields - #4753 by @NyanKiyoshi
- Refactor account mutations - #4510, #4668 by @fowczarek
- Fix generating random avatars when updating staff accounts - #4521 by @maarcingebala
- Fix updating JSON menu representation in mutations - #4524 by @maarcingebala
- Fix setting variant's `priceOverride` and `costPrice` to `null` - #4754 by @NyanKiyoshi
- Fix fetching staff user without `manage_users` permission - #4835 by @fowczarek
- Ensure that a GraphQL query is a string - #4836 by @nix010
- Add ability to configure the password reset link - #4863 by @fowczarek
- Fixed a performance issue where Saleor would sometimes run huge, unneeded prefetches when resolving categories or collections - #5291 by @NyanKiyoshi
- uWSGI now forces the django application to directly load on startup instead of being lazy - #5357 by @NyanKiyoshi

### Core

- Add enterprise-grade attributes management - #4351 by @dominik-zeglen and @NyanKiyoshi
- Add extensions manager - #4497 by @korycins
- Add service accounts - backend support - #4689 by @korycins
- Add support for webhooks - #4731 by @korycins
- Migrate the attributes mapping from HStore to many-to-many relation - #4663 by @NyanKiyoshi
- Create general abstraction for object metadata - #4447 by @salwator
- Add metadata to `Order` and `Fulfillment` models - #4513, #4866 by @szewczykmira
- Migrate the tax calculations to plugins - #4497 by @korycins
- Rewrite payment gateways using plugin architecture - #4669 by @salwator
- Rewrite Stripe integration to use PaymentIntents API - #4606 by @salwator
- Refactor password recovery system - #4617 by @fowczarek
- Add functionality to sort products by their "minimal variant price" - #4416 by @derenio
- Add voucher's "once per customer" feature - #4442 by @fowczarek
- Add validations for minimum password length in settings - #4735 by @fowczarek
- Add form to configure payments in the dashboard - #4807 by @szewczykmira
- Change `unique_together` in `AttributeValue` - #4805 by @fowczarek
- Change max length of SKU to 255 characters - #4811 by @lex111
- Distinguish `OrderLine` product name and variant name - #4702 by @fowczarek
- Fix updating order status after automatic fulfillment of digital products - #4709 by @korycins
- Fix error when updating or creating a sale with missing required values - #4778 by @NyanKiyoshi
- Fix error filtering pages by URL in the dashboard 1.0 - #4776 by @NyanKiyoshi
- Fix display of the products tax rate in the details page of dashboard 1.0 - #4780 by @NyanKiyoshi
- Fix adding the same product into a collection multiple times - #4518 by @NyanKiyoshi
- Fix crash when placing an order when a customer happens to have the same address more than once - #4824 by @NyanKiyoshi
- Fix time zone based tests - #4468 by @fowczarek
- Fix serializing empty URLs as a string when creating menu items - #4616 by @maarcingebala
- The invalid IP address in HTTP requests now fallback to the requester's IP address. - #4597 by @NyanKiyoshi
- Fix product variant update with current attribute values - #4936 by @fowczarek
- Update checkout last field and add auto now fields to save with update_fields parameter - #5177 by @IKarbowiak

### Dashboard 2.0

- Allow selecting the number of rows displayed in dashboard's list views - #4414 by @benekex2
- Add ability to toggle visible columns in product list - #4608 by @dominik-zeglen
- Add voucher settings - #4556 by @benekex2
- Contrast improvements - #4508 by @benekex2
- Display menu item form errors - #4551 by @dominik-zeglen
- Do not allow random IDs to appear in snapshots - #4495 by @dominik-zeglen
- Input UI changes - #4542 by @benekex2
- Implement new menu design - #4476 by @benekex2
- Refetch attribute list after closing modal - #4615 by @dominik-zeglen
- Add config for Testcafe - #4553 by @dominik-zeglen
- Fix product type taxes select - #4453 by @benekex2
- Fix form reloading - #4467 by @dominik-zeglen
- Fix voucher limit value when checkbox unchecked - #4456 by @benekex2
- Fix searches and pickers - #4487 by @dominik-zeglen
- Fix dashboard menu styles - #4491 by @benekex2
- Fix menu responsiveness - #4511 by @benekex2
- Fix loosing focus while typing in the product description field - #4549 by @dominik-zeglen
- Fix MUI warnings - #4588 by @dominik-zeglen
- Fix bulk action checkboxes - #4618 by @dominik-zeglen
- Fix rendering user avatar when it's empty #4546 by @maarcingebala
- Remove Dashboard 2.0 files form Saleor repository - #4631 by @dominik-zeglen
- Fix CreateToken mutation to use NonNull on errors field #5415 by @gabmartinez

### Other notable changes

- Replace Pipenv with Poetry - #3894 by @michaljelonek
- Upgrade `django-prices` to v2.1 - #4639 by @NyanKiyoshi
- Disable reports from uWSGI about broken pipe and write errors from disconnected clients - #4596 by @NyanKiyoshi
- Fix the random failures of `populatedb` trying to create users with an existing email - #4769 by @NyanKiyoshi
- Enforce `pydocstyle` for Python docstrings over the project - #4562 by @NyanKiyoshi
- Move Django Debug Toolbar to dev requirements - #4454 by @derenio
- Change license for artwork to CC-BY 4.0
- New translations:
  - Greek

## 2.8.0

### Core

- Avatax backend support - #4310 by @korycins
- Add ability to store used payment sources in gateways (first implemented in Braintree) - #4195 by @salwator
- Add ability to specify a minimal quantity of checkout items for a voucher - #4427 by @fowczarek
- Change the type of start and end date fields from Date to DateTime - #4293 by @fowczarek
- Revert the custom dynamic middlewares - #4452 by @NyanKiyoshi

### Dashboard 2.0

- UX improvements in Vouchers section - #4362 by @benekex2
- Add company address configuration - #4432 by @benekex2
- Require name when saving a custom list filter - #4269 by @benekex2
- Use `esModuleInterop` flag in `tsconfig.json` to simplify imports - #4372 by @dominik-zeglen
- Use hooks instead of a class component in forms - #4374 by @dominik-zeglen
- Drop CSRF token header from API client - #4357 by @dominik-zeglen
- Fix various bugs in the product section - #4429 by @dominik-zeglen

### Other notable changes

- Fix error when creating a checkout with voucher code - #4292 by @NyanKiyoshi
- Fix error when users enter an invalid phone number in an address - #4404 by @NyanKiyoshi
- Fix error when adding a note to an anonymous order - #4319 by @NyanKiyoshi
- Fix gift card duplication error in the `populatedb` script - #4336 by @fowczarek
- Fix vouchers apply once per order - #4339 by @fowczarek
- Fix discount tests failing at random - #4401 by @korycins
- Add `SPECIFIC_PRODUCT` type to `VoucherType` - #4344 by @fowczarek
- New translations:
  - Icelandic
- Refactored the backend side of `checkoutCreate` to improve performances and prevent side effects over the user's checkout if the checkout creation was to fail. - #4367 by @NyanKiyoshi
- Refactored the logic of cleaning the checkout shipping method over the API, so users do not lose the shipping method when updating their checkout. If the shipping method becomes invalid, it will be replaced by the cheapest available. - #4367 by @NyanKiyoshi & @szewczykmira
- Refactored process of getting available shipping methods to make it easier to understand and prevent human-made errors. - #4367 by @NyanKiyoshi
- Moved 3D secure option to Braintree plugin configuration and update config structure mechanism - #4751 by @salwator

## 2.7.0

### API

- Create order only when payment is successful - #4154 by @NyanKiyoshi
- Order Events containing order lines or fulfillment lines now return the line object in the GraphQL API - #4114 by @NyanKiyoshi
- GraphQL now prints exceptions to stderr as well as returning them or not - #4148 by @NyanKiyoshi
- Refactored API resolvers to static methods with root typing - #4155 by @NyanKiyoshi
- Add phone validation in the GraphQL API to handle the library upgrade - #4156 by @NyanKiyoshi

### Core

- Add basic Gift Cards support in the backend - #4025 by @fowczarek
- Add the ability to sort products within a collection - #4123 by @NyanKiyoshi
- Implement customer events - #4094 by @NyanKiyoshi
- Merge "authorize" and "capture" operations - #4098 by @korycins, @NyanKiyoshi
- Separate the Django middlewares from the GraphQL API middlewares - #4102 by @NyanKiyoshi, #4186 by @cmiacz

### Dashboard 2.0

- Add navigation section - #4012 by @dominik-zeglen
- Add filtering on product list - #4193 by @dominik-zeglen
- Add filtering on orders list - #4237 by @dominik-zeglen
- Change input style and improve Storybook stories - #4115 by @dominik-zeglen
- Migrate deprecated fields in Dashboard 2.0 - #4121 by @benekex2
- Add multiple select checkbox - #4133, #4146 by @benekex2
- Rename menu items in Dashboard 2.0 - #4172 by @benekex2
- Category delete modal improvements - #4171 by @benekex2
- Close modals on click outside - #4236 - by @benekex2
- Use date localize hook in translations - #4202 by @dominik-zeglen
- Unify search API - #4200 by @dominik-zeglen
- Default default PAGINATE_BY - #4238 by @dominik-zeglen
- Create generic filtering interface - #4221 by @dominik-zeglen
- Add default state to rich text editor = #4281 by @dominik-zeglen
- Fix translation discard button - #4109 by @benekex2
- Fix draftail options and icons - #4132 by @benekex2
- Fix typos and messages in Dashboard 2.0 - #4168 by @benekex2
- Fix view all orders button - #4173 by @benekex2
- Fix visibility card view - #4198 by @benekex2
- Fix query refetch after selecting an object in list - #4272 by @dominik-zeglen
- Fix image selection in variants - #4270 by @benekex2
- Fix collection search - #4267 by @dominik-zeglen
- Fix quantity height in draft order edit - #4273 by @benekex2
- Fix checkbox clickable area size - #4280 by @dominik-zeglen
- Fix breaking object selection in menu section - #4282 by @dominik-zeglen
- Reset selected items when tab switch - #4268 by @benekex2

### Other notable changes

- Add support for Google Cloud Storage - #4127 by @chetabahana
- Adding a nonexistent variant to checkout no longer crashes - #4166 by @NyanKiyoshi
- Disable storage of Celery results - #4169 by @NyanKiyoshi
- Disable polling in Playground - #4188 by @maarcingebala
- Cleanup code for updated function names and unused argument - #4090 by @jxltom
- Users can now add multiple "Add to Cart" forms in a single page - #4165 by @NyanKiyoshi
- Fix incorrect argument in `get_client_token` in Braintree integration - #4182 by @maarcingebala
- Fix resolving attribute values when transforming them to HStore - #4161 by @maarcingebala
- Fix wrong calculation of subtotal in cart page - #4145 by @korycins
- Fix margin calculations when product/variant price is set to zero - #4170 by @MahmoudRizk
- Fix applying discounts in checkout's subtotal calculation in API - #4192 by @maarcingebala
- Fix GATEWAYS_ENUM to always contain all implemented payment gateways - #4108 by @koradon

## 2.6.0

### API

- Add unified filtering interface in resolvers - #3952, #4078 by @korycins
- Add mutations for bulk actions - #3935, #3954, #3967, #3969, #3970 by @akjanik
- Add mutation for reordering menu items - #3958 by @NyanKiyoshi
- Optimize queries for single nodes - #3968 @NyanKiyoshi
- Refactor error handling in mutations #3891 by @maarcingebala & @akjanik
- Specify mutation permissions through Meta classes - #3980 by @NyanKiyoshi
- Unify pricing access in products and variants - #3948 by @NyanKiyoshi
- Use only_fields instead of exclude_fields in type definitions - #3940 by @michaljelonek
- Prefetch collections when getting sales of a bunch of products - #3961 by @NyanKiyoshi
- Remove unnecessary dedents from GraphQL schema so new Playground can work - #4045 by @salwator
- Restrict resolving payment by ID - #4009 @NyanKiyoshi
- Require `checkoutId` for updating checkout's shipping and billing address - #4074 by @jxltom
- Handle errors in `TokenVerify` mutation - #3981 by @fowczarek
- Unify argument names in types and resolvers - #3942 by @NyanKiyoshi

### Core

- Use Black as the default code formatting tool - #3852 by @krzysztofwolski and @NyanKiyoshi
- Dropped Python 3.5 support - #4028 by @korycins
- Rename Cart to Checkout - #3963 by @michaljelonek
- Use data classes to exchange data with payment gateways - #4028 by @korycins
- Refactor order events - #4018 by @NyanKiyoshi

### Dashboard 2.0

- Add bulk actions - #3955 by @dominik-zeglen
- Add user avatar management - #4030 by @benekex2
- Add navigation drawer support on mobile devices - #3839 by @benekex2
- Fix rendering validation errors in product form - #4024 by @benekex2
- Move dialog windows to query string rather than router paths - #3953 by @dominik-zeglen
- Update order events types - #4089 by @jxltom
- Code cleanup by replacing render props with react hooks - #4010 by @dominik-zeglen

### Other notable changes

- Add setting to enable Django Debug Toolbar - #3983 by @koradon
- Use newest GraphQL Playground - #3971 by @salwator
- Ensure adding to quantities in the checkout is respecting the limits - #4005 by @NyanKiyoshi
- Fix country area choices - #4008 by @fowczarek
- Fix price_range_as_dict function - #3999 by @zodiacfireworks
- Fix the product listing not showing in the voucher when there were products selected - #4062 by @NyanKiyoshi
- Fix crash in Dashboard 1.0 when updating an order address's phone number - #4061 by @NyanKiyoshi
- Reduce the time of tests execution by using dummy password hasher - #4083 by @korycins
- Set up explicit **hash** function - #3979 by @akjanik
- Unit tests use none as media root - #3975 by @korycins
- Update file field styles with materializecss template filter - #3998 by @zodiacfireworks
- New translations:
  - Albanian
  - Colombian Spanish
  - Lithuanian

## 2.5.0

### API

- Add query to fetch draft orders - #3809 by @michaljelonek
- Add bulk delete mutations - #3838 by @michaljelonek
- Add `languageCode` enum to API - #3819 by @michaljelonek, #3854 by @jxltom
- Duplicate address instances in checkout mutations - #3866 by @pawelzar
- Restrict access to `orders` query for unauthorized users - #3861 by @pawelzar
- Support setting address as default in address mutations - #3787 by @jxltom
- Fix phone number validation in GraphQL when country prefix not given - #3905 by @patrys
- Report pretty stack traces in DEBUG mode - #3918 by @patrys

### Core

- Drop support for Django 2.1 and Django 1.11 (previous LTS) - #3929 by @patrys
- Fulfillment of digital products - #3868 by @korycins
- Introduce avatars for staff accounts - #3878 by @pawelzar
- Refactor the account avatars path from a relative to absolute - #3938 by @NyanKiyoshi

### Dashboard 2.0

- Add translations section - #3884 by @dominik-zeglen
- Add light/dark theme - #3856 by @dominik-zeglen
- Add customer's address book view - #3826 by @dominik-zeglen
- Add "Add variant" button on the variant details page = #3914 by @dominik-zeglen
- Add back arrows in "Configure" subsections - #3917 by @dominik-zeglen
- Display avatars in staff views - #3922 by @dominik-zeglen
- Prevent user from changing his own status and permissions - #3922 by @dominik-zeglen
- Fix crashing product create view - #3837, #3910 by @dominik-zeglen
- Fix layout in staff members details page - #3857 by @dominik-zeglen
- Fix unfocusing rich text editor - #3902 by @dominik-zeglen
- Improve accessibility - #3856 by @dominik-zeglen

### Other notable changes

- Improve user and staff management in dashboard 1.0 - #3781 by @jxltom
- Fix default product tax rate in Dashboard 1.0 - #3880 by @pawelzar
- Fix logo in docs - #3928 by @michaljelonek
- Fix name of logo file - #3867 by @jxltom
- Fix variants for juices in example data - #3926 by @michaljelonek
- Fix alignment of the cart dropdown on new bootstrap version - #3937 by @NyanKiyoshi
- Refactor the account avatars path from a relative to absolute - #3938 by @NyanKiyoshi
- New translations:
  - Armenian
  - Portuguese
  - Swahili
  - Thai

## 2.4.0

### API

- Add model translations support in GraphQL API - #3789 by @michaljelonek
- Add mutations to manage addresses for authenticated customers - #3772 by @Kwaidan00, @maarcingebala
- Add mutation to apply vouchers in checkout - #3739 by @Kwaidan00
- Add thumbnail field to `OrderLine` type - #3737 by @michaljelonek
- Add a query to fetch order by token - #3740 by @michaljelonek
- Add city choices and city area type to address validator API - #3788 by @jxltom
- Fix access to unpublished objects in API - #3724 by @Kwaidan00
- Fix bug where errors are not returned when creating fulfillment with a non-existent order line - #3777 by @jxltom
- Fix `productCreate` mutation when no product type was provided - #3804 by @michaljelonek
- Enable database search in products query - #3736 by @michaljelonek
- Use authenticated user's email as default email in creating checkout - #3726 by @jxltom
- Generate voucher code if it wasn't provided in mutation - #3717 by @Kwaidan00
- Improve limitation of vouchers by country - #3707 by @michaljelonek
- Only include canceled fulfillments for staff in fulfillment API - #3778 by @jxltom
- Support setting address as when creating customer address #3782 by @jxltom
- Fix generating slug from title - #3816 by @maarcingebala
- Add `variant` field to `OrderLine` type - #3820 by @maarcingebala

### Core

- Add JSON fields to store rich-text content - #3756 by @michaljelonek
- Add function to recalculate total order weight - #3755 by @Kwaidan00, @maarcingebala
- Unify cart creation logic in API and Django views - #3761, #3790 by @maarcingebala
- Unify payment creation logic in API and Django views - #3715 by @maarcingebala
- Support partially charged and refunded payments - #3735 by @jxltom
- Support partial fulfillment of ordered items - #3754 by @jxltom
- Fix applying discounts when a sale has no end date - #3595 by @cprinos

### Dashboard 2.0

- Add "Discounts" section - #3654 by @dominik-zeglen
- Add "Pages" section; introduce Draftail WYSIWYG editor - #3751 by @dominik-zeglen
- Add "Shipping Methods" section - #3770 by @dominik-zeglen
- Add support for date and datetime components - #3708 by @dominik-zeglen
- Restyle app layout - #3811 by @dominik-zeglen

### Other notable changes

- Unify model field names related to models' public access - `publication_date` and `is_published` - #3706 by @michaljelonek
- Improve filter orders by payment status - #3749 @jxltom
- Refactor translations in emails - #3701 by @Kwaidan00
- Use exact image versions in docker-compose - #3742 by @ashishnitinpatil
- Sort order payment and history in descending order - #3747 by @jxltom
- Disable style-loader in dev mode - #3720 by @jxltom
- Add ordering to shipping method - #3806 by @michaljelonek
- Add missing type definition for dashboard 2.0 - #3776 by @jxltom
- Add header and footer for checkout success pages #3752 by @jxltom
- Add instructions for using local assets in Docker - #3723 by @michaljelonek
- Update S3 deployment documentation to include CORS configuration note - #3743 by @NyanKiyoshi
- Fix missing migrations for is_published field of product and page model - #3757 by @jxltom
- Fix problem with l10n in Braintree payment gateway template - #3691 by @Kwaidan00
- Fix bug where payment is not filtered from active ones when creating payment - #3732 by @jxltom
- Fix incorrect cart badge location - #3786 by @jxltom
- Fix storefront styles after bootstrap is updated to 4.3.1 - #3753 by @jxltom
- Fix logo size in different browser and devices with different sizes - #3722 by @jxltom
- Rename dumpdata file `db.json` to `populatedb_data.json` - #3810 by @maarcingebala
- Prefetch collections for product availability - #3813 by @michaljelonek
- Bump django-graphql-jwt - #3814 by @michaljelonek
- Fix generating slug from title - #3816 by @maarcingebala
- New translations:
  - Estonian
  - Indonesian

## 2.3.1

- Fix access to private variant fields in API - #3773 by maarcingebala
- Limit access of quantity and allocated quantity to staff in GraphQL API #3780 by @jxltom

## 2.3.0

### API

- Return user's last checkout in the `User` type - #3578 by @fowczarek
- Automatically assign checkout to the logged in user - #3587 by @fowczarek
- Expose `chargeTaxesOnShipping` field in the `Shop` type - #3603 by @fowczarek
- Expose list of enabled payment gateways - #3639 by @fowczarek
- Validate uploaded files in a unified way - #3633 by @fowczarek
- Add mutation to trigger fetching tax rates - #3622 by @fowczarek
- Use USERNAME_FIELD instead of hard-code email field when resolving user - #3577 by @jxltom
- Require variant and quantity fields in `CheckoutLineInput` type - #3592 by @jxltom
- Preserve order of nodes in `get_nodes_or_error` function - #3632 by @jxltom
- Add list mutations for `Voucher` and `Sale` models - #3669 by @michaljelonek
- Use proper type for countries in `Voucher` type - #3664 by @michaljelonek
- Require email in when creating checkout in API - #3667 by @michaljelonek
- Unify returning errors in the `tokenCreate` mutation - #3666 by @michaljelonek
- Use `Date` field in Sale/Voucher inputs - #3672 by @michaljelonek
- Refactor checkout mutations - #3610 by @fowczarek
- Refactor `clean_instance`, so it does not returns errors anymore - #3597 by @akjanik
- Handle GraphqQL syntax errors - #3576 by @jxltom

### Core

- Refactor payments architecture - #3519 by @michaljelonek
- Improve Docker and `docker-compose` configuration - #3657 by @michaljelonek
- Allow setting payment status manually for dummy gateway in Storefront 1.0 - #3648 by @jxltom
- Infer default transaction kind from operation type - #3646 by @jxltom
- Get correct payment status for order without any payments - #3605 by @jxltom
- Add default ordering by `id` for `CartLine` model - #3593 by @jxltom
- Fix "set password" email sent to customer created in the dashboard - #3688 by @Kwaidan00

### Dashboard 2.0

- ️Add taxes section - #3622 by @dominik-zeglen
- Add drag'n'drop image upload - #3611 by @dominik-zeglen
- Unify grid handling - #3520 by @dominik-zeglen
- Add component generator - #3670 by @dominik-zeglen
- Throw Typescript errors while snapshotting - #3611 by @dominik-zeglen
- Simplify mutation's error checking - #3589 by @dominik-zeglen
- Fix order cancelling - #3624 by @dominik-zeglen
- Fix logo placement - #3602 by @dominik-zeglen

### Other notable changes

- Register Celery task for updating exchange rates - #3599 by @jxltom
- Fix handling different attributes with the same slug - #3626 by @jxltom
- Add missing migrations for tax rate choices - #3629 by @jxltom
- Fix `TypeError` on calling `get_client_token` - #3660 by @michaljelonek
- Make shipping required as default when creating product types - #3655 by @jxltom
- Display payment status on customer's account page in Storefront 1.0 - #3637 by @jxltom
- Make order fields sequence in Dashboard 1.0 same as in Dashboard 2.0 - #3606 by @jxltom
- Fix returning products for homepage for the currently viewing user - #3598 by @jxltom
- Allow filtering payments by status in Dashboard 1.0 - #3608 by @jxltom
- Fix typo in the definition of order status - #3649 by @jxltom
- Add margin for order notes section - #3650 by @jxltom
- Fix logo position - #3609, #3616 by @jxltom
- Storefront visual improvements - #3696 by @piotrgrundas
- Fix product list price filter - #3697 by @Kwaidan00
- Redirect to success page after successful payment - #3693 by @Kwaidan00

## 2.2.0

### API

- Use `PermissionEnum` as input parameter type for `permissions` field - #3434 by @maarcingebala
- Add "authorize" and "charge" mutations for payments - #3426 by @jxltom
- Add alt text to product thumbnails and background images of collections and categories - #3429 by @fowczarek
- Fix passing decimal arguments = #3457 by @fowczarek
- Allow sorting products by the update date - #3470 by @jxltom
- Validate and clear the shipping method in draft order mutations - #3472 by @fowczarek
- Change tax rate field to choice field - #3478 by @fowczarek
- Allow filtering attributes by collections - #3508 by @maarcingebala
- Resolve to `None` when empty object ID was passed as mutation argument - #3497 by @maarcingebala
- Change `errors` field type from [Error] to [Error!] - #3489 by @fowczarek
- Support creating default variant for product types that don't use multiple variants - #3505 by @fowczarek
- Validate SKU when creating a default variant - #3555 by @fowczarek
- Extract enums to separate files - #3523 by @maarcingebala

### Core

- Add Stripe payment gateway - #3408 by @jxltom
- Add `first_name` and `last_name` fields to the `User` model - #3101 by @fowczarek
- Improve several payment validations - #3418 by @jxltom
- Optimize payments related database queries - #3455 by @jxltom
- Add publication date to collections - #3369 by @k-brk
- Fix hard-coded site name in order PDFs - #3526 by @NyanKiyoshi
- Update favicons to the new style - #3483 by @dominik-zeglen
- Fix migrations for default currency - #3235 by @bykof
- Remove Elasticsearch from `docker-compose.yml` - #3482 by @maarcingebala
- Resort imports in tests - #3471 by @jxltom
- Fix the no shipping orders payment crash on Stripe - #3550 by @NyanKiyoshi
- Bump backend dependencies - #3557 by @maarcingebala. This PR removes security issue CVE-2019-3498 which was present in Django 2.1.4. Saleor however wasn't vulnerable to this issue as it doesn't use the affected `django.views.defaults.page_not_found()` view.
- Generate random data using the default currency - #3512 by @stephenmoloney
- New translations:
  - Catalan
  - Serbian

### Dashboard 2.0

- Restyle product selection dialogs - #3499 by @dominik-zeglen, @maarcingebala
- Fix minor visual bugs in Dashboard 2.0 - #3433 by @dominik-zeglen
- Display warning if order draft has missing data - #3431 by @dominik-zeglen
- Add description field to collections - #3435 by @dominik-zeglen
- Add query batching - #3443 by @dominik-zeglen
- Use autocomplete fields in country selection - #3443 by @dominik-zeglen
- Add alt text to categories and collections - #3461 by @dominik-zeglen
- Use first and last name of a customer or staff member in UI - #3247 by @Bonifacy1, @dominik-zeglen
- Show error page if an object was not found - #3463 by @dominik-zeglen
- Fix simple product's inventory data saving bug - #3474 by @dominik-zeglen
- Replace `thumbnailUrl` with `thumbnail { url }` - #3484 by @dominik-zeglen
- Change "Feature on Homepage" switch behavior - #3481 by @dominik-zeglen
- Expand payment section in order view - #3502 by @dominik-zeglen
- Change TypeScript loader to speed up the build process - #3545 by @patrys

### Bugfixes

- Do not show `Pay For Order` if order is partly paid since partial payment is not supported - #3398 by @jxltom
- Fix attribute filters in the products category view - #3535 by @fowczarek
- Fix storybook dependencies conflict - #3544 by @dominik-zeglen

## 2.1.0

### API

- Change selected connection fields to lists - #3307 by @fowczarek
- Require pagination in connections - #3352 by @maarcingebala
- Replace Graphene view with a custom one - #3263 by @patrys
- Change `sortBy` parameter to use enum type - #3345 by @fowczarek
- Add `me` query to fetch data of a logged-in user - #3202, #3316 by @fowczarek
- Add `canFinalize` field to the Order type - #3356 by @fowczarek
- Extract resolvers and mutations to separate files - #3248 by @fowczarek
- Add VAT tax rates field to country - #3392 by @michaljelonek
- Allow creating orders without users - #3396 by @fowczarek

### Core

- Add Razorpay payment gatway - #3205 by @NyanKiyoshi
- Use standard tax rate as a default tax rate value - #3340 by @fowczarek
- Add description field to the Collection model - #3275 by @fowczarek
- Enforce the POST method on VAT rates fetching - #3337 by @NyanKiyoshi
- Generate thumbnails for category/collection background images - #3270 by @NyanKiyoshi
- Add warm-up support in product image creation mutation - #3276 by @NyanKiyoshi
- Fix error in the `populatedb` script when running it not from the project root - #3272 by @NyanKiyoshi
- Make Webpack rebuilds fast - #3290 by @patrys
- Skip installing Chromium to make deployment faster - #3227 by @jxltom
- Add default test runner - #3258 by @jxltom
- Add Transifex client to Pipfile - #3321 by @jxltom
- Remove additional pytest arguments in tox - #3338 by @jxltom
- Remove test warnings - #3339 by @jxltom
- Remove runtime warning when product has discount - #3310 by @jxltom
- Remove `django-graphene-jwt` warnings - #3228 by @jxltom
- Disable deprecated warnings - #3229 by @jxltom
- Add `AWS_S3_ENDPOINT_URL` setting to support DigitalOcean spaces. - #3281 by @hairychris
- Add `.gitattributes` file to hide diffs for generated files on Github - #3055 by @NyanKiyoshi
- Add database sequence reset to `populatedb` - #3406 by @michaljelonek
- Get authorized amount from succeeded auth transactions - #3417 by @jxltom
- Resort imports by `isort` - #3412 by @jxltom

### Dashboard 2.0

- Add confirmation modal when leaving view with unsaved changes - #3375 by @dominik-zeglen
- Add dialog loading and error states - #3359 by @dominik-zeglen
- Split paths and urls - #3350 by @dominik-zeglen
- Derive state from props in forms - #3360 by @dominik-zeglen
- Apply debounce to autocomplete fields - #3351 by @dominik-zeglen
- Use Apollo signatures - #3353 by @dominik-zeglen
- Add order note field in the order details view - #3346 by @dominik-zeglen
- Add app-wide progress bar - #3312 by @dominik-zeglen
- Ensure that all queries are built on top of TypedQuery - #3309 by @dominik-zeglen
- Close modal windows automatically - #3296 by @dominik-zeglen
- Move URLs to separate files - #3295 by @dominik-zeglen
- Add basic filters for products and orders list - #3237 by @Bonifacy1
- Fetch default currency from API - #3280 by @dominik-zeglen
- Add `displayName` property to components - #3238 by @Bonifacy1
- Add window titles - #3279 by @dominik-zeglen
- Add paginator component - #3265 by @dominik-zeglen
- Update Material UI to 3.6 - #3387 by @patrys
- Upgrade React, Apollo, Webpack and Babel - #3393 by @patrys
- Add pagination for required connections - #3411 by @dominik-zeglen

### Bugfixes

- Fix language codes - #3311 by @jxltom
- Fix resolving empty attributes list - #3293 by @maarcingebala
- Fix range filters not being applied - #3385 by @michaljelonek
- Remove timeout for updating image height - #3344 by @jxltom
- Return error if checkout was not found - #3289 by @maarcingebala
- Solve an auto-resize conflict between Materialize and medium-editor - #3367 by @adonig
- Fix calls to `ngettext_lazy` - #3380 by @patrys
- Filter preauthorized order from succeeded transactions - #3399 by @jxltom
- Fix incorrect country code in fixtures - #3349 by @bingimar
- Fix updating background image of a collection - #3362 by @fowczarek & @dominik-zeglen

### Docs

- Document settings related to generating thumbnails on demand - #3329 by @NyanKiyoshi
- Improve documentation for Heroku deployment - #3170 by @raybesiga
- Update documentation on Docker deployment - #3326 by @jxltom
- Document payment gateway configuration - #3376 by @NyanKiyoshi

## 2.0.0

### API

- Add mutation to delete a customer; add `isActive` field in `customerUpdate` mutation - #3177 by @maarcingebala
- Add mutations to manage authorization keys - #3082 by @maarcingebala
- Add queries for dashboard homepage - #3146 by @maarcingebala
- Allows user to unset homepage collection - #3140 by @oldPadavan
- Use enums as permission codes - #3095 by @the-bionic
- Return absolute image URLs - #3182 by @maarcingebala
- Add `backgroundImage` field to `CategoryInput` - #3153 by @oldPadavan
- Add `dateJoined` and `lastLogin` fields in `User` type - #3169 by @maarcingebala
- Separate `parent` input field from `CategoryInput` - #3150 by @akjanik
- Remove duplicated field in Order type - #3180 by @maarcingebala
- Handle empty `backgroundImage` field in API - #3159 by @maarcingebala
- Generate name-based slug in collection mutations - #3145 by @akjanik
- Remove products field from `collectionUpdate` mutation - #3141 by @oldPadavan
- Change `items` field in `Menu` type from connection to list - #3032 by @oldPadavan
- Make `Meta.description` required in `BaseMutation` - #3034 by @oldPadavan
- Apply `textwrap.dedent` to GraphQL descriptions - #3167 by @fowczarek

### Dashboard 2.0

- Add collection management - #3135 by @dominik-zeglen
- Add customer management - #3176 by @dominik-zeglen
- Add homepage view - #3155, #3178 by @Bonifacy1 and @dominik-zeglen
- Add product type management - #3052 by @dominik-zeglen
- Add site settings management - #3071 by @dominik-zeglen
- Escape node IDs in URLs - #3115 by @dominik-zeglen
- Restyle categories section - #3072 by @Bonifacy1

### Other

- Change relation between `ProductType` and `Attribute` models - #3097 by @maarcingebala
- Remove `quantity-allocated` generation in `populatedb` script - #3084 by @MartinSeibert
- Handle `Money` serialization - #3131 by @Pacu2
- Do not collect unnecessary static files - #3050 by @jxltom
- Remove host mounted volume in `docker-compose` - #3091 by @tiangolo
- Remove custom services names in `docker-compose` - #3092 by @tiangolo
- Replace COUNTRIES with countries.countries - #3079 by @neeraj1909
- Installing dev packages in docker since tests are needed - #3078 by @jxltom
- Remove comparing string in address-form-panel template - #3074 by @tomcio1205
- Move updating variant names to a Celery task - #3189 by @fowczarek

### Bugfixes

- Fix typo in `clean_input` method - #3100 by @the-bionic
- Fix typo in `ShippingMethod` model - #3099 by @the-bionic
- Remove duplicated variable declaration - #3094 by @the-bionic

### Docs

- Add createdb note to getting started for Windows - #3106 by @ajostergaard
- Update docs on pipenv - #3045 by @jxltom<|MERGE_RESOLUTION|>--- conflicted
+++ resolved
@@ -2,13 +2,11 @@
 
 All notable, unreleased changes to this project will be documented in this file. For the released changes, please visit the [Releases](https://github.com/mirumee/saleor/releases) page.
 
-<<<<<<< HEAD
 # 3.7.0
 # 3.8.0
 
 ### Highlights:
 # 3.9.0 [Unreleased]
-=======
 # 3.10.0
 
 ### GraphQL API
@@ -39,7 +37,6 @@
 - Accept the gift card code provided in the input - by @mociepka
 
 # 3.9.0
->>>>>>> 792acfb0
 
 ### Highlights
 
