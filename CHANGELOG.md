--- conflicted
+++ resolved
@@ -130,11 +130,8 @@
 - Add date & date time attributes - #7500 by @piotrgrundas
 - Add `withChoices` flag for Attribute type - #7733 by @dexon44
 - Drop assigning cheapest shipping method in checkout - #7767 by @maarcingebala
-<<<<<<< HEAD
+- Add `product_id`, `product_variant_id`, `attribute_id` and `page_id` when it's possible for `AttributeValue` translations webhook. - #7783 by @fowczarek
 - Allow translating objects by translatable content ID - #7803 by @maarcingebala
-=======
-- Add `product_id`, `product_variant_id`, `attribute_id` and `page_id` when it's possible for `AttributeValue` translations webhook. - #7783 by @fowczarek
->>>>>>> 37748119
 
 ### Breaking
 - Multichannel MVP: Multicurrency - #6242 by @fowczarek @d-wysocki
