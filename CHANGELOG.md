--- conflicted
+++ resolved
@@ -30,9 +30,6 @@
 - Add JSON serialization immediately after creating observability events to eliminate extra cPickle serialization and deserialization steps - #14992 by @przlada
 - Added caching of GraphQL documents for common queries to improve performance - #14843 by @patrys
 - Added `VOUCHER_CODES_CREATED` and `VOUCHER_CODES_DELETED` webhooks events. - #14652 by @SzymJ
-<<<<<<< HEAD
-- Update existing lines discount type with zero downtime support  - #15331 by @AjmalPonneth
-=======
 - Fixed validation for streetAddress1 or streetAddress2 are too long - #13973 by sonbui00
 - Clear db leftovers after attribute refactor - #15372 by @IKarbowiak
 
@@ -43,7 +40,6 @@
   - Added new input `AppInput.identifier`.
   - Added new parameter `identifier` for `create_app` command.
   - When `taxAppId` is provided for `TaxConfiguration` do not allow to finalize `checkoutComplete` or `draftOrderComplete` mutations if Tax App or Avatax plugin didn't respond.
->>>>>>> 370dd17a
 
 # 3.18.0
 
