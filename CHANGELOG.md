--- conflicted
+++ resolved
@@ -13,22 +13,16 @@
   - Change in the CSV export. It will now use empty string for empty attribute values instead of a single whitespace value.
 
 ### GraphQL API
-<<<<<<< HEAD
 - Add `customerIpAddress` to `transactionInitialize` and `transactionProcess` mutations - #13718 by @korycins
 - Add `PaymentSettings` to `Channel` - #13677 by @korycins
+- Adjust where filtering by empty values - explicit treat empty values - #13754 by @IKarbowiak
+- Add `storedPaymentMethodRequestDelete` mutation - #13660 by @korycins
+- Add `externalReference` to `updateWarehouse`. It will allow update warehouse by
+  external reference. - #13342 by @Smit-Parmar
+
 
 ### Saleor Apps
 - Add `customerIpAddress` to `TRANSACTION_INITIALIZE_SESSION` and `TRANSACTION_PROCESS_SESSION` webhooks  #13718 by @korycins
-=======
-- Adjust where filtering by empty values - explicit treat empty values - #13754 by @IKarbowiak
->>>>>>> ac3e7b4b
-- Add `storedPaymentMethodRequestDelete` mutation - #13660 by @korycins
-- Add `PaymentSettings` to `Channel` - #13677 by @korycins
-- Add `externalReference` to `updateWarehouse`. It will allow update warehouse by
-  external reference. - #13342 by @Smit-Parmar
-
-
-### Saleor Apps
 - Add `STORED_PAYMENT_METHOD_DELETE_REQUESTED` webhook event - #13660 by @korycins
 - Add `NOTIFY_CUSTOMER` flag to `FulfillmentCreated` type - #13620, by @Air-t
   - Inform apps if customer should be notified when fulfillment is created.
