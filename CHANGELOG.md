# Changelog

All notable, unreleased changes to this project will be documented in this file. For the released changes, please visit the [Releases](https://github.com/saleor/saleor/releases) page.

# 3.18.0 [Unreleased]

### Highlights
- Allow including draft orders in voucher usage. New `includeDraftOrderInVoucherUsage` flag allows defining if vouchers used in draft orders should be counted into voucher usage. - #14288 by @zedzior, @IKarbowiak, @michal-macioszczyk

  - Add `includeDraftOrderInVoucherUsage` to `OrderSettings`
  - Add `includeDraftOrderInVoucherUsage` to `OrderSettingsInput`


### Breaking changes
- Optimize number of queries in bulk mutations when calling webhooks. This change affects only users of open-source Saleor, who have their own custom plugin implementations. To adjust to this change, the `webhooks` parameter should be added to any of the affected method. Affected methods:
  - `attribute_updated`
  - `attribute_deleted`
  - `attribute_value_deleted`
  - `promotion_deleted`
  - `staff_deleted`
- Saleor will no longer reattempt delivery for webhooks that return non-transient HTTP errors (400, 404 etc.) or redirects - #14566 by @patrys
- **Feature preview breaking change**:
  - Drop `defaultTransactionFlowStrategy` from `OrderSettings` type. Use `PaymentSettings.defaultTransactionFlowStrategy` instead. Drop `defaultTransactionFlowStrategy` from `OrderSettingsInput` type. Use `PaymentSettingsInput.defaultTransactionFlowStrategy` instead. - #14671 by @korycins

### GraphQL API
- Fix draft order voucher assignment - #14336 by @IKarbowiak
- Allow add multiple codes per voucher - #14123 by @SzymJ, @IKarbowiak, @michal-macioszczyk, @zedzior
  - Add `VoucherInput.addCodes` to `voucherCreate` and `voucherUpdate` mutations.
  - Add `Voucher.singleUse` flag.
  - Deprecate `OrderBulkCreateInput.voucher`.
  - Deprecate `VoucherInput.code` in `voucherCreate` and `voucherUpdate` mutations.
  - Add `exportVoucherCodes` mutation.
  - Add `voucherCodeBulkDelete` mutation.
  - Adjust voucher usage calculations.
- Improved GraphQL ID validation messages - #14447 by @patrys
<<<<<<< HEAD
- Add taxes to undiscounted prices - #14095 by @jakubkuc
=======
- Add `voucher` to `checkout` query - #14512 by @zedzior
>>>>>>> 5b93c45a

### Saleor Apps

### Other changes

- Add transaction items deletion to cleardb command. - #14198 by @jakubkuc
- Added validation for timestamp comparison #14025 by @ritanjandawn
- Page -> Attributes refactor. The goal is to simplify the attribute models. The current attribute model relations are complex and really hard to understand. - #13621
- `requirements.txt` and `requirements_dev.txt` were dropped in favor of only supporting `poetry` - #14611 by @patrys
- Change the Attribute - Product relation to decrease code complexity and make it easier to understand the relations - #13407 by @aniav

# 3.17.0

### Highlights

- Introduce promotions, that allow applying discounts based on certain conditions.
  The promotions are replacement for current sales and covers all sales functionalities and provide additional features. - #12980 by @IKarbowiak @zedzior
  - Add new types:
    - `Promotion` - Represents the promotion.
    - `PromotionRule` - Specifies conditions that must be met to apply the discount.
    - `PromotionTranslation` - Represents promotion translations.
    - `PromotionTranslatableContent` - Represents promotion's original translatable fields and related translations.
    - `PromotionRuleTranslation` - Represents promotion rule translations.
    - `PromotionRuleTranslatableContent` - Represents promotion rule's original translatable fields and related translations.
  - Add new mutations:
    - `promotionCreate` - Creates a new promotion.
    - `promotionUpdate` - Updates an existing promotion.
    - `promotionDelete` - Deletes a promotion.
    - `promotionBulkDelete` - Deletes multiple promotions.
    - `promotionRuleCreate` - Creates a new promotion rule.
    - `promotionRuleUpdate` - Updates an existing promotion rule.
    - `promotionRuleDelete` - Deletes a promotion rule.
    - `promotionTranslae` - Translates a promotion.
    - `promotionRuleTranslae` - Translates a promotion rule.
  - Add new webhooks:
    - `PROMOTION_CREATED` - triggered when promotion is created.
    - `PROMOTION_UPDATED` - triggered when promotion is updated.
    - `PROMOTION_DELETED` - triggered when promotion is deleted.
    - `PROMOTION_STARTED` - triggered when promotion is started.
    - `PROMOTION_ENDED` - triggered when promotion is ended.
    - `PROMOTION_RULE_CREATED` - triggered when promotion rule is created.
    - `PROMOTION_RULE_UPDATED` - triggered when promotion rule is updated.
    - `PROMOTION_RULE_DELETED` - triggered when promotion rule is deleted.
  - Add new subscriptions:
    - `PromotionCreated` - Event sent when promotion is created.
    - `PromotionUpdated` - Event sent when promotion is updated.
    - `PromotionDeleted` - Event sent when promotion is deleted.
    - `PromotionStarted` - Event sent when promotion is started.
    - `PromotionEnded` - Event sent when promotion is ended.
    - `PromotionRuleCreated` - Event sent when promotion rule is created.
    - `PromotionRuleUpdated` - Event sent when promotion rule is updated.
    - `PromotionRuleDeleted` - Event sent when promotion rule is deleted.
  - Add new event types:
    - `PromotionCreatedEvent` - Represents history log of the promotion created event.
    - `PromotionUpdatedEvent` - Represents history log of the promotion updated event.
    - `PromotionStartedEvent` - Represents history log of the promotion started event.
    - `PromotionEndedEvent` - Represents history log of the promotion ended event.
    - `PromotionRuleCreatedEvent` - Represents history log of the promotion rule created event.
    - `PromotionRuleUpdatedEvent` - Represents history log of the promotion rule updated event.
    - `PromotionRuleDeletedEvent` - Represents history log of the promotion rule deleted event.
    - `PromotionEventInterface` - Interface for promotion related event history log.
    - `PromotionRuleEventInterface` - Interface for promotion rule related event history log.
  - Deprecate types (Saleor 4.0):
    - `Sale` - Use `Promotion` and `PromotionRule` instead.
    - `SaleChannelListing` - Use `PromotionRule` instead.
  - Deprecate mutations (Saleor 4.0):
    - `saleCreate` - Use `promotionCreate` mutation instead.
    - `saleUpdate` - Use `promotionUpdate` mutation instead.
    - `saleDelete` - Use `promotionDelete` mutation instead.
    - `saleBulkDelete` - Use `promotionBulkDelete` mutation instead.
    - `saleCataloguesAdd` - Use `promotionRuleCreate` mutation instead.
    - `saleCataloguesRemove` - Use `promotionRuleUpdate` or `promotionRuleDelete` mutations instead.
    - `saleChannelListingUpdate` - Use `promotionRuleCreate` or `promotionRuleUpdate` mutations instead.
    - `saleTranslate` - Use `promotionTranslate` mutation instead.
  - Deprecate webhooks (Saleor 4.0):
    - `SALE_CREATED` - Use `PROMOTION_CREATED` instead.
    - `SALE_UPDATED` - Use `PROMOTION_UPDATED` instead.
    - `SALE_DELETED` - Use `PROMOTION_DELETED` instead.
    - `SALE_TOGGLE` - Use `PROMOTION_STARTED` and `PROMOTION_ENDED` instead.
  - Deprecate subscriptions (Saleor 4.0):
    - `SaleCreated` - Use `PromotionCreated` instead.
    - `SaleUpdated` - Use `PromotionUpdate` instead.
    - `SaleDeleted` - Use `PromotionDeleted` instead.
    - `SaleToggle` - Use `PromotionStarted` and `PromotionEnded` instead.

### Breaking changes
- Deprecate `external_url` on `Invoice` GraphQL type in favour of `url`. No matter if the invoice is stored on Saleor or is a link to an external invoice it will get returned in the `url` field.
- Optimize number of queries in bulk mutations when calling Webhooks. This change affects only users of open-source Saleor, who have their own custom plugin implementations. To adjust to this change, the `webhooks` parameter should be added to any of the affected method. Affected methods:
  - `channel_updated`
  - `category_deleted`
  - `gift_card_created`
  - `gift_card_deleted`
  - `gift_card_status_changed`
  - `menu_deleted`
  - `menu_item_deleted`
  - `order_updated`
  - `order_cancelled`
  - `customer_updated`
  - `customer_deleted`
  - `customer_metadata_updated`
  - `collection_deleted`
  - `product_created`
  - `product_updated`
  - `product_deleted`
  - `product_variant_created`
  - `product_variant_updated`
  - `product_variant_deleted`
  - `product_variant_out_of_stock`
  - `product_variant_back_in_stock`
  - `product_variant_stock_updated`
  - `shipping_price_deleted`
  - `shipping_zone_deleted`
  - `voucher_deleted`

### GraphQL API

- **Feature preview change**:
  - Order bulk create allow to import archive orders - #14177 by @kadewu
    - `orderBulkCreate` now will attempt to create order with `IGNORE_FAILED` policy even if:
      - `User` cannot be resolved and `email` wasn't provided.
      - `Variant` wasn't provided but `product_name` was provided.

### Saleor Apps

### Other changes

- Fix thumbnail redirects sometimes failing with an unsafe redirect warning - #14023 by @patrys
- New environment variable `PUBLIC_URL` to define URL on which Saleor is hosted (e.g., https://api.example.com/). Takes precedence over `ENABLE_SSL` and `Shop.domain` for URL generation - #13841 by @przlada
- Add a new `updatedAt` field and a filter for product categories. - #13825 by @rafiwts
- Made the triggering frequency of update-search Celery beat tasks customizable (settable using `BEAT_UPDATE_SEARCH_FREQUENCY`) - #14152 by @NyanKiyoshi

# 3.16.0

### Breaking changes

- **Feature preview breaking change**:

  - Deprecate `OrderSettingsInput.defaultTransactionFlowStrategy`. It will be removed
    in 3.17. Use `PaymentSettingsInput.defaultTransactionFlowStrategy` instead.
  - Deprecate `OrderSettings.defaultTransactionFlowStrategy`. It will be removed
    in 3.17. Use `PaymentSettings.defaultTransactionFlowStrategy` instead.
  - Change in the CSV export. It will now use empty string for empty attribute values instead of a single whitespace value.

- Add IP filter feature to backend HTTP requests - #13891 by @NyanKiyoshi

  This rejects server-side HTTP requests (webhooks, OIDC, etc.) if they try to communicate
  with private or loopback IP addresses, to change the default behavior,
  refer to `HTTP_IP_FILTER_ENABLED`, and `HTTP_IP_FILTER_ALLOW_LOOPBACK_IPS` settings
  for more details.

### GraphQL API

- Add `customerIpAddress` to `transactionInitialize` and `transactionProcess` mutations - #13718 by @korycins
- Add `PaymentSettings` to `Channel` - #13677 by @korycins
- Adjust where filtering by empty values - explicit treat empty values - #13754 by @IKarbowiak
- Add `storedPaymentMethodRequestDelete` mutation - #13660 by @korycins
- Add `externalReference` to `updateWarehouse`. It will allow update warehouse by
  external reference. - #13342 by @Smit-Parmar
- Add Filter warehouses by metadata - #13345 by @Smit-Parmar
- Add API for tokenizing payment methods - #13879 by @korycins

- Deprecate the `NOTIFY_USER` webhook and the `externalNotificationTrigger` mutation - #13881 by @maarcingebala
  - See the docs for more details about migrating from the `NOTIFY_USER` webhook to other events: https://docs.saleor.io/docs/next/upgrade-guides/notify-user-deprecation

### Saleor Apps

- Add `customerIpAddress` to `TRANSACTION_INITIALIZE_SESSION` and `TRANSACTION_PROCESS_SESSION` webhooks #13718 by @korycins
- Add `STORED_PAYMENT_METHOD_DELETE_REQUESTED` webhook event - #13660 by @korycins
- Add `NOTIFY_CUSTOMER` flag to `FulfillmentCreated` type - #13620, by @Air-t
  - Inform apps if customer should be notified when fulfillment is created.
- Add `NOTIFY_CUSTOMER` flag to `FulfillmentApproved` type - #13637, by @Air-t
  - Inform apps if customer should be notified when fulfillment is approved.
- Add `GIFT_CARD_EXPORT_COMPLETED` webhook - #13765, by @Air-t
  - Event sent when CSV export for gift cards is completed.
- Add `PRODUCT_EXPORT_COMPLETED` webhook - #13787, by @Air-t
  - Event sent when CSV export for products is completed.
- Add `FULFILLMENT_TRACKING_NUMBER_UPDATED` webhook - #13708, by @Air-t
  - Called after `fulfillmentUpdateTracking` or `orderFulfill` mutation if tracking number is updated.
- Add support for tokenizing payment methods via sync webhooks - #13879 by @korycins
- Add missing `FULFILLMENT_CREATED` event call to `automatically_fulfill_digital_lines_with_fulfillment_created` action. - #13823, by @Air-t
- Increase timeout of shipping filtering webhooks: `ORDER_FILTER_SHIPPING_METHODS` and `CHECKOUT_FILTER_SHIPPING_METHODS` to 20 seconds - #13989 by @maarcingebala

### Other changes

- Fix error in variant available stock calculation - 13593 by @awaisdar001
- Add missing currency in action for transaction requests - 13786 by @AjmalPonneth
- Fix giftcard code description - #13728 by @rafiwts

- Change error message when denying a permission - #13334 by @rafiwts
- Add filter by slugs to attribute choices - #13761 by @rafiwts
- Add a new `product` field on `AssignedProductAttributeValue`. First part of a simplification of Attribute - Product relation from #12881. by @aniav
- Lazy legacy webhooks payload generation - #13758 by @maarcingebala
- Fix NoneType in `prodcutChannelsListingUpdate` - #13694 by @Manoj-gowra
- Extended `AttributeValueTranslation.name` to 250 characters - #13776 by @aniav
- Add a new `page` field on `AssignedPageAttributeValue`. First stage (migration) of a simplification of Attribute - Page relation from #13403. by michal-macioszczyk
- Update workflow actions with poetry dependencies - #13736 by @rafiwts

# 3.15.0

### Breaking changes

- Remove input and fields related to transaction API and deprecated in 3.13 - #13020 by @korycins

  - `WebhookEventTypeEnum.TRANSACTION_ACTION_REQUEST` - Use `TRANSACTION_CHARGE_REQUESTED`, `TRANSACTION_REFUND_REQUESTED`, `TRANSACTION_CANCELATION_REQUESTED` instead.
  - `WebhookEventTypeAsyncEnum.TRANSACTION_ACTION_REQUEST` - Use `TRANSACTION_CHARGE_REQUESTED`, `TRANSACTION_REFUND_REQUESTED`, `TRANSACTION_CANCELATION_REQUESTED` instead.
  - `WebhookSampleEventTypeEnum.TRANSACTION_ACTION_REQUEST`
  - `TransactionItem`:
    - `voidedAmount` - Use `canceledAmount` instead.
    - `status` - The amounts can be used to define the current status of transactions.
    - `type` - Use `name` or `message`.
    - `reference` - Use `pspReference` instead.
  - `TransactionActionEnum.VOID` - Use `CANCEL` instead.
  - `OrderEvent.status` - Use `TransactionEvent` to track the status of `TransactionItem`.
  - `OrderEventsEnum`:
    - `TRANSACTION_CAPTURE_REQUESTED` - Use `TRANSACTION_CHARGE_REQUESTED` instead.
    - `TRANSACTION_VOID_REQUESTED` - Use `TRANSACTION_CANCEL_REQUESTED` instead.
  - `TransactionStatus`
  - `TransactionEvent`:
    - `status` - Use `type` instead.
    - `reference` - Use `pspReference` instead.
    - `name` - Use `message` instead.
  - `TransactionCreateInput`:
    - `status` - The amounts can be used to define the current status of transactions.
    - `type` - Use `name` or `message`.
    - `reference` - Use `pspReference` instead.
    - `voidedAmount` - Use `canceledAmount` instead.
  - `TransactionEventInput`:
    - `status` - Status will be calculated by Saleor.
    - `reference` - Use `pspReference` instead.
    - `name` - Use `message` instead.
  - `TransactionUpdateInput`:
    - `status` - The amounts can be used to define the current status of transactions.
    - `type` - Use `name` or `message`.
    - `reference` - Use `pspReference` instead.
    - `voidedAmount` - Use `canceledAmount` instead.
  - `TransactionActionRequest` - Use `TransactionChargeRequested`, `TransactionRefundRequested`, `TransactionCancelationRequested` instead.

- Remove `OrderBulkCreateInput.trackingClientId` field - #13146 by @SzymJ
- Drop backend integration with Open Exchange Rates API - #13175 by @maarcingebala
  - Note: this changes doesn't affect Saleor Cloud users, as the integration was never enabled there.
  - After this change, the following fields in API alway return `null` values:
    - `ProductPricingInfo.discountLocalCurrency`
    - `ProductPricingInfo.priceRangeLocalCurrency`
    - `VariantPricingInfo.discountLocalCurrency`
    - `VariantPricingInfo.priceLocalCurrency`
- Change order of resolving country code in checkout - #13159 by @jakubkuc
  - Until now, checkout mutations were ignoring provided shipping address when shipping was not required. After this change, the shipping address is always set when supplied in the input. It might be breaking, as the shipping address affects the country code used for tax calculation.
  - The order of resolving the checkout country code is always as follows:
    1. Shipping address
    2. Billing address
    3. Channel's default country

### GraphQL API

Shipping methods can be removed by the user after it has been assigned to a checkout; `shippingMethodId` is now a nullable input in the `checkoutShippingMethodUpdate` mutation. - #13068 by @FremahA

- Add `lines` to `OrderGrantedRefund` - #13014 by @korycins
- Add `orderNoteAdd` and `orderNoteUpdate` mutations and deprecate `orderAddNote` mutation - #12434 by @pawelzar
- Deprecate `Order.trackingClientId` field - #13146 by @SzymJ
- Add ability to use metadata in the `Shop` type - #13128 by @Smit-Parmar, #13364 by @maarcingebala
  - Add `metadata` and `privateMetadata` in `ShopSettingsInput`.
  - Add `Shop.id` field.
  - Add support for modifying metadata via generic metadata API.
- Fix error "Cannot return null for non-nullable field Webhook.name" - #12989 by @Smit-Parmar
- Added `GiftCardFilterInput.createdByEmail` filter - #13132 by @Smit-Parmar
- Add metadata support for channels. #13230 by @Smit-Parmar
- Remove `Preview feature` label from `metafield`, `metafields`, `metadata`,
  `privateMetafield`, `privateMetafields` and `privateMetadata` fields - #13245 by @korycins
- [Preview] Add possibility to completeCheckout without payment in transaction flow - #13339 by @kadewu:
  - New field `allowUnpaidOrders` in `OrderSettings` for `Channel`
- Add `search` to `giftCards` query - #13173 by @zedzior
- Add `ProductBulkTranslate` mutation - #13329 by @SzymJ
- Add `ProductVariantBulkTranslate` mutation - #13329 by @SzymJ
- Add `AttributeBulkCreate` mutation - #13398 by @SzymJ
- Deprecate `WebhookEventTypeAsyncEnum.ANY_EVENTS` and `WebhookEventTypeEnum.ANY_EVENTS`; instead listeners should subscribe to specific webhook events - #13452 by @maarcingebala
- Add ability to update `warehouse` address with `MANAGE_PRODUCTS` permissions: - #13248 by @Air-t
- Add ability to update `site` address with `MANAGE_SETTINGS` permissions: - #13248 by @Air-t
- Add the ability to set address public metadata in the following mutations: - #13248 by @Air-t
  - `accountUpdate`, `accountAddressCreate`, `accountAddressUpdate`, `addressCreate`, `AccountAddressUpdate`,
  - `checkoutShippingAddressUpdate`, `checkoutBillingAddressUpdate`, `shopAddressUpdate`, `warehouseUpdate`
  - Add `metadata` to `AddressInput` field
- Add support for unhandled field `Shop.trackInventoryByDefault` for `productVariantCreate` and `productVariantBulkCreate` - #13492 by @Smit-Parmar
- Add `storedPaymentMethods` field to `User` and `Checkout` type - #13581
- Add `AttributeBulkUpdate` mutation - #13532 by @SzymJ

- Better checkout error feedback - #13458 by @korycins
  - Add `Checkout.problems` field
  - Add `CheckoutLine.problems` field
  - Add `CheckoutSettingsInput` to `ChannelCreateInput` & `ChannelUpdateInput`
  - Add `checkoutSettings` field to `Channel`

### Saleor Apps

- Introduce `Saleor-Schema-Version` HTTP header in app manifest fetching and app installation handshake requests. - #13075 by @przlada
- Add `SHOP_METADATA_UPDATED` webhook - #13364, #13388 by @maarcingebala
  - Called when metadata is changed for the Shop object via the generic metadata API or the `shopSettingsUpdate` mutation.
- Add `CHANNEL_METADATA_UPDATED` webhook - #13448, by @Air-t
  - Called when metadata is changed for the Channel object via the generic metadata API or the `channelUpdate` mutation.
- Add `ACCOUNT_CONFIRMED` webhook - #13471, by @Air-t
  - Called when user confirm an account with `confirmAccount` mutation.
- Add `ACCOUNT_DELETED` webhook - #13471, by @Air-t
  - Called after account deletion is confirmed with `accountDelete` mutation.
- Add `ACCOUNT_EMAIL_CHANGED` webhook - #13537, by @Air-t
  - Called when `confirmEmailChange` mutation is triggered.
- Add `ACCOUNT_SET_PASSWORD_REQUESTED` webhook - #13486, by @Air-t
  - Called after `requestPasswordReset` or `customerCreate` mutation.
- Add `STAFF_SET_PASSWORD_REQUESTED` webhook - #13486, by @Air-t
  - Called after `requestPasswordReset` or `customerCreate` mutation for staff users.

### Other changes

- Add possibility to log without confirming email - #13059 by @kadewu
  - New mutation `sendConfirmationEmail` to send an email with confirmation link
  - New environment variable `CONFIRMATION_EMAIL_LOCK_TIME` to control lock time between new email confirmations
  - Type `User` gets new field `is_confirmed`
  - `CustomerInput` gets new field `is_confirmed`
- Use public key thumbprint as KID in JWKS.json #13442 by @cmiacz
- Add POC of Core API tests - #13034 by @fowczarek

- Expand metric units to support more types of products. - #13043 by @FremahA
- Remove unused `django-versatileimagefield` package - #13148 by @SzymJ
- Remove unused `google-measurement-protocol` package - #13146 by @SzymJ
- Add missing descriptions to App module. - #13163 by @fowczarek
- Drop TranslationProxy and replace `translated` model property with `get_translation` function where needed. - #13156 by @zedzior
- Add missing descriptions to account module. - #13155 by @fowczarek
- Add missing descriptions to channel module. - #13166 by @fowczarek
- Add missing descriptions to checkout module. - #13167 by @fowczarek
- Add missing descriptions to attribute module. - #13165 by @fowczarek
- Add missing descriptions to csv module. - #13184 by @fowczarek
- Add missing descriptions to Account module. - #13155 by @fowczarek
- Add `ACCOUNT_CONFIRMATION_REQUESTED` async event - #13162 by @SzymJ
- Add `ACCOUNT_DELETE_REQUESTED` async event - #13170 by @SzymJ
- Add `ACCOUNT_CHANGE_EMAIL_REQUESTED` async event - #13233 by @SzymJ
- Add missing descriptions to Webhook module - #13262 by @Smit-Parmar
- Add missing descriptions to Shop module. - #13295 by @Smit-Parmar
- Add missing descriptions to Warehouse module. - #13264 by @Smit-Parmar
- Add missing descriptions to Product module. - #13259 by @FremahA
- Add missing description for Invoice module - #13265 by @DevilsAutumn
- Add missing descriptions to Discount module - #13261 by @devilsautumn
- Fix deleting event payloads by adding batches - #13368 by @jakubkuc
- Add missing descriptions to Shipping module. - #13372 by @Smit-Parmar
- Fix error handling in the permission check for `Query.webhook` - #13378 by @patrys
- Add missing descriptions to Translation module. - #13410 by @Smit-Parmar
- Add missing descriptions to menu module - #13409 by @devilsautumn
- Add missing descriptions to page module - #13536 by @devilsautumn
- Fix seo field to accept null value - #13512 by @ssuraliya
- Add missing descriptions to payment module - #13546 by @devilsautumn
- Fix `NOTIFY_USER` allow to create webhook with only one event - #13584 by @Air-t
- Add Index for 'Created' field of the Order Model - #13682 by @ritanjandawn

# 3.14.0

### Breaking changes

- Gift cards can now be applied on a checkout without an email, fields `used_by` and `used_by_email` on GiftCard model are deprecated and will be removed in 4.0. - #13019 by @tomaszszymanski129
- The `ProductBulkCreateError.path` field for errors related to product variants input in the `productBulkCreate` mutation will now return more detailed error paths, e.g. `variants.1.stocks.0.warehouse` instead of `variants.1.warehouses` - #12534 by @SzymJ
- The `discounts` field has been removed from the listed plugin manager methods. Instead of the `discounts` argument, an applied `discount` is now assigned to each line in the `CheckoutLineInfo` inside the `CheckoutInfo` object. - #11934 by @fowczarek

  - `calculate_checkout_total`
  - `calculate_checkout_subtotal`
  - `calculate_checkout_shipping`
  - `get_checkout_shipping_tax_rate`
  - `calculate_checkout_line_total`
  - `calculate_checkout_line_unit_price`
  - `get_checkout_line_tax_rate`
  - `preprocess_order_creation`

  This breaking change affect any custom plugins in open-source Saleor, if they override any of the above mentioned methods.

- The signature of the `list_payment_gateways` manager method has changed. It may affect Saleor open-source users, who maintain plugins overriding this method. Changes:
  - The `checkout: Checkout` argument was removed
  - `checkout_info: CheckoutInfo` and `checkout_lines: Iterable[CheckoutLineInfo]` arguments were added instead

### GraphQL API

- [Preview] Add `orderBulkCreate` mutation - #12269 by @zedzior
- [Preview] Add `attributeBulkTranslate` and `attributeValueBulkTranslate` mutations - #12965 by @SzymJ
- [Preview] Add `where` and `search` filtering option on `products` query - #12960 by @zedzior
- Allow setting metadata during user creating and updating - #12577 by @IKarbowiak
  - The following mutations have been updated:
    - `customerCreate`
    - `customerUpdate`
    - `staffCreate`
    - `staffUpdate`
    - `accountUpdate`
    - `customerBulkUpdate`
- Add `checkoutCreateFromOrder` mutation to create checkout from order - #12628 by @korycins
- Allow setting metadata during invoice creating and updating - #12641 by @IKarbowiak
- Introduce channel permissions - #10423 by @IKarbowiak
  - Limit staff users to access only certain channels. Granted permissions only apply to channels that the user has already been given access to.
- Add `enableAccountConfirmationByEmail` option in the `shopSettingsUpdate` mutation, which allows controlling whether account confirmation should be sent on new account registrations (before it was controlled by env variable `ENABLE_ACCOUNT_CONFIRMATION_BY_EMAIL`) - #12781 by @SzymJ
- Add `path` field to `ProductVariantBulkError` - #12534 by @SzymJ
- Add `enable_account_confirmation_by_email` to `SiteSettings` model and allow to update it via `shopSettingsUpdate` mutation - #12781 by @SzymJ
- Add `brand` optional field with brand data (initially logo image) to `Manifest`, `AppInstallation` and `App` - #12361 by @przlada
- Add `externalReference` field to `AttributeValueInput`, `BulkAttributeValueInput` and `AttributeValueSelectableTypeInput` - #12823 by @SzymJ
- [Preview] Add `where` filtering option with `ids` filter for `product_variants`, `collections` and `categories` query - #13004 by @zedzior

### Saleor Apps

- Introduce channel permissions - #10423 by @IKarbowiak
  - Extend the OpenID connect configuration with `Staff user domains` and `Default permission group name for new staff users`.
  - When the OpenID plugin is active, the default staff permission group is created, and all staff users are assigned to it.
  - To ensure the proper functioning of OAuth permissions, ensure that the
    `Default permission group name for new staff users` is set to a permission group with no channel restrictions.
- [Preview] Add `ORDER_BULK_CREATED` event, which is sent for successfully imported orders - #12536 by @zedzior

### Other changes

- Fix saving `description_plaintext` for product - #12586 by @SzymJ
- Fix sending `product_created` event in `ProductBulkCreate` mutation - #12605 by @SzymJ
- Add `ORDER_REFUNDED`, `ORDER_FULLY_REFUNDED`, `ORDER_PAID` webhooks - #12533 by @korycins
- Add functionality to delete expired orders automatically - #12710 by @korycins
- Handle error raised by 0Auth when fetching token - #12672 by @IKarbowiakg
- Fix adding new lines to draft order when the existing line has deleted product - #12711 by @SzymJ
- Upgrade checkout `complete_checkout` to assign guest checkout to account if it exists - #12758 by @FremahA
- Remove `ENABLE_ACCOUNT_CONFIRMATION_BY_EMAIL` env variable from settings - ##12781 by @Szym
- Remove default `EMAIL_URL` value pointing to console output; from now on `EMAIL_URL` has to be set explicitly - #12580 by @maarcingebala
- Match `Orders` to `User` when creating user using OIDC plugin. - #12863 by @kadewu
- Allow defining a custom price in draft orders - #12855 by @KirillPlaksin
- Update price resolvers - use `discounted_price` on `ProductChannelListing` and `ProductVariantChannelListing` channel listings to return the pricing - #12713 by @IKarbowiak

# 3.13.0

### Highlights

- Improve support for handling transactions - #10350 by @korycins

  - API changes:

    - Add new mutations:
      - `transactionEventReport` - Report the event for the transaction.
      - `orderGrantRefundCreate` - Add granted refund to the order.
      - `orderGrantRefundUpdate` - Update granted refund.
    - Add new types:
      - `OrderGrantedRefund` - The details of the granted refund.
    - Add new webhooks:
      - `TRANSACTION_CHARGE_REQUESTED` - triggered when a staff user request charge for the transaction.
      - `TRANSACTION_REFUND_REQUESTED` - triggered when a staff user request refund for the transaction.
      - `TRANSACTION_CANCELATION_REQUESTED` - triggered when a staff user request cancelation for the transaction.
    - Add new webhook subscriptions:
      - `TransactionChargeRequested` - Event sent when transaction charge is requested.
      - `TransactionRefundRequested` - Event sent when transaction refund is requested.
      - `TransactionCancelationRequested` - Event sent when transaction cancelation is requested.
    - Add new fields:
      - `OrderSettings.markAsPaidStrategy` - Determine what strategy will be used to mark the order as paid.
      - `TransactionItem`:
        - `authorizePendingAmount` - Total amount of ongoing authorization requests for the transaction.
        - `refundPendingAmount` - Total amount of ongoing refund requests for the transaction.
        - `cancelPendingAmount` - Total amount of ongoing cancel requests for the transaction.
        - `chargePendingAmount` - Total amount of ongoing charge requests for the transaction.
        - `canceledAmount` - Total amount canceled for this transaction.
        - `name` - Name of the transaction.
        - `message` - Message related to the transaction.
        - `pspReference` - PSP reference of transaction.
        - `createdBy` - User or App that created the transaction.
        - `externalUrl` - The URL that will allow to redirect user to payment provider page with transaction details.
      - `TransactionEvent`:
        - `pspReference` - PSP reference related to the event.
        - `message` - Message related to the transaction's event.
        - `externalUrl` - The URL that will allow to redirect user to payment provider page with transaction event details.
        - `amount` - The amount related to this event.
        - `type` - The type of action related to this event.
        - `createdBy` - User or App that created the event.
      - `Order`:
        - `totalCharged` - Amount charged for the order.
        - `totalCanceled` - Amount canceled for the order.
        - `grantedRefunds` - List of granted refunds.
        - `totalGrantedRefund` - Total amount of granted refund.
        - `totalRefunded` - Total refund amount for the order.
        - `totalRefundPending` - Total amount of ongoing refund requests for the order's transactions.
        - `totalAuthorizePending` - Total amount of ongoing authorization requests for the order's transactions.
        - `totalChargePending` - Total amount of ongoing charge requests for the order's transactions.
        - `totalCancelPending` - Total amount of ongoing cancel requests for the order's transactions.
        - `totalRemainingGrant` - The difference between the granted refund and the pending and refunded amounts.
      - `OrderEventsEnum`:
        - `TRANSACTION_CHARGE_REQUESTED`
        - `TRANSACTION_CANCEL_REQUESTED`
        - `TRANSACTION_MARK_AS_PAID_FAILED`
    - Add new input fields:

      - `TransactionCreateInput` & `TransactionUpdateInput`:
        - `name` - The name of the transaction.
        - `message` - The message of the transaction.
        - `pspReference` - The PSP Reference of the transaction.
        - `amountCanceled` - Amount canceled by this transaction.
        - `externalUrl` - The URL that will allow to redirect user to payment provider page with transaction.
      - `TransactionEventInput`:
        - `pspReference` - The PSP Reference of the transaction.
        - `message` - Message related to the transaction's event.

    - Deprecate webhooks:
      - `TRANSACTION_ACTION_REQUEST` - Use `TRANSACTION_CHARGE_REQUESTED`, `TRANSACTION_REFUND_REQUESTED`, `TRANSACTION_CANCELATION_REQUESTED` instead.
    - Deprecate object fields:

      - `TransactionItem`:
        - `voidedAmount` - Use `canceledAmount`. This field will be removed in Saleor 3.14 (Preview feature).
        - `status` - Not needed anymore. The transaction amounts will be used to determine a current status of transactions. This field will be removed in Saleor 3.14 (Preview feature).
        - `reference` - Use `pspReference` instead. This field will be removed in Saleor 3.14 (Preview feature).
      - `TransactionEvent`:
        - `status` - Use `type` instead. This field will be removed in Saleor 3.14 (Preview feature).
        - `reference` - Use `pspReference` instead. This field will be removed in Saleor 3.14 (Preview feature).
        - `name` - Use `message` instead. This field will be removed in Saleor 3.14 (Preview feature).
      - `TransactionActionEnum`
        - `VOID` - Use `CANCEL` instead. This field will be removed in Saleor 3.14 (Preview feature).
      - `Order`:
        - `totalCaptured` - Use `totalCharged` instead. Will be removed in Saleor 4.0
      - `OrderEvent`:
        - `status` - Use `TransactionEvent` to track the status of `TransactionItem`. This field will be removed in Saleor 3.14 (Preview feature).
      - `OrderEventsEnum`:
        - `TRANSACTION_CAPTURE_REQUESTED` - Use `TRANSACTION_CHARGE_REQUESTED` instead. This field will be removed in Saleor 3.14 (Preview feature).
        - `TRANSACTION_VOID_REQUESTED` - Use `TRANSACTION_CANCEL_REQUESTED` instead. This field will be removed in Saleor 3.14 (Preview feature).

    - Deprecate input fields:
      - `TransactionCreateInput` & `TransactionUpdateInput`:
        - `status` - Not needed anymore. The transaction amounts will be used to determine the current status of transactions. This input field will be removed in Saleor 3.14 (Preview feature).
        - `type` - Use `name` and `message` instead. This input field will be removed in Saleor 3.14 (Preview feature).
        - `reference` - Use `pspReference` instead. This input field will be removed in Saleor 3.14 (Preview feature).
        - `amountVoided` - Use `amountCanceled` instead. This input field will be removed in Saleor 3.14 (Preview feature).
      - `TransactionEventInput`:
        - `status` - Status will be calculated by Saleor. This input field will be removed in Saleor 3.14 (Preview feature).
        - `reference` - Use `pspReference` instead. This input field will be removed in Saleor 3.14 (Preview feature).
        - `name` - Use `message` instead. This field will be removed in Saleor 3.14 (Preview feature).

- Support for payment apps - #12179 by @korycins
  - Add new mutations:
    - `paymentGatewayInitialize` - Initialize the payment gateway to process a payment.
    - `transactionInitialize` - Initiate payment processing.
    - `transactionProcess` - Process the initialized payment.
  - Add new synchronous webhooks:
    - `PAYMENT_GATEWAY_INITIALIZE_SESSION` - Triggered when a customer requests the initialization of a payment gateway.
    - `TRANSACTION_INITIALIZE_SESSION` - Triggered when a customer requests the initialization of a payment processing.
    - `TRANSACTION_PROCESS_SESSION` - Triggered when a customer requests processing the initialized payment.

### Breaking changes

- **Feature preview breaking change**:

  - Improve support for handling transactions - #10350 by @korycins
    - For all new `transactionItem` created by `transactionCreate`, any update action can be done only by the same app/user that performed `transactionCreate` action. This change impacts only on new `transactionItem,` the already existing will work in the same way as previously.
    - `transactionRequestAction` mutation can't be executed with `MANAGE_ORDERS` permission. Permission `HANDLE_PAYMENTS` is required.
    - Drop calling `TRANSACTION_ACTION_REQUEST` webhook inside a mutation related to `Payment` types. The related mutations: `orderVoid`, `orderCapture`, `orderRefund`, `orderFulfillmentRefundProducts`, `orderFulfillmentReturnProducts`. Use a dedicated mutation for triggering an action: `transactionRequestAction`.

  See the [3.12 to 3.13](https://docs.saleor.io/docs/3.x/upgrade-guides/3-12-to-3-13) upgrade guide for more details.

### GraphQL API

- [Preview] Add `StockBulkUpdate` mutation - #12139 by @SzymJ
- Upgrade GraphiQL to `2.4.0` for playground - #12271 by @zaiste
- Add new object type `AppManifestRequiredSaleorVersion` - #12164 by @przlada
  - Add new optional field `Manifest.requiredSaleorVersion`
  - Add `requiredSaleorVersion` validation to `appInstall` and `appFetchManifest` mutations
- Add new field `author` to `Manifest` and `App` object types - #12166 by @przlada
- Add backward compatibility for `taxCode` field - #12325 by @maarcingebala
- Support resolving `Order` as an entity in Apollo Federation - #12328 by @binary-koan
- [Preview] Add `ProductBulkCreate` mutation - #12177 by @SzymJ
- [Preview] Add `CustomerBulkUpdate` mutation - #12268 by @SzymJ

### Saleor Apps

- Add `requiredSaleorVersion` field to the App manifest determining the required Saleor version as semver range - #12164 by @przlada
- Add new field `author` to the App manifest - #12166 by @przlada
- Add `GIFT_CARD_SENT` asynchronous event to webhooks - #12472 by @rafalp

### Other changes

- Add Celery beat task for expiring unconfirmed not paid orders - #11960 by @kadewu:
  - Add `expireOrdersAfter` to `orderSettings` for `Channel` type.
  - Add `ORDER_EXPIRED` webhook triggered when `Order` is marked as expired.
- Create order discounts for all voucher types - #12272 by @IKarbowiak
- Core now supports Dev Containers for local development - #12391 by @patrys
- Use Mailhog SMTP server on Dev Container - #12402 by @carlosa54
- Publish schema.graphql on releases - #12431 by @maarcingebala
- Fix missing webhook triggers for `order_updated` and `order_fully_paid` when an order is paid with a `transactionItem` - #12508 by @korycins
- Remove Mailhog in favor of Mailpit - #12447 by @carlosa54

# 3.12.0

### Breaking changes

- `stocks` and `channelListings` inputs for preview `ProductVariantBulkUpdate` mutation has been changed. Both inputs have been extended by:

  - `create` input - list of items that should be created
  - `update` input - list of items that should be updated
  - `remove` input - list of objects ID's that should be removed

  If your platform relies on this [Preview] feature, make sure you update your mutations stocks and channel listings inputs from:

  ```
     {
      "stocks/channelListings": [
        {
          ...
        }
      ]
     }
  ```

  to:

  ```
     {
      "stocks/channelListings": {
        "create": [
          {
           ...
          }
        ]
      }
     }
  ```

- Change the discount rounding mode - #12041 by @IKarbowiak

  - Change the rounding mode from `ROUND_DOWN` to `ROUND_HALF_UP` - it affects the discount amount and total price of future checkouts and orders with a percentage discount applied.
    The discount amount might be 0.01 greater, and the total price might be 0.01 lower.
    E.g. if you had an order for $13 and applied a 12.5% discount, you would get $11.38 with a $1.62 discount, but now it will be calculated as $11.37 with $1.63 discount.

- Media and image fields now default to returning 4K thumbnails instead of original uploads - #11996 by @patrys
- Include specific products voucher in checkout discount - #12191 by @IKarbowiak
  - Make the `specific product` and `apply once per order` voucher discounts visible on `checkout.discount` field.
    Previously, the discount amount for these vouchers was shown as 0.

### GraphQL API

- Added support for all attributes types in `BulkAttributeValueInput` - #12095 by @SzymJ
- Add possibility to remove `stocks` and `channel listings` in `ProductVariantBulkUpdate` mutation.
- Move `orderSettings` query to `Channel` type - #11417 by @kadewu:
  - Mutation `Channel.channelCreate` and `Channel.channelUpdate` have new `orderSettings` input.
  - Deprecate `Shop.orderSettings` query. Use `Channel.orderSettings` query instead.
  - Deprecate `Shop.orderSettingsUpdate` mutation. Use `Channel.channelUpdate` instead.
- Add meta fields to `ProductMedia` model - #11894 by @zedzior
- Make `oldPassword` argument on `passwordChange` mutation optional; support accounts without usable passwords - @11999 by @rafalp
- Added support for AVIF images, added `AVIF` and `ORIGINAL` to `ThumbnailFormatEnum` - #11998 by @patrys
- Introduce custom headers for webhook requests - #11978 by @zedzior
- Improve GraphQL playground by storing headers in the local storage - #12176 by @zaiste
- Fixes for GraphiQL playground - #12192 by @zaiste

### Other changes

- Fix saving `metadata` in `ProductVariantBulkCreate` and `ProductVariantBulkupdate` mutations - #12097 by @SzymJ
- Enhance webhook's subscription query validation. Apply the validation and event inheritance to manifest validation - #11797 by @zedzior
- Fix GraphQL playground when the `operationName` is set across different tabs - #11936 by @zaiste
- Add new asynchronous events related to media: #11918 by @zedzior
  - `PRODUCT_MEDIA CREATED`
  - `PRODUCT_MEDIA_UPDATED`
  - `PRODUCT_MEDIA_DELETED`
  - `THUMBNAIL_CREATED`
- CORS is now handled in the ASGI layer - #11415 by @patrys
- Added native support for gzip compression - #11833 by @patrys
- Set flat rates as the default tax calculation strategy - #12069 by @maarcingebala
  - Enables flat rates for channels in which no tax calculation method was set.
- Users created by the OIDC plugin now have unusable password set instead of empty string - #12103 by @rafalp
- Fix thumbnail generation long image names - #12435 by @KirillPlaksin

# 3.11.0

### Highlights

Just so you know, changes mentioned in this section are in a preview state and can be subject to changes in the future.

- Bulk mutations for creating and updating multiple product variants in one mutation call - #11392 by @SzymJ
- Ability to run subscription webhooks in a dry-run mode - #11548 by @zedzior
- Preview of new `where` filtering API which allows joining multiple filters with `AND`/`OR` operators; currently available only in the `attributes` query - #11737 by @IKarbowiak

### GraphQL API

- [Preview] Add `productVariantBulkUpdate` mutation - #11392 by @SzymJ
- [Preview] Add new error handling policies in `productVariantBulkCreate` mutation - #11392 by @SzymJ
- [Preview] Add `webhookDryRun` mutation - #11548 by @zedzior
- [Preview] Add `webhookTrigger` mutation - #11687 by @zedzior
- Fix adding an invalid label to meta fields - #11718 by @IKarbowiak
- Add filter by `checkoutToken` to `Query.orders`. - #11689 by @kadewu
- [Preview] Attribute filters improvement - #11737 by @IKarbowiak
  - introduce `where` option on `attributes` query
  - add `search` option on `attributes` query
  - deprecate `product.variant` field
  - deprecate the following `Attribute` fields: `filterableInStorefront`, `storefrontSearchPosition`, `availableInGrid`.

### Other changes

- Allow `webhookCreate` and `webhookUpdate` mutations to inherit events from `query` field - #11736 by @zedzior
- Add new `PRODUCT_VARIANT_STOCK_UPDATED` event - #11665 by @jakubkuc
- Disable websocket support by default in `uvicorn` worker configuration - #11785 by @NyanKiyoshi
- Fix send user email change notification - #11840 by @jakubkuc
- Fix trigger the `FULFILLMENT_APPPROVED` webhook for partial fulfillments - #11824 by @d-wysocki

# 3.10.0 [Unreleased]

### Breaking changes

### GraphQL API

- Add ability to filter and sort products of a category - #10917 by @yemeksepeti-cihankarluk, @ogunheper
  - Add `filter` argument to `Category.products`
  - Add `sortBy` argument to `Category.products`
- Extend invoice object types with `Order` references - #11505 by @przlada
  - Add `Invoice.order` field
  - Add `InvoiceRequested.order`, `InvoiceDeleted.order` and `InvoiceSent.order` fields
- Add support for metadata for `Address` model - #11701 by @IKarbowiak
- Allow to mutate objects, by newly added `externalReference` field, instead of Saleor-assigned ID. Apply to following models: #11410 by @zedzior
  - `Product`
  - `ProductVariant`
  - `Attribute`
  - `AttributeValue`
  - `Order`
  - `User`
  - `Warehouse`

### Other changes

- Fix fetching the `checkout.availableCollectionPoints` - #11489 by @IKarbowiak
- Move checkout metadata to separate model - #11264 by @jakubkuc
- Add ability to set a custom Celery queue for async webhook - #11511 by @NyanKiyoshi
- Remove `CUSTOMER_UPDATED` webhook trigger from address mutations - #11395 by @jakubkuc
- Drop `Django.Auth` - #11305 by @fowczarek
- Add address validation to AddressCreate - #11639 by @jakubkuc
- Propagate voucher discount between checkout lines when charge_taxes is disabled - #11632 by @maarcingebala
- Fix stock events triggers - #11714 by @jakubkuc
- Accept the gift card code provided in the input - by @mociepka
- Fix `GIFT_CARD_CREATED` event not firing when order with gift cards is fulfilled - #11924 by @rafalp

# 3.9.0

### Highlights

- Flat tax rates - #9784 by @maarcingebala

### Breaking changes

- Drop Vatlayer plugin - #9784 by @maarcingebala
  - The following fields are no longer used:
    - `Product.chargeTaxes` - from now on, presence of `Product.taxClass` instance decides whether to charge taxes for a product. As a result, the "Charge Taxes" column in CSV product exports returns empty values.
    - `Shop.chargeTaxesOnShipping` - from now on, presence of `ShippingMethod.taxClass` decides whether to charge taxes for a shipping method.
    - `Shop.includeTaxesInPrices`, `Shop.displayGrossPrices` - configuration moved to `Channel.taxConfiguration`.
  - Removed the following plugin manager methods:
    - `assign_tax_code_to_object_meta`
    - `apply_taxes_to_product`
    - `fetch_taxes_data`
    - `get_tax_rate_percentage_value`
    - `update_taxes_for_order_lines`

### GraphQL API

- Add `attribute` field to `AttributeValueTranslatableContent` type. #11028 by @zedzior
- Add new properties in the `Product` type - #10537 by @kadewu
  - Add new fields: `Product.attribute`, `Product.variant`
  - Add `sortBy` argument to `Product.media`
- Allow assigning attribute value using its ID. Add to `AttributeValueInput` dedicated field for each input type. #11206 by @zedzior

### Other changes

- Re-enable 5 minute database connection persistence by default - #11074 + #11100 by @NyanKiyoshi
  <br/>Set `DB_CONN_MAX_AGE=0` to disable this behavior (adds overhead to requests)
- Bump cryptography to 38.0.3: use OpenSSL 3.0.7 - #11126 by @NyanKiyoshi
- Add exif image validation - #11224 by @IKarbowiak
- Include fully qualified API URL `Saleor-Api-Url` in communication with Apps. #11223 by @przlada
- Add metadata on order line payload notifications. #10954 by @CarlesLopezMagem
- Make email authentication case-insensitive. #11284 by @zedzior
- Fix the observability reporter to obfuscate URLs. #11282 by @przlada
- Add HTTP headers filtering to observability reporter. #11285 by @przlada
- Deactivate Webhook before deleting and handle IntegrityErrors - #11239 @jakubkuc

# 3.8.0

### Highlights

- Add tax exemption API for checkouts (`taxExemptionManage` mutation) - #10344 by @SzymJ
- Switch GraphQL Playground to GraphiQL V2

### Breaking changes

- Verify JWT tokens whenever they are provided with the request. Before, they were only validated when an operation required any permissions. For example: when refreshing a token, the request shouldn't include the expired one.

### GraphQL API

- Add the ability to filter by slug. #10578 by @kadewu
  - Affected types: Attribute, Category, Collection, Menu, Page, Product, ProductType, Warehouse
  - Deprecated `slug` in filter for `menus`. Use `slugs` instead
- Add new `products` filters. #10784 by @kadewu
  - `isAvailable`
  - `publishedFrom`
  - `availableFrom`
  - `isVisibleInListing`
- Add the ability to filter payments by a list of ids. #10821 by @kadewu
- Add the ability to filter customers by ids. #10694 by @kadewu
- Add `User.checkouts` field. #10862 by @zedzior
- Add optional field `audience` to mutation `tokenCreate`. If provided, the created tokens will have key `aud` with value: `custom:{audience-input-value}` - #10845 by @korycins
- Use `AttributeValue.name` instead of `AttributeValue.slug` to determine uniqueness of a value instance for dropdown and multi-select attributes. - #10881 by @jakubkuc
- Allow sorting products by `CREATED_AT` field. #10900 by @zedzior
- Add ability to pass metadata directly in create/update mutations for product app models - #10689 by @SzymJ
- Add ability to use SKU argument in `productVariantUpdate`, `productVariantDelete`, `productVariantBulkDelete`, `productVariantStocksUpdate`, `productVariantStocksDelete`, `productVariantChannelListingUpdate` mutations - #10861 by @SzymJ
- Add sorting by `CREATED_AT` field. #10911 by @zedzior
  - Affected types: GiftCard, Page.
  - Deprecated `CREATION_DATE` sort field on Page type. Use `CREATED_AT` instead.

### Other changes

- Reference attribute linking to product variants - #10468 by @IKarbowiak
- Add base shipping price to `Order` - #10771 by @fowczarek
- GraphQL view no longer generates error logs when the HTTP request doesn't contain a GraphQL query - #10901 by @NyanKiyoshi
- Add `iss` field to JWT tokens - #10842 by @korycins
- Drop `py` and `tox` dependencies from dev requirements - #11054 by @NyanKiyoshi

### Saleor Apps

- Add `iss` field to JWT tokens - #10842 by @korycins
- Add new field `audience` to App manifest. If provided, App's JWT access token will have `aud` field. - #10845 by @korycins
- Add new asynchronous events for objects metadata updates - #10520 by @rafalp
  - `CHECKOUT_METADATA_UPDATED`
  - `COLLECTION_METADATA_UPDATED`
  - `CUSTOMER_METADATA_UPDATED`
  - `FULFILLMENT_METADATA_UPDATED`
  - `GIFT_CARD_METADATA_UPDATED`
  - `ORDER_METADATA_UPDATED`
  - `PRODUCT_METADATA_UPDATED`
  - `PRODUCT_VARIANT_METADATA_UPDATED`
  - `SHIPPING_ZONE_METADATA_UPDATED`
  - `TRANSACTION_ITEM_METADATA_UPDATED`
  - `WAREHOUSE_METADATA_UPDATED`
  - `VOUCHER_METADATA_UPDATED`

# 3.7.0

### Highlights

- Allow explicitly setting the name of a product variant - #10456 by @SzymJ
  - Added `name` parameter to the `ProductVariantInput` input
- Add a new stock allocation strategy based on the order of warehouses within a channel - #10416 by @IKarbowiak
  - Add `channelReorderWarehouses` mutation to sort warehouses to set their priority
  - Extend the `Channel` type with the `stockSettings` field
  - Extend `ChannelCreateInput` and `ChannelUpdateInput` with `stockSettings`

### Breaking changes

- Refactor warehouse mutations - #10239 by @IKarbowiak
  - Providing the value in `shippingZone` filed in `WarehouseCreate` mutation will raise a ValidationError.
    Use `WarehouseShippingZoneAssign` to assign shipping zones to a warehouse.

### GraphQL API

- Hide Subscription type from Apollo Federation (#10439) (f5132dfd3)
- Mark `Webhook.secretKey` as deprecated (#10436) (ba445e6e8)

### Saleor Apps

- Trigger the `SALE_DELETED` webhook when deleting sales in bulk (#10461) (2052841e9)
- Add `FULFILLMENT_APPROVED` webhook - #10621 by @IKarbowiak

### Other changes

- Add support for `bcrypt` password hashes - #10346 by @pkucmus
- Add the ability to set taxes configuration per channel in the Avatax plugin - #10445 by @mociepka

# 3.6.0

### Breaking changes

- Drop `django-versatileimagefield` package; add a proxy view to generate thumbnails on-demand - #9988 by @IKarbowiak
  - Drop `create_thumbnails` command
- Change return type from `CheckoutTaxedPricesData` to `TaxedMoney` in plugin manager methods `calculate_checkout_line_total`, `calculate_checkout_line_unit_price` - #9526 by @fowczarek, @mateuszgrzyb, @stnatic

### Saleor Apps

- Add GraphQL subscription support for synchronous webhook events - #9763 by @jakubkuc
- Add support for the CUSTOMER\_\* app mount points (#10163) by @krzysztofwolski
- Add permission group webhooks: `PERMISSION_GROUP_CREATED`, `PERMISSION_GROUP_UPDATED`, `PERMISSION_GROUP_DELETED` - #10214 by @SzymJ
- Add `ACCOUNT_ACTIVATED` and `ACCOUNT_DEACTIVATED` events - #10136 by @tomaszszymanski129
- Allow apps to query data protected by MANAGE_STAFF permission (#10103) (4eb93d3f5)
- Fix returning sale's GraphQL ID in the `SALE_TOGGLE` payload (#10227) (0625c43bf)
- Add descriptions to async webhooks event types (#10250) (7a906bf7f)

### GraphQL API

- Add `CHECKOUT_CALCULATE_TAXES` and `ORDER_CALCULATE_TAXES` to `WebhookEventTypeSyncEnum` #9526 by @fowczarek, @mateuszgrzyb, @stnatic
- Add `forceNewLine` flag to lines input in `CheckoutLinesAdd`, `CheckoutCreate`, `DraftOrderCreate`, `OrderCreate`, `OrderLinesCreate` mutations to support same variant in multiple lines - #10095 by @SzymJ
- Add `VoucherFilter.ids` filter - #10157 by @Jakubkuc
- Add API to display shippable countries for a channel - #10111 by @korycins
- Improve filters' descriptions - #10240 by @dekoza
- Add query for transaction item and extend transaction item type with order (#10154) (b19423a86)

### Plugins

- Add a new method to plugin manager: `get_taxes_for_checkout`, `get_taxes_for_order` - #9526 by @fowczarek, @mateuszgrzyb, @stnatic
- Allow promoting customer users to staff (#10115) (2d56af4e3)
- Allow values of different attributes to share the same slug (#10138) (834d9500b)
- Fix payment status for orders with total 0 (#10147) (ec2c9a820)
- Fix failed event delivery request headers (#10108) (d1b652115)
- Fix create_fake_user ID generation (#10186) (86e2c69a9)
- Fix returning values in JSONString scalar (#10124) (248d2b604)
- Fix problem with updating draft order with active Avalara (#10183) (af270b8c9)
- Make API not strip query params from redirect URL (#10116) (75176e568)
- Update method for setting filter descriptions (#10240) (65643ec7c)
- Add expires option to CELERY_BEAT_SCHEDULE (#10205) (c6c5e46bd)
- Recalculate order prices on marking as paid mutations (#10260) (4e45b83e7)
- Fix triggering `ORDER_CANCELED` event at the end of transaction (#10242) (d9eecb2ca)
- Fix post-migrate called for each app module (#10252) (60205eb56)
- Only handle known URLs (disable appending slash to URLs automatically) - #10290 by @patrys

### Other changes

- Add synchronous tax calculation via webhooks - #9526 by @fowczarek, @mateuszgrzyb, @stnatic
- Allow values of different attributes to share the same slug - #10138 by @IKarbowiak
- Add query for transaction item and extend transaction item type with order - #10154 by @IKarbowiak
- Populate the initial database with default warehouse, channel, category, and product type - #10244 by @jakubkuc
- Fix inconsistent beat scheduling and compatibility with DB scheduler - #10185 by @NyanKiyoshi<br/>
  This fixes the following bugs:
  - `tick()` could decide to never schedule anything else than `send-sale-toggle-notifications` if `send-sale-toggle-notifications` doesn't return `is_due = False` (stuck forever until beat restart or a `is_due = True`)
  - `tick()` was sometimes scheduling other schedulers such as observability to be run every 5m instead of every 20s
  - `is_due()` from `send-sale-toggle-notifications` was being invoked every 5s on django-celery-beat instead of every 60s
  - `send-sale-toggle-notifications` would crash on django-celery-beat with `Cannot convert schedule type <saleor.core.schedules.sale_webhook_schedule object at 0x7fabfdaacb20> to model`
    Usage:
  - Database backend: `celery --app saleor.celeryconf:app beat --scheduler saleor.schedulers.schedulers.DatabaseScheduler`
  - Shelve backend: `celery --app saleor.celeryconf:app beat --scheduler saleor.schedulers.schedulers.PersistentScheduler`
- Fix problem with updating draft order with active Avalara - #10183 by @IKarbowiak
- Fix stock validation and allocation for order with local collection point - #10218 by @IKarbowiak
- Fix stock allocation for order with global collection point - #10225 by @IKarbowiak
- Fix assigning an email address that does not belong to an existing user to draft order (#10320) (97129cf0c)
- Fix gift cards automatic fulfillment (#10325) (6a528259e)

# 3.5.4 [Unreleased]

- Fix ORM crash when generating hundreds of search vector in SQL - #10261 by @NyanKiyoshi
- Fix "stack depth limit exceeded" crash when generating thousands of search vector in SQL - #10279 by @NyanKiyoshi

# 3.5.3 [Released]

- Use custom search vector in order search - #10247 by @fowczarek
- Optimize filtering attributes by dates - #10199 by @tomaszszymanski129

# 3.5.2 [Released]

- Fix stock allocation for order with global collection point - #10225 by @IKarbowiak
- Fix stock validation and allocation for order with local collection point - #10218 @IKarbowiak
- Fix returning GraphQL IDs in the `SALE_TOGGLE` webhook - #10227 by @IKarbowiak

# 3.5.1 [Released]

- Fix inconsistent beat scheduling and compatibility with db scheduler - #10185 by @NyanKiyoshi<br/>
  This fixes the following bugs:

  - `tick()` could decide to never schedule anything else than `send-sale-toggle-notifications` if `send-sale-toggle-notifications` doesn't return `is_due = False` (stuck forever until beat restart or a `is_due = True`)
  - `tick()` was sometimes scheduling other schedulers such as observability to be ran every 5m instead of every 20s
  - `is_due()` from `send-sale-toggle-notifications` was being invoked every 5s on django-celery-beat instead of every 60s
  - `send-sale-toggle-notifications` would crash on django-celery-beat with `Cannot convert schedule type <saleor.core.schedules.sale_webhook_schedule object at 0x7fabfdaacb20> to model`

  Usage:

  - Database backend: `celery --app saleor.celeryconf:app beat --scheduler saleor.schedulers.schedulers.DatabaseScheduler`
  - Shelve backend: `celery --app saleor.celeryconf:app beat --scheduler saleor.schedulers.schedulers.PersistentScheduler`

- Fix problem with updating draft order with active avalara - #10183 by @IKarbowiak
- Fix stock validation and allocation for order with local collection point - #10218 by @IKarbowiak
- Fix stock allocation for order with global collection point - #10225 by @IKarbowiak

# 3.5.0

### GraphQL API

- Allow skipping address validation for checkout mutations (#10084) (7de33b145)
- Add `OrderFilter.numbers` filter - #9967 by @SzymJ
- Expose manifest in the `App` type (#10055) (f0f944066)
- Deprecate `configurationUrl` and `dataPrivacy` fields in apps (#10046) (68bd7c8a2)
- Fix `ProductVariant.created` resolver (#10072) (6c77053a9)
- Add `schemaVersion` field to `Shop` type. #11275 by @zedzior

### Saleor Apps

- Add webhooks `PAGE_TYPE_CREATED`, `PAGE_TYPE_UPDATED` and `PAGE_TYPE_DELETED` - #9859 by @SzymJ
- Add webhooks `ADDRESS_CREATED`, `ADDRESS_UPDATED` and `ADDRESS_DELETED` - #9860 by @SzymJ
- Add webhooks `STAFF_CREATED`, `STAFF_UPDATED` and `STAFF_DELETED` - #9949 by @SzymJ
- Add webhooks `ATTRIBUTE_CREATED`, `ATTRIBUTE_UPDATED` and `ATTRIBUTE_DELETED` - #9991 by @SzymJ
- Add webhooks `ATTRIBUTE_VALUE_CREATED`, `ATTRIBUTE_VALUE_UPDATED` and `ATTRIBUTE_VALUE_DELETED` - #10035 by @SzymJ
- Add webhook `CUSTOMER_DELETED` - #10060 by @SzymJ
- Add webhook for starting and ending sales - #10110 by @IKarbowiak
- Fix returning errors in subscription webhooks payloads - #9905 by @SzymJ
- Build JWT signature when secret key is an empty string (#10139) (c47de896c)
- Use JWS to sign webhooks with secretKey instead of obscure signature (ac065cdce)
- Sign webhook payload using RS256 and private key used JWT infrastructure (#9977) (df7c7d4e8)
- Unquote secret access when calling SQS (#10076) (3ac9714b5)

### Performance

- Add payment transactions data loader (#9940) (799a9f1c9)
- Optimize 0139_fulfil_orderline_token_old_id_created_at migration (#9935) (63073a86b)

### Other changes

- Introduce plain text attribute - #9907 by @IKarbowiak
- Add `metadata` fields to `OrderLine` and `CheckoutLine` models - #10040 by @SzymJ
- Add full-text search for Orders (#9937) (61aa89f06)
- Stop auto-assigning default addresses to checkout - #9933 by @SzymJ
- Fix inaccurate tax calculations - #9799 by @IKarbowiak
- Fix incorrect default value used in `PaymentInput.storePaymentMethod` - #9943 by @korycins
- Improve checkout total base calculations - #10048 by @IKarbowiak
- Improve click & collect and stock allocation - #10043 by @IKarbowiak
- Fix product media reordering (#10118) (de8a1847f)
- Add custom SearchVector class (#10109) (bf74f5efb)
- Improve checkout total base calculations (527b67f9b)
- Fix invoice download URL in send-invoice email (#10014) (667837a09)
- Fix invalid undiscounted total on order line (22ccacb59)
- Fix Avalara for free shipping (#9973) (90c076e33)
- Fix Avalara when voucher with `apply_once_per_order` settings is used (#9959) (fad5cdf46)
- Use Saleor's custom UvicornWorker to avoid lifespan warnings (#9915) (9090814b9)
- Add Azure blob storage support (#9866) (ceee97e83)

# 3.4.0

### Breaking changes

- Hide private metadata in notification payloads - #9849 by @maarcingebala
  - From now on, the `private_metadata` field in `NOTIFY_USER` webhook payload is deprecated and it will return an empty dictionary. This change also affects `AdminEmailPlugin`, `UserEmailPlugin`, and `SendgridEmailPlugin`.

### Other changes

#### GraphQL API

- Add new fields to `Order` type to show authorize/charge status #9795
  - Add new fields to Order type:
    - `totalAuthorized`
    - `totalCharged`
    - `authorizeStatus`
    - `chargeStatus`
  - Add filters to `Order`:
    - `authorizeStatus`
    - `chargeStatus`
- Add mutations for managing a payment transaction attached to order/checkout. - #9564 by @korycins
  - add fields:
    - `order.transactions`
    - `checkout.transactions`
  - add mutations:
    - `transactionCreate`
    - `transactionUpdate`
    - `transactionRequestAction`
  - add new webhook event:
    - `TRANSACTION_ACTION_REQUEST`
- Unify checkout's ID fields. - #9862 by @korycins
  - Deprecate `checkoutID` and `token` in all Checkout's mutations. Use `id` instead.
  - Deprecate `token` in `checkout` query. Use `id` instead.
- Add `unitPrice`, `undiscountedUnitPrice`, `undiscountedTotalPrice` fields to `CheckoutLine` type - #9821 by @fowczarek
- Fix invalid `ADDED_PRODUCTS` event parameter for `OrderLinesCreate` mutation - #9653 by @IKarbowiak
- Update sorting field descriptions - add info where channel slug is required (#9695) (391743098)
- Fix using enum values in permission descriptions (#9697) (dbb783e1f)
- Change gateway validation in `checkoutPaymentCreate` mutation (#9530) (cf1d49bdc)
- Fix invalid `ADDED_PRODUCTS` event parameter for `OrderLinesCreate` mutation (#9653) (a0d8aa8f1)
- Fix resolver for `Product.created` field (#9737) (0af00cb70)
- Allow fetching by id all order data for new orders (#9728) (71c19c951)
- Provide a reference for the rich text format (#9744) (f2207c408)
- Improve event schema field descriptions - #9880 by @patrys

#### Saleor Apps

- Add menu webhooks: `MENU_CREATED`, `MENU_UPDATED`, `MENU_DELETED`, `MENU_ITEM_CREATED`, `MENU_ITEM_UPDATED`, `MENU_ITEM_DELETED` - #9651 by @SzymJ
- Add voucher webhooks: `VOUCHER_CREATED`, `VOUCHER_UPDATED`, `VOUCHER_DELETED` - #9657 by @SzymJ
- Add app webhooks: `APP_INSTALLED`, `APP_UPDATED`, `APP_DELETED`, `APP_STATUS_CHANGED` - #9698 by @SzymJ
- Add warehouse webhoks: `WAREHOUSE_CREATED`, `WAREHOUSE_UPDATED`, `WAREHOUSE_DELETED` - #9746 by @SzymJ
- Expose order alongside fulfillment in fulfillment-based subscriptions used by webhooks (#9847)
- Fix webhooks payload not having field for `is_published` (#9800) (723f93c50)
- Add support for `ORDER_*` mounting points for Apps (#9694) (cc728ef7e)
- Add missing shipping method data in order and checkout events payloads. (#9692) (dabd1a221)
- Use the human-readable order number in notification payloads (#9863) (f10c5fd5f)

#### Models

- Migrate order discount id from int to UUID - #9729 by @IKarbowiak
  - Changed the order discount `id` from `int` to `UUID`, the old ids still can be used
    for old order discounts.
- Migrate order line id from int to UUID - #9637 by @IKarbowiak
  - Changed the order line `id` from `int` to `UUID`, the old ids still can be used
    for old order lines.
- Migrate checkout line id from int to UUID - #9675 by @IKarbowiak
  - Changed the checkout line `id` from `int` to `UUID`, the old ids still can be used
    for old checkout lines.

#### Performance

- Fix memory consumption of `delete_event_payloads_task` (#9806) (2823edc68)
- Add webhook events dataloader (#9790) (e88eef35e)
- Add dataloader for fulfillment warehouse resolver (#9740) (9d14fadb2)
- Fix order type resolvers performance (#9723) (13b5a95e7)
- Improve warehouse filtering performance (#9622) (a1a7a223b)
- Add dataloader for fulfillment lines (#9707) (68fb4bf4a)

#### Other

- Observability reporter - #9803 by @przlada
- Update sample products set - #9796 by @mirekm
- Fix for sending incorrect prices to Avatax - #9633 by @korycins
- Fix tax-included flag sending to Avatax - #9820
- Fix AttributeError: 'Options' object has no attribute 'Model' in `search_tasks.py` - #9824
- Fix Braintree merchant accounts mismatch error - #9778
- Stricter signatures for resolvers and mutations - #9649

# 3.3.1

- Drop manual calls to emit post_migrate in migrations (#9647) (b32308802)
- Fix search indexing of empty variants (#9640) (31833a717)

# 3.3.0

### Breaking changes

- PREVIEW_FEATURE: replace error code `NOT_FOUND` with `CHECKOUT_NOT_FOUND` for mutation `OrderCreateFromCheckout` - #9569 by @korycins

### Other changes

- Fix filtering product attributes by date range - #9543 by @IKarbowiak
- Fix for raising Permission Denied when anonymous user calls `checkout.customer` field - #9573 by @korycins
- Use fulltext search for products (#9344) (4b6f25964) by @patrys
- Precise timestamps for publication dates - #9581 by @IKarbowiak
  - Change `publicationDate` fields to `publishedAt` date time fields.
    - Types and inputs where `publicationDate` is deprecated and `publishedAt` field should be used instead:
      - `Product`
      - `ProductChannelListing`
      - `CollectionChannelListing`
      - `Page`
      - `PublishableChannelListingInput`
      - `ProductChannelListingAddInput`
      - `PageCreateInput`
      - `PageInput`
  - Change `availableForPurchaseDate` fields to `availableForPurchaseAt` date time field.
    - Deprecate `Product.availableForPurchase` field, the `Product.availableForPurchaseAt` should be used instead.
    - Deprecate `ProductChannelListing.availableForPurchase` field, the `ProductChannelListing.availableForPurchaseAt` should be used instead.
  - Deprecate `publicationDate` on `CollectionInput` and `CollectionCreateInput`.
  - Deprecate `PUBLICATION_DATE` in `CollectionSortField`, the `PUBLISHED_AT` should be used instead.
  - Deprecate `PUBLICATION_DATE` in `PageSortField`, the `PUBLISHED_AT` should be used instead.
  - Add a new column `published at` to export products. The new field should be used instead of `publication_date`.
- Add an alternative API for fetching metadata - #9231 by @patrys
- New webhook events related to gift card changes (#9588) (52adcd10d) by @SzymJ
- New webhook events for changes related to channels (#9570) (e5d78c63e) by @SzymJ
- Tighten the schema types for output fields (#9605) (81418cb4c) by @patrys
- Include permissions in schema descriptions of protected fields (#9428) (f0a988e79) by @maarcingebala
- Update address database (#9585) (1f5e84e4a) by @patrys
- Handle pagination with invalid cursor that is valid base64 (#9521) (3c12a1e95) by @jakubkuc
- Handle all Braintree errors (#9503) (20f21c34a) by @L3str4nge
- Fix `recalculate_order` dismissing weight unit (#9527) (9aea31774)
- Fix filtering product attributes by date range - #9543 by @IKarbowiak
- Fix for raising Permission Denied when anonymous user calls `checkout.customer` field - #9573 by @korycins
- Optimize stock warehouse resolver performance (955489bff) by @tomaszszymanski129
- Improve shipping zone filters performance (#9540) (7841ec536) by @tomaszszymanski129

# 3.2.0

### Breaking changes

- Convert IDs from DB to GraphQL format in all notification payloads (email plugins and the `NOTIFY` webhook)- #9388 by @L3str4nge
- Migrate order id from int to UUID - #9324 by @IKarbowiak
  - Changed the order `id` changed from `int` to `UUID`, the old ids still can be used
    for old orders.
  - Deprecated the `order.token` field, the `order.id` should be used instead.
  - Deprecated the `token` field in order payload, the `id` field should be used
    instead.
- Enable JWT expiration by default - #9483 by @maarcingebala

### Other changes

#### Saleor Apps

- Introduce custom prices - #9393 by @IKarbowiak
  - Add `HANDLE_CHECKOUTS` permission (only for apps)
- Add subscription webhooks (#9394) @jakubkuc
- Add `language_code` field to webhook payload for `Order`, `Checkout` and `Customer` - #9433 by @rafalp
- Refactor app tokens - #9438 by @IKarbowiak
  - Store app tokens hashes instead of plain text.
- Add category webhook events - #9490 by @SzymJ
- Fix access to own resources by App - #9425 by @korycins
- Add `handle_checkouts` permission - #9402 by @korycins
- Return `user_email` or order user's email in order payload `user_email` field (#9419) (c2d248655)
- Mutation `CategoryBulkDelete` now trigger `category_delete` event - #9533 by @SzymJ
- Add webhooks `SHIPPING_PRICE_CREATED`, `SHIPPING_PRICE_UPDATED`, `SHIPPING_PRICE_DELETED`, `SHIPPING_ZONE_CREATED`, `SHIPPING_ZONE_UPDATED`, `SHIPPING_ZONE_DELETED` - #9522 by @SzymJ

#### Plugins

- Add OpenID Connect Plugin - #9406 by @korycins
- Allow plugins to create their custom error code - #9300 by @LeOndaz

#### Other

- Use full-text search for products search API - #9344 by @patrys

- Include required permission in mutations' descriptions - #9363 by @maarcingebala
- Make GraphQL list items non-nullable - #9391 by @maarcingebala
- Port a better schema printer from GraphQL Core 3.x - #9389 by @patrys
- Fix failing `checkoutCustomerAttach` mutation - #9401 by @IKarbowiak
- Add new mutation `orderCreateFromCheckout` - #9343 by @korycins
- Assign missing user to context - #9520 by @korycins
- Add default ordering to order discounts - #9517 by @fowczarek
- Raise formatted error when trying to assign assigned media to variant - #9496 by @L3str4nge
- Update `orderNumber` field in `OrderEvent` type - #9447 by @IKarbowiak
- Do not create `AttributeValues` when values are not provided - #9446 @IKarbowiak
- Add response status code to event delivery attempt - #9456 by @przlada
- Don't rely on counting objects when reindexing - #9442 by @patrys
- Allow filtering attribute values by ids - #9399 by @IKarbowiak
- Fix errors handling for `orderFulfillApprove` mutation - #9491 by @SzymJ
- Fix shipping methods caching - #9472 by @tomaszszymanski129
- Fix payment flow - #9504 by @IKarbowiak
- Fix etting external methods did not throw an error when that method didn't exist - #9498 by @SethThoburn
- Reduce placeholder image size - #9484 by @jbergstroem
- Improve menus filtering performance - #9539 by @tomaszszymanski129
- Remove EventDeliveries without webhooks and make webhook field non-nullable - #9507 by @jakubkuc
- Improve discount filters performance - #9541 by @tomaszszymanski129
- Change webhooks to be called on commit in atomic transactions - #9532 by @jakubkuc
- Drop distinct and icontains in favor of ilike in apps filtering - #9534 by @tomaszszymanski129
- Refactor csv filters to improve performance - #9535 by @tomaszszymanski129
- Improve attributes filters performance - #9542 by @tomaszszymanski129
- Rename models fields from created to created_at - #9537 by @IKarbowiak

# 3.1.10

- Migration dependencies fix - #9590 by @SzymJ

# 3.1.9

- Use ordering by PK in `queryset_in_batches` (#9493) (4e49c52d2)

# 3.1.8

- Fix shipping methods caching (#9472) (0361f40)
- Fix logging of excessive logger informations (#9441) (d1c5d26)

# 3.1.7

- Handle `ValidationError` in metadata mutations (#9380) (75deaf6ea)
- Fix order and checkout payload serializers (#9369) (8219b6e9b)
- Fix filtering products ordered by collection (#9285) (57aed02a2)
- Cast `shipping_method_id` to int (#9364) (8d0584710)
- Catch "update_fields did not affect any rows" errors and return response with message (#9225) (29c7644fc)
- Fix "str object has no attribute input type" error (#9345) (34c64b5ee)
- Fix `graphene-django` middleware imports (#9360) (2af1cc55d)
- Fix preorders to update stock `quantity_allocated` (#9308) (8cf83df81)
- Do not drop attribute value files when value is deleted (#9320) (57b2888bf)
- Always cast database ID to int in data loader (#9340) (dbc5ec3e3)
- Fix removing references when user removes the referenced object (#9162) (68b33d95a)
- Pass correct list of order lines to `order_added_products_event` (#9286) (db3550f64)
- Fix flaky order payload serializer test (#9387) (d73bd6f9d)

# 3.1.6

- Fix unhandled GraphQL errors after removing `graphene-django` (#9398) (4090e6f2a)

# 3.1.5

- Fix checkout payload (#9333) (61b928e33)
- Revert "3.1 Add checking if given attributes are variant attributes in ProductVariantCreate mutation (#9134)" (#9334) (dfee09db3)

# 3.1.4

- Add `CREATED_AT` and `LAST_MODIFIED_AT` sorting to some GraphQL fields - #9245 by @rafalp
  - Added `LAST_MODIFIED_AT` sort option to `ExportFileSortingInput`
  - Added `CREATED_AT` and `LAST_MODIFIED_AT` sort options to `OrderSortingInput` type
  - Added `LAST_MODIFIED_AT` and `PUBLISHED_AT` sort options to `ProductOrder` type
  - Added `CREATED_AT` and `LAST_MODIFIED_AT` sort options to `SaleSortingInput` type
  - Added `CREATED_AT` and `LAST_MODIFIED_AT` sort options to `UserSortingInput` type
  - Added `ProductVariantSortingInput` type with `LAST_MODIFIED_AT` sort option
  - Deprecated `UPDATED_AT` sort option on `ExportFileSortingInput`
  - Deprecated `LAST_MODIFIED` and `PUBLICATION_DATE` sort options on `ProductOrder` type
  - Deprecated `CREATION_DATE` sort option on `OrderSortingInput` type
- Fix sending empty emails (#9317) (3e8503d8a)
- Add checking if given attributes are variant attributes in ProductVariantCreate mutation (#9134) (409ca7d23)
- Add command to update search indexes (#9315) (fdd81bbfe)
- Upgrade required Node and NPM versions used by release-it tool (#9293) (3f96a9c30)
- Update link to community pages (#9291) (2d96f5c60)
- General cleanup (#9282) (78f59c6a3)
- Fix `countries` resolver performance (#9318) (dc58ef2c4)
- Fix multiple refunds in NP Atobarai - #9222
- Fix dataloaders, filter out productmedia to be removed (#9299) (825ec3cad)
- Fix migration issue between 3.0 and main (#9323) (fec80cd63)
- Drop wishlist models (#9313) (7c9576925)

# 3.1.3

- Add command to update search indexes (#9315) (6be8461c0)
- Fix countries resolver performance (#9318) (e177f3957)

# 3.1.2

### Breaking changes

- Require `MANAGE_ORDERS` permission in `User.orders` query (#9128) (521dfd639)
  - only staff with `manage orders` and can fetch customer orders
  - the customer can fetch his own orders, except drafts

### Other changes

- Fix failing `on_failure` export tasks method (#9160) (efab6db9d)
- Fix mutations breaks on partially invalid IDs (#9227) (e3b6df2eb)
- Fix voucher migrations (#9249) (3c565ba0c)
- List the missing permissions where possible (#9250) (f8df1aa0d)
- Invalidate stocks dataloader (#9188) (e2366a5e6)
- Override `graphene.JSONString` to have more meaningful message in error message (#9171) (2a0c5a71a)
- Small schema fixes (#9224) (932e64808)
- Support Braintree subaccounts (#9191) (035bf705c)
- Split checkout mutations into separate files (#9266) (1d37b0aa3)

# 3.1.1

- Drop product channel listings when removing last available variant (#9232) (b92d3b686)
- Handle product media deletion in a Celery task (#9187) (2b10fc236)
- Filter Customer/Order/Sale/Product/ProductVariant by datetime of last modification (#9137) (55a845c7b)
- Add support for hiding plugins (#9219) (bc9405307)
- Fix missing update of payment methods when using stored payment method (#9158) (ee4bf520b)
- Fix invalid paths in VCR cassettes (#9236) (f6c268d2e)
- Fix Razorpay comment to be inline with code (#9238) (de417af24)
- Remove `graphene-federation` dependency (#9184) (dd43364f7)

# 3.1.0

### Breaking changes

#### Plugins

- Don't run plugins when calculating checkout's total price for available shipping methods resolution - #9121 by @rafalp
  - Use either net or gross price depending on store configuration.

### Other changes

#### Saleor Apps

- Add API for webhook payloads and deliveries - #8227 by @jakubkuc
- Extend app by `AppExtension` - #7701 by @korycins
- Add webhooks for stock changes: `PRODUCT_VARIANT_OUT_OF_STOCK` and `PRODUCT_VARIANT_BACK_IN_STOCK` - #7590 by @mstrumeck
- Add `COLLECTION_CREATED`, `COLLECTION_UPDATED`, `COLLECTION_DELETED` events and webhooks - #8974 by @rafalp
- Add draft orders webhooks by @jakubkuc
- Add support for providing shipping methods by Saleor Apps - #7975 by @bogdal:
  - Add `SHIPPING_LIST_METHODS_FOR_CHECKOUT` sync webhook
- Add sales webhooks - #8157 @kuchichan
- Allow fetching unpublished pages by apps with manage pages permission - #9181 by @IKarbowiak

#### Metadata

- Add ability to use metadata mutations with tokens as an identifier for orders and checkouts - #8426 by @IKarbowiak

#### Attributes

- Introduce swatch attributes - #7261 by @IKarbowiak
- Add `variant_selection` to `ProductAttributeAssign` operations - #8235 by @kuchichan
- Refactor attributes validation - #8905 by @IKarbowiak
  - in create mutations: require all required attributes
  - in update mutations: do not require providing any attributes; when any attribute is given, validate provided values.

#### Other features and changes

- Add gift cards - #7827 by @IKarbowiak, @tomaszszymanski129
- Add Click & Collect - #7673 by @kuchichan
- Add fulfillment confirmation - #7675 by @tomaszszymanski129
- Make SKU an optional field on `ProductVariant` - #7633 by @rafalp
- Possibility to pass metadata in input of `checkoutPaymentCreate` - #8076 by @mateuszgrzyb
- Add `ExternalNotificationTrigger` mutation - #7821 by @mstrumeck
- Extend `accountRegister` mutation to consume first & last name - #8184 by @piotrgrundas
- Introduce sales/vouchers per product variant - #8064 by @kuchichan
- Batch loads in queries for Apollo Federation - #8273 by @rafalp
- Reserve stocks for checkouts - #7589 by @rafalp
- Add query complexity limit to GraphQL API - #8526 by @rafalp
- Add `quantity_limit_per_customer` field to ProductVariant #8405 by @kuchichan
- Make collections names non-unique - #8986 by @rafalp
- Add validation of unavailable products in the checkout. Mutations: `CheckoutShippingMethodUpdate`,
  `CheckoutAddPromoCode`, `CheckoutPaymentCreate` will raise a ValidationError when product in the checkout is
  unavailable - #8978 by @IKarbowiak
- Add `withChoices` flag for Attribute type - #7733 by @dexon44
- Update required permissions for attribute options - #9204 by @IKarbowiak
  - Product attribute options can be fetched by requestors with manage product types and attributes permission.
  - Page attribute options can be fetched by requestors with manage page types and attributes permission.
- Deprecate interface field `PaymentData.reuse_source` - #7988 by @mateuszgrzyb
- Deprecate `setup_future_usage` from `checkoutComplete.paymentData` input - will be removed in Saleor 4.0 - #7994 by @mateuszgrzyb
- Fix shipping address issue in `availableCollectionPoints` resolver for checkout - #8143 by @kuchichan
- Fix cursor-based pagination in products search - #8011 by @rafalp
- Fix crash when querying external shipping methods `translation` field - #8971 by @rafalp
- Fix crash when too long translation strings were passed to `translate` mutations - #8942 by @rafalp
- Raise ValidationError in `CheckoutAddPromoCode`, `CheckoutPaymentCreate` when product in the checkout is
  unavailable - #8978 by @IKarbowiak
- Remove `graphene-django` dependency - #9170 by @rafalp
- Fix disabled warehouses appearing as valid click and collect points when checkout contains only preorders - #9052 by @rafalp
- Fix failing `on_failure` export tasks method - #9160 by @IKarbowiak

# 3.0.0

### Breaking changes

#### Behavior

- Add multichannel - #6242 by @fowczarek @d-wysocki
- Add email interface as a plugin - #6301 by @korycins
- Add unconfirmed order editing - #6829 by @tomaszszymanski129
  - Removed mutations for draft order lines manipulation: `draftOrderLinesCreate`, `draftOrderLineDelete`, `draftOrderLineUpdate`
  - Added instead: `orderLinesCreate`, `orderLineDelete`, `orderLineUpdate` mutations instead.
  - Order events enums `DRAFT_ADDED_PRODUCTS` and `DRAFT_REMOVED_PRODUCTS` are now `ADDED_PRODUCTS` and `REMOVED_PRODUCTS`
- Remove resolving users location from GeoIP; drop `PaymentInput.billingAddress` input field - #6784 by @maarcingebala
- Always create new checkout in `checkoutCreate` mutation - #7318 by @IKarbowiak
  - deprecate `created` return field on `checkoutCreate` mutation
- Return empty values list for attribute without choices - #7394 by @fowczarek
  - `values` for attributes without choices from now are empty list.
  - attributes with choices - `DROPDOWN` and `MULTISELECT`
  - attributes without choices - `FILE`, `REFERENCE`, `NUMERIC` and `RICH_TEXT`
- Unify checkout identifier in checkout mutations and queries - #7511 by @IKarbowiak
- Propagate sale and voucher discounts over specific lines - #8793 by @korycins
  - Use a new interface for response received from plugins/pluginManager. Methods `calculate_checkout_line_unit_price`
    and `calculate_checkout_line_total` returns `TaxedPricesData` instead of `TaxedMoney`.
- Attach sale discount info to the line when adding variant to order - #8821 by @IKarbowiak
  - Use a new interface for the response received from plugins/pluginManager.
    Methods `calculate_order_line_unit` and `calculate_order_line_total` returns
    `OrderTaxedPricesData` instead of `TaxedMoney`.
  - Rename checkout interfaces: `CheckoutTaxedPricesData` instead of `TaxedPricesData`
    and `CheckoutPricesData` instead of `PricesData`
- Sign JWT tokens with RS256 instead of HS256 - #7990 by @korycins
- Add support for filtering available shipping methods by Saleor Apps - #8399 by @kczan, @stnatic
  - Introduce `ShippingMethodData` interface as a root object type for ShippingMethod object
- Limit number of user addresses - #9173 by @IKarbowiak

#### GraphQL Schema

- Drop deprecated meta mutations - #6422 by @maarcingebala
- Drop deprecated service accounts and webhooks API - #6431 by @maarcingebala
- Drop deprecated fields from the `ProductVariant` type: `quantity`, `quantityAllocated`, `stockQuantity`, `isAvailable` - #6436 by @maarcingebala
- Drop authorization keys API - #6631 by @maarcingebala
- Drop `type` field from `AttributeValue` type - #6710 by @IKarbowiak
- Drop deprecated `taxRate` field from `ProductType` - #6795 by @d-wysocki
- Drop deprecated queries and mutations - #7199 by @IKarbowiak
  - drop `url` field from `Category` type
  - drop `url` field from `Category` type
  - drop `url` field from `Product` type
  - drop `localized` fild from `Money` type
  - drop `permissions` field from `User` type
  - drop `navigation` field from `Shop` type
  - drop `isActive` from `AppInput`
  - drop `value` from `AttributeInput`
  - drop `customerId` from `checkoutCustomerAttach`
  - drop `stockAvailability` argument from `products` query
  - drop `created` and `status` arguments from `orders` query
  - drop `created` argument from `draftOrders` query
  - drop `productType` from `ProductFilter`
  - deprecate specific error fields `<TypeName>Errors`, typed `errors` fields and remove deprecation
- Drop top-level `checkoutLine` query from the schema with related resolver, use `checkout` query instead - #7623 by @dexon44
- Change error class in `CollectionBulkDelete` to `CollectionErrors` - #7061 by @d-wysocki
- Make quantity field on `StockInput` required - #7082 by @IKarbowiak
- Add description to shipping method - #7116 by @IKarbowiak
  - `ShippingMethod` was extended with `description` field.
  - `ShippingPriceInput` was extended with `description` field
  - Extended `shippingPriceUpdate`, `shippingPriceCreate` mutation to add/edit description
  - Input field in `shippingPriceTranslate` changed to `ShippingPriceTranslationInput`
- Split `ShippingMethod` into `ShippingMethod` and `ShippingMethodType` (#8399):
  - `ShippingMethod` is used to represent methods offered for checkouts and orders
  - `ShippingMethodType` is used to manage shipping method configurations in Saleor
  - Deprecate `availableShippingMethods` on `Order` and `Checkout`. Use `shippingMethods` and refer to the `active` field instead

#### Saleor Apps

- Drop `CHECKOUT_QUANTITY_CHANGED` webhook - #6797 by @d-wysocki
- Change the payload of the order webhook to handle discounts list - #6874 by @korycins:
  - added fields: `Order.discounts`, `OrderLine.unit_discount_amount`, `OrderLine.unit_discount_type`, `OrderLine.unit_discount_reason`,
  - removed fields: `Order.discount_amount`, `Order.discount_name`, `Order.translated_discount_name`
- Remove triggering a webhook event `PRODUCT_UPDATED` when calling `ProductVariantCreate` mutation. Use `PRODUCT_VARIANT_CREATED` instead - #6963 by @piotrgrundas
- Make `order` property of invoice webhook payload contain order instead of order lines - #7081 by @pdblaszczyk
  - Affected webhook events: `INVOICE_REQUESTED`, `INVOICE_SENT`, `INVOICE_DELETED`
- Added `CHECKOUT_FILTER_SHIPPING_METHODS`, `ORDER_FILTER_SHIPPING_METHODS` sync webhooks - #8399 by @kczan, @stnatic

#### Plugins

- Drop `apply_taxes_to_shipping_price_range` plugin hook - #6746 by @maarcingebala
- Refactor listing payment gateways - #7050 by @maarcingebala:
  - Breaking changes in plugin methods: removed `get_payment_gateway` and `get_payment_gateway_for_checkout`; instead `get_payment_gateways` was added.
- Improve checkout performance - introduce `CheckoutInfo` data class - #6958 by @IKarbowiak;
  - Introduced changes in plugin methods definitions in the following methods, the `checkout` parameter changed to `checkout_info`:
    - `calculate_checkout_total`
    - `calculate_checkout_subtotal`
    - `calculate_checkout_shipping`
    - `get_checkout_shipping_tax_rate`
    - `calculate_checkout_line_total`
    - `calculate_checkout_line_unit_price`
    - `get_checkout_line_tax_rate`
    - `preprocess_order_creation`
  - `preprocess_order_creation` was extend with `lines_info` parameter
- Fix Avalara caching - #7036 by @fowczarek:
  - Introduced changes in plugin methods definitions:
    - `calculate_checkout_line_total` was extended with `lines` parameter
    - `calculate_checkout_line_unit_price` was extended with `lines` parameter
    - `get_checkout_line_tax_rate` was extended with `lines` parameter
  - To get proper taxes we should always send the whole checkout to Avalara.
- Extend plugins manager to configure plugins for each plugins - #7198 by @korycins:
  - Introduce changes in API:
    - `paymentInitialize` - add `channel` parameter. Optional when only one channel exists.
    - `pluginUpdate` - add `channel` parameter.
    - `availablePaymentGateways` - add `channel` parameter.
    - `storedPaymentSources` - add `channel` parameter.
    - `requestPasswordReset` - add `channel` parameter.
    - `requestEmailChange` - add `channel` parameter.
    - `confirmEmailChange` - add `channel` parameter.
    - `accountRequestDeletion` - add `channel` parameter.
    - change structure of type `Plugin`:
      - add `globalConfiguration` field for storing configuration when a plugin is globally configured
      - add `channelConfigurations` field for storing plugin configuration for each channel
      - removed `configuration` field, use `globalConfiguration` and `channelConfigurations` instead
    - change structure of input `PluginFilterInput`:
      - add `statusInChannels` field
      - add `type` field
      - removed `active` field. Use `statusInChannels` instead
  - Change plugin webhook endpoint - #7332 by @korycins.
    - Use /plugins/channel/<channel_slug>/<plugin_id> for plugins with channel configuration
    - Use /plugins/global/<plugin_id> for plugins with global configuration
    - Remove /plugin/<plugin_id> endpoint
- Fix doubling price in checkout for products without tax - #7056 by @IKarbowiak:
  - Introduce changes in plugins method:
    - `calculate_checkout_subtotal` has been dropped from plugins;
    - for correct subtotal calculation, `calculate_checkout_line_total` must be set (manager method for calculating checkout subtotal uses `calculate_checkout_line_total` method)
- Deprecated Stripe plugin - will be removed in Saleor 4.0
  - rename `StripeGatewayPlugin` to `DeprecatedStripeGatewayPlugin`.
  - introduce new `StripeGatewayPlugin` plugin.

### Other changes

#### Features

- Migrate from Draft.js to Editor.js format - #6430, #6456 by @IKarbowiak
- Allow using `Bearer` as an authorization prefix - #6996 by @korycins
- Add product rating - #6284 by @korycins
- Add order confirmation - #6498 by @tomaszszymanski12
- Extend Vatlayer functionalities - #7101 by @korycins:
  - Allow users to enter a list of exceptions (country ISO codes) that will use the source country rather than the destination country for tax purposes.
  - Allow users to enter a list of countries for which no VAT will be added.
- Extend order with origin and original order values - #7326 by @IKarbowiak
- Allow impersonating user by an app/staff - #7754 by @korycins:
  - Add `customerId` to `checkoutCustomerAttach` mutation
  - Add new permission `IMPERSONATE_USER`
- Add possibility to apply a discount to order/order line with status `DRAFT` - #6930 by @korycins
- Implement database read replicas - #8516, #8751 by @fowczarek
- Propagate sale and voucher discounts over specific lines - #8793 by @korycins
  - The created order lines from checkout will now have fulfilled all undiscounted fields with a default price value
    (without any discounts).
  - Order line will now include a voucher discount (in the case when the voucher is for specific products or have a
    flag apply_once_per_order). In that case, `Order.discounts` will not have a relation to `OrderDiscount` object.
  - Webhook payload for `OrderLine` will now include two new fields, `sale_id` (graphql ID of applied sale) and
    `voucher_code` (code of the valid voucher applied to this line).
  - When any sale or voucher discount was applied, `line.discount_reason` will be fulfilled.
  - New interface for handling more data for prices: `PricesData` and `TaxedPricesData` used in checkout calculations
    and in plugins/pluginManager.
- Attach sale discount info to the line when adding variant to order - #8821 by @IKarbowiak
  - Rename checkout interfaces: `CheckoutTaxedPricesData` instead of `TaxedPricesData`
    and `CheckoutPricesData` instead of `PricesData`
  - New interface for handling more data for prices: `OrderTaxedPricesData` used in plugins/pluginManager.
- Add uploading video URLs to product gallery - #6838 by @GrzegorzDerdak
- Add generic `FileUpload` mutation - #6470 by @IKarbowiak

#### Metadata

- Allow passing metadata to `accountRegister` mutation - #7152 by @piotrgrundas
- Copy metadata fields when creating reissue - #7358 by @IKarbowiak
- Add metadata to shipping zones and shipping methods - #6340 by @maarcingebala
- Add metadata to menu and menu item - #6648 by @tomaszszymanski129
- Add metadata to warehouse - #6727 by @d-wysocki
- Added support for querying objects by metadata fields - #6683 by @LeOndaz, #7421 by @korycins
- Change metadata mutations to use token for order and checkout as an identifier - #8542 by @IKarbowiak
  - After changes, using the order `id` for changing order metadata is deprecated

#### Attributes

- Add rich text attribute input - #7059 by @piotrgrundas
- Support setting value for AttributeValue mutations - #7037 by @piotrgrundas
- Add boolean attributes - #7454 by @piotrgrundas
- Add date & date time attributes - #7500 by @piotrgrundas
- Add file attributes - #6568 by @IKarbowiak
- Add page reference attributes - #6624 by @IKarbowiak
- Add product reference attributes - #6711 by @IKarbowiak
- Add numeric attributes - #6790 by @IKarbowiak
- Add `withChoices` flag for Attribute type - #7733 by @CossackDex
- Return empty results when filtering by non-existing attribute - #7025 by @maarcingebala
- Add Page Types - #6261 by @IKarbowiak

#### Plugins

- Add interface for integrating the auth plugins - #6799 by @korycins
- Add Sendgrid plugin - #6793 by @korycins
- Trigger `checkout_updated` plugin method for checkout metadata mutations - #7392 by @maarcingebala

#### Saleor Apps

- Add synchronous payment webhooks - #7044 by @maarcingebala
- Add `CUSTOMER_UPDATED` webhook, add addresses field to customer `CUSTOMER_CREATED` webhook - #6898 by @piotrgrundas
- Add `PRODUCT_VARIANT_CREATED`, `PRODUCT_VARIANT_UPDATED`, `PRODUCT_VARIANT_DELETED` webhooks, fix attributes field for `PRODUCT_CREATED`, `PRODUCT_UPDATED` webhooks - #6963 by @piotrgrundas
- Trigger `PRODUCT_UPDATED` webhook for collections and categories mutations - #7051 by @d-wysocki
- Extend order webhook payload with fulfillment fields - #7364, #7347 by @korycins
  - fulfillments extended with:
    - `total_refund_amount`
    - `shipping_refund_amount`
    - `lines`
  - fulfillment lines extended with:
    - `total_price_net_amount`
    - `total_price_gross_amount`
    - `undiscounted_unit_price_net`
    - `undiscounted_unit_price_gross`
    - `unit_price_net`
- Extend order payload with undiscounted prices and add psp_reference to payment model - #7339 by @IKarbowiak
  - order payload extended with the following fields:
    - `undiscounted_total_net_amount`
    - `undiscounted_total_gross_amount`
    - `psp_reference` on `payment`
  - order lines extended with:
    - `undiscounted_unit_price_net_amount`
    - `undiscounted_unit_price_gross_amount`
    - `undiscounted_total_price_net_amount`
    - `undiscounted_total_price_gross_amount`
- Add `product_id`, `product_variant_id`, `attribute_id` and `page_id` when it is possible for `AttributeValue` translations webhook - #7783 by @fowczarek
- Add draft orders webhooks - #8102 by @jakubkuc
- Add page webhooks: `PAGE_CREATED`, `PAGE_UPDATED` and `PAGE_DELETED` - #6787 by @d-wysocki
- Add `PRODUCT_DELETED` webhook - #6794 by @d-wysocki
- Add `page_type_id` in translations webhook - #7825 by @fowczarek
- Fix failing account mutations for app - #7569 by @IKarbowiak
- Add app support for events - #7622 by @IKarbowiak
- Fix creating translations with app - #6804 by @krzysztofwolski
- Change the `app` query to return info about the currently authenticated app - #6928 by @d-wysocki
- Mark `X-` headers as deprecated and add headers without prefix. All deprecated headers will be removed in Saleor 4.0 - #8179 by @L3str4nge
  - X-Saleor-Event -> Saleor-Event
  - X-Saleor-Domain -> Saleor-Domain
  - X-Saleor-Signature -> Saleor-Signature
  - X-Saleor-HMAC-SHA256 -> Saleor-HMAC-SHA256

#### Other changes

- Add query contains only schema validation - #6827 by @fowczarek
- Add introspection caching - #6871 by @fowczarek
- Fix Sentry reporting - #6902 by @fowczarek
- Deprecate API fields `Order.discount`, `Order.discountName`, `Order.translatedDiscountName` - #6874 by @korycins
- Fix argument validation in page resolver - #6960 by @fowczarek
- Drop `data` field from checkout line model - #6961 by @fowczarek
- Fix `totalCount` on connection resolver without `first` or `last` - #6975 by @fowczarek
- Fix variant resolver on `DigitalContent` - #6983 by @fowczarek
- Fix resolver by id and slug for product and product variant - #6985 by @d-wysocki
- Add optional support for reporting resource limits via a stub field in `shop` - #6967 by @NyanKiyoshi
- Update checkout quantity when checkout lines are deleted - #7002 by @IKarbowiak
- Fix available shipping methods - return also weight methods without weight limits - #7021 by @IKarbowiak
- Validate discount value for percentage vouchers and sales - #7033 by @d-wysocki
- Add field `languageCode` to types: `AccountInput`, `AccountRegisterInput`, `CheckoutCreateInput`, `CustomerInput`, `Order`, `User`. Add field `languageCodeEnum` to `Order` type. Add new mutation `CheckoutLanguageCodeUpdate`. Deprecate field `Order.languageCode`. - #6609 by @korycins
- Extend `Transaction` type with gateway response and `Payment` type with filter - #7062 by @IKarbowiak
- Fix invalid tax rates for lines - #7058 by @IKarbowiak
- Allow seeing unconfirmed orders - #7072 by @IKarbowiak
- Raise `GraphQLError` when too big integer value is provided - #7076 by @IKarbowiak
- Do not update draft order addresses when user is changing - #7088 by @IKarbowiak
- Recalculate draft order when product/variant was deleted - #7085 by @d-wysocki
- Added validation for `DraftOrderCreate` with negative quantity line - #7085 by @d-wysocki
- Remove HTML tags from product `description_plaintext` - #7094 by @d-wysocki
- Fix failing product tasks when instances are removed - #7092 by @IKarbowiak
- Update GraphQL endpoint to only match exactly `/graphql/` without trailing characters - #7117 by @IKarbowiak
- Introduce `traced_resolver` decorator instead of Graphene middleware - #7159 by @tomaszszymanski129
- Fix failing export when exporting attribute without values - #7131 by @IKarbowiak
- Fix incorrect payment data for Klarna - #7150 by @IKarbowiak
- Drop deleted images from storage - #7129 by @IKarbowiak
- Fix export with empty assignment values - #7214 by @IKarbowiak
- Change exported file name - #7222 by @IKarbowiak
- Fix core sorting on related fields - #7195 by @tomaszszymanski129
- Use GraphQL IDs instead of database IDs in export - #7240 by @IKarbowiak
- Fix draft order tax mismatch - #7226 by @IKarbowiak
  - Introduce `calculate_order_line_total` plugin method
- Update core logging for better Celery tasks handling - #7251 by @tomaszszymanski129
- Raise `ValidationError` when refund cannot be performed - #7260 by @IKarbowiak
- Fix customer addresses missing after customer creation - #7327 by @tomaszszymanski129
- Fix invoice generation - #7376 by @tomaszszymanski129
- Allow defining only one field in translations - #7363 by @IKarbowiak
- Allow filtering pages by ids - #7393 by @IKarbowiak
- Fix validate `min_spent` on vouchers to use net or gross value depends on `settings.display_gross_prices` - #7408 by @d-wysocki
- Fix invoice generation - #7376 by tomaszszymanski129
- Add hash to uploading images #7453 by @IKarbowiak
- Add file format validation for uploaded images - #7447 by @IKarbowiak
- Fix attaching params for address form errors - #7485 by @IKarbowiak
- Update draft order validation - #7253 by @IKarbowiak
  - Extend Order type with errors: [OrderError!]! field
  - Create tasks for deleting order lines by deleting products or variants
- Fix doubled checkout total price for one line and zero shipping price - #7532 by @IKarbowiak
- Deprecate nested objects in `TranslatableContent` types - #7522 by @IKarbowiak
- Modify order of auth middleware calls - #7572 by @tomaszszymanski129
- Drop assigning cheapest shipping method in checkout - #7767 by @maarcingebala
- Deprecate `query` argument in `sales` and `vouchers` queries - #7806 by @maarcingebala
- Allow translating objects by translatable content ID - #7803 by @maarcingebala
- Configure a periodic task for removing empty allocations - #7885 by @fowczarek
- Fix missing transaction id in Braintree - #8110 by @fowczarek
- Fix GraphQL federation support - #7771 #8107 by @rafalp
- Fix cursor-based pagination in products search - #8011 #8211 by @rafalp
- Batch loads in queries for Apollo Federation - #8362 by @rafalp
- Add workaround for failing Avatax when line has price 0 - #8610 by @korycins
- Add option to set tax code for shipping in Avatax configuration view - #8596 by @korycins
- Fix Avalara tax fetching from cache - #8647 by @fowczarek
- Fix incorrect stock allocation - #8931 by @IKarbowiak
- Fix incorrect handling of unavailable products in checkout - #8978, #9119 by @IKarbowiak, @korycins
- Add draft orders webhooks - #8102 by @jakubkuc
- Handle `SameSite` cookie attribute in jwt refresh token middleware - #8209 by @jakubkuc
- Fix creating translations with app - #6804 by @krzysztofwolski
- Add possibility to provide external payment ID during the conversion draft order to order - #6320 by @korycins
- Add basic rating for `Products` - #6284 by @korycins
- Add metadata to shipping zones and shipping methods - #6340 by @maarcingebala
- Add Page Types - #6261 by @IKarbowiak
- Migrate draftjs content to editorjs format - #6430 by @IKarbowiak
- Add editorjs sanitizer - #6456 by @IKarbowiak
- Add generic FileUpload mutation - #6470 by @IKarbowiak
- Order confirmation backend - #6498 by @tomaszszymanski129
- Handle `SameSite` cookie attribute in JWT refresh token middleware - #8209 by @jakubkuc
- Add possibility to provide external payment ID during the conversion draft order to order - #6320 by @korycins9
- Fix password reset request - #6351 by @Manfred-Madelaine-pro, Ambroise and Pierre
- Refund products support - #6530 by @korycins
- Add possibility to exclude products from shipping method - #6506 by @korycins
- Add `Shop.availableShippingMethods` query - #6551 by @IKarbowiak
- Add delivery time to shipping method - #6564 by @IKarbowiak
- Shipping zone description - #6653 by @tomaszszymanski129
- Get tax rate from plugins - #6649 by @IKarbowiak
- Added support for querying user by email - #6632 @LeOndaz
- Add order shipping tax rate - #6678 by @IKarbowiak
- Deprecate field `descriptionJSON` from `Product`, `Category`, `Collection` and field `contentJSON` from `Page` - #6692 by @d-wysocki
- Fix products visibility - #6704 by @IKarbowiak
- Fix page `contentJson` field to return JSON - #6832 by @d-wysocki
- Add SearchRank to search product by name and description. New enum added to `ProductOrderField` - `RANK` - which returns results sorted by search rank - #6872 by @d-wysocki
- Allocate stocks for order lines in a bulk way - #6877 by @IKarbowiak
- Deallocate stocks for order lines in a bulk way - #6896 by @IKarbowiak
- Prevent negative available quantity - #6897 by @d-wysocki
- Add default sorting by rank for search products - #6936 by @d-wysocki
- Fix exporting product description to xlsx - #6959 by @IKarbowiak
- Add `Shop.version` field to query API version - #6980 by @maarcingebala
- Add new authorization header `Authorization-Bearer` - #6998 by @korycins
- Add field `paymentMethodType` to `Payment` object - #7073 by @korycins
- Unify Warehouse Address API - #7481 by @d-wysocki
  - deprecate `companyName` on `Warehouse` type
  - remove `companyName` on `WarehouseInput` type
  - remove `WarehouseAddressInput` on `WarehouseUpdateInput` and `WarehouseCreateInput`, and change it to `AddressInput`
- Fix passing incorrect customer email to payment gateways - #7486 by @korycins
- Add HTTP meta tag for Content-Security-Policy in GraphQL Playground - #7662 by @NyanKiyoshi
- Add additional validation for `from_global_id_or_error` function - #8780 by @CossackDex

# 2.11.1

- Add support for Apple Pay on the web - #6466 by @korycins

## 2.11.0

### Features

- Add products export - #5255 by @IKarbowiak
- Add external apps support - #5767 by @korycins
- Invoices backend - #5732 by @tomaszszymanski129
- Adyen drop-in integration - #5914 by @korycins, @IKarbowiak
- Add a callback view to plugins - #5884 by @korycins
- Support pushing webhook events to message queues - #5940 by @patrys, @korycins
- Send a confirmation email when the order is canceled or refunded - #6017
- No secure cookie in debug mode - #6082 by @patrys, @orzechdev
- Add searchable and available for purchase flags to product - #6060 by @IKarbowiak
- Add `TotalPrice` to `OrderLine` - #6068 @fowczarek
- Add `PRODUCT_UPDATED` webhook event - #6100 by @tomaszszymanski129
- Search orders by GraphQL payment ID - #6135 by @korycins
- Search orders by a custom key provided by payment gateway - #6135 by @korycins
- Add ability to set a default product variant - #6140 by @tomaszszymanski129
- Allow product variants to be sortable - #6138 by @tomaszszymanski129
- Allow fetching stocks for staff users only with `MANAGE_ORDERS` permissions - #6139 by @fowczarek
- Add filtering to `ProductVariants` query and option to fetch variant by SKU in `ProductVariant` query - #6190 by @fowczarek
- Add filtering by Product IDs to `products` query - #6224 by @GrzegorzDerdak
- Add `change_currency` command - #6016 by @maarcingebala
- Add dummy credit card payment - #5822 by @IKarbowiak
- Add custom implementation of UUID scalar - #5646 by @koradon
- Add `AppTokenVerify` mutation - #5716 by @korycins

### Breaking Changes

- Refactored JWT support. Requires handling of JWT token in the storefront (a case when the backend returns the exception about the invalid token). - #5734, #5816 by @korycins
- New logging setup will now output JSON logs in production mode for ease of feeding them into log collection systems like Logstash or CloudWatch Logs - #5699 by @patrys
- Deprecate `WebhookEventType.CHECKOUT_QUANTITY_CHANGED` - #5837 by @korycins
- Anonymize and update order and payment fields; drop `PaymentSecureConfirm` mutation, drop Payment type fields: `extraData`, `billingAddress`, `billingEmail`, drop `gatewayResponse` from `Transaction` type - #5926 by @IKarbowiak
- Switch the HTTP stack from WSGI to ASGI based on Uvicorn - #5960 by @patrys
- Add `MANAGE_PRODUCT_TYPES_AND_ATTRIBUTES` permission, which is now required to access all attributes and product types related mutations - #6219 by @IKarbowiak

### Fixes

- Fix payment fields in order payload for webhooks - #5862 by @korycins
- Fix specific product voucher in draft orders - #5727 by @fowczarek
- Explicit country assignment in default shipping zones - #5736 by @maarcingebala
- Drop `json_content` field from the `Menu` model - #5761 by @maarcingebala
- Strip warehouse name in mutations - #5766 by @koradon
- Add missing order events during checkout flow - #5684 by @koradon
- Update Google Merchant to get tax rate based by plugin manager - #5823 by @gabmartinez
- Allow unicode in slug fields - #5877 by @IKarbowiak
- Fix empty plugin object result after `PluginUpdate` mutation - #5968 by @gabmartinez
- Allow finishing checkout when price amount is 0 - #6064 by @IKarbowiak
- Fix incorrect tax calculation for Avatax - #6035 by @korycins
- Fix incorrect calculation of subtotal with active Avatax - #6035 by @korycins
- Fix incorrect assignment of tax code for Avatax - #6035 by @korycins
- Do not allow negative product price - #6091 by @IKarbowiak
- Handle None as attribute value - #6092 by @IKarbowiak
- Fix for calling `order_created` before the order was saved - #6095 by @korycins
- Update default decimal places - #6098 by @IKarbowiak
- Avoid assigning the same pictures twice to a variant - #6112 by @IKarbowiak
- Fix crashing system when Avalara is improperly configured - #6117 by @IKarbowiak
- Fix for failing finalising draft order - #6133 by @korycins
- Remove corresponding draft order lines when variant is removing - #6119 by @IKarbowiak
- Update required perms for apps management - #6173 by @IKarbowiak
- Raise an error for an empty key in metadata - #6176 by @IKarbowiak
- Add attributes to product error - #6181 by @IKarbowiak
- Allow to add product variant with 0 price to draft order - #6189 by @IKarbowiak
- Fix deleting product when default variant is deleted - #6186 by @IKarbowiak
- Fix get unpublished products, product variants and collection as app - #6194 by @fowczarek
- Set `OrderFulfillStockInput` fields as required - #6196 by @IKarbowiak
- Fix attribute filtering by categories and collections - #6214 by @fowczarek
- Fix `is_visible` when `publication_date` is today - #6225 by @korycins
- Fix filtering products by multiple attributes - #6215 by @GrzegorzDerdak
- Add attributes validation while creating/updating a product's variant - #6269 by @GrzegorzDerdak
- Add metadata to page model - #6292 by @dominik-zeglen
- Fix for unnecessary attributes validation while updating simple product - #6300 by @GrzegorzDerdak
- Include order line total price to webhook payload - #6354 by @korycins
- Fix for fulfilling an order when product quantity equals allocated quantity - #6333 by @GrzegorzDerdak
- Fix for the ability to filter products on collection - #6363 by @GrzegorzDerdak

## 2.10.2

- Add command to change currencies in the database - #5906 by @d-wysocki

## 2.10.1

- Fix multiplied stock quantity - #5675 by @fowczarek
- Fix invalid allocation after migration - #5678 by @fowczarek
- Fix order mutations as app - #5680 by @fowczarek
- Prevent creating checkout/draft order with unpublished product - #5676 by @d-wysocki

## 2.10.0

- OpenTracing support - #5188 by @tomaszszymanski129
- Account confirmation email - #5126 by @tomaszszymanski129
- Relocate `Checkout` and `CheckoutLine` methods into separate module and update checkout related plugins to use them - #4980 by @krzysztofwolski
- Fix problem with free shipping voucher - #4942 by @IKarbowiak
- Add sub-categories to random data - #4949 by @IKarbowiak
- Deprecate `localized` field in Money type - #4952 by @IKarbowiak
- Fix for shipping API not applying taxes - #4913 by @kswiatek92
- Query object translation with only `manage_translation` permission - #4914 by @fowczarek
- Add customer note to draft orders API - #4973 by @IKarbowiak
- Allow to delete category and leave products - #4970 by @IKarbowiak
- Remove thumbnail generation from migration - #3494 by @kswiatek92
- Rename 'shipping_date' field in fulfillment model to 'created' - #2433 by @kswiatek92
- Reduce number of queries for 'checkoutComplete' mutation - #4989 by @IKarbowiak
- Force PyTest to ignore the environment variable containing the Django settings module - #4992 by @NyanKiyoshi
- Extend JWT token payload with user information - #4987 by @salwator
- Optimize the queries for product list in the dashboard - #4995 by @IKarbowiak
- Drop dashboard 1.0 - #5000 by @IKarbowiak
- Fixed serialization error on weight fields when running `loaddata` and `dumpdb` - #5005 by @NyanKiyoshi
- Fixed JSON encoding error on Google Analytics reporting - #5004 by @NyanKiyoshi
- Create custom field to translation, use new translation types in translations query - #5007 by @fowczarek
- Take allocated stock into account in `StockAvailability` filter - #5019 by @simonbru
- Generate matching postal codes for US addresses - #5033 by @maarcingebala
- Update debug toolbar - #5032 by @IKarbowiak
- Allow staff member to receive notification about customers orders - #4993 by @kswiatek92
- Add user's global id to the JWT payload - #5039 by @salwator
- Make middleware path resolving lazy - #5041 by @NyanKiyoshi
- Generate slug on saving the attribute value - #5055 by @fowczarek
- Fix order status after order update - #5072 by @fowczarek
- Extend top-level connection resolvers with ability to sort results - #5018 by @fowczarek
- Drop storefront 1.0 - #5043 by @IKarbowiak
- Replace permissions strings with enums - #5038 by @kswiatek92
- Remove gateways forms and templates - #5075 by @IKarbowiak
- Add `Wishlist` models and GraphQL endpoints - #5021 by @derenio
- Remove deprecated code - #5107 by @IKarbowiak
- Fix voucher start date filtering - #5133 by @dominik-zeglen
- Search by sku in products query - #5117 by @fowczarek
- Send fulfillment update email - #5118 by @IKarbowiak
- Add address query - #5148 by @kswiatek92
- Add `checkout_quantity_changed` webhook - #5042 by @derenio
- Remove unnecessary `manage_orders` permission - #5142 by @kswiatek92
- Mutation to change the user email - #5076 by @kswiatek92
- Add MyPy checks - #5150 by @IKarbowiak
- Move extracting user or service account to utils - #5152 by @kswiatek92
- Deprecate order status/created arguments - #5076 by @kswiatek92
- Fix getting title field in page mutations #5160 by @maarcingebala
- Copy public and private metadata from the checkout to the order upon creation - #5165 by @dankolbman
- Add warehouses and stocks- #4986 by @szewczykmira
- Add permission groups - #5176, #5513 by @IKarbowiak
- Drop `gettext` occurrences - #5189 by @IKarbowiak
- Fix `product_created` webhook - #5187 by @dzkb
- Drop unused resolver `resolve_availability` - #5190 by @maarcingebala
- Fix permission for `checkoutCustomerAttach` mutation - #5192 by @maarcingebala
- Restrict access to user field - #5194 by @maarcingebala
- Unify permission for service account API client in test - #5197 by @fowczarek
- Add additional confirmation step to `checkoutComplete` mutation - #5179 by @salwator
- Allow sorting warehouses by name - #5211 by @dominik-zeglen
- Add anonymization to GraphQL's `webhookSamplePayload` endpoint - #5161 @derenio
- Add slug to `Warehouse`, `Product` and `ProductType` models - #5196 by @IKarbowiak
- Add mutation for assigning, unassigning shipping zones to warehouse - #5217 by @kswiatek92
- Fix passing addresses to `PaymentData` objects - #5223 by @maarcingebala
- Return `null` when querying `me` as an anonymous user - #5231 by @maarcingebala
- Added `PLAYGROUND_ENABLED` environment variable/setting to allow to enable the GraphQL playground when `DEBUG` is disabled - #5254 by @NyanKiyoshi
- Fix access to order query when request from service account - #5258 by @fowczarek
- Customer shouldn't be able to see draft orders by token - #5259 by @fowczarek
- Customer shouldn't be able to query checkout with another customer - #5268 by @fowczarek
- Added integration support of Jaeger Tracing - #5282 by @NyanKiyoshi
- Return `null` when querying `me` as an anonymous user - #5231 as @maarcingebala
- Add `fulfillment created` webhook - @szewczykmira
- Unify metadata API - #5178 by @fowczarek
- Add compiled versions of emails to the repository - #5260 by @tomaszszymanski129
- Add required prop to fields where applicable - #5293 by @dominik-zeglen
- Drop `get_absolute_url` methods - #5299 by @IKarbowiak
- Add `--force` flag to `cleardb` command - #5302 by @maarcingebala
- Require non-empty message in `orderAddNote` mutation - #5316 by @maarcingebala
- Stock management refactor - #5323 by @IKarbowiak
- Add discount error codes - #5348 by @IKarbowiak
- Add benchmarks to checkout mutations - #5339 by @fowczarek
- Add pagination tests - #5363 by @fowczarek
- Add ability to assign multiple warehouses in mutations to create/update a shipping zone - #5399 by @fowczarek
- Add filter by ids to the `warehouses` query - #5414 by @fowczarek
- Add shipping rate price validation - #5411 by @kswiatek92
- Remove unused settings and environment variables - #5420 by @maarcingebala
- Add product price validation - #5413 by @kswiatek92
- Add attribute validation to `attributeAssign` mutation - #5423 by @kswiatek92
- Add possibility to update/delete more than one item in metadata - #5446 by @koradon
- Check if image exists before validating - #5425 by @kswiatek92
- Fix warehouses query not working without id - #5441 by @koradon
- Add `accountErrors` to `CreateToken` mutation - #5437, #5465 by @koradon
- Raise `GraphQLError` if filter has invalid IDs - #5460 by @gabmartinez
- Use `AccountErrorCode.INVALID_CREDENTIALS` instead of `INVALID_PASSWORD` - #5495 by @koradon
- Add tests for pagination - #5468 by @koradon
- Add `Job` abstract model and interface - #5510 by @IKarbowiak
- Refactor implementation of allocation - #5445 by @fowczarek
- Fix `WeightScalar` - #5530 by @koradon
- Add `OrderFulfill` mutation - #5525 by @fowczarek
- Add "It Works" page - #5494 by @IKarbowiak and @dominik-zeglen
- Extend errors in `OrderFulfill` mutation - #5553 by @fowczarek
- Refactor `OrderCancel` mutation for multiple warehouses - #5554 by @fowczarek
- Add negative weight validation - #5564 by @fowczarek
- Add error when user pass empty object as address - #5585 by @fowczarek
- Fix payment creation without shipping method - #5444 by @d-wysocki
- Fix checkout and order flow with variant without inventory tracking - #5599 by @fowczarek
- Fixed JWT expired token being flagged as unhandled error rather than handled. - #5603 by @NyanKiyoshi
- Refactor read-only middleware - #5602 by @maarcingebala
- Fix availability for variants without inventory tracking - #5605 by @fowczarek
- Drop support for configuring Vatlayer plugin from settings file. - #5614 by @korycins
- Add ability to query category, collection or product by slug - #5574 by @koradon
- Add `quantityAvailable` field to `ProductVariant` type - #5628 by @fowczarek
- Use tags rather than time-based logs for information on requests - #5608 by @NyanKiyoshi

## 2.9.0

### API

- Add mutation to change customer's first name last name - #4489 by @fowczarek
- Add mutation to delete customer's account - #4494 by @fowczarek
- Add mutation to change customer's password - #4656 by @fowczarek
- Add ability to customize email sender address in emails sent by Saleor - #4820 by @NyanKiyoshi
- Add ability to filter attributes per global ID - #4640 by @NyanKiyoshi
- Add ability to search product types by value (through the name) - #4647 by @NyanKiyoshi
- Add queries and mutation for serving and saving the configuration of all plugins - #4576 by @korycins
- Add `redirectUrl` to staff and user create mutations - #4717 by @fowczarek
- Add error codes to mutations responses - #4676 by @Kwaidan00
- Add translations to countries in `shop` query - #4732 by @fowczarek
- Add support for sorting product by their attribute values through given attribute ID - #4740 by @NyanKiyoshi
- Add descriptions for queries and query arguments - #4758 by @maarcingebala
- Add support for Apollo Federation - #4825 by @salwator
- Add mutation to create multiple product variants at once - #4735 by @fowczarek
- Add default value to custom errors - #4797 by @fowczarek
- Extend `availablePaymentGateways` field with gateways' configuration data - #4774 by @salwator
- Change `AddressValidationRules` API - #4655 by @Kwaidan00
- Use search in a consistent way; add sort by product type name and publication status to `products` query. - #4715 by @fowczarek
- Unify `menuItemMove` mutation with other reordering mutations - #4734 by @NyanKiyoshi
- Don't create an order when the payment was unsuccessful - #4500 by @NyanKiyoshi
- Don't require shipping information in checkout for digital orders - #4573 by @NyanKiyoshi
- Drop `manage_users` permission from the `permissions` query - #4854 by @maarcingebala
- Deprecate `inCategory` and `inCollection` attributes filters in favor of `filter` argument - #4700 by @NyanKiyoshi & @khalibloo
- Remove `PaymentGatewayEnum` from the schema, as gateways now are dynamic plugins - #4756 by @salwator
- Require `manage_products` permission to query `costPrice` and `stockQuantity` fields - #4753 by @NyanKiyoshi
- Refactor account mutations - #4510, #4668 by @fowczarek
- Fix generating random avatars when updating staff accounts - #4521 by @maarcingebala
- Fix updating JSON menu representation in mutations - #4524 by @maarcingebala
- Fix setting variant's `priceOverride` and `costPrice` to `null` - #4754 by @NyanKiyoshi
- Fix fetching staff user without `manage_users` permission - #4835 by @fowczarek
- Ensure that a GraphQL query is a string - #4836 by @nix010
- Add ability to configure the password reset link - #4863 by @fowczarek
- Fixed a performance issue where Saleor would sometimes run huge, unneeded prefetches when resolving categories or collections - #5291 by @NyanKiyoshi
- uWSGI now forces the django application to directly load on startup instead of being lazy - #5357 by @NyanKiyoshi

### Core

- Add enterprise-grade attributes management - #4351 by @dominik-zeglen and @NyanKiyoshi
- Add extensions manager - #4497 by @korycins
- Add service accounts - backend support - #4689 by @korycins
- Add support for webhooks - #4731 by @korycins
- Migrate the attributes mapping from HStore to many-to-many relation - #4663 by @NyanKiyoshi
- Create general abstraction for object metadata - #4447 by @salwator
- Add metadata to `Order` and `Fulfillment` models - #4513, #4866 by @szewczykmira
- Migrate the tax calculations to plugins - #4497 by @korycins
- Rewrite payment gateways using plugin architecture - #4669 by @salwator
- Rewrite Stripe integration to use PaymentIntents API - #4606 by @salwator
- Refactor password recovery system - #4617 by @fowczarek
- Add functionality to sort products by their "minimal variant price" - #4416 by @derenio
- Add voucher's "once per customer" feature - #4442 by @fowczarek
- Add validations for minimum password length in settings - #4735 by @fowczarek
- Add form to configure payments in the dashboard - #4807 by @szewczykmira
- Change `unique_together` in `AttributeValue` - #4805 by @fowczarek
- Change max length of SKU to 255 characters - #4811 by @lex111
- Distinguish `OrderLine` product name and variant name - #4702 by @fowczarek
- Fix updating order status after automatic fulfillment of digital products - #4709 by @korycins
- Fix error when updating or creating a sale with missing required values - #4778 by @NyanKiyoshi
- Fix error filtering pages by URL in the dashboard 1.0 - #4776 by @NyanKiyoshi
- Fix display of the products tax rate in the details page of dashboard 1.0 - #4780 by @NyanKiyoshi
- Fix adding the same product into a collection multiple times - #4518 by @NyanKiyoshi
- Fix crash when placing an order when a customer happens to have the same address more than once - #4824 by @NyanKiyoshi
- Fix time zone based tests - #4468 by @fowczarek
- Fix serializing empty URLs as a string when creating menu items - #4616 by @maarcingebala
- The invalid IP address in HTTP requests now fallback to the requester's IP address. - #4597 by @NyanKiyoshi
- Fix product variant update with current attribute values - #4936 by @fowczarek
- Update checkout last field and add auto now fields to save with update_fields parameter - #5177 by @IKarbowiak

### Dashboard 2.0

- Allow selecting the number of rows displayed in dashboard's list views - #4414 by @benekex2
- Add ability to toggle visible columns in product list - #4608 by @dominik-zeglen
- Add voucher settings - #4556 by @benekex2
- Contrast improvements - #4508 by @benekex2
- Display menu item form errors - #4551 by @dominik-zeglen
- Do not allow random IDs to appear in snapshots - #4495 by @dominik-zeglen
- Input UI changes - #4542 by @benekex2
- Implement new menu design - #4476 by @benekex2
- Refetch attribute list after closing modal - #4615 by @dominik-zeglen
- Add config for Testcafe - #4553 by @dominik-zeglen
- Fix product type taxes select - #4453 by @benekex2
- Fix form reloading - #4467 by @dominik-zeglen
- Fix voucher limit value when checkbox unchecked - #4456 by @benekex2
- Fix searches and pickers - #4487 by @dominik-zeglen
- Fix dashboard menu styles - #4491 by @benekex2
- Fix menu responsiveness - #4511 by @benekex2
- Fix loosing focus while typing in the product description field - #4549 by @dominik-zeglen
- Fix MUI warnings - #4588 by @dominik-zeglen
- Fix bulk action checkboxes - #4618 by @dominik-zeglen
- Fix rendering user avatar when it's empty #4546 by @maarcingebala
- Remove Dashboard 2.0 files form Saleor repository - #4631 by @dominik-zeglen
- Fix CreateToken mutation to use NonNull on errors field #5415 by @gabmartinez

### Other notable changes

- Replace Pipenv with Poetry - #3894 by @michaljelonek
- Upgrade `django-prices` to v2.1 - #4639 by @NyanKiyoshi
- Disable reports from uWSGI about broken pipe and write errors from disconnected clients - #4596 by @NyanKiyoshi
- Fix the random failures of `populatedb` trying to create users with an existing email - #4769 by @NyanKiyoshi
- Enforce `pydocstyle` for Python docstrings over the project - #4562 by @NyanKiyoshi
- Move Django Debug Toolbar to dev requirements - #4454 by @derenio
- Change license for artwork to CC-BY 4.0
- New translations:
  - Greek

## 2.8.0

### Core

- Avatax backend support - #4310 by @korycins
- Add ability to store used payment sources in gateways (first implemented in Braintree) - #4195 by @salwator
- Add ability to specify a minimal quantity of checkout items for a voucher - #4427 by @fowczarek
- Change the type of start and end date fields from Date to DateTime - #4293 by @fowczarek
- Revert the custom dynamic middlewares - #4452 by @NyanKiyoshi

### Dashboard 2.0

- UX improvements in Vouchers section - #4362 by @benekex2
- Add company address configuration - #4432 by @benekex2
- Require name when saving a custom list filter - #4269 by @benekex2
- Use `esModuleInterop` flag in `tsconfig.json` to simplify imports - #4372 by @dominik-zeglen
- Use hooks instead of a class component in forms - #4374 by @dominik-zeglen
- Drop CSRF token header from API client - #4357 by @dominik-zeglen
- Fix various bugs in the product section - #4429 by @dominik-zeglen

### Other notable changes

- Fix error when creating a checkout with voucher code - #4292 by @NyanKiyoshi
- Fix error when users enter an invalid phone number in an address - #4404 by @NyanKiyoshi
- Fix error when adding a note to an anonymous order - #4319 by @NyanKiyoshi
- Fix gift card duplication error in the `populatedb` script - #4336 by @fowczarek
- Fix vouchers apply once per order - #4339 by @fowczarek
- Fix discount tests failing at random - #4401 by @korycins
- Add `SPECIFIC_PRODUCT` type to `VoucherType` - #4344 by @fowczarek
- New translations:
  - Icelandic
- Refactored the backend side of `checkoutCreate` to improve performances and prevent side effects over the user's checkout if the checkout creation was to fail. - #4367 by @NyanKiyoshi
- Refactored the logic of cleaning the checkout shipping method over the API, so users do not lose the shipping method when updating their checkout. If the shipping method becomes invalid, it will be replaced by the cheapest available. - #4367 by @NyanKiyoshi & @szewczykmira
- Refactored process of getting available shipping methods to make it easier to understand and prevent human-made errors. - #4367 by @NyanKiyoshi
- Moved 3D secure option to Braintree plugin configuration and update config structure mechanism - #4751 by @salwator

## 2.7.0

### API

- Create order only when payment is successful - #4154 by @NyanKiyoshi
- Order Events containing order lines or fulfillment lines now return the line object in the GraphQL API - #4114 by @NyanKiyoshi
- GraphQL now prints exceptions to stderr as well as returning them or not - #4148 by @NyanKiyoshi
- Refactored API resolvers to static methods with root typing - #4155 by @NyanKiyoshi
- Add phone validation in the GraphQL API to handle the library upgrade - #4156 by @NyanKiyoshi

### Core

- Add basic Gift Cards support in the backend - #4025 by @fowczarek
- Add the ability to sort products within a collection - #4123 by @NyanKiyoshi
- Implement customer events - #4094 by @NyanKiyoshi
- Merge "authorize" and "capture" operations - #4098 by @korycins, @NyanKiyoshi
- Separate the Django middlewares from the GraphQL API middlewares - #4102 by @NyanKiyoshi, #4186 by @cmiacz

### Dashboard 2.0

- Add navigation section - #4012 by @dominik-zeglen
- Add filtering on product list - #4193 by @dominik-zeglen
- Add filtering on orders list - #4237 by @dominik-zeglen
- Change input style and improve Storybook stories - #4115 by @dominik-zeglen
- Migrate deprecated fields in Dashboard 2.0 - #4121 by @benekex2
- Add multiple select checkbox - #4133, #4146 by @benekex2
- Rename menu items in Dashboard 2.0 - #4172 by @benekex2
- Category delete modal improvements - #4171 by @benekex2
- Close modals on click outside - #4236 - by @benekex2
- Use date localize hook in translations - #4202 by @dominik-zeglen
- Unify search API - #4200 by @dominik-zeglen
- Default default PAGINATE_BY - #4238 by @dominik-zeglen
- Create generic filtering interface - #4221 by @dominik-zeglen
- Add default state to rich text editor = #4281 by @dominik-zeglen
- Fix translation discard button - #4109 by @benekex2
- Fix draftail options and icons - #4132 by @benekex2
- Fix typos and messages in Dashboard 2.0 - #4168 by @benekex2
- Fix view all orders button - #4173 by @benekex2
- Fix visibility card view - #4198 by @benekex2
- Fix query refetch after selecting an object in list - #4272 by @dominik-zeglen
- Fix image selection in variants - #4270 by @benekex2
- Fix collection search - #4267 by @dominik-zeglen
- Fix quantity height in draft order edit - #4273 by @benekex2
- Fix checkbox clickable area size - #4280 by @dominik-zeglen
- Fix breaking object selection in menu section - #4282 by @dominik-zeglen
- Reset selected items when tab switch - #4268 by @benekex2

### Other notable changes

- Add support for Google Cloud Storage - #4127 by @chetabahana
- Adding a nonexistent variant to checkout no longer crashes - #4166 by @NyanKiyoshi
- Disable storage of Celery results - #4169 by @NyanKiyoshi
- Disable polling in Playground - #4188 by @maarcingebala
- Cleanup code for updated function names and unused argument - #4090 by @jxltom
- Users can now add multiple "Add to Cart" forms in a single page - #4165 by @NyanKiyoshi
- Fix incorrect argument in `get_client_token` in Braintree integration - #4182 by @maarcingebala
- Fix resolving attribute values when transforming them to HStore - #4161 by @maarcingebala
- Fix wrong calculation of subtotal in cart page - #4145 by @korycins
- Fix margin calculations when product/variant price is set to zero - #4170 by @MahmoudRizk
- Fix applying discounts in checkout's subtotal calculation in API - #4192 by @maarcingebala
- Fix GATEWAYS_ENUM to always contain all implemented payment gateways - #4108 by @koradon

## 2.6.0

### API

- Add unified filtering interface in resolvers - #3952, #4078 by @korycins
- Add mutations for bulk actions - #3935, #3954, #3967, #3969, #3970 by @akjanik
- Add mutation for reordering menu items - #3958 by @NyanKiyoshi
- Optimize queries for single nodes - #3968 @NyanKiyoshi
- Refactor error handling in mutations #3891 by @maarcingebala & @akjanik
- Specify mutation permissions through Meta classes - #3980 by @NyanKiyoshi
- Unify pricing access in products and variants - #3948 by @NyanKiyoshi
- Use only_fields instead of exclude_fields in type definitions - #3940 by @michaljelonek
- Prefetch collections when getting sales of a bunch of products - #3961 by @NyanKiyoshi
- Remove unnecessary dedents from GraphQL schema so new Playground can work - #4045 by @salwator
- Restrict resolving payment by ID - #4009 @NyanKiyoshi
- Require `checkoutId` for updating checkout's shipping and billing address - #4074 by @jxltom
- Handle errors in `TokenVerify` mutation - #3981 by @fowczarek
- Unify argument names in types and resolvers - #3942 by @NyanKiyoshi

### Core

- Use Black as the default code formatting tool - #3852 by @krzysztofwolski and @NyanKiyoshi
- Dropped Python 3.5 support - #4028 by @korycins
- Rename Cart to Checkout - #3963 by @michaljelonek
- Use data classes to exchange data with payment gateways - #4028 by @korycins
- Refactor order events - #4018 by @NyanKiyoshi

### Dashboard 2.0

- Add bulk actions - #3955 by @dominik-zeglen
- Add user avatar management - #4030 by @benekex2
- Add navigation drawer support on mobile devices - #3839 by @benekex2
- Fix rendering validation errors in product form - #4024 by @benekex2
- Move dialog windows to query string rather than router paths - #3953 by @dominik-zeglen
- Update order events types - #4089 by @jxltom
- Code cleanup by replacing render props with react hooks - #4010 by @dominik-zeglen

### Other notable changes

- Add setting to enable Django Debug Toolbar - #3983 by @koradon
- Use newest GraphQL Playground - #3971 by @salwator
- Ensure adding to quantities in the checkout is respecting the limits - #4005 by @NyanKiyoshi
- Fix country area choices - #4008 by @fowczarek
- Fix price_range_as_dict function - #3999 by @zodiacfireworks
- Fix the product listing not showing in the voucher when there were products selected - #4062 by @NyanKiyoshi
- Fix crash in Dashboard 1.0 when updating an order address's phone number - #4061 by @NyanKiyoshi
- Reduce the time of tests execution by using dummy password hasher - #4083 by @korycins
- Set up explicit **hash** function - #3979 by @akjanik
- Unit tests use none as media root - #3975 by @korycins
- Update file field styles with materializecss template filter - #3998 by @zodiacfireworks
- New translations:
  - Albanian
  - Colombian Spanish
  - Lithuanian

## 2.5.0

### API

- Add query to fetch draft orders - #3809 by @michaljelonek
- Add bulk delete mutations - #3838 by @michaljelonek
- Add `languageCode` enum to API - #3819 by @michaljelonek, #3854 by @jxltom
- Duplicate address instances in checkout mutations - #3866 by @pawelzar
- Restrict access to `orders` query for unauthorized users - #3861 by @pawelzar
- Support setting address as default in address mutations - #3787 by @jxltom
- Fix phone number validation in GraphQL when country prefix not given - #3905 by @patrys
- Report pretty stack traces in DEBUG mode - #3918 by @patrys

### Core

- Drop support for Django 2.1 and Django 1.11 (previous LTS) - #3929 by @patrys
- Fulfillment of digital products - #3868 by @korycins
- Introduce avatars for staff accounts - #3878 by @pawelzar
- Refactor the account avatars path from a relative to absolute - #3938 by @NyanKiyoshi

### Dashboard 2.0

- Add translations section - #3884 by @dominik-zeglen
- Add light/dark theme - #3856 by @dominik-zeglen
- Add customer's address book view - #3826 by @dominik-zeglen
- Add "Add variant" button on the variant details page = #3914 by @dominik-zeglen
- Add back arrows in "Configure" subsections - #3917 by @dominik-zeglen
- Display avatars in staff views - #3922 by @dominik-zeglen
- Prevent user from changing his own status and permissions - #3922 by @dominik-zeglen
- Fix crashing product create view - #3837, #3910 by @dominik-zeglen
- Fix layout in staff members details page - #3857 by @dominik-zeglen
- Fix unfocusing rich text editor - #3902 by @dominik-zeglen
- Improve accessibility - #3856 by @dominik-zeglen

### Other notable changes

- Improve user and staff management in dashboard 1.0 - #3781 by @jxltom
- Fix default product tax rate in Dashboard 1.0 - #3880 by @pawelzar
- Fix logo in docs - #3928 by @michaljelonek
- Fix name of logo file - #3867 by @jxltom
- Fix variants for juices in example data - #3926 by @michaljelonek
- Fix alignment of the cart dropdown on new bootstrap version - #3937 by @NyanKiyoshi
- Refactor the account avatars path from a relative to absolute - #3938 by @NyanKiyoshi
- New translations:
  - Armenian
  - Portuguese
  - Swahili
  - Thai

## 2.4.0

### API

- Add model translations support in GraphQL API - #3789 by @michaljelonek
- Add mutations to manage addresses for authenticated customers - #3772 by @Kwaidan00, @maarcingebala
- Add mutation to apply vouchers in checkout - #3739 by @Kwaidan00
- Add thumbnail field to `OrderLine` type - #3737 by @michaljelonek
- Add a query to fetch order by token - #3740 by @michaljelonek
- Add city choices and city area type to address validator API - #3788 by @jxltom
- Fix access to unpublished objects in API - #3724 by @Kwaidan00
- Fix bug where errors are not returned when creating fulfillment with a non-existent order line - #3777 by @jxltom
- Fix `productCreate` mutation when no product type was provided - #3804 by @michaljelonek
- Enable database search in products query - #3736 by @michaljelonek
- Use authenticated user's email as default email in creating checkout - #3726 by @jxltom
- Generate voucher code if it wasn't provided in mutation - #3717 by @Kwaidan00
- Improve limitation of vouchers by country - #3707 by @michaljelonek
- Only include canceled fulfillments for staff in fulfillment API - #3778 by @jxltom
- Support setting address as when creating customer address #3782 by @jxltom
- Fix generating slug from title - #3816 by @maarcingebala
- Add `variant` field to `OrderLine` type - #3820 by @maarcingebala

### Core

- Add JSON fields to store rich-text content - #3756 by @michaljelonek
- Add function to recalculate total order weight - #3755 by @Kwaidan00, @maarcingebala
- Unify cart creation logic in API and Django views - #3761, #3790 by @maarcingebala
- Unify payment creation logic in API and Django views - #3715 by @maarcingebala
- Support partially charged and refunded payments - #3735 by @jxltom
- Support partial fulfillment of ordered items - #3754 by @jxltom
- Fix applying discounts when a sale has no end date - #3595 by @cprinos

### Dashboard 2.0

- Add "Discounts" section - #3654 by @dominik-zeglen
- Add "Pages" section; introduce Draftail WYSIWYG editor - #3751 by @dominik-zeglen
- Add "Shipping Methods" section - #3770 by @dominik-zeglen
- Add support for date and datetime components - #3708 by @dominik-zeglen
- Restyle app layout - #3811 by @dominik-zeglen

### Other notable changes

- Unify model field names related to models' public access - `publication_date` and `is_published` - #3706 by @michaljelonek
- Improve filter orders by payment status - #3749 @jxltom
- Refactor translations in emails - #3701 by @Kwaidan00
- Use exact image versions in docker-compose - #3742 by @ashishnitinpatil
- Sort order payment and history in descending order - #3747 by @jxltom
- Disable style-loader in dev mode - #3720 by @jxltom
- Add ordering to shipping method - #3806 by @michaljelonek
- Add missing type definition for dashboard 2.0 - #3776 by @jxltom
- Add header and footer for checkout success pages #3752 by @jxltom
- Add instructions for using local assets in Docker - #3723 by @michaljelonek
- Update S3 deployment documentation to include CORS configuration note - #3743 by @NyanKiyoshi
- Fix missing migrations for is_published field of product and page model - #3757 by @jxltom
- Fix problem with l10n in Braintree payment gateway template - #3691 by @Kwaidan00
- Fix bug where payment is not filtered from active ones when creating payment - #3732 by @jxltom
- Fix incorrect cart badge location - #3786 by @jxltom
- Fix storefront styles after bootstrap is updated to 4.3.1 - #3753 by @jxltom
- Fix logo size in different browser and devices with different sizes - #3722 by @jxltom
- Rename dumpdata file `db.json` to `populatedb_data.json` - #3810 by @maarcingebala
- Prefetch collections for product availability - #3813 by @michaljelonek
- Bump django-graphql-jwt - #3814 by @michaljelonek
- Fix generating slug from title - #3816 by @maarcingebala
- New translations:
  - Estonian
  - Indonesian

## 2.3.1

- Fix access to private variant fields in API - #3773 by maarcingebala
- Limit access of quantity and allocated quantity to staff in GraphQL API #3780 by @jxltom

## 2.3.0

### API

- Return user's last checkout in the `User` type - #3578 by @fowczarek
- Automatically assign checkout to the logged in user - #3587 by @fowczarek
- Expose `chargeTaxesOnShipping` field in the `Shop` type - #3603 by @fowczarek
- Expose list of enabled payment gateways - #3639 by @fowczarek
- Validate uploaded files in a unified way - #3633 by @fowczarek
- Add mutation to trigger fetching tax rates - #3622 by @fowczarek
- Use USERNAME_FIELD instead of hard-code email field when resolving user - #3577 by @jxltom
- Require variant and quantity fields in `CheckoutLineInput` type - #3592 by @jxltom
- Preserve order of nodes in `get_nodes_or_error` function - #3632 by @jxltom
- Add list mutations for `Voucher` and `Sale` models - #3669 by @michaljelonek
- Use proper type for countries in `Voucher` type - #3664 by @michaljelonek
- Require email in when creating checkout in API - #3667 by @michaljelonek
- Unify returning errors in the `tokenCreate` mutation - #3666 by @michaljelonek
- Use `Date` field in Sale/Voucher inputs - #3672 by @michaljelonek
- Refactor checkout mutations - #3610 by @fowczarek
- Refactor `clean_instance`, so it does not returns errors anymore - #3597 by @akjanik
- Handle GraphqQL syntax errors - #3576 by @jxltom

### Core

- Refactor payments architecture - #3519 by @michaljelonek
- Improve Docker and `docker-compose` configuration - #3657 by @michaljelonek
- Allow setting payment status manually for dummy gateway in Storefront 1.0 - #3648 by @jxltom
- Infer default transaction kind from operation type - #3646 by @jxltom
- Get correct payment status for order without any payments - #3605 by @jxltom
- Add default ordering by `id` for `CartLine` model - #3593 by @jxltom
- Fix "set password" email sent to customer created in the dashboard - #3688 by @Kwaidan00

### Dashboard 2.0

- ️Add taxes section - #3622 by @dominik-zeglen
- Add drag'n'drop image upload - #3611 by @dominik-zeglen
- Unify grid handling - #3520 by @dominik-zeglen
- Add component generator - #3670 by @dominik-zeglen
- Throw Typescript errors while snapshotting - #3611 by @dominik-zeglen
- Simplify mutation's error checking - #3589 by @dominik-zeglen
- Fix order cancelling - #3624 by @dominik-zeglen
- Fix logo placement - #3602 by @dominik-zeglen

### Other notable changes

- Register Celery task for updating exchange rates - #3599 by @jxltom
- Fix handling different attributes with the same slug - #3626 by @jxltom
- Add missing migrations for tax rate choices - #3629 by @jxltom
- Fix `TypeError` on calling `get_client_token` - #3660 by @michaljelonek
- Make shipping required as default when creating product types - #3655 by @jxltom
- Display payment status on customer's account page in Storefront 1.0 - #3637 by @jxltom
- Make order fields sequence in Dashboard 1.0 same as in Dashboard 2.0 - #3606 by @jxltom
- Fix returning products for homepage for the currently viewing user - #3598 by @jxltom
- Allow filtering payments by status in Dashboard 1.0 - #3608 by @jxltom
- Fix typo in the definition of order status - #3649 by @jxltom
- Add margin for order notes section - #3650 by @jxltom
- Fix logo position - #3609, #3616 by @jxltom
- Storefront visual improvements - #3696 by @piotrgrundas
- Fix product list price filter - #3697 by @Kwaidan00
- Redirect to success page after successful payment - #3693 by @Kwaidan00

## 2.2.0

### API

- Use `PermissionEnum` as input parameter type for `permissions` field - #3434 by @maarcingebala
- Add "authorize" and "charge" mutations for payments - #3426 by @jxltom
- Add alt text to product thumbnails and background images of collections and categories - #3429 by @fowczarek
- Fix passing decimal arguments = #3457 by @fowczarek
- Allow sorting products by the update date - #3470 by @jxltom
- Validate and clear the shipping method in draft order mutations - #3472 by @fowczarek
- Change tax rate field to choice field - #3478 by @fowczarek
- Allow filtering attributes by collections - #3508 by @maarcingebala
- Resolve to `None` when empty object ID was passed as mutation argument - #3497 by @maarcingebala
- Change `errors` field type from [Error] to [Error!] - #3489 by @fowczarek
- Support creating default variant for product types that don't use multiple variants - #3505 by @fowczarek
- Validate SKU when creating a default variant - #3555 by @fowczarek
- Extract enums to separate files - #3523 by @maarcingebala

### Core

- Add Stripe payment gateway - #3408 by @jxltom
- Add `first_name` and `last_name` fields to the `User` model - #3101 by @fowczarek
- Improve several payment validations - #3418 by @jxltom
- Optimize payments related database queries - #3455 by @jxltom
- Add publication date to collections - #3369 by @k-brk
- Fix hard-coded site name in order PDFs - #3526 by @NyanKiyoshi
- Update favicons to the new style - #3483 by @dominik-zeglen
- Fix migrations for default currency - #3235 by @bykof
- Remove Elasticsearch from `docker-compose.yml` - #3482 by @maarcingebala
- Resort imports in tests - #3471 by @jxltom
- Fix the no shipping orders payment crash on Stripe - #3550 by @NyanKiyoshi
- Bump backend dependencies - #3557 by @maarcingebala. This PR removes security issue CVE-2019-3498 which was present in Django 2.1.4. Saleor however wasn't vulnerable to this issue as it doesn't use the affected `django.views.defaults.page_not_found()` view.
- Generate random data using the default currency - #3512 by @stephenmoloney
- New translations:
  - Catalan
  - Serbian

### Dashboard 2.0

- Restyle product selection dialogs - #3499 by @dominik-zeglen, @maarcingebala
- Fix minor visual bugs in Dashboard 2.0 - #3433 by @dominik-zeglen
- Display warning if order draft has missing data - #3431 by @dominik-zeglen
- Add description field to collections - #3435 by @dominik-zeglen
- Add query batching - #3443 by @dominik-zeglen
- Use autocomplete fields in country selection - #3443 by @dominik-zeglen
- Add alt text to categories and collections - #3461 by @dominik-zeglen
- Use first and last name of a customer or staff member in UI - #3247 by @Bonifacy1, @dominik-zeglen
- Show error page if an object was not found - #3463 by @dominik-zeglen
- Fix simple product's inventory data saving bug - #3474 by @dominik-zeglen
- Replace `thumbnailUrl` with `thumbnail { url }` - #3484 by @dominik-zeglen
- Change "Feature on Homepage" switch behavior - #3481 by @dominik-zeglen
- Expand payment section in order view - #3502 by @dominik-zeglen
- Change TypeScript loader to speed up the build process - #3545 by @patrys

### Bugfixes

- Do not show `Pay For Order` if order is partly paid since partial payment is not supported - #3398 by @jxltom
- Fix attribute filters in the products category view - #3535 by @fowczarek
- Fix storybook dependencies conflict - #3544 by @dominik-zeglen

## 2.1.0

### API

- Change selected connection fields to lists - #3307 by @fowczarek
- Require pagination in connections - #3352 by @maarcingebala
- Replace Graphene view with a custom one - #3263 by @patrys
- Change `sortBy` parameter to use enum type - #3345 by @fowczarek
- Add `me` query to fetch data of a logged-in user - #3202, #3316 by @fowczarek
- Add `canFinalize` field to the Order type - #3356 by @fowczarek
- Extract resolvers and mutations to separate files - #3248 by @fowczarek
- Add VAT tax rates field to country - #3392 by @michaljelonek
- Allow creating orders without users - #3396 by @fowczarek

### Core

- Add Razorpay payment gatway - #3205 by @NyanKiyoshi
- Use standard tax rate as a default tax rate value - #3340 by @fowczarek
- Add description field to the Collection model - #3275 by @fowczarek
- Enforce the POST method on VAT rates fetching - #3337 by @NyanKiyoshi
- Generate thumbnails for category/collection background images - #3270 by @NyanKiyoshi
- Add warm-up support in product image creation mutation - #3276 by @NyanKiyoshi
- Fix error in the `populatedb` script when running it not from the project root - #3272 by @NyanKiyoshi
- Make Webpack rebuilds fast - #3290 by @patrys
- Skip installing Chromium to make deployment faster - #3227 by @jxltom
- Add default test runner - #3258 by @jxltom
- Add Transifex client to Pipfile - #3321 by @jxltom
- Remove additional pytest arguments in tox - #3338 by @jxltom
- Remove test warnings - #3339 by @jxltom
- Remove runtime warning when product has discount - #3310 by @jxltom
- Remove `django-graphene-jwt` warnings - #3228 by @jxltom
- Disable deprecated warnings - #3229 by @jxltom
- Add `AWS_S3_ENDPOINT_URL` setting to support DigitalOcean spaces. - #3281 by @hairychris
- Add `.gitattributes` file to hide diffs for generated files on Github - #3055 by @NyanKiyoshi
- Add database sequence reset to `populatedb` - #3406 by @michaljelonek
- Get authorized amount from succeeded auth transactions - #3417 by @jxltom
- Resort imports by `isort` - #3412 by @jxltom

### Dashboard 2.0

- Add confirmation modal when leaving view with unsaved changes - #3375 by @dominik-zeglen
- Add dialog loading and error states - #3359 by @dominik-zeglen
- Split paths and urls - #3350 by @dominik-zeglen
- Derive state from props in forms - #3360 by @dominik-zeglen
- Apply debounce to autocomplete fields - #3351 by @dominik-zeglen
- Use Apollo signatures - #3353 by @dominik-zeglen
- Add order note field in the order details view - #3346 by @dominik-zeglen
- Add app-wide progress bar - #3312 by @dominik-zeglen
- Ensure that all queries are built on top of TypedQuery - #3309 by @dominik-zeglen
- Close modal windows automatically - #3296 by @dominik-zeglen
- Move URLs to separate files - #3295 by @dominik-zeglen
- Add basic filters for products and orders list - #3237 by @Bonifacy1
- Fetch default currency from API - #3280 by @dominik-zeglen
- Add `displayName` property to components - #3238 by @Bonifacy1
- Add window titles - #3279 by @dominik-zeglen
- Add paginator component - #3265 by @dominik-zeglen
- Update Material UI to 3.6 - #3387 by @patrys
- Upgrade React, Apollo, Webpack and Babel - #3393 by @patrys
- Add pagination for required connections - #3411 by @dominik-zeglen

### Bugfixes

- Fix language codes - #3311 by @jxltom
- Fix resolving empty attributes list - #3293 by @maarcingebala
- Fix range filters not being applied - #3385 by @michaljelonek
- Remove timeout for updating image height - #3344 by @jxltom
- Return error if checkout was not found - #3289 by @maarcingebala
- Solve an auto-resize conflict between Materialize and medium-editor - #3367 by @adonig
- Fix calls to `ngettext_lazy` - #3380 by @patrys
- Filter preauthorized order from succeeded transactions - #3399 by @jxltom
- Fix incorrect country code in fixtures - #3349 by @bingimar
- Fix updating background image of a collection - #3362 by @fowczarek & @dominik-zeglen

### Docs

- Document settings related to generating thumbnails on demand - #3329 by @NyanKiyoshi
- Improve documentation for Heroku deployment - #3170 by @raybesiga
- Update documentation on Docker deployment - #3326 by @jxltom
- Document payment gateway configuration - #3376 by @NyanKiyoshi

## 2.0.0

### API

- Add mutation to delete a customer; add `isActive` field in `customerUpdate` mutation - #3177 by @maarcingebala
- Add mutations to manage authorization keys - #3082 by @maarcingebala
- Add queries for dashboard homepage - #3146 by @maarcingebala
- Allows user to unset homepage collection - #3140 by @oldPadavan
- Use enums as permission codes - #3095 by @the-bionic
- Return absolute image URLs - #3182 by @maarcingebala
- Add `backgroundImage` field to `CategoryInput` - #3153 by @oldPadavan
- Add `dateJoined` and `lastLogin` fields in `User` type - #3169 by @maarcingebala
- Separate `parent` input field from `CategoryInput` - #3150 by @akjanik
- Remove duplicated field in Order type - #3180 by @maarcingebala
- Handle empty `backgroundImage` field in API - #3159 by @maarcingebala
- Generate name-based slug in collection mutations - #3145 by @akjanik
- Remove products field from `collectionUpdate` mutation - #3141 by @oldPadavan
- Change `items` field in `Menu` type from connection to list - #3032 by @oldPadavan
- Make `Meta.description` required in `BaseMutation` - #3034 by @oldPadavan
- Apply `textwrap.dedent` to GraphQL descriptions - #3167 by @fowczarek

### Dashboard 2.0

- Add collection management - #3135 by @dominik-zeglen
- Add customer management - #3176 by @dominik-zeglen
- Add homepage view - #3155, #3178 by @Bonifacy1 and @dominik-zeglen
- Add product type management - #3052 by @dominik-zeglen
- Add site settings management - #3071 by @dominik-zeglen
- Escape node IDs in URLs - #3115 by @dominik-zeglen
- Restyle categories section - #3072 by @Bonifacy1

### Other

- Change relation between `ProductType` and `Attribute` models - #3097 by @maarcingebala
- Remove `quantity-allocated` generation in `populatedb` script - #3084 by @MartinSeibert
- Handle `Money` serialization - #3131 by @Pacu2
- Do not collect unnecessary static files - #3050 by @jxltom
- Remove host mounted volume in `docker-compose` - #3091 by @tiangolo
- Remove custom services names in `docker-compose` - #3092 by @tiangolo
- Replace COUNTRIES with countries.countries - #3079 by @neeraj1909
- Installing dev packages in docker since tests are needed - #3078 by @jxltom
- Remove comparing string in address-form-panel template - #3074 by @tomcio1205
- Move updating variant names to a Celery task - #3189 by @fowczarek

### Bugfixes

- Fix typo in `clean_input` method - #3100 by @the-bionic
- Fix typo in `ShippingMethod` model - #3099 by @the-bionic
- Remove duplicated variable declaration - #3094 by @the-bionic

### Docs

- Add createdb note to getting started for Windows - #3106 by @ajostergaard
- Update docs on pipenv - #3045 by @jxltom<|MERGE_RESOLUTION|>--- conflicted
+++ resolved
@@ -33,11 +33,8 @@
   - Add `voucherCodeBulkDelete` mutation.
   - Adjust voucher usage calculations.
 - Improved GraphQL ID validation messages - #14447 by @patrys
-<<<<<<< HEAD
 - Add taxes to undiscounted prices - #14095 by @jakubkuc
-=======
 - Add `voucher` to `checkout` query - #14512 by @zedzior
->>>>>>> 5b93c45a
 
 ### Saleor Apps
 
