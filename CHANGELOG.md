--- conflicted
+++ resolved
@@ -16,13 +16,10 @@
 
 ### Other changes
 - Fix failing `checkoutCustomerAttach` mutation - #9401 by @IKarbowiak
-<<<<<<< HEAD
 - Add OpenID Connect Plugin - #9406 by @korycins
-=======
 - Add new mutation `orderCreateFromCheckout` - #9343 by @korycins
 - Add `language_code` field to webhook payload for `Order`, `Checkout` and `Customer` - #9433 by @rafalp
 - Fix access to own resources by App - #9425 by @korycins
->>>>>>> c2d24865
 
 
 # 3.1.7
