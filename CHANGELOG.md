# Changelog

All notable, unreleased changes to this project will be documented in this file. For the released changes, please visit the [Releases](https://github.com/mirumee/saleor/releases) page.

## [Unreleased Changeset: Attributes]

- The mutations `attributeCreate` and `attributeUpdate`:
    - They no longer crash if no values were passed. - #4260 by @NyanKiyoshi
    - They no longer accept the `productType` parameter and no longer return the attribute's `productType` in the root of the response; instead, you should query the attribute's `productType` manually. - #4260 by @NyanKiyoshi
    - They now accept an optional `slug` input parameter for setting the internal representation of the attribute instead of always generating it. This allows users to have multiple attributes with the same name but that are different things or set of values. - #4260 by @NyanKiyoshi
- The `Attribute` model:
    - They now always unique, instead of being unique only into a given product type. - #4260 by @NyanKiyoshi
- Attributes can now be associated to multiple product types. - #4266 by @NyanKiyoshi
- The `Attribute` model's `product_type` field was renamed to `product_types` (M2M related manager). - #4266 by @NyanKiyoshi
- Added `attributeAssign(...)` and `attributeUnassign(...)` mutations in the GraphQL API. - #4266 by @NyanKiyoshi
- Implemented a `input_type` field into the attribute models and refactored the product attributes to be able to store more than one value per attribute per product. - #4255 by @NyanKiyoshi.
- Staff users can now flag attributes as to be hidden in the storefront. -  #4338 by @NyanKiyoshi
- Added flags to attributes: whether they are filterable or not in dashboard and/or storefront. - #4341 by @NyanKiyoshi.
- Attributes can now be flagged as required. - #4340 by @NyanKiyoshi.
- Added a search position field for the storefront navigation to the attributes. - #4343 by @NyanKiyoshi
- Deprecate the slug field for value input in attributes, and pass by ID instead. - #4348 by @NyanKiyoshi
- Add filtering and sorting capabilities to the top-level attributes' field. - #4387 by @NyanKiyoshi
- The `SelectedAttribute` type now returns multiple values and will always return all the attributes assigned to the product type. - #4394 by @NyanKiyoshi
- Add attribute visibility config - #4449 by @dominik-zeglen
<<<<<<< HEAD
- Add slug generation = #4488 by @dominik-zeglen
=======
- Dropped `null` in `sort_order` fields to make it easier to reorder in API - #4481 by @NyanKiyoshi
>>>>>>> dcccf9e1

## [Unreleased]

- Fixed internal error when creating a checkout with a voucher code - #4292 by @NyanKiyoshi
- Add filter tab name as required - #4269 by @benekex2
- A few unused panels are now disabled by default from the debug toolbar; this should improve loading time when debugging - #4301 by @NyanKiyoshi
- Fixed internal error when adding a note to an anonymous order - #4319 by @NyanKiyoshi
- Fix populatedb gift card duplication error - #4336 by @fowczarek
- Fix voucher apply once per order - #4339 by @fowczarek
- Change type of start and end date for discounts on date time field - #4293 by @fowczarek
- Add SPECIFIC_PRODUCT type to VoucherTypes - #4344 by @fowczarek
- Avatax backend support - #4310 by @korycins
- Use "esModuleInterop" flag in tsconfig to simplify imports - #4372 by @dominik-zeglen
- Use hooks instead of class component in forms - #4374 by @dominik-zeglen
- Drop csrf token header from API client - #4357 by @dominik-zeglen
- Improve vouchers ui - #4362 by @benekex2
- Fix for random failing tests in test_discount - #4401 by @korycins
- Fix internal error when users enters an invalid phone number in an address - #4404 by @NyanKiyoshi
- New translations:
  - Icelandic
- Fix various bugs across product section - #4429 by @dominik-zeglen

## 2.7.0

### API

- Create order only when payment is successful - #4154 by @NyanKiyoshi
- Order Events containing order lines or fulfillment lines now return the line object in the GraphQL API - #4114 by @NyanKiyoshi
- GraphQL now prints exceptions to stderr as well as returning them or not - #4148 by @NyanKiyoshi
- Refactored API resolvers to static methods with root typing - #4155 by @NyanKiyoshi
- Add phone validation in the GraphQL API to handle the library upgrade - #4156 by @NyanKiyoshi

### Core

- Add basic Gift Cards support in the backend - #4025 by @fowczarek
- Add the ability to sort products within a collection - #4123 by @NyanKiyoshi
- Implement customer events - #4094 by @NyanKiyoshi
- Merge "authorize" and "capture" operations - #4098 by @korycins, @NyanKiyoshi
- Separate the Django middlewares from the GraphQL API middlewares - #4102 by @NyanKiyoshi, #4186 by @cmiacz

### Dashboard 2.0

- Add navigation section - #4012 by @dominik-zeglen
- Add filtering on product list - #4193 by @dominik-zeglen
- Add filtering on orders list - #4237 by @dominik-zeglen
- Change input style and improve Storybook stories - #4115 by @dominik-zeglen
- Migrate deprecated fields in Dashboard 2.0 - #4121 by @benekex2
- Add multiple select checkbox - #4133, #4146 by @benekex2
- Rename menu items in Dashboard 2.0 - #4172 by @benekex2
- Category delete modal improvements - #4171 by @benekex2
- Close modals on click outside - #4236 - by @benekex2
- Use date localize hook in translations - #4202 by @dominik-zeglen
- Unify search API - #4200 by @dominik-zeglen
- Default default PAGINATE_BY - #4238 by @dominik-zeglen
- Create generic filtering interface - #4221 by @dominik-zeglen
- Add default state to rich text editor = #4281 by @dominik-zeglen
- Fix translation discard button - #4109 by @benekex2
- Fix draftail options and icons - #4132 by @benekex2
- Fix typos and messages in Dashboard 2.0 - #4168 by @benekex2
- Fix view all orders button - #4173 by @benekex2
- Fix visibility card view - #4198 by @benekex2
- Fix query refetch after selecting an object in list - #4272 by @dominik-zeglen
- Fix image selection in variants - #4270 by @benekex2
- Fix collection search - #4267 by @dominik-zeglen
- Fix quantity height in draft order edit - #4273 by @benekex2
- Fix checkbox clickable area size - #4280 by @dominik-zeglen
- Fix breaking object selection in menu section - #4282 by @dominik-zeglen
- Reset selected items when tab switch - #4268 by @benekex2
- Add attribute section - #4305 by @dominik-zeglen
- Allow users to assign attributes to product types - #4329 by @dominik-zeglen

### Other notable changes

- Add support for Google Cloud Storage - #4127 by @chetabahana
- Adding a nonexistent variant to checkout no longer crashes - #4166 by @NyanKiyoshi
- Disable storage of Celery results - #4169 by @NyanKiyoshi
- Disable polling in Playground - #4188 by @maarcingebala
- Cleanup code for updated function names and unused argument - #4090 by @jxltom
- Users can now add multiple "Add to Cart" forms in a single page - #4165 by @NyanKiyoshi
- Fix incorrect argument in `get_client_token` in Braintree integration - #4182 by @maarcingebala
- Fix resolving attribute values when transforming them to HStore - #4161 by @maarcingebala
- Fix wrong calculation of subtotal in cart page - #4145 by @korycins
- Fix margin calculations when product/variant price is set to zero - #4170 by @MahmoudRizk
- Fix applying discounts in checkout's subtotal calculation in API - #4192 by @maarcingebala
- Fix GATEWAYS_ENUM to always contain all implemented payment gateways - #4108 by @koradon

## 2.6.0

### API

- Add unified filtering interface in resolvers - #3952, #4078 by @korycins
- Add mutations for bulk actions - #3935, #3954, #3967, #3969, #3970 by @akjanik
- Add mutation for reordering menu items - #3958 by @NyanKiyoshi
- Optimize queries for single nodes - #3968 @NyanKiyoshi
- Refactor error handling in mutations #3891 by @maarcingebala & @akjanik
- Specify mutation permissions through Meta classes - #3980 by @NyanKiyoshi
- Unify pricing access in products and variants - #3948 by @NyanKiyoshi
- Use only_fields instead of exclude_fields in type definitions - #3940 by @michaljelonek
- Prefetch collections when getting sales of a bunch of products - #3961 by @NyanKiyoshi
- Remove unnecessary dedents from GraphQL schema so new Playground can work - #4045 by @salwator
- Restrict resolving payment by ID - #4009 @NyanKiyoshi
- Require `checkoutId` for updating checkout's shipping and billing address - #4074 by @jxltom
- Handle errors in `TokenVerify` mutation - #3981 by @fowczarek
- Unify argument names in types and resolvers - #3942 by @NyanKiyoshi

### Core

- Use Black as the default code formatting tool - #3852 by @krzysztofwolski and @NyanKiyoshi
- Dropped Python 3.5 support - #4028 by @korycins
- Rename Cart to Checkout - #3963 by @michaljelonek
- Use data classes to exchange data with payment gateways - #4028 by @korycins
- Refactor order events - #4018 by @NyanKiyoshi

### Dashboard 2.0

- Add bulk actions - #3955 by @dominik-zeglen
- Add user avatar management - #4030 by @benekex2
- Add navigation drawer support on mobile devices - #3839 by @benekex2
- Fix rendering validation errors in product form - #4024 by @benekex2
- Move dialog windows to query string rather than router paths - #3953 by @dominik-zeglen
- Update order events types - #4089 by @jxltom
- Code cleanup by replacing render props with react hooks - #4010 by @dominik-zeglen

### Other notable changes

- Add setting to enable Django Debug Toolbar - #3983 by @koradon
- Use newest GraphQL Playground - #3971 by @salwator
- Ensure adding to quantities in the checkout is respecting the limits - #4005 by @NyanKiyoshi
- Fix country area choices - #4008 by @fowczarek
- Fix price_range_as_dict function - #3999 by @zodiacfireworks
- Fix the product listing not showing in the voucher when there were products selected - #4062 by @NyanKiyoshi
- Fix crash in Dashboard 1.0 when updating an order address's phone number - #4061 by @NyanKiyoshi
- Reduce the time of tests execution by using dummy password hasher - #4083 by @korycins
- Set up explicit **hash** function - #3979 by @akjanik
- Unit tests use none as media root - #3975 by @korycins
- Update file field styles with materializecss template filter - #3998 by @zodiacfireworks
- New translations:
  - Albanian
  - Colombian Spanish
  - Lithuanian

## 2.5.0

### API

- Add query to fetch draft orders - #3809 by @michaljelonek
- Add bulk delete mutations - #3838 by @michaljelonek
- Add `languageCode` enum to API - #3819 by @michaljelonek, #3854 by @jxltom
- Duplicate address instances in checkout mutations - #3866 by @pawelzar
- Restrict access to `orders` query for unauthorized users - #3861 by @pawelzar
- Support setting address as default in address mutations - #3787 by @jxltom
- Fix phone number validation in GraphQL when country prefix not given - #3905 by @patrys
- Report pretty stack traces in DEBUG mode - #3918 by @patrys

### Core

- Drop support for Django 2.1 and Django 1.11 (previous LTS) - #3929 by @patrys
- Fulfillment of digital products - #3868 by @korycins
- Introduce avatars for staff accounts - #3878 by @pawelzar
- Refactor the account avatars path from a relative to absolute - #3938 by @NyanKiyoshi

### Dashboard 2.0

- Add translations section - #3884 by @dominik-zeglen
- Add light/dark theme - #3856 by @dominik-zeglen
- Add customer's address book view - #3826 by @dominik-zeglen
- Add "Add variant" button on the variant details page = #3914 by @dominik-zeglen
- Add back arrows in "Configure" subsections - #3917 by @dominik-zeglen
- Display avatars in staff views - #3922 by @dominik-zeglen
- Prevent user from changing his own status and permissions - #3922 by @dominik-zeglen
- Fix crashing product create view - #3837, #3910 by @dominik-zeglen
- Fix layout in staff members details page - #3857 by @dominik-zeglen
- Fix unfocusing rich text editor - #3902 by @dominik-zeglen
- Improve accessibility - #3856 by @dominik-zeglen

### Other notable changes

- Improve user and staff management in dashboard 1.0 - #3781 by @jxltom
- Fix default product tax rate in Dashboard 1.0 - #3880 by @pawelzar
- Fix logo in docs - #3928 by @michaljelonek
- Fix name of logo file - #3867 by @jxltom
- Fix variants for juices in example data - #3926 by @michaljelonek
- Fix alignment of the cart dropdown on new bootstrap version - #3937 by @NyanKiyoshi
- Refactor the account avatars path from a relative to absolute - #3938 by @NyanKiyoshi
- New translations:
  - Armenian
  - Portuguese
  - Swahili
  - Thai

## 2.4.0

### API

- Add model translations support in GraphQL API - #3789 by @michaljelonek
- Add mutations to manage addresses for authenticated customers - #3772 by @Kwaidan00, @maarcingebala
- Add mutation to apply vouchers in checkout - #3739 by @Kwaidan00
- Add thumbnail field to `OrderLine` type - #3737 by @michaljelonek
- Add a query to fetch order by token - #3740 by @michaljelonek
- Add city choices and city area type to address validator API - #3788 by @jxltom
- Fix access to unpublished objects in API - #3724 by @Kwaidan00
- Fix bug where errors are not returned when creating fulfillment with a non-existent order line - #3777 by @jxltom
- Fix `productCreate` mutation when no product type was provided - #3804 by @michaljelonek
- Enable database search in products query - #3736 by @michaljelonek
- Use authenticated user's email as default email in creating checkout - #3726 by @jxltom
- Generate voucher code if it wasn't provided in mutation - #3717 by @Kwaidan00
- Improve limitation of vouchers by country - #3707 by @michaljelonek
- Only include canceled fulfillments for staff in fulfillment API - #3778 by @jxltom
- Support setting address as when creating customer address #3782 by @jxltom
- Fix generating slug from title - #3816 by @maarcingebala
- Add `variant` field to `OrderLine` type - #3820 by @maarcingebala

### Core

- Add JSON fields to store rich-text content - #3756 by @michaljelonek
- Add function to recalculate total order weight - #3755 by @Kwaidan00, @maarcingebala
- Unify cart creation logic in API and Django views - #3761, #3790 by @maarcingebala
- Unify payment creation logic in API and Django views - #3715 by @maarcingebala
- Support partially charged and refunded payments - #3735 by @jxltom
- Support partial fulfillment of ordered items - #3754 by @jxltom
- Fix applying discounts when a sale has no end date - #3595 by @cprinos

### Dashboard 2.0

- Add "Discounts" section - #3654 by @dominik-zeglen
- Add "Pages" section; introduce Draftail WYSIWYG editor - #3751 by @dominik-zeglen
- Add "Shipping Methods" section - #3770 by @dominik-zeglen
- Add support for date and datetime components - #3708 by @dominik-zeglen
- Restyle app layout - #3811 by @dominik-zeglen

### Other notable changes

- Unify model field names related to models' public access - `publication_date` and `is_published` - #3706 by @michaljelonek
- Improve filter orders by payment status - #3749 @jxltom
- Refactor translations in emails - #3701 by @Kwaidan00
- Use exact image versions in docker-compose - #3742 by @ashishnitinpatil
- Sort order payment and history in descending order - #3747 by @jxltom
- Disable style-loader in dev mode - #3720 by @jxltom
- Add ordering to shipping method - #3806 by @michaljelonek
- Add missing type definition for dashboard 2.0 - #3776 by @jxltom
- Add header and footer for checkout success pages #3752 by @jxltom
- Add instructions for using local assets in Docker - #3723 by @michaljelonek
- Update S3 deployment documentation to include CORS configuration note - #3743 by @NyanKiyoshi
- Fix missing migrations for is_published field of product and page model - #3757 by @jxltom
- Fix problem with l10n in Braintree payment gateway template - #3691 by @Kwaidan00
- Fix bug where payment is not filtered from active ones when creating payment - #3732 by @jxltom
- Fix incorrect cart badge location - #3786 by @jxltom
- Fix storefront styles after bootstrap is updated to 4.3.1 - #3753 by @jxltom
- Fix logo size in different browser and devices with different sizes - #3722 by @jxltom
- Rename dumpdata file `db.json` to `populatedb_data.json` - #3810 by @maarcingebala
- Prefetch collections for product availability - #3813 by @michaljelonek
- Bump django-graphql-jwt - #3814 by @michaljelonek
- Fix generating slug from title - #3816 by @maarcingebala
- New translations:
  - Estonian
  - Indonesian

## 2.3.1

- Fix access to private variant fields in API - #3773 by maarcingebala
- Limit access of quantity and allocated quantity to staff in GraphQL API #3780 by @jxltom

## 2.3.0

### API

- Return user's last checkout in the `User` type - #3578 by @fowczarek
- Automatically assign checkout to the logged in user - #3587 by @fowczarek
- Expose `chargeTaxesOnShipping` field in the `Shop` type - #3603 by @fowczarek
- Expose list of enabled payment gateways - #3639 by @fowczarek
- Validate uploaded files in a unified way - #3633 by @fowczarek
- Add mutation to trigger fetching tax rates - #3622 by @fowczarek
- Use USERNAME_FIELD instead of hard-code email field when resolving user - #3577 by @jxltom
- Require variant and quantity fields in `CheckoutLineInput` type - #3592 by @jxltom
- Preserve order of nodes in `get_nodes_or_error` function - #3632 by @jxltom
- Add list mutations for `Voucher` and `Sale` models - #3669 by @michaljelonek
- Use proper type for countries in `Voucher` type - #3664 by @michaljelonek
- Require email in when creating checkout in API - #3667 by @michaljelonek
- Unify returning errors in the `tokenCreate` mutation - #3666 by @michaljelonek
- Use `Date` field in Sale/Voucher inputs - #3672 by @michaljelonek
- Refactor checkout mutations - #3610 by @fowczarek
- Refactor `clean_instance`, so it does not returns errors anymore - #3597 by @akjanik
- Handle GraphqQL syntax errors - #3576 by @jxltom

### Core

- Refactor payments architecture - #3519 by @michaljelonek
- Improve Docker and `docker-compose` configuration - #3657 by @michaljelonek
- Allow setting payment status manually for dummy gateway in Storefront 1.0 - #3648 by @jxltom
- Infer default transaction kind from operation type - #3646 by @jxltom
- Get correct payment status for order without any payments - #3605 by @jxltom
- Add default ordering by `id` for `CartLine` model - #3593 by @jxltom
- Fix "set password" email sent to customer created in the dashboard - #3688 by @Kwaidan00

### Dashboard 2.0

- ️Add taxes section - #3622 by @dominik-zeglen
- Add drag'n'drop image upload - #3611 by @dominik-zeglen
- Unify grid handling - #3520 by @dominik-zeglen
- Add component generator - #3670 by @dominik-zeglen
- Throw Typescript errors while snapshotting - #3611 by @dominik-zeglen
- Simplify mutation's error checking - #3589 by @dominik-zeglen
- Fix order cancelling - #3624 by @dominik-zeglen
- Fix logo placement - #3602 by @dominik-zeglen

### Other notable changes

- Register Celery task for updating exchange rates - #3599 by @jxltom
- Fix handling different attributes with the same slug - #3626 by @jxltom
- Add missing migrations for tax rate choices - #3629 by @jxltom
- Fix `TypeError` on calling `get_client_token` - #3660 by @michaljelonek
- Make shipping required as default when creating product types - #3655 by @jxltom
- Display payment status on customer's account page in Storefront 1.0 - #3637 by @jxltom
- Make order fields sequence in Dashboard 1.0 same as in Dashboard 2.0 - #3606 by @jxltom
- Fix returning products for homepage for the currently viewing user - #3598 by @jxltom
- Allow filtering payments by status in Dashboard 1.0 - #3608 by @jxltom
- Fix typo in the definition of order status - #3649 by @jxltom
- Add margin for order notes section - #3650 by @jxltom
- Fix logo position - #3609, #3616 by @jxltom
- Storefront visual improvements - #3696 by @piotrgrundas
- Fix product list price filter - #3697 by @Kwaidan00
- Redirect to success page after successful payment - #3693 by @Kwaidan00

## 2.2.0

### API

- Use `PermissionEnum` as input parameter type for `permissions` field - #3434 by @maarcingebala
- Add "authorize" and "charge" mutations for payments - #3426 by @jxltom
- Add alt text to product thumbnails and background images of collections and categories - #3429 by @fowczarek
- Fix passing decimal arguments = #3457 by @fowczarek
- Allow sorting products by the update date - #3470 by @jxltom
- Validate and clear the shipping method in draft order mutations - #3472 by @fowczarek
- Change tax rate field to choice field - #3478 by @fowczarek
- Allow filtering attributes by collections - #3508 by @maarcingebala
- Resolve to `None` when empty object ID was passed as mutation argument - #3497 by @maarcingebala
- Change `errors` field type from [Error] to [Error!] - #3489 by @fowczarek
- Support creating default variant for product types that don't use multiple variants - #3505 by @fowczarek
- Validate SKU when creating a default variant - #3555 by @fowczarek
- Extract enums to separate files - #3523 by @maarcingebala

### Core

- Add Stripe payment gateway - #3408 by @jxltom
- Add `first_name` and `last_name` fields to the `User` model - #3101 by @fowczarek
- Improve several payment validations - #3418 by @jxltom
- Optimize payments related database queries - #3455 by @jxltom
- Add publication date to collections - #3369 by @k-brk
- Fix hard-coded site name in order PDFs - #3526 by @NyanKiyoshi
- Update favicons to the new style - #3483 by @dominik-zeglen
- Fix migrations for default currency - #3235 by @bykof
- Remove Elasticsearch from `docker-compose.yml` - #3482 by @maarcingebala
- Resort imports in tests - #3471 by @jxltom
- Fix the no shipping orders payment crash on Stripe - #3550 by @NyanKiyoshi
- Bump backend dependencies - #3557 by @maarcingebala. This PR removes security issue CVE-2019-3498 which was present in Django 2.1.4. Saleor however wasn't vulnerable to this issue as it doesn't use the affected `django.views.defaults.page_not_found()` view.
- Generate random data using the default currency - #3512 by @stephenmoloney
- New translations:
  - Catalan
  - Serbian

### Dashboard 2.0

- Restyle product selection dialogs - #3499 by @dominik-zeglen, @maarcingebala
- Fix minor visual bugs in Dashboard 2.0 - #3433 by @dominik-zeglen
- Display warning if order draft has missing data - #3431 by @dominik-zeglen
- Add description field to collections - #3435 by @dominik-zeglen
- Add query batching - #3443 by @dominik-zeglen
- Use autocomplete fields in country selection - #3443 by @dominik-zeglen
- Add alt text to categories and collections - #3461 by @dominik-zeglen
- Use first and last name of a customer or staff member in UI - #3247 by @Bonifacy1, @dominik-zeglen
- Show error page if an object was not found - #3463 by @dominik-zeglen
- Fix simple product's inventory data saving bug - #3474 by @dominik-zeglen
- Replace `thumbnailUrl` with `thumbnail { url }` - #3484 by @dominik-zeglen
- Change "Feature on Homepage" switch behavior - #3481 by @dominik-zeglen
- Expand payment section in order view - #3502 by @dominik-zeglen
- Change TypeScript loader to speed up the build process - #3545 by @patrys

### Bugfixes

- Do not show `Pay For Order` if order is partly paid since partial payment is not supported - #3398 by @jxltom
- Fix attribute filters in the products category view - #3535 by @fowczarek
- Fix storybook dependencies conflict - #3544 by @dominik-zeglen

## 2.1.0

### API

- Change selected connection fields to lists - #3307 by @fowczarek
- Require pagination in connections - #3352 by @maarcingebala
- Replace Graphene view with a custom one - #3263 by @patrys
- Change `sortBy` parameter to use enum type - #3345 by @fowczarek
- Add `me` query to fetch data of a logged-in user - #3202, #3316 by @fowczarek
- Add `canFinalize` field to the Order type - #3356 by @fowczarek
- Extract resolvers and mutations to separate files - #3248 by @fowczarek
- Add VAT tax rates field to country - #3392 by @michaljelonek
- Allow creating orders without users - #3396 by @fowczarek

### Core

- Add Razorpay payment gatway - #3205 by @NyanKiyoshi
- Use standard tax rate as a default tax rate value - #3340 by @fowczarek
- Add description field to the Collection model - #3275 by @fowczarek
- Enforce the POST method on VAT rates fetching - #3337 by @NyanKiyoshi
- Generate thumbnails for category/collection background images - #3270 by @NyanKiyoshi
- Add warm-up support in product image creation mutation - #3276 by @NyanKiyoshi
- Fix error in the `populatedb` script when running it not from the project root - #3272 by @NyanKiyoshi
- Make Webpack rebuilds fast - #3290 by @patrys
- Skip installing Chromium to make deployment faster - #3227 by @jxltom
- Add default test runner - #3258 by @jxltom
- Add Transifex client to Pipfile - #3321 by @jxltom
- Remove additional pytest arguments in tox - #3338 by @jxltom
- Remove test warnings - #3339 by @jxltom
- Remove runtime warning when product has discount - #3310 by @jxltom
- Remove `django-graphene-jwt` warnings - #3228 by @jxltom
- Disable deprecated warnings - #3229 by @jxltom
- Add `AWS_S3_ENDPOINT_URL` setting to support DigitalOcean spaces. - #3281 by @hairychris
- Add `.gitattributes` file to hide diffs for generated files on Github - #3055 by @NyanKiyoshi
- Add database sequence reset to `populatedb` - #3406 by @michaljelonek
- Get authorized amount from succeeded auth transactions - #3417 by @jxltom
- Resort imports by `isort` - #3412 by @jxltom

### Dashboard 2.0

- Add confirmation modal when leaving view with unsaved changes - #3375 by @dominik-zeglen
- Add dialog loading and error states - #3359 by @dominik-zeglen
- Split paths and urls - #3350 by @dominik-zeglen
- Derive state from props in forms - #3360 by @dominik-zeglen
- Apply debounce to autocomplete fields - #3351 by @dominik-zeglen
- Use Apollo signatures - #3353 by @dominik-zeglen
- Add order note field in the order details view - #3346 by @dominik-zeglen
- Add app-wide progress bar - #3312 by @dominik-zeglen
- Ensure that all queries are built on top of TypedQuery - #3309 by @dominik-zeglen
- Close modal windows automatically - #3296 by @dominik-zeglen
- Move URLs to separate files - #3295 by @dominik-zeglen
- Add basic filters for products and orders list - #3237 by @Bonifacy1
- Fetch default currency from API - #3280 by @dominik-zeglen
- Add `displayName` property to components - #3238 by @Bonifacy1
- Add window titles - #3279 by @dominik-zeglen
- Add paginator component - #3265 by @dominik-zeglen
- Update Material UI to 3.6 - #3387 by @patrys
- Upgrade React, Apollo, Webpack and Babel - #3393 by @patrys
- Add pagination for required connections - #3411 by @dominik-zeglen

### Bugfixes

- Fix language codes - #3311 by @jxltom
- Fix resolving empty attributes list - #3293 by @maarcingebala
- Fix range filters not being applied - #3385 by @michaljelonek
- Remove timeout for updating image height - #3344 by @jxltom
- Return error if checkout was not found - #3289 by @maarcingebala
- Solve an auto-resize conflict between Materialize and medium-editor - #3367 by @adonig
- Fix calls to `ngettext_lazy` - #3380 by @patrys
- Filter preauthorized order from succeeded transactions - #3399 by @jxltom
- Fix incorrect country code in fixtures - #3349 by @bingimar
- Fix updating background image of a collection - #3362 by @fowczarek & @dominik-zeglen

### Docs

- Document settings related to generating thumbnails on demand - #3329 by @NyanKiyoshi
- Improve documentation for Heroku deployment - #3170 by @raybesiga
- Update documentation on Docker deployment - #3326 by @jxltom
- Document payment gateway configuration - #3376 by @NyanKiyoshi

## 2.0.0

### API

- Add mutation to delete a customer; add `isActive` field in `customerUpdate` mutation - #3177 by @maarcingebala
- Add mutations to manage authorization keys - #3082 by @maarcingebala
- Add queries for dashboard homepage - #3146 by @maarcingebala
- Allows user to unset homepage collection - #3140 by @oldPadavan
- Use enums as permission codes - #3095 by @the-bionic
- Return absolute image URLs - #3182 by @maarcingebala
- Add `backgroundImage` field to `CategoryInput` - #3153 by @oldPadavan
- Add `dateJoined` and `lastLogin` fields in `User` type - #3169 by @maarcingebala
- Separate `parent` input field from `CategoryInput` - #3150 by @akjanik
- Remove duplicated field in Order type - #3180 by @maarcingebala
- Handle empty `backgroundImage` field in API - #3159 by @maarcingebala
- Generate name-based slug in collection mutations - #3145 by @akjanik
- Remove products field from `collectionUpdate` mutation - #3141 by @oldPadavan
- Change `items` field in `Menu` type from connection to list - #3032 by @oldPadavan
- Make `Meta.description` required in `BaseMutation` - #3034 by @oldPadavan
- Apply `textwrap.dedent` to GraphQL descriptions - #3167 by @fowczarek

### Dashboard 2.0

- Add collection management - #3135 by @dominik-zeglen
- Add customer management - #3176 by @dominik-zeglen
- Add homepage view - #3155, #3178 by @Bonifacy1 and @dominik-zeglen
- Add product type management - #3052 by @dominik-zeglen
- Add site settings management - #3071 by @dominik-zeglen
- Escape node IDs in URLs - #3115 by @dominik-zeglen
- Restyle categories section - #3072 by @Bonifacy1

### Other

- Change relation between `ProductType` and `Attribute` models - #3097 by @maarcingebala
- Remove `quantity-allocated` generation in `populatedb` script - #3084 by @MartinSeibert
- Handle `Money` serialization - #3131 by @Pacu2
- Do not collect unnecessary static files - #3050 by @jxltom
- Remove host mounted volume in `docker-compose` - #3091 by @tiangolo
- Remove custom services names in `docker-compose` - #3092 by @tiangolo
- Replace COUNTRIES with countries.countries - #3079 by @neeraj1909
- Installing dev packages in docker since tests are needed - #3078 by @jxltom
- Remove comparing string in address-form-panel template - #3074 by @tomcio1205
- Move updating variant names to a Celery task - #3189 by @fowczarek

### Bugfixes

- Fix typo in `clean_input` method - #3100 by @the-bionic
- Fix typo in `ShippingMethod` model - #3099 by @the-bionic
- Remove duplicated variable declaration - #3094 by @the-bionic

### Docs

- Add createdb note to getting started for Windows - #3106 by @ajostergaard
- Update docs on pipenv - #3045 by @jxltom<|MERGE_RESOLUTION|>--- conflicted
+++ resolved
@@ -22,11 +22,9 @@
 - Add filtering and sorting capabilities to the top-level attributes' field. - #4387 by @NyanKiyoshi
 - The `SelectedAttribute` type now returns multiple values and will always return all the attributes assigned to the product type. - #4394 by @NyanKiyoshi
 - Add attribute visibility config - #4449 by @dominik-zeglen
-<<<<<<< HEAD
+- Dropped `null` in `sort_order` fields to make it easier to reorder in API - #4481 by @NyanKiyoshi
 - Add slug generation = #4488 by @dominik-zeglen
-=======
-- Dropped `null` in `sort_order` fields to make it easier to reorder in API - #4481 by @NyanKiyoshi
->>>>>>> dcccf9e1
+
 
 ## [Unreleased]
 
