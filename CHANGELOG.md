--- conflicted
+++ resolved
@@ -168,12 +168,8 @@
   - Add `customerId` to `checkoutCustomerAttach` mutation
   - Add new permision `IMPERSONATE_USER`
   - Handle `SameSite` cookie attribute in jwt refresh token middleware - #8209 by @jakubkuc
-<<<<<<< HEAD
+- Add workaround for failing Avatax when line has price 0 - #8610 by @korycins
 - Add option to set tax code for shipping in Avatax configuration view - #8596 by @korycins
-=======
-- Add workaround for failing Avatax when line has price 0 - #8610 by @korycins
-
->>>>>>> b43d90f0
 
 ### Breaking
 - Multichannel MVP: Multicurrency - #6242 by @fowczarek @d-wysocki
