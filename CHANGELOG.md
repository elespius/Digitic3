
# Changelog

All notable, unreleased changes to this project will be documented in this file. For the released changes, please visit the [Releases](https://github.com/saleor/saleor/releases) page.

# 3.20.0 [Unreleased]

### Highlights

### Breaking changes

### GraphQL API
- Add `translatableContent` to all translation types; add translated object id to all translatable content types - #15617 by @zedzior
- Add a `taxConfiguration` to a `Channel` - #15610 by @Air-t
- Deprecate the `taxTypes` query - #15802 by @maarcingebala

### Saleor Apps

### Other changes
- Remove `prefetched_for_webhook` to legacy payload generators - #15369 by @AjmalPonneth
- Don't raise InsufficientStock for track_inventory=False variants #15475 by @carlosa54
- DB performance improvements in attribute dataloaders - #15474 by @AjmalPonneth
<<<<<<< HEAD
- Prevent name overwriting of Product Variants when Updating Product Types - #15670 by @teddyondieki
=======
- Calculate order promotions in draft orders - #15459 by @zedzior
>>>>>>> 09acf7bd

# 3.19.0

### Highlights
- Introduce `order` promotion rules that allow applying discounts during checkout calculations when the checkout meets certain conditions. - #14696 by @IKarbowiak, @zedzior
- Introduce gift reward as `order` promotion rule reward - #15259 by @zedzior, @IKarbowiak
- New environment variable `EVENT_PAYLOAD_DELETE_TASK_TIME_LIMIT` to control time limit of `delete_event_payloads_task` - #15396 by @wcislo-saleor

### Breaking changes
- Drop `OrderBulkCreateInput.voucher` field. Use `OrderBulkCreateInput.voucherCode` instead. - #14553 by @zedzior
- Add new `type` field to `PromotionCreateInput`, the field will be required from 3.20 - #14696 by @IKarbowiak, @zedzior
- Do not stack promotion rules within the promotion. Only the best promotion rule will be applied within the promotion. Previously discounts from all rules within the promotion that gives the best discount were applied to the variant's price - #15309 by @korycins

### GraphQL API

- Add taxes to undiscounted prices - #14095 by @jakubkuc
- Mark as deprecated: `ordersTotal`, `reportProductSales` and `homepageEvents` - #14806 by @8r2y5
- Add `identifier` field to App graphql object. Identifier field is the same as Manifest.id field (explicit ID set by the app).

### Saleor Apps

### Other changes
- Add missing descriptions to order module - #14845 by @DevilsAutumn
- Unify how undiscounted prices are handled in orders and checkouts - #14780 by @jakubkuc
- Drop demo - #14835 by @fowczarek
- Add JSON serialization immediately after creating observability events to eliminate extra cPickle serialization and deserialization steps - #14992 by @przlada
- Added caching of GraphQL documents for common queries to improve performance - #14843 by @patrys
- Added `VOUCHER_CODES_CREATED` and `VOUCHER_CODES_DELETED` webhooks events. - #14652 by @SzymJ
- Fixed validation for streetAddress1 or streetAddress2 are too long - #13973 by sonbui00
- Clear db leftovers after attribute refactor - #15372 by @IKarbowiak

- Added possibility to break checkout/draft order completion: #15292 by @kadewu
  - Added new field `Shop.availableTaxApps`.
  - Added new input `taxAppId` for `TaxConfigurationUpdateInput` and `TaxConfigurationPerCountryInput`.
  - Added new field `taxAppId` in `TaxConfiguration` and `TaxConfigurationPerCountry`.
  - Added new input `AppInput.identifier`.
  - Added new parameter `identifier` for `create_app` command.
  - When `taxAppId` is provided for `TaxConfiguration` do not allow to finalize `checkoutComplete` or `draftOrderComplete` mutations if Tax App or Avatax plugin didn't respond.
- Add `unique_type` to `OrderLineDiscount` and `CheckoutLineDiscount` models - #15774 by @zedzior

# 3.18.0

### Highlights

- Allow including draft orders in voucher usage. The new `includeDraftOrderInVoucherUsage` flag allows defining if vouchers used in draft orders should be counted into voucher usage. - #14288 by @zedzior, @IKarbowiak, @michal-macioszczyk
  - Add `includeDraftOrderInVoucherUsage` to `OrderSettings`
  - Add `includeDraftOrderInVoucherUsage` to `OrderSettingsInput`

### Breaking changes

- Optimize the number of queries in bulk mutations when calling webhooks. This change affects only users of open-source Saleor, who have their custom plugin implementations. To adjust to this change, the `webhooks` parameter should be added to any of the affected methods. Affected methods:
  - `attribute_updated`
  - `attribute_deleted`
  - `attribute_value_deleted`
  - `promotion_deleted`
  - `staff_deleted`
- Saleor will no longer reattempt delivery for webhooks that return non-transient HTTP errors (400, 404, etc.) or redirects - #14566 by @patrys
- Feature preview breaking changes:
  - Drop `defaultTransactionFlowStrategy` from `OrderSettings` type. Use `PaymentSettings.defaultTransactionFlowStrategy` instead. Drop `defaultTransactionFlowStrategy` from `OrderSettingsInput` type. Use `PaymentSettingsInput.defaultTransactionFlowStrategy` instead. - #14671 by @korycins

### GraphQL API

- Allow add multiple codes per voucher - #14123 by @SzymJ, @IKarbowiak, @michal-macioszczyk, @zedzior
  - Add `VoucherInput.addCodes` to `voucherCreate` and `voucherUpdate` mutations.
  - Add the `Voucher.singleUse` flag.
  - Deprecate `OrderBulkCreateInput.voucher`.
  - Deprecate `VoucherInput.code` in `voucherCreate` and `voucherUpdate` mutations.
  - Add `exportVoucherCodes` mutation.
  - Add `voucherCodeBulkDelete` mutation.
  - Adjust voucher usage calculations.
- Improved GraphQL ID validation messages - #14447 by @patrys
- Add `voucher` to `checkout` query - #14512 by @zedzior
- Fix draft order voucher assignment - #14336 by @IKarbowiak

### Other changes

- Add transaction items deletion to the `cleardb` command. - #14198 by @jakubkuc
- `requirements.txt` and `requirements_dev.txt` were dropped in favor of only supporting `poetry` - #14611 by @patrys
- Change the Attribute - Product relation to decrease code complexity and make it easier to understand the relations - #13407 by @aniav
- Change the Attribute - Page relation to decrease code complexity - #13621 by @michal-macioszczyk
- Added validation for timestamp comparison - #14025 by @ritanjandawn


# 3.17.0

### Highlights

- Introduce promotions, that allow applying discounts based on certain conditions.
  The promotions are replacement for current sales and covers all sales functionalities and provide additional features. - #12980 by @IKarbowiak @zedzior
  - Add new types:
    - `Promotion` - Represents the promotion.
    - `PromotionRule` - Specifies conditions that must be met to apply the discount.
    - `PromotionTranslation` - Represents promotion translations.
    - `PromotionTranslatableContent` - Represents promotion's original translatable fields and related translations.
    - `PromotionRuleTranslation` - Represents promotion rule translations.
    - `PromotionRuleTranslatableContent` - Represents promotion rule's original translatable fields and related translations.
  - Add new mutations:
    - `promotionCreate` - Creates a new promotion.
    - `promotionUpdate` - Updates an existing promotion.
    - `promotionDelete` - Deletes a promotion.
    - `promotionBulkDelete` - Deletes multiple promotions.
    - `promotionRuleCreate` - Creates a new promotion rule.
    - `promotionRuleUpdate` - Updates an existing promotion rule.
    - `promotionRuleDelete` - Deletes a promotion rule.
    - `promotionTranslae` - Translates a promotion.
    - `promotionRuleTranslae` - Translates a promotion rule.
  - Add new webhooks:
    - `PROMOTION_CREATED` - triggered when promotion is created.
    - `PROMOTION_UPDATED` - triggered when promotion is updated.
    - `PROMOTION_DELETED` - triggered when promotion is deleted.
    - `PROMOTION_STARTED` - triggered when promotion is started.
    - `PROMOTION_ENDED` - triggered when promotion is ended.
    - `PROMOTION_RULE_CREATED` - triggered when promotion rule is created.
    - `PROMOTION_RULE_UPDATED` - triggered when promotion rule is updated.
    - `PROMOTION_RULE_DELETED` - triggered when promotion rule is deleted.
  - Add new subscriptions:
    - `PromotionCreated` - Event sent when promotion is created.
    - `PromotionUpdated` - Event sent when promotion is updated.
    - `PromotionDeleted` - Event sent when promotion is deleted.
    - `PromotionStarted` - Event sent when promotion is started.
    - `PromotionEnded` - Event sent when promotion is ended.
    - `PromotionRuleCreated` - Event sent when promotion rule is created.
    - `PromotionRuleUpdated` - Event sent when promotion rule is updated.
    - `PromotionRuleDeleted` - Event sent when promotion rule is deleted.
  - Add new event types:
    - `PromotionCreatedEvent` - Represents history log of the promotion created event.
    - `PromotionUpdatedEvent` - Represents history log of the promotion updated event.
    - `PromotionStartedEvent` - Represents history log of the promotion started event.
    - `PromotionEndedEvent` - Represents history log of the promotion ended event.
    - `PromotionRuleCreatedEvent` - Represents history log of the promotion rule created event.
    - `PromotionRuleUpdatedEvent` - Represents history log of the promotion rule updated event.
    - `PromotionRuleDeletedEvent` - Represents history log of the promotion rule deleted event.
    - `PromotionEventInterface` - Interface for promotion related event history log.
    - `PromotionRuleEventInterface` - Interface for promotion rule related event history log.
  - Deprecate types (Saleor 4.0):
    - `Sale` - Use `Promotion` and `PromotionRule` instead.
    - `SaleChannelListing` - Use `PromotionRule` instead.
  - Deprecate mutations (Saleor 4.0):
    - `saleCreate` - Use `promotionCreate` mutation instead.
    - `saleUpdate` - Use `promotionUpdate` mutation instead.
    - `saleDelete` - Use `promotionDelete` mutation instead.
    - `saleBulkDelete` - Use `promotionBulkDelete` mutation instead.
    - `saleCataloguesAdd` - Use `promotionRuleCreate` mutation instead.
    - `saleCataloguesRemove` - Use `promotionRuleUpdate` or `promotionRuleDelete` mutations instead.
    - `saleChannelListingUpdate` - Use `promotionRuleCreate` or `promotionRuleUpdate` mutations instead.
    - `saleTranslate` - Use `promotionTranslate` mutation instead.
  - Deprecate webhooks (Saleor 4.0):
    - `SALE_CREATED` - Use `PROMOTION_CREATED` instead.
    - `SALE_UPDATED` - Use `PROMOTION_UPDATED` instead.
    - `SALE_DELETED` - Use `PROMOTION_DELETED` instead.
    - `SALE_TOGGLE` - Use `PROMOTION_STARTED` and `PROMOTION_ENDED` instead.
  - Deprecate subscriptions (Saleor 4.0):
    - `SaleCreated` - Use `PromotionCreated` instead.
    - `SaleUpdated` - Use `PromotionUpdate` instead.
    - `SaleDeleted` - Use `PromotionDeleted` instead.
    - `SaleToggle` - Use `PromotionStarted` and `PromotionEnded` instead.

### Breaking changes

- Deprecate `external_url` on `Invoice` GraphQL type in favour of `url`. No matter if the invoice is stored on Saleor or is a link to an external invoice it will get returned in the `url` field.
- Optimize number of queries in bulk mutations when calling Webhooks. This change affects only users of open-source Saleor, who have their own custom plugin implementations. To adjust to this change, the `webhooks` parameter should be added to any of the affected method. Affected methods:
  - `channel_updated`
  - `category_deleted`
  - `gift_card_created`
  - `gift_card_deleted`
  - `gift_card_status_changed`
  - `menu_deleted`
  - `menu_item_deleted`
  - `order_updated`
  - `order_cancelled`
  - `customer_updated`
  - `customer_deleted`
  - `customer_metadata_updated`
  - `collection_deleted`
  - `product_created`
  - `product_updated`
  - `product_deleted`
  - `product_variant_created`
  - `product_variant_updated`
  - `product_variant_deleted`
  - `product_variant_out_of_stock`
  - `product_variant_back_in_stock`
  - `product_variant_stock_updated`
  - `shipping_price_deleted`
  - `shipping_zone_deleted`
  - `voucher_deleted`

### GraphQL API

- **Feature preview change**:
  - Order bulk create allow to import archive orders - #14177 by @kadewu
    - `orderBulkCreate` now will attempt to create order with `IGNORE_FAILED` policy even if:
      - `User` cannot be resolved and `email` wasn't provided.
      - `Variant` wasn't provided but `product_name` was provided.

### Saleor Apps

### Other changes

- Fix thumbnail redirects sometimes failing with an unsafe redirect warning - #14023 by @patrys
- New environment variable `PUBLIC_URL` to define URL on which Saleor is hosted (e.g., https://api.example.com/). Takes precedence over `ENABLE_SSL` and `Shop.domain` for URL generation - #13841 by @przlada
- Add a new `updatedAt` field and a filter for product categories. - #13825 by @rafiwts
- Made the triggering frequency of update-search Celery beat tasks customizable (settable using `BEAT_UPDATE_SEARCH_FREQUENCY`) - #14152 by @NyanKiyoshi

# 3.16.0

### Breaking changes

- **Feature preview breaking change**:

  - Deprecate `OrderSettingsInput.defaultTransactionFlowStrategy`. It will be removed
    in 3.17. Use `PaymentSettingsInput.defaultTransactionFlowStrategy` instead.
  - Deprecate `OrderSettings.defaultTransactionFlowStrategy`. It will be removed
    in 3.17. Use `PaymentSettings.defaultTransactionFlowStrategy` instead.
  - Change in the CSV export. It will now use empty string for empty attribute values instead of a single whitespace value.

- Add IP filter feature to backend HTTP requests - #13891 by @NyanKiyoshi

  This rejects server-side HTTP requests (webhooks, OIDC, etc.) if they try to communicate
  with private or loopback IP addresses, to change the default behavior,
  refer to `HTTP_IP_FILTER_ENABLED`, and `HTTP_IP_FILTER_ALLOW_LOOPBACK_IPS` settings
  for more details.

### GraphQL API

- Add `customerIpAddress` to `transactionInitialize` and `transactionProcess` mutations - #13718 by @korycins
- Add `PaymentSettings` to `Channel` - #13677 by @korycins
- Adjust where filtering by empty values - explicit treat empty values - #13754 by @IKarbowiak
- Add `storedPaymentMethodRequestDelete` mutation - #13660 by @korycins
- Add `externalReference` to `updateWarehouse`. It will allow update warehouse by
  external reference. - #13342 by @Smit-Parmar
- Add Filter warehouses by metadata - #13345 by @Smit-Parmar
- Add API for tokenizing payment methods - #13879 by @korycins

- Deprecate the `NOTIFY_USER` webhook and the `externalNotificationTrigger` mutation - #13881 by @maarcingebala
  - See the docs for more details about migrating from the `NOTIFY_USER` webhook to other events: https://docs.saleor.io/docs/next/upgrade-guides/notify-user-deprecation

### Saleor Apps

- Add `customerIpAddress` to `TRANSACTION_INITIALIZE_SESSION` and `TRANSACTION_PROCESS_SESSION` webhooks #13718 by @korycins
- Add `STORED_PAYMENT_METHOD_DELETE_REQUESTED` webhook event - #13660 by @korycins
- Add `NOTIFY_CUSTOMER` flag to `FulfillmentCreated` type - #13620, by @Air-t
  - Inform apps if customer should be notified when fulfillment is created.
- Add `NOTIFY_CUSTOMER` flag to `FulfillmentApproved` type - #13637, by @Air-t
  - Inform apps if customer should be notified when fulfillment is approved.
- Add `GIFT_CARD_EXPORT_COMPLETED` webhook - #13765, by @Air-t
  - Event sent when CSV export for gift cards is completed.
- Add `PRODUCT_EXPORT_COMPLETED` webhook - #13787, by @Air-t
  - Event sent when CSV export for products is completed.
- Add `FULFILLMENT_TRACKING_NUMBER_UPDATED` webhook - #13708, by @Air-t
  - Called after `fulfillmentUpdateTracking` or `orderFulfill` mutation if tracking number is updated.
- Add support for tokenizing payment methods via sync webhooks - #13879 by @korycins
- Add missing `FULFILLMENT_CREATED` event call to `automatically_fulfill_digital_lines_with_fulfillment_created` action. - #13823, by @Air-t
- Increase timeout of shipping filtering webhooks: `ORDER_FILTER_SHIPPING_METHODS` and `CHECKOUT_FILTER_SHIPPING_METHODS` to 20 seconds - #13989 by @maarcingebala

### Other changes

- Fix error in variant available stock calculation - 13593 by @awaisdar001
- Add missing currency in action for transaction requests - 13786 by @AjmalPonneth
- Fix giftcard code description - #13728 by @rafiwts

- Change error message when denying a permission - #13334 by @rafiwts
- Add filter by slugs to attribute choices - #13761 by @rafiwts
- Add a new `product` field on `AssignedProductAttributeValue`. First part of a simplification of Attribute - Product relation from #12881. by @aniav
- Lazy legacy webhooks payload generation - #13758 by @maarcingebala
- Fix NoneType in `prodcutChannelsListingUpdate` - #13694 by @Manoj-gowra
- Extended `AttributeValueTranslation.name` to 250 characters - #13776 by @aniav
- Add a new `page` field on `AssignedPageAttributeValue`. First stage (migration) of a simplification of Attribute - Page relation from #13403. by michal-macioszczyk
- Update workflow actions with poetry dependencies - #13736 by @rafiwts

# 3.15.0

### Breaking changes

- Remove input and fields related to transaction API and deprecated in 3.13 - #13020 by @korycins

  - `WebhookEventTypeEnum.TRANSACTION_ACTION_REQUEST` - Use `TRANSACTION_CHARGE_REQUESTED`, `TRANSACTION_REFUND_REQUESTED`, `TRANSACTION_CANCELATION_REQUESTED` instead.
  - `WebhookEventTypeAsyncEnum.TRANSACTION_ACTION_REQUEST` - Use `TRANSACTION_CHARGE_REQUESTED`, `TRANSACTION_REFUND_REQUESTED`, `TRANSACTION_CANCELATION_REQUESTED` instead.
  - `WebhookSampleEventTypeEnum.TRANSACTION_ACTION_REQUEST`
  - `TransactionItem`:
    - `voidedAmount` - Use `canceledAmount` instead.
    - `status` - The amounts can be used to define the current status of transactions.
    - `type` - Use `name` or `message`.
    - `reference` - Use `pspReference` instead.
  - `TransactionActionEnum.VOID` - Use `CANCEL` instead.
  - `OrderEvent.status` - Use `TransactionEvent` to track the status of `TransactionItem`.
  - `OrderEventsEnum`:
    - `TRANSACTION_CAPTURE_REQUESTED` - Use `TRANSACTION_CHARGE_REQUESTED` instead.
    - `TRANSACTION_VOID_REQUESTED` - Use `TRANSACTION_CANCEL_REQUESTED` instead.
  - `TransactionStatus`
  - `TransactionEvent`:
    - `status` - Use `type` instead.
    - `reference` - Use `pspReference` instead.
    - `name` - Use `message` instead.
  - `TransactionCreateInput`:
    - `status` - The amounts can be used to define the current status of transactions.
    - `type` - Use `name` or `message`.
    - `reference` - Use `pspReference` instead.
    - `voidedAmount` - Use `canceledAmount` instead.
  - `TransactionEventInput`:
    - `status` - Status will be calculated by Saleor.
    - `reference` - Use `pspReference` instead.
    - `name` - Use `message` instead.
  - `TransactionUpdateInput`:
    - `status` - The amounts can be used to define the current status of transactions.
    - `type` - Use `name` or `message`.
    - `reference` - Use `pspReference` instead.
    - `voidedAmount` - Use `canceledAmount` instead.
  - `TransactionActionRequest` - Use `TransactionChargeRequested`, `TransactionRefundRequested`, `TransactionCancelationRequested` instead.

- Remove `OrderBulkCreateInput.trackingClientId` field - #13146 by @SzymJ
- Drop backend integration with Open Exchange Rates API - #13175 by @maarcingebala
  - Note: this changes doesn't affect Saleor Cloud users, as the integration was never enabled there.
  - After this change, the following fields in API alway return `null` values:
    - `ProductPricingInfo.discountLocalCurrency`
    - `ProductPricingInfo.priceRangeLocalCurrency`
    - `VariantPricingInfo.discountLocalCurrency`
    - `VariantPricingInfo.priceLocalCurrency`
- Change order of resolving country code in checkout - #13159 by @jakubkuc
  - Until now, checkout mutations were ignoring provided shipping address when shipping was not required. After this change, the shipping address is always set when supplied in the input. It might be breaking, as the shipping address affects the country code used for tax calculation.
  - The order of resolving the checkout country code is always as follows:
    1. Shipping address
    2. Billing address
    3. Channel's default country

### GraphQL API

Shipping methods can be removed by the user after it has been assigned to a checkout; `shippingMethodId` is now a nullable input in the `checkoutShippingMethodUpdate` mutation. - #13068 by @FremahA

- Add `lines` to `OrderGrantedRefund` - #13014 by @korycins
- Add `orderNoteAdd` and `orderNoteUpdate` mutations and deprecate `orderAddNote` mutation - #12434 by @pawelzar
- Deprecate `Order.trackingClientId` field - #13146 by @SzymJ
- Add ability to use metadata in the `Shop` type - #13128 by @Smit-Parmar, #13364 by @maarcingebala
  - Add `metadata` and `privateMetadata` in `ShopSettingsInput`.
  - Add `Shop.id` field.
  - Add support for modifying metadata via generic metadata API.
- Fix error "Cannot return null for non-nullable field Webhook.name" - #12989 by @Smit-Parmar
- Added `GiftCardFilterInput.createdByEmail` filter - #13132 by @Smit-Parmar
- Add metadata support for channels. #13230 by @Smit-Parmar
- Remove `Preview feature` label from `metafield`, `metafields`, `metadata`,
  `privateMetafield`, `privateMetafields` and `privateMetadata` fields - #13245 by @korycins
- [Preview] Add possibility to completeCheckout without payment in transaction flow - #13339 by @kadewu:
  - New field `allowUnpaidOrders` in `OrderSettings` for `Channel`
- Add `search` to `giftCards` query - #13173 by @zedzior
- Add `ProductBulkTranslate` mutation - #13329 by @SzymJ
- Add `ProductVariantBulkTranslate` mutation - #13329 by @SzymJ
- Add `AttributeBulkCreate` mutation - #13398 by @SzymJ
- Deprecate `WebhookEventTypeAsyncEnum.ANY_EVENTS` and `WebhookEventTypeEnum.ANY_EVENTS`; instead listeners should subscribe to specific webhook events - #13452 by @maarcingebala
- Add ability to update `warehouse` address with `MANAGE_PRODUCTS` permissions: - #13248 by @Air-t
- Add ability to update `site` address with `MANAGE_SETTINGS` permissions: - #13248 by @Air-t
- Add the ability to set address public metadata in the following mutations: - #13248 by @Air-t
  - `accountUpdate`, `accountAddressCreate`, `accountAddressUpdate`, `addressCreate`, `AccountAddressUpdate`,
  - `checkoutShippingAddressUpdate`, `checkoutBillingAddressUpdate`, `shopAddressUpdate`, `warehouseUpdate`
  - Add `metadata` to `AddressInput` field
- Add support for unhandled field `Shop.trackInventoryByDefault` for `productVariantCreate` and `productVariantBulkCreate` - #13492 by @Smit-Parmar
- Add `storedPaymentMethods` field to `User` and `Checkout` type - #13581
- Add `AttributeBulkUpdate` mutation - #13532 by @SzymJ

- Better checkout error feedback - #13458 by @korycins
  - Add `Checkout.problems` field
  - Add `CheckoutLine.problems` field
  - Add `CheckoutSettingsInput` to `ChannelCreateInput` & `ChannelUpdateInput`
  - Add `checkoutSettings` field to `Channel`

### Saleor Apps

- Introduce `Saleor-Schema-Version` HTTP header in app manifest fetching and app installation handshake requests. - #13075 by @przlada
- Add `SHOP_METADATA_UPDATED` webhook - #13364, #13388 by @maarcingebala
  - Called when metadata is changed for the Shop object via the generic metadata API or the `shopSettingsUpdate` mutation.
- Add `CHANNEL_METADATA_UPDATED` webhook - #13448, by @Air-t
  - Called when metadata is changed for the Channel object via the generic metadata API or the `channelUpdate` mutation.
- Add `ACCOUNT_CONFIRMED` webhook - #13471, by @Air-t
  - Called when user confirm an account with `confirmAccount` mutation.
- Add `ACCOUNT_DELETED` webhook - #13471, by @Air-t
  - Called after account deletion is confirmed with `accountDelete` mutation.
- Add `ACCOUNT_EMAIL_CHANGED` webhook - #13537, by @Air-t
  - Called when `confirmEmailChange` mutation is triggered.
- Add `ACCOUNT_SET_PASSWORD_REQUESTED` webhook - #13486, by @Air-t
  - Called after `requestPasswordReset` or `customerCreate` mutation.
- Add `STAFF_SET_PASSWORD_REQUESTED` webhook - #13486, by @Air-t
  - Called after `requestPasswordReset` or `customerCreate` mutation for staff users.

### Other changes

- Add possibility to log without confirming email - #13059 by @kadewu
  - New mutation `sendConfirmationEmail` to send an email with confirmation link
  - New environment variable `CONFIRMATION_EMAIL_LOCK_TIME` to control lock time between new email confirmations
  - Type `User` gets new field `is_confirmed`
  - `CustomerInput` gets new field `is_confirmed`
- Use public key thumbprint as KID in JWKS.json #13442 by @cmiacz
- Add POC of Core API tests - #13034 by @fowczarek

- Expand metric units to support more types of products. - #13043 by @FremahA
- Remove unused `django-versatileimagefield` package - #13148 by @SzymJ
- Remove unused `google-measurement-protocol` package - #13146 by @SzymJ
- Add missing descriptions to App module. - #13163 by @fowczarek
- Drop TranslationProxy and replace `translated` model property with `get_translation` function where needed. - #13156 by @zedzior
- Add missing descriptions to account module. - #13155 by @fowczarek
- Add missing descriptions to channel module. - #13166 by @fowczarek
- Add missing descriptions to checkout module. - #13167 by @fowczarek
- Add missing descriptions to attribute module. - #13165 by @fowczarek
- Add missing descriptions to csv module. - #13184 by @fowczarek
- Add missing descriptions to Account module. - #13155 by @fowczarek
- Add `ACCOUNT_CONFIRMATION_REQUESTED` async event - #13162 by @SzymJ
- Add `ACCOUNT_DELETE_REQUESTED` async event - #13170 by @SzymJ
- Add `ACCOUNT_CHANGE_EMAIL_REQUESTED` async event - #13233 by @SzymJ
- Add missing descriptions to Webhook module - #13262 by @Smit-Parmar
- Add missing descriptions to Shop module. - #13295 by @Smit-Parmar
- Add missing descriptions to Warehouse module. - #13264 by @Smit-Parmar
- Add missing descriptions to Product module. - #13259 by @FremahA
- Add missing description for Invoice module - #13265 by @DevilsAutumn
- Add missing descriptions to Discount module - #13261 by @devilsautumn
- Fix deleting event payloads by adding batches - #13368 by @jakubkuc
- Add missing descriptions to Shipping module. - #13372 by @Smit-Parmar
- Fix error handling in the permission check for `Query.webhook` - #13378 by @patrys
- Add missing descriptions to Translation module. - #13410 by @Smit-Parmar
- Add missing descriptions to menu module - #13409 by @devilsautumn
- Add missing descriptions to page module - #13536 by @devilsautumn
- Fix seo field to accept null value - #13512 by @ssuraliya
- Add missing descriptions to payment module - #13546 by @devilsautumn
- Fix `NOTIFY_USER` allow to create webhook with only one event - #13584 by @Air-t
- Add Index for 'Created' field of the Order Model - #13682 by @ritanjandawn
- Add missing descriptions to giftcard module - #14847 by @devilsautumn

# 3.14.0

### Breaking changes

- Gift cards can now be applied on a checkout without an email, fields `used_by` and `used_by_email` on GiftCard model are deprecated and will be removed in 4.0. - #13019 by @tomaszszymanski129
- The `ProductBulkCreateError.path` field for errors related to product variants input in the `productBulkCreate` mutation will now return more detailed error paths, e.g. `variants.1.stocks.0.warehouse` instead of `variants.1.warehouses` - #12534 by @SzymJ
- The `discounts` field has been removed from the listed plugin manager methods. Instead of the `discounts` argument, an applied `discount` is now assigned to each line in the `CheckoutLineInfo` inside the `CheckoutInfo` object. - #11934 by @fowczarek

  - `calculate_checkout_total`
  - `calculate_checkout_subtotal`
  - `calculate_checkout_shipping`
  - `get_checkout_shipping_tax_rate`
  - `calculate_checkout_line_total`
  - `calculate_checkout_line_unit_price`
  - `get_checkout_line_tax_rate`
  - `preprocess_order_creation`

  This breaking change affect any custom plugins in open-source Saleor, if they override any of the above mentioned methods.

- The signature of the `list_payment_gateways` manager method has changed. It may affect Saleor open-source users, who maintain plugins overriding this method. Changes:
  - The `checkout: Checkout` argument was removed
  - `checkout_info: CheckoutInfo` and `checkout_lines: Iterable[CheckoutLineInfo]` arguments were added instead

### GraphQL API

- [Preview] Add `orderBulkCreate` mutation - #12269 by @zedzior
- [Preview] Add `attributeBulkTranslate` and `attributeValueBulkTranslate` mutations - #12965 by @SzymJ
- [Preview] Add `where` and `search` filtering option on `products` query - #12960 by @zedzior
- Allow setting metadata during user creating and updating - #12577 by @IKarbowiak
  - The following mutations have been updated:
    - `customerCreate`
    - `customerUpdate`
    - `staffCreate`
    - `staffUpdate`
    - `accountUpdate`
    - `customerBulkUpdate`
- Add `checkoutCreateFromOrder` mutation to create checkout from order - #12628 by @korycins
- Allow setting metadata during invoice creating and updating - #12641 by @IKarbowiak
- Introduce channel permissions - #10423 by @IKarbowiak
  - Limit staff users to access only certain channels. Granted permissions only apply to channels that the user has already been given access to.
- Add `enableAccountConfirmationByEmail` option in the `shopSettingsUpdate` mutation, which allows controlling whether account confirmation should be sent on new account registrations (before it was controlled by env variable `ENABLE_ACCOUNT_CONFIRMATION_BY_EMAIL`) - #12781 by @SzymJ
- Add `path` field to `ProductVariantBulkError` - #12534 by @SzymJ
- Add `enable_account_confirmation_by_email` to `SiteSettings` model and allow to update it via `shopSettingsUpdate` mutation - #12781 by @SzymJ
- Add `brand` optional field with brand data (initially logo image) to `Manifest`, `AppInstallation` and `App` - #12361 by @przlada
- Add `externalReference` field to `AttributeValueInput`, `BulkAttributeValueInput` and `AttributeValueSelectableTypeInput` - #12823 by @SzymJ
- [Preview] Add `where` filtering option with `ids` filter for `product_variants`, `collections` and `categories` query - #13004 by @zedzior

### Saleor Apps

- Introduce channel permissions - #10423 by @IKarbowiak
  - Extend the OpenID connect configuration with `Staff user domains` and `Default permission group name for new staff users`.
  - When the OpenID plugin is active, the default staff permission group is created, and all staff users are assigned to it.
  - To ensure the proper functioning of OAuth permissions, ensure that the
    `Default permission group name for new staff users` is set to a permission group with no channel restrictions.
- [Preview] Add `ORDER_BULK_CREATED` event, which is sent for successfully imported orders - #12536 by @zedzior

### Other changes

- Fix saving `description_plaintext` for product - #12586 by @SzymJ
- Fix sending `product_created` event in `ProductBulkCreate` mutation - #12605 by @SzymJ
- Add `ORDER_REFUNDED`, `ORDER_FULLY_REFUNDED`, `ORDER_PAID` webhooks - #12533 by @korycins
- Add functionality to delete expired orders automatically - #12710 by @korycins
- Handle error raised by 0Auth when fetching token - #12672 by @IKarbowiakg
- Fix adding new lines to draft order when the existing line has deleted product - #12711 by @SzymJ
- Upgrade checkout `complete_checkout` to assign guest checkout to account if it exists - #12758 by @FremahA
- Remove `ENABLE_ACCOUNT_CONFIRMATION_BY_EMAIL` env variable from settings - ##12781 by @Szym
- Remove default `EMAIL_URL` value pointing to console output; from now on `EMAIL_URL` has to be set explicitly - #12580 by @maarcingebala
- Match `Orders` to `User` when creating user using OIDC plugin. - #12863 by @kadewu
- Allow defining a custom price in draft orders - #12855 by @KirillPlaksin
- Update price resolvers - use `discounted_price` on `ProductChannelListing` and `ProductVariantChannelListing` channel listings to return the pricing - #12713 by @IKarbowiak

# 3.13.0

### Highlights

- Improve support for handling transactions - #10350 by @korycins

  - API changes:

    - Add new mutations:
      - `transactionEventReport` - Report the event for the transaction.
      - `orderGrantRefundCreate` - Add granted refund to the order.
      - `orderGrantRefundUpdate` - Update granted refund.
    - Add new types:
      - `OrderGrantedRefund` - The details of the granted refund.
    - Add new webhooks:
      - `TRANSACTION_CHARGE_REQUESTED` - triggered when a staff user request charge for the transaction.
      - `TRANSACTION_REFUND_REQUESTED` - triggered when a staff user request refund for the transaction.
      - `TRANSACTION_CANCELATION_REQUESTED` - triggered when a staff user request cancelation for the transaction.
    - Add new webhook subscriptions:
      - `TransactionChargeRequested` - Event sent when transaction charge is requested.
      - `TransactionRefundRequested` - Event sent when transaction refund is requested.
      - `TransactionCancelationRequested` - Event sent when transaction cancelation is requested.
    - Add new fields:
      - `OrderSettings.markAsPaidStrategy` - Determine what strategy will be used to mark the order as paid.
      - `TransactionItem`:
        - `authorizePendingAmount` - Total amount of ongoing authorization requests for the transaction.
        - `refundPendingAmount` - Total amount of ongoing refund requests for the transaction.
        - `cancelPendingAmount` - Total amount of ongoing cancel requests for the transaction.
        - `chargePendingAmount` - Total amount of ongoing charge requests for the transaction.
        - `canceledAmount` - Total amount canceled for this transaction.
        - `name` - Name of the transaction.
        - `message` - Message related to the transaction.
        - `pspReference` - PSP reference of transaction.
        - `createdBy` - User or App that created the transaction.
        - `externalUrl` - The URL that will allow to redirect user to payment provider page with transaction details.
      - `TransactionEvent`:
        - `pspReference` - PSP reference related to the event.
        - `message` - Message related to the transaction's event.
        - `externalUrl` - The URL that will allow to redirect user to payment provider page with transaction event details.
        - `amount` - The amount related to this event.
        - `type` - The type of action related to this event.
        - `createdBy` - User or App that created the event.
      - `Order`:
        - `totalCharged` - Amount charged for the order.
        - `totalCanceled` - Amount canceled for the order.
        - `grantedRefunds` - List of granted refunds.
        - `totalGrantedRefund` - Total amount of granted refund.
        - `totalRefunded` - Total refund amount for the order.
        - `totalRefundPending` - Total amount of ongoing refund requests for the order's transactions.
        - `totalAuthorizePending` - Total amount of ongoing authorization requests for the order's transactions.
        - `totalChargePending` - Total amount of ongoing charge requests for the order's transactions.
        - `totalCancelPending` - Total amount of ongoing cancel requests for the order's transactions.
        - `totalRemainingGrant` - The difference between the granted refund and the pending and refunded amounts.
      - `OrderEventsEnum`:
        - `TRANSACTION_CHARGE_REQUESTED`
        - `TRANSACTION_CANCEL_REQUESTED`
        - `TRANSACTION_MARK_AS_PAID_FAILED`
    - Add new input fields:

      - `TransactionCreateInput` & `TransactionUpdateInput`:
        - `name` - The name of the transaction.
        - `message` - The message of the transaction.
        - `pspReference` - The PSP Reference of the transaction.
        - `amountCanceled` - Amount canceled by this transaction.
        - `externalUrl` - The URL that will allow to redirect user to payment provider page with transaction.
      - `TransactionEventInput`:
        - `pspReference` - The PSP Reference of the transaction.
        - `message` - Message related to the transaction's event.

    - Deprecate webhooks:
      - `TRANSACTION_ACTION_REQUEST` - Use `TRANSACTION_CHARGE_REQUESTED`, `TRANSACTION_REFUND_REQUESTED`, `TRANSACTION_CANCELATION_REQUESTED` instead.
    - Deprecate object fields:

      - `TransactionItem`:
        - `voidedAmount` - Use `canceledAmount`. This field will be removed in Saleor 3.14 (Preview feature).
        - `status` - Not needed anymore. The transaction amounts will be used to determine a current status of transactions. This field will be removed in Saleor 3.14 (Preview feature).
        - `reference` - Use `pspReference` instead. This field will be removed in Saleor 3.14 (Preview feature).
      - `TransactionEvent`:
        - `status` - Use `type` instead. This field will be removed in Saleor 3.14 (Preview feature).
        - `reference` - Use `pspReference` instead. This field will be removed in Saleor 3.14 (Preview feature).
        - `name` - Use `message` instead. This field will be removed in Saleor 3.14 (Preview feature).
      - `TransactionActionEnum`
        - `VOID` - Use `CANCEL` instead. This field will be removed in Saleor 3.14 (Preview feature).
      - `Order`:
        - `totalCaptured` - Use `totalCharged` instead. Will be removed in Saleor 4.0
      - `OrderEvent`:
        - `status` - Use `TransactionEvent` to track the status of `TransactionItem`. This field will be removed in Saleor 3.14 (Preview feature).
      - `OrderEventsEnum`:
        - `TRANSACTION_CAPTURE_REQUESTED` - Use `TRANSACTION_CHARGE_REQUESTED` instead. This field will be removed in Saleor 3.14 (Preview feature).
        - `TRANSACTION_VOID_REQUESTED` - Use `TRANSACTION_CANCEL_REQUESTED` instead. This field will be removed in Saleor 3.14 (Preview feature).

    - Deprecate input fields:
      - `TransactionCreateInput` & `TransactionUpdateInput`:
        - `status` - Not needed anymore. The transaction amounts will be used to determine the current status of transactions. This input field will be removed in Saleor 3.14 (Preview feature).
        - `type` - Use `name` and `message` instead. This input field will be removed in Saleor 3.14 (Preview feature).
        - `reference` - Use `pspReference` instead. This input field will be removed in Saleor 3.14 (Preview feature).
        - `amountVoided` - Use `amountCanceled` instead. This input field will be removed in Saleor 3.14 (Preview feature).
      - `TransactionEventInput`:
        - `status` - Status will be calculated by Saleor. This input field will be removed in Saleor 3.14 (Preview feature).
        - `reference` - Use `pspReference` instead. This input field will be removed in Saleor 3.14 (Preview feature).
        - `name` - Use `message` instead. This field will be removed in Saleor 3.14 (Preview feature).

- Support for payment apps - #12179 by @korycins
  - Add new mutations:
    - `paymentGatewayInitialize` - Initialize the payment gateway to process a payment.
    - `transactionInitialize` - Initiate payment processing.
    - `transactionProcess` - Process the initialized payment.
  - Add new synchronous webhooks:
    - `PAYMENT_GATEWAY_INITIALIZE_SESSION` - Triggered when a customer requests the initialization of a payment gateway.
    - `TRANSACTION_INITIALIZE_SESSION` - Triggered when a customer requests the initialization of a payment processing.
    - `TRANSACTION_PROCESS_SESSION` - Triggered when a customer requests processing the initialized payment.

### Breaking changes

- **Feature preview breaking change**:

  - Improve support for handling transactions - #10350 by @korycins
    - For all new `transactionItem` created by `transactionCreate`, any update action can be done only by the same app/user that performed `transactionCreate` action. This change impacts only on new `transactionItem,` the already existing will work in the same way as previously.
    - `transactionRequestAction` mutation can't be executed with `MANAGE_ORDERS` permission. Permission `HANDLE_PAYMENTS` is required.
    - Drop calling `TRANSACTION_ACTION_REQUEST` webhook inside a mutation related to `Payment` types. The related mutations: `orderVoid`, `orderCapture`, `orderRefund`, `orderFulfillmentRefundProducts`, `orderFulfillmentReturnProducts`. Use a dedicated mutation for triggering an action: `transactionRequestAction`.

  See the [3.12 to 3.13](https://docs.saleor.io/docs/3.x/upgrade-guides/3-12-to-3-13) upgrade guide for more details.

### GraphQL API

- [Preview] Add `StockBulkUpdate` mutation - #12139 by @SzymJ
- Upgrade GraphiQL to `2.4.0` for playground - #12271 by @zaiste
- Add new object type `AppManifestRequiredSaleorVersion` - #12164 by @przlada
  - Add new optional field `Manifest.requiredSaleorVersion`
  - Add `requiredSaleorVersion` validation to `appInstall` and `appFetchManifest` mutations
- Add new field `author` to `Manifest` and `App` object types - #12166 by @przlada
- Add backward compatibility for `taxCode` field - #12325 by @maarcingebala
- Support resolving `Order` as an entity in Apollo Federation - #12328 by @binary-koan
- [Preview] Add `ProductBulkCreate` mutation - #12177 by @SzymJ
- [Preview] Add `CustomerBulkUpdate` mutation - #12268 by @SzymJ

### Saleor Apps

- Add `requiredSaleorVersion` field to the App manifest determining the required Saleor version as semver range - #12164 by @przlada
- Add new field `author` to the App manifest - #12166 by @przlada
- Add `GIFT_CARD_SENT` asynchronous event to webhooks - #12472 by @rafalp

### Other changes

- Add Celery beat task for expiring unconfirmed not paid orders - #11960 by @kadewu:
  - Add `expireOrdersAfter` to `orderSettings` for `Channel` type.
  - Add `ORDER_EXPIRED` webhook triggered when `Order` is marked as expired.
- Create order discounts for all voucher types - #12272 by @IKarbowiak
- Core now supports Dev Containers for local development - #12391 by @patrys
- Use Mailhog SMTP server on Dev Container - #12402 by @carlosa54
- Publish schema.graphql on releases - #12431 by @maarcingebala
- Fix missing webhook triggers for `order_updated` and `order_fully_paid` when an order is paid with a `transactionItem` - #12508 by @korycins
- Remove Mailhog in favor of Mailpit - #12447 by @carlosa54

# 3.12.0

### Breaking changes

- `stocks` and `channelListings` inputs for preview `ProductVariantBulkUpdate` mutation has been changed. Both inputs have been extended by:

  - `create` input - list of items that should be created
  - `update` input - list of items that should be updated
  - `remove` input - list of objects ID's that should be removed

  If your platform relies on this [Preview] feature, make sure you update your mutations stocks and channel listings inputs from:

  ```
     {
      "stocks/channelListings": [
        {
          ...
        }
      ]
     }
  ```

  to:

  ```
     {
      "stocks/channelListings": {
        "create": [
          {
           ...
          }
        ]
      }
     }
  ```

- Change the discount rounding mode - #12041 by @IKarbowiak

  - Change the rounding mode from `ROUND_DOWN` to `ROUND_HALF_UP` - it affects the discount amount and total price of future checkouts and orders with a percentage discount applied.
    The discount amount might be 0.01 greater, and the total price might be 0.01 lower.
    E.g. if you had an order for $13 and applied a 12.5% discount, you would get $11.38 with a $1.62 discount, but now it will be calculated as $11.37 with $1.63 discount.

- Media and image fields now default to returning 4K thumbnails instead of original uploads - #11996 by @patrys
- Include specific products voucher in checkout discount - #12191 by @IKarbowiak
  - Make the `specific product` and `apply once per order` voucher discounts visible on `checkout.discount` field.
    Previously, the discount amount for these vouchers was shown as 0.

### GraphQL API

- Added support for all attributes types in `BulkAttributeValueInput` - #12095 by @SzymJ
- Add possibility to remove `stocks` and `channel listings` in `ProductVariantBulkUpdate` mutation.
- Move `orderSettings` query to `Channel` type - #11417 by @kadewu:
  - Mutation `Channel.channelCreate` and `Channel.channelUpdate` have new `orderSettings` input.
  - Deprecate `Shop.orderSettings` query. Use `Channel.orderSettings` query instead.
  - Deprecate `Shop.orderSettingsUpdate` mutation. Use `Channel.channelUpdate` instead.
- Add meta fields to `ProductMedia` model - #11894 by @zedzior
- Make `oldPassword` argument on `passwordChange` mutation optional; support accounts without usable passwords - @11999 by @rafalp
- Added support for AVIF images, added `AVIF` and `ORIGINAL` to `ThumbnailFormatEnum` - #11998 by @patrys
- Introduce custom headers for webhook requests - #11978 by @zedzior
- Improve GraphQL playground by storing headers in the local storage - #12176 by @zaiste
- Fixes for GraphiQL playground - #12192 by @zaiste

### Other changes

- Fix saving `metadata` in `ProductVariantBulkCreate` and `ProductVariantBulkupdate` mutations - #12097 by @SzymJ
- Enhance webhook's subscription query validation. Apply the validation and event inheritance to manifest validation - #11797 by @zedzior
- Fix GraphQL playground when the `operationName` is set across different tabs - #11936 by @zaiste
- Add new asynchronous events related to media: #11918 by @zedzior
  - `PRODUCT_MEDIA CREATED`
  - `PRODUCT_MEDIA_UPDATED`
  - `PRODUCT_MEDIA_DELETED`
  - `THUMBNAIL_CREATED`
- CORS is now handled in the ASGI layer - #11415 by @patrys
- Added native support for gzip compression - #11833 by @patrys
- Set flat rates as the default tax calculation strategy - #12069 by @maarcingebala
  - Enables flat rates for channels in which no tax calculation method was set.
- Users created by the OIDC plugin now have unusable password set instead of empty string - #12103 by @rafalp
- Fix thumbnail generation long image names - #12435 by @KirillPlaksin

# 3.11.0

### Highlights

Just so you know, changes mentioned in this section are in a preview state and can be subject to changes in the future.

- Bulk mutations for creating and updating multiple product variants in one mutation call - #11392 by @SzymJ
- Ability to run subscription webhooks in a dry-run mode - #11548 by @zedzior
- Preview of new `where` filtering API which allows joining multiple filters with `AND`/`OR` operators; currently available only in the `attributes` query - #11737 by @IKarbowiak

### GraphQL API

- [Preview] Add `productVariantBulkUpdate` mutation - #11392 by @SzymJ
- [Preview] Add new error handling policies in `productVariantBulkCreate` mutation - #11392 by @SzymJ
- [Preview] Add `webhookDryRun` mutation - #11548 by @zedzior
- [Preview] Add `webhookTrigger` mutation - #11687 by @zedzior
- Fix adding an invalid label to meta fields - #11718 by @IKarbowiak
- Add filter by `checkoutToken` to `Query.orders`. - #11689 by @kadewu
- [Preview] Attribute filters improvement - #11737 by @IKarbowiak
  - introduce `where` option on `attributes` query
  - add `search` option on `attributes` query
  - deprecate `product.variant` field
  - deprecate the following `Attribute` fields: `filterableInStorefront`, `storefrontSearchPosition`, `availableInGrid`.

### Other changes

- Allow `webhookCreate` and `webhookUpdate` mutations to inherit events from `query` field - #11736 by @zedzior
- Add new `PRODUCT_VARIANT_STOCK_UPDATED` event - #11665 by @jakubkuc
- Disable websocket support by default in `uvicorn` worker configuration - #11785 by @NyanKiyoshi
- Fix send user email change notification - #11840 by @jakubkuc
- Fix trigger the `FULFILLMENT_APPPROVED` webhook for partial fulfillments - #11824 by @d-wysocki

# 3.10.0 [Unreleased]

### Breaking changes

### GraphQL API

- Add ability to filter and sort products of a category - #10917 by @yemeksepeti-cihankarluk, @ogunheper
  - Add `filter` argument to `Category.products`
  - Add `sortBy` argument to `Category.products`
- Extend invoice object types with `Order` references - #11505 by @przlada
  - Add `Invoice.order` field
  - Add `InvoiceRequested.order`, `InvoiceDeleted.order` and `InvoiceSent.order` fields
- Add support for metadata for `Address` model - #11701 by @IKarbowiak
- Allow to mutate objects, by newly added `externalReference` field, instead of Saleor-assigned ID. Apply to following models: #11410 by @zedzior
  - `Product`
  - `ProductVariant`
  - `Attribute`
  - `AttributeValue`
  - `Order`
  - `User`
  - `Warehouse`

### Other changes

- Fix fetching the `checkout.availableCollectionPoints` - #11489 by @IKarbowiak
- Move checkout metadata to separate model - #11264 by @jakubkuc
- Add ability to set a custom Celery queue for async webhook - #11511 by @NyanKiyoshi
- Remove `CUSTOMER_UPDATED` webhook trigger from address mutations - #11395 by @jakubkuc
- Drop `Django.Auth` - #11305 by @fowczarek
- Add address validation to AddressCreate - #11639 by @jakubkuc
- Propagate voucher discount between checkout lines when charge_taxes is disabled - #11632 by @maarcingebala
- Fix stock events triggers - #11714 by @jakubkuc
- Accept the gift card code provided in the input - by @mociepka
- Fix `GIFT_CARD_CREATED` event not firing when order with gift cards is fulfilled - #11924 by @rafalp

# 3.9.0

### Highlights

- Flat tax rates - #9784 by @maarcingebala

### Breaking changes

- Drop Vatlayer plugin - #9784 by @maarcingebala
  - The following fields are no longer used:
    - `Product.chargeTaxes` - from now on, presence of `Product.taxClass` instance decides whether to charge taxes for a product. As a result, the "Charge Taxes" column in CSV product exports returns empty values.
    - `Shop.chargeTaxesOnShipping` - from now on, presence of `ShippingMethod.taxClass` decides whether to charge taxes for a shipping method.
    - `Shop.includeTaxesInPrices`, `Shop.displayGrossPrices` - configuration moved to `Channel.taxConfiguration`.
  - Removed the following plugin manager methods:
    - `assign_tax_code_to_object_meta`
    - `apply_taxes_to_product`
    - `fetch_taxes_data`
    - `get_tax_rate_percentage_value`
    - `update_taxes_for_order_lines`

### GraphQL API

- Add `attribute` field to `AttributeValueTranslatableContent` type. #11028 by @zedzior
- Add new properties in the `Product` type - #10537 by @kadewu
  - Add new fields: `Product.attribute`, `Product.variant`
  - Add `sortBy` argument to `Product.media`
- Allow assigning attribute value using its ID. Add to `AttributeValueInput` dedicated field for each input type. #11206 by @zedzior

### Other changes

- Re-enable 5 minute database connection persistence by default - #11074 + #11100 by @NyanKiyoshi
  <br/>Set `DB_CONN_MAX_AGE=0` to disable this behavior (adds overhead to requests)
- Bump cryptography to 38.0.3: use OpenSSL 3.0.7 - #11126 by @NyanKiyoshi
- Add exif image validation - #11224 by @IKarbowiak
- Include fully qualified API URL `Saleor-Api-Url` in communication with Apps. #11223 by @przlada
- Add metadata on order line payload notifications. #10954 by @CarlesLopezMagem
- Make email authentication case-insensitive. #11284 by @zedzior
- Fix the observability reporter to obfuscate URLs. #11282 by @przlada
- Add HTTP headers filtering to observability reporter. #11285 by @przlada
- Deactivate Webhook before deleting and handle IntegrityErrors - #11239 @jakubkuc

# 3.8.0

### Highlights

- Add tax exemption API for checkouts (`taxExemptionManage` mutation) - #10344 by @SzymJ
- Switch GraphQL Playground to GraphiQL V2

### Breaking changes

- Verify JWT tokens whenever they are provided with the request. Before, they were only validated when an operation required any permissions. For example: when refreshing a token, the request shouldn't include the expired one.

### GraphQL API

- Add the ability to filter by slug. #10578 by @kadewu
  - Affected types: Attribute, Category, Collection, Menu, Page, Product, ProductType, Warehouse
  - Deprecated `slug` in filter for `menus`. Use `slugs` instead
- Add new `products` filters. #10784 by @kadewu
  - `isAvailable`
  - `publishedFrom`
  - `availableFrom`
  - `isVisibleInListing`
- Add the ability to filter payments by a list of ids. #10821 by @kadewu
- Add the ability to filter customers by ids. #10694 by @kadewu
- Add `User.checkouts` field. #10862 by @zedzior
- Add optional field `audience` to mutation `tokenCreate`. If provided, the created tokens will have key `aud` with value: `custom:{audience-input-value}` - #10845 by @korycins
- Use `AttributeValue.name` instead of `AttributeValue.slug` to determine uniqueness of a value instance for dropdown and multi-select attributes. - #10881 by @jakubkuc
- Allow sorting products by `CREATED_AT` field. #10900 by @zedzior
- Add ability to pass metadata directly in create/update mutations for product app models - #10689 by @SzymJ
- Add ability to use SKU argument in `productVariantUpdate`, `productVariantDelete`, `productVariantBulkDelete`, `productVariantStocksUpdate`, `productVariantStocksDelete`, `productVariantChannelListingUpdate` mutations - #10861 by @SzymJ
- Add sorting by `CREATED_AT` field. #10911 by @zedzior
  - Affected types: GiftCard, Page.
  - Deprecated `CREATION_DATE` sort field on Page type. Use `CREATED_AT` instead.

### Other changes

- Reference attribute linking to product variants - #10468 by @IKarbowiak
- Add base shipping price to `Order` - #10771 by @fowczarek
- GraphQL view no longer generates error logs when the HTTP request doesn't contain a GraphQL query - #10901 by @NyanKiyoshi
- Add `iss` field to JWT tokens - #10842 by @korycins
- Drop `py` and `tox` dependencies from dev requirements - #11054 by @NyanKiyoshi

### Saleor Apps

- Add `iss` field to JWT tokens - #10842 by @korycins
- Add new field `audience` to App manifest. If provided, App's JWT access token will have `aud` field. - #10845 by @korycins
- Add new asynchronous events for objects metadata updates - #10520 by @rafalp
  - `CHECKOUT_METADATA_UPDATED`
  - `COLLECTION_METADATA_UPDATED`
  - `CUSTOMER_METADATA_UPDATED`
  - `FULFILLMENT_METADATA_UPDATED`
  - `GIFT_CARD_METADATA_UPDATED`
  - `ORDER_METADATA_UPDATED`
  - `PRODUCT_METADATA_UPDATED`
  - `PRODUCT_VARIANT_METADATA_UPDATED`
  - `SHIPPING_ZONE_METADATA_UPDATED`
  - `TRANSACTION_ITEM_METADATA_UPDATED`
  - `WAREHOUSE_METADATA_UPDATED`
  - `VOUCHER_METADATA_UPDATED`

# 3.7.0

### Highlights

- Allow explicitly setting the name of a product variant - #10456 by @SzymJ
  - Added `name` parameter to the `ProductVariantInput` input
- Add a new stock allocation strategy based on the order of warehouses within a channel - #10416 by @IKarbowiak
  - Add `channelReorderWarehouses` mutation to sort warehouses to set their priority
  - Extend the `Channel` type with the `stockSettings` field
  - Extend `ChannelCreateInput` and `ChannelUpdateInput` with `stockSettings`

### Breaking changes

- Refactor warehouse mutations - #10239 by @IKarbowiak
  - Providing the value in `shippingZone` filed in `WarehouseCreate` mutation will raise a ValidationError.
    Use `WarehouseShippingZoneAssign` to assign shipping zones to a warehouse.

### GraphQL API

- Hide Subscription type from Apollo Federation (#10439) (f5132dfd3)
- Mark `Webhook.secretKey` as deprecated (#10436) (ba445e6e8)

### Saleor Apps

- Trigger the `SALE_DELETED` webhook when deleting sales in bulk (#10461) (2052841e9)
- Add `FULFILLMENT_APPROVED` webhook - #10621 by @IKarbowiak

### Other changes

- Add support for `bcrypt` password hashes - #10346 by @pkucmus
- Add the ability to set taxes configuration per channel in the Avatax plugin - #10445 by @mociepka

# 3.6.0

### Breaking changes

- Drop `django-versatileimagefield` package; add a proxy view to generate thumbnails on-demand - #9988 by @IKarbowiak
  - Drop `create_thumbnails` command
- Change return type from `CheckoutTaxedPricesData` to `TaxedMoney` in plugin manager methods `calculate_checkout_line_total`, `calculate_checkout_line_unit_price` - #9526 by @fowczarek, @mateuszgrzyb, @stnatic

### Saleor Apps

- Add GraphQL subscription support for synchronous webhook events - #9763 by @jakubkuc
- Add support for the CUSTOMER\_\* app mount points (#10163) by @krzysztofwolski
- Add permission group webhooks: `PERMISSION_GROUP_CREATED`, `PERMISSION_GROUP_UPDATED`, `PERMISSION_GROUP_DELETED` - #10214 by @SzymJ
- Add `ACCOUNT_ACTIVATED` and `ACCOUNT_DEACTIVATED` events - #10136 by @tomaszszymanski129
- Allow apps to query data protected by MANAGE_STAFF permission (#10103) (4eb93d3f5)
- Fix returning sale's GraphQL ID in the `SALE_TOGGLE` payload (#10227) (0625c43bf)
- Add descriptions to async webhooks event types (#10250) (7a906bf7f)

### GraphQL API

- Add `CHECKOUT_CALCULATE_TAXES` and `ORDER_CALCULATE_TAXES` to `WebhookEventTypeSyncEnum` #9526 by @fowczarek, @mateuszgrzyb, @stnatic
- Add `forceNewLine` flag to lines input in `CheckoutLinesAdd`, `CheckoutCreate`, `DraftOrderCreate`, `OrderCreate`, `OrderLinesCreate` mutations to support same variant in multiple lines - #10095 by @SzymJ
- Add `VoucherFilter.ids` filter - #10157 by @Jakubkuc
- Add API to display shippable countries for a channel - #10111 by @korycins
- Improve filters' descriptions - #10240 by @dekoza
- Add query for transaction item and extend transaction item type with order (#10154) (b19423a86)

### Plugins

- Add a new method to plugin manager: `get_taxes_for_checkout`, `get_taxes_for_order` - #9526 by @fowczarek, @mateuszgrzyb, @stnatic
- Allow promoting customer users to staff (#10115) (2d56af4e3)
- Allow values of different attributes to share the same slug (#10138) (834d9500b)
- Fix payment status for orders with total 0 (#10147) (ec2c9a820)
- Fix failed event delivery request headers (#10108) (d1b652115)
- Fix create_fake_user ID generation (#10186) (86e2c69a9)
- Fix returning values in JSONString scalar (#10124) (248d2b604)
- Fix problem with updating draft order with active Avalara (#10183) (af270b8c9)
- Make API not strip query params from redirect URL (#10116) (75176e568)
- Update method for setting filter descriptions (#10240) (65643ec7c)
- Add expires option to CELERY_BEAT_SCHEDULE (#10205) (c6c5e46bd)
- Recalculate order prices on marking as paid mutations (#10260) (4e45b83e7)
- Fix triggering `ORDER_CANCELED` event at the end of transaction (#10242) (d9eecb2ca)
- Fix post-migrate called for each app module (#10252) (60205eb56)
- Only handle known URLs (disable appending slash to URLs automatically) - #10290 by @patrys

### Other changes

- Add synchronous tax calculation via webhooks - #9526 by @fowczarek, @mateuszgrzyb, @stnatic
- Allow values of different attributes to share the same slug - #10138 by @IKarbowiak
- Add query for transaction item and extend transaction item type with order - #10154 by @IKarbowiak
- Populate the initial database with default warehouse, channel, category, and product type - #10244 by @jakubkuc
- Fix inconsistent beat scheduling and compatibility with DB scheduler - #10185 by @NyanKiyoshi<br/>
  This fixes the following bugs:
  - `tick()` could decide to never schedule anything else than `send-sale-toggle-notifications` if `send-sale-toggle-notifications` doesn't return `is_due = False` (stuck forever until beat restart or a `is_due = True`)
  - `tick()` was sometimes scheduling other schedulers such as observability to be run every 5m instead of every 20s
  - `is_due()` from `send-sale-toggle-notifications` was being invoked every 5s on django-celery-beat instead of every 60s
  - `send-sale-toggle-notifications` would crash on django-celery-beat with `Cannot convert schedule type <saleor.core.schedules.sale_webhook_schedule object at 0x7fabfdaacb20> to model`
    Usage:
  - Database backend: `celery --app saleor.celeryconf:app beat --scheduler saleor.schedulers.schedulers.DatabaseScheduler`
  - Shelve backend: `celery --app saleor.celeryconf:app beat --scheduler saleor.schedulers.schedulers.PersistentScheduler`
- Fix problem with updating draft order with active Avalara - #10183 by @IKarbowiak
- Fix stock validation and allocation for order with local collection point - #10218 by @IKarbowiak
- Fix stock allocation for order with global collection point - #10225 by @IKarbowiak
- Fix assigning an email address that does not belong to an existing user to draft order (#10320) (97129cf0c)
- Fix gift cards automatic fulfillment (#10325) (6a528259e)

# 3.5.4 [Unreleased]

- Fix ORM crash when generating hundreds of search vector in SQL - #10261 by @NyanKiyoshi
- Fix "stack depth limit exceeded" crash when generating thousands of search vector in SQL - #10279 by @NyanKiyoshi

# 3.5.3 [Released]

- Use custom search vector in order search - #10247 by @fowczarek
- Optimize filtering attributes by dates - #10199 by @tomaszszymanski129

# 3.5.2 [Released]

- Fix stock allocation for order with global collection point - #10225 by @IKarbowiak
- Fix stock validation and allocation for order with local collection point - #10218 @IKarbowiak
- Fix returning GraphQL IDs in the `SALE_TOGGLE` webhook - #10227 by @IKarbowiak

# 3.5.1 [Released]

- Fix inconsistent beat scheduling and compatibility with db scheduler - #10185 by @NyanKiyoshi<br/>
  This fixes the following bugs:

  - `tick()` could decide to never schedule anything else than `send-sale-toggle-notifications` if `send-sale-toggle-notifications` doesn't return `is_due = False` (stuck forever until beat restart or a `is_due = True`)
  - `tick()` was sometimes scheduling other schedulers such as observability to be ran every 5m instead of every 20s
  - `is_due()` from `send-sale-toggle-notifications` was being invoked every 5s on django-celery-beat instead of every 60s
  - `send-sale-toggle-notifications` would crash on django-celery-beat with `Cannot convert schedule type <saleor.core.schedules.sale_webhook_schedule object at 0x7fabfdaacb20> to model`

  Usage:

  - Database backend: `celery --app saleor.celeryconf:app beat --scheduler saleor.schedulers.schedulers.DatabaseScheduler`
  - Shelve backend: `celery --app saleor.celeryconf:app beat --scheduler saleor.schedulers.schedulers.PersistentScheduler`

- Fix problem with updating draft order with active avalara - #10183 by @IKarbowiak
- Fix stock validation and allocation for order with local collection point - #10218 by @IKarbowiak
- Fix stock allocation for order with global collection point - #10225 by @IKarbowiak

# 3.5.0

### GraphQL API

- Allow skipping address validation for checkout mutations (#10084) (7de33b145)
- Add `OrderFilter.numbers` filter - #9967 by @SzymJ
- Expose manifest in the `App` type (#10055) (f0f944066)
- Deprecate `configurationUrl` and `dataPrivacy` fields in apps (#10046) (68bd7c8a2)
- Fix `ProductVariant.created` resolver (#10072) (6c77053a9)
- Add `schemaVersion` field to `Shop` type. #11275 by @zedzior

### Saleor Apps

- Add webhooks `PAGE_TYPE_CREATED`, `PAGE_TYPE_UPDATED` and `PAGE_TYPE_DELETED` - #9859 by @SzymJ
- Add webhooks `ADDRESS_CREATED`, `ADDRESS_UPDATED` and `ADDRESS_DELETED` - #9860 by @SzymJ
- Add webhooks `STAFF_CREATED`, `STAFF_UPDATED` and `STAFF_DELETED` - #9949 by @SzymJ
- Add webhooks `ATTRIBUTE_CREATED`, `ATTRIBUTE_UPDATED` and `ATTRIBUTE_DELETED` - #9991 by @SzymJ
- Add webhooks `ATTRIBUTE_VALUE_CREATED`, `ATTRIBUTE_VALUE_UPDATED` and `ATTRIBUTE_VALUE_DELETED` - #10035 by @SzymJ
- Add webhook `CUSTOMER_DELETED` - #10060 by @SzymJ
- Add webhook for starting and ending sales - #10110 by @IKarbowiak
- Fix returning errors in subscription webhooks payloads - #9905 by @SzymJ
- Build JWT signature when secret key is an empty string (#10139) (c47de896c)
- Use JWS to sign webhooks with secretKey instead of obscure signature (ac065cdce)
- Sign webhook payload using RS256 and private key used JWT infrastructure (#9977) (df7c7d4e8)
- Unquote secret access when calling SQS (#10076) (3ac9714b5)

### Performance

- Add payment transactions data loader (#9940) (799a9f1c9)
- Optimize 0139_fulfil_orderline_token_old_id_created_at migration (#9935) (63073a86b)

### Other changes

- Introduce plain text attribute - #9907 by @IKarbowiak
- Add `metadata` fields to `OrderLine` and `CheckoutLine` models - #10040 by @SzymJ
- Add full-text search for Orders (#9937) (61aa89f06)
- Stop auto-assigning default addresses to checkout - #9933 by @SzymJ
- Fix inaccurate tax calculations - #9799 by @IKarbowiak
- Fix incorrect default value used in `PaymentInput.storePaymentMethod` - #9943 by @korycins
- Improve checkout total base calculations - #10048 by @IKarbowiak
- Improve click & collect and stock allocation - #10043 by @IKarbowiak
- Fix product media reordering (#10118) (de8a1847f)
- Add custom SearchVector class (#10109) (bf74f5efb)
- Improve checkout total base calculations (527b67f9b)
- Fix invoice download URL in send-invoice email (#10014) (667837a09)
- Fix invalid undiscounted total on order line (22ccacb59)
- Fix Avalara for free shipping (#9973) (90c076e33)
- Fix Avalara when voucher with `apply_once_per_order` settings is used (#9959) (fad5cdf46)
- Use Saleor's custom UvicornWorker to avoid lifespan warnings (#9915) (9090814b9)
- Add Azure blob storage support (#9866) (ceee97e83)

# 3.4.0

### Breaking changes

- Hide private metadata in notification payloads - #9849 by @maarcingebala
  - From now on, the `private_metadata` field in `NOTIFY_USER` webhook payload is deprecated and it will return an empty dictionary. This change also affects `AdminEmailPlugin`, `UserEmailPlugin`, and `SendgridEmailPlugin`.

### Other changes

#### GraphQL API

- Add new fields to `Order` type to show authorize/charge status #9795
  - Add new fields to Order type:
    - `totalAuthorized`
    - `totalCharged`
    - `authorizeStatus`
    - `chargeStatus`
  - Add filters to `Order`:
    - `authorizeStatus`
    - `chargeStatus`
- Add mutations for managing a payment transaction attached to order/checkout. - #9564 by @korycins
  - add fields:
    - `order.transactions`
    - `checkout.transactions`
  - add mutations:
    - `transactionCreate`
    - `transactionUpdate`
    - `transactionRequestAction`
  - add new webhook event:
    - `TRANSACTION_ACTION_REQUEST`
- Unify checkout's ID fields. - #9862 by @korycins
  - Deprecate `checkoutID` and `token` in all Checkout's mutations. Use `id` instead.
  - Deprecate `token` in `checkout` query. Use `id` instead.
- Add `unitPrice`, `undiscountedUnitPrice`, `undiscountedTotalPrice` fields to `CheckoutLine` type - #9821 by @fowczarek
- Fix invalid `ADDED_PRODUCTS` event parameter for `OrderLinesCreate` mutation - #9653 by @IKarbowiak
- Update sorting field descriptions - add info where channel slug is required (#9695) (391743098)
- Fix using enum values in permission descriptions (#9697) (dbb783e1f)
- Change gateway validation in `checkoutPaymentCreate` mutation (#9530) (cf1d49bdc)
- Fix invalid `ADDED_PRODUCTS` event parameter for `OrderLinesCreate` mutation (#9653) (a0d8aa8f1)
- Fix resolver for `Product.created` field (#9737) (0af00cb70)
- Allow fetching by id all order data for new orders (#9728) (71c19c951)
- Provide a reference for the rich text format (#9744) (f2207c408)
- Improve event schema field descriptions - #9880 by @patrys

#### Saleor Apps

- Add menu webhooks: `MENU_CREATED`, `MENU_UPDATED`, `MENU_DELETED`, `MENU_ITEM_CREATED`, `MENU_ITEM_UPDATED`, `MENU_ITEM_DELETED` - #9651 by @SzymJ
- Add voucher webhooks: `VOUCHER_CREATED`, `VOUCHER_UPDATED`, `VOUCHER_DELETED` - #9657 by @SzymJ
- Add app webhooks: `APP_INSTALLED`, `APP_UPDATED`, `APP_DELETED`, `APP_STATUS_CHANGED` - #9698 by @SzymJ
- Add warehouse webhoks: `WAREHOUSE_CREATED`, `WAREHOUSE_UPDATED`, `WAREHOUSE_DELETED` - #9746 by @SzymJ
- Expose order alongside fulfillment in fulfillment-based subscriptions used by webhooks (#9847)
- Fix webhooks payload not having field for `is_published` (#9800) (723f93c50)
- Add support for `ORDER_*` mounting points for Apps (#9694) (cc728ef7e)
- Add missing shipping method data in order and checkout events payloads. (#9692) (dabd1a221)
- Use the human-readable order number in notification payloads (#9863) (f10c5fd5f)

#### Models

- Migrate order discount id from int to UUID - #9729 by @IKarbowiak
  - Changed the order discount `id` from `int` to `UUID`, the old ids still can be used
    for old order discounts.
- Migrate order line id from int to UUID - #9637 by @IKarbowiak
  - Changed the order line `id` from `int` to `UUID`, the old ids still can be used
    for old order lines.
- Migrate checkout line id from int to UUID - #9675 by @IKarbowiak
  - Changed the checkout line `id` from `int` to `UUID`, the old ids still can be used
    for old checkout lines.

#### Performance

- Fix memory consumption of `delete_event_payloads_task` (#9806) (2823edc68)
- Add webhook events dataloader (#9790) (e88eef35e)
- Add dataloader for fulfillment warehouse resolver (#9740) (9d14fadb2)
- Fix order type resolvers performance (#9723) (13b5a95e7)
- Improve warehouse filtering performance (#9622) (a1a7a223b)
- Add dataloader for fulfillment lines (#9707) (68fb4bf4a)

#### Other

- Observability reporter - #9803 by @przlada
- Update sample products set - #9796 by @mirekm
- Fix for sending incorrect prices to Avatax - #9633 by @korycins
- Fix tax-included flag sending to Avatax - #9820
- Fix AttributeError: 'Options' object has no attribute 'Model' in `search_tasks.py` - #9824
- Fix Braintree merchant accounts mismatch error - #9778
- Stricter signatures for resolvers and mutations - #9649

# 3.3.1

- Drop manual calls to emit post_migrate in migrations (#9647) (b32308802)
- Fix search indexing of empty variants (#9640) (31833a717)

# 3.3.0

### Breaking changes

- PREVIEW_FEATURE: replace error code `NOT_FOUND` with `CHECKOUT_NOT_FOUND` for mutation `OrderCreateFromCheckout` - #9569 by @korycins

### Other changes

- Fix filtering product attributes by date range - #9543 by @IKarbowiak
- Fix for raising Permission Denied when anonymous user calls `checkout.customer` field - #9573 by @korycins
- Use fulltext search for products (#9344) (4b6f25964) by @patrys
- Precise timestamps for publication dates - #9581 by @IKarbowiak
  - Change `publicationDate` fields to `publishedAt` date time fields.
    - Types and inputs where `publicationDate` is deprecated and `publishedAt` field should be used instead:
      - `Product`
      - `ProductChannelListing`
      - `CollectionChannelListing`
      - `Page`
      - `PublishableChannelListingInput`
      - `ProductChannelListingAddInput`
      - `PageCreateInput`
      - `PageInput`
  - Change `availableForPurchaseDate` fields to `availableForPurchaseAt` date time field.
    - Deprecate `Product.availableForPurchase` field, the `Product.availableForPurchaseAt` should be used instead.
    - Deprecate `ProductChannelListing.availableForPurchase` field, the `ProductChannelListing.availableForPurchaseAt` should be used instead.
  - Deprecate `publicationDate` on `CollectionInput` and `CollectionCreateInput`.
  - Deprecate `PUBLICATION_DATE` in `CollectionSortField`, the `PUBLISHED_AT` should be used instead.
  - Deprecate `PUBLICATION_DATE` in `PageSortField`, the `PUBLISHED_AT` should be used instead.
  - Add a new column `published at` to export products. The new field should be used instead of `publication_date`.
- Add an alternative API for fetching metadata - #9231 by @patrys
- New webhook events related to gift card changes (#9588) (52adcd10d) by @SzymJ
- New webhook events for changes related to channels (#9570) (e5d78c63e) by @SzymJ
- Tighten the schema types for output fields (#9605) (81418cb4c) by @patrys
- Include permissions in schema descriptions of protected fields (#9428) (f0a988e79) by @maarcingebala
- Update address database (#9585) (1f5e84e4a) by @patrys
- Handle pagination with invalid cursor that is valid base64 (#9521) (3c12a1e95) by @jakubkuc
- Handle all Braintree errors (#9503) (20f21c34a) by @L3str4nge
- Fix `recalculate_order` dismissing weight unit (#9527) (9aea31774)
- Fix filtering product attributes by date range - #9543 by @IKarbowiak
- Fix for raising Permission Denied when anonymous user calls `checkout.customer` field - #9573 by @korycins
- Optimize stock warehouse resolver performance (955489bff) by @tomaszszymanski129
- Improve shipping zone filters performance (#9540) (7841ec536) by @tomaszszymanski129

# 3.2.0

### Breaking changes

- Convert IDs from DB to GraphQL format in all notification payloads (email plugins and the `NOTIFY` webhook)- #9388 by @L3str4nge
- Migrate order id from int to UUID - #9324 by @IKarbowiak
  - Changed the order `id` changed from `int` to `UUID`, the old ids still can be used
    for old orders.
  - Deprecated the `order.token` field, the `order.id` should be used instead.
  - Deprecated the `token` field in order payload, the `id` field should be used
    instead.
- Enable JWT expiration by default - #9483 by @maarcingebala

### Other changes

#### Saleor Apps

- Introduce custom prices - #9393 by @IKarbowiak
  - Add `HANDLE_CHECKOUTS` permission (only for apps)
- Add subscription webhooks (#9394) @jakubkuc
- Add `language_code` field to webhook payload for `Order`, `Checkout` and `Customer` - #9433 by @rafalp
- Refactor app tokens - #9438 by @IKarbowiak
  - Store app tokens hashes instead of plain text.
- Add category webhook events - #9490 by @SzymJ
- Fix access to own resources by App - #9425 by @korycins
- Add `handle_checkouts` permission - #9402 by @korycins
- Return `user_email` or order user's email in order payload `user_email` field (#9419) (c2d248655)
- Mutation `CategoryBulkDelete` now trigger `category_delete` event - #9533 by @SzymJ
- Add webhooks `SHIPPING_PRICE_CREATED`, `SHIPPING_PRICE_UPDATED`, `SHIPPING_PRICE_DELETED`, `SHIPPING_ZONE_CREATED`, `SHIPPING_ZONE_UPDATED`, `SHIPPING_ZONE_DELETED` - #9522 by @SzymJ

#### Plugins

- Add OpenID Connect Plugin - #9406 by @korycins
- Allow plugins to create their custom error code - #9300 by @LeOndaz

#### Other

- Use full-text search for products search API - #9344 by @patrys

- Include required permission in mutations' descriptions - #9363 by @maarcingebala
- Make GraphQL list items non-nullable - #9391 by @maarcingebala
- Port a better schema printer from GraphQL Core 3.x - #9389 by @patrys
- Fix failing `checkoutCustomerAttach` mutation - #9401 by @IKarbowiak
- Add new mutation `orderCreateFromCheckout` - #9343 by @korycins
- Assign missing user to context - #9520 by @korycins
- Add default ordering to order discounts - #9517 by @fowczarek
- Raise formatted error when trying to assign assigned media to variant - #9496 by @L3str4nge
- Update `orderNumber` field in `OrderEvent` type - #9447 by @IKarbowiak
- Do not create `AttributeValues` when values are not provided - #9446 @IKarbowiak
- Add response status code to event delivery attempt - #9456 by @przlada
- Don't rely on counting objects when reindexing - #9442 by @patrys
- Allow filtering attribute values by ids - #9399 by @IKarbowiak
- Fix errors handling for `orderFulfillApprove` mutation - #9491 by @SzymJ
- Fix shipping methods caching - #9472 by @tomaszszymanski129
- Fix payment flow - #9504 by @IKarbowiak
- Fix etting external methods did not throw an error when that method didn't exist - #9498 by @SethThoburn
- Reduce placeholder image size - #9484 by @jbergstroem
- Improve menus filtering performance - #9539 by @tomaszszymanski129
- Remove EventDeliveries without webhooks and make webhook field non-nullable - #9507 by @jakubkuc
- Improve discount filters performance - #9541 by @tomaszszymanski129
- Change webhooks to be called on commit in atomic transactions - #9532 by @jakubkuc
- Drop distinct and icontains in favor of ilike in apps filtering - #9534 by @tomaszszymanski129
- Refactor csv filters to improve performance - #9535 by @tomaszszymanski129
- Improve attributes filters performance - #9542 by @tomaszszymanski129
- Rename models fields from created to created_at - #9537 by @IKarbowiak

# 3.1.10

- Migration dependencies fix - #9590 by @SzymJ

# 3.1.9

- Use ordering by PK in `queryset_in_batches` (#9493) (4e49c52d2)

# 3.1.8

- Fix shipping methods caching (#9472) (0361f40)
- Fix logging of excessive logger informations (#9441) (d1c5d26)

# 3.1.7

- Handle `ValidationError` in metadata mutations (#9380) (75deaf6ea)
- Fix order and checkout payload serializers (#9369) (8219b6e9b)
- Fix filtering products ordered by collection (#9285) (57aed02a2)
- Cast `shipping_method_id` to int (#9364) (8d0584710)
- Catch "update_fields did not affect any rows" errors and return response with message (#9225) (29c7644fc)
- Fix "str object has no attribute input type" error (#9345) (34c64b5ee)
- Fix `graphene-django` middleware imports (#9360) (2af1cc55d)
- Fix preorders to update stock `quantity_allocated` (#9308) (8cf83df81)
- Do not drop attribute value files when value is deleted (#9320) (57b2888bf)
- Always cast database ID to int in data loader (#9340) (dbc5ec3e3)
- Fix removing references when user removes the referenced object (#9162) (68b33d95a)
- Pass correct list of order lines to `order_added_products_event` (#9286) (db3550f64)
- Fix flaky order payload serializer test (#9387) (d73bd6f9d)

# 3.1.6

- Fix unhandled GraphQL errors after removing `graphene-django` (#9398) (4090e6f2a)

# 3.1.5

- Fix checkout payload (#9333) (61b928e33)
- Revert "3.1 Add checking if given attributes are variant attributes in ProductVariantCreate mutation (#9134)" (#9334) (dfee09db3)

# 3.1.4

- Add `CREATED_AT` and `LAST_MODIFIED_AT` sorting to some GraphQL fields - #9245 by @rafalp
  - Added `LAST_MODIFIED_AT` sort option to `ExportFileSortingInput`
  - Added `CREATED_AT` and `LAST_MODIFIED_AT` sort options to `OrderSortingInput` type
  - Added `LAST_MODIFIED_AT` and `PUBLISHED_AT` sort options to `ProductOrder` type
  - Added `CREATED_AT` and `LAST_MODIFIED_AT` sort options to `SaleSortingInput` type
  - Added `CREATED_AT` and `LAST_MODIFIED_AT` sort options to `UserSortingInput` type
  - Added `ProductVariantSortingInput` type with `LAST_MODIFIED_AT` sort option
  - Deprecated `UPDATED_AT` sort option on `ExportFileSortingInput`
  - Deprecated `LAST_MODIFIED` and `PUBLICATION_DATE` sort options on `ProductOrder` type
  - Deprecated `CREATION_DATE` sort option on `OrderSortingInput` type
- Fix sending empty emails (#9317) (3e8503d8a)
- Add checking if given attributes are variant attributes in ProductVariantCreate mutation (#9134) (409ca7d23)
- Add command to update search indexes (#9315) (fdd81bbfe)
- Upgrade required Node and NPM versions used by release-it tool (#9293) (3f96a9c30)
- Update link to community pages (#9291) (2d96f5c60)
- General cleanup (#9282) (78f59c6a3)
- Fix `countries` resolver performance (#9318) (dc58ef2c4)
- Fix multiple refunds in NP Atobarai - #9222
- Fix dataloaders, filter out productmedia to be removed (#9299) (825ec3cad)
- Fix migration issue between 3.0 and main (#9323) (fec80cd63)
- Drop wishlist models (#9313) (7c9576925)

# 3.1.3

- Add command to update search indexes (#9315) (6be8461c0)
- Fix countries resolver performance (#9318) (e177f3957)

# 3.1.2

### Breaking changes

- Require `MANAGE_ORDERS` permission in `User.orders` query (#9128) (521dfd639)
  - only staff with `manage orders` and can fetch customer orders
  - the customer can fetch his own orders, except drafts

### Other changes

- Fix failing `on_failure` export tasks method (#9160) (efab6db9d)
- Fix mutations breaks on partially invalid IDs (#9227) (e3b6df2eb)
- Fix voucher migrations (#9249) (3c565ba0c)
- List the missing permissions where possible (#9250) (f8df1aa0d)
- Invalidate stocks dataloader (#9188) (e2366a5e6)
- Override `graphene.JSONString` to have more meaningful message in error message (#9171) (2a0c5a71a)
- Small schema fixes (#9224) (932e64808)
- Support Braintree subaccounts (#9191) (035bf705c)
- Split checkout mutations into separate files (#9266) (1d37b0aa3)

# 3.1.1

- Drop product channel listings when removing last available variant (#9232) (b92d3b686)
- Handle product media deletion in a Celery task (#9187) (2b10fc236)
- Filter Customer/Order/Sale/Product/ProductVariant by datetime of last modification (#9137) (55a845c7b)
- Add support for hiding plugins (#9219) (bc9405307)
- Fix missing update of payment methods when using stored payment method (#9158) (ee4bf520b)
- Fix invalid paths in VCR cassettes (#9236) (f6c268d2e)
- Fix Razorpay comment to be inline with code (#9238) (de417af24)
- Remove `graphene-federation` dependency (#9184) (dd43364f7)

# 3.1.0

### Breaking changes

#### Plugins

- Don't run plugins when calculating checkout's total price for available shipping methods resolution - #9121 by @rafalp
  - Use either net or gross price depending on store configuration.

### Other changes

#### Saleor Apps

- Add API for webhook payloads and deliveries - #8227 by @jakubkuc
- Extend app by `AppExtension` - #7701 by @korycins
- Add webhooks for stock changes: `PRODUCT_VARIANT_OUT_OF_STOCK` and `PRODUCT_VARIANT_BACK_IN_STOCK` - #7590 by @mstrumeck
- Add `COLLECTION_CREATED`, `COLLECTION_UPDATED`, `COLLECTION_DELETED` events and webhooks - #8974 by @rafalp
- Add draft orders webhooks by @jakubkuc
- Add support for providing shipping methods by Saleor Apps - #7975 by @bogdal:
  - Add `SHIPPING_LIST_METHODS_FOR_CHECKOUT` sync webhook
- Add sales webhooks - #8157 @kuchichan
- Allow fetching unpublished pages by apps with manage pages permission - #9181 by @IKarbowiak

#### Metadata

- Add ability to use metadata mutations with tokens as an identifier for orders and checkouts - #8426 by @IKarbowiak

#### Attributes

- Introduce swatch attributes - #7261 by @IKarbowiak
- Add `variant_selection` to `ProductAttributeAssign` operations - #8235 by @kuchichan
- Refactor attributes validation - #8905 by @IKarbowiak
  - in create mutations: require all required attributes
  - in update mutations: do not require providing any attributes; when any attribute is given, validate provided values.

#### Other features and changes

- Add gift cards - #7827 by @IKarbowiak, @tomaszszymanski129
- Add Click & Collect - #7673 by @kuchichan
- Add fulfillment confirmation - #7675 by @tomaszszymanski129
- Make SKU an optional field on `ProductVariant` - #7633 by @rafalp
- Possibility to pass metadata in input of `checkoutPaymentCreate` - #8076 by @mateuszgrzyb
- Add `ExternalNotificationTrigger` mutation - #7821 by @mstrumeck
- Extend `accountRegister` mutation to consume first & last name - #8184 by @piotrgrundas
- Introduce sales/vouchers per product variant - #8064 by @kuchichan
- Batch loads in queries for Apollo Federation - #8273 by @rafalp
- Reserve stocks for checkouts - #7589 by @rafalp
- Add query complexity limit to GraphQL API - #8526 by @rafalp
- Add `quantity_limit_per_customer` field to ProductVariant #8405 by @kuchichan
- Make collections names non-unique - #8986 by @rafalp
- Add validation of unavailable products in the checkout. Mutations: `CheckoutShippingMethodUpdate`,
  `CheckoutAddPromoCode`, `CheckoutPaymentCreate` will raise a ValidationError when product in the checkout is
  unavailable - #8978 by @IKarbowiak
- Add `withChoices` flag for Attribute type - #7733 by @dexon44
- Update required permissions for attribute options - #9204 by @IKarbowiak
  - Product attribute options can be fetched by requestors with manage product types and attributes permission.
  - Page attribute options can be fetched by requestors with manage page types and attributes permission.
- Deprecate interface field `PaymentData.reuse_source` - #7988 by @mateuszgrzyb
- Deprecate `setup_future_usage` from `checkoutComplete.paymentData` input - will be removed in Saleor 4.0 - #7994 by @mateuszgrzyb
- Fix shipping address issue in `availableCollectionPoints` resolver for checkout - #8143 by @kuchichan
- Fix cursor-based pagination in products search - #8011 by @rafalp
- Fix crash when querying external shipping methods `translation` field - #8971 by @rafalp
- Fix crash when too long translation strings were passed to `translate` mutations - #8942 by @rafalp
- Raise ValidationError in `CheckoutAddPromoCode`, `CheckoutPaymentCreate` when product in the checkout is
  unavailable - #8978 by @IKarbowiak
- Remove `graphene-django` dependency - #9170 by @rafalp
- Fix disabled warehouses appearing as valid click and collect points when checkout contains only preorders - #9052 by @rafalp
- Fix failing `on_failure` export tasks method - #9160 by @IKarbowiak

# 3.0.0

### Breaking changes

#### Behavior

- Add multichannel - #6242 by @fowczarek @d-wysocki
- Add email interface as a plugin - #6301 by @korycins
- Add unconfirmed order editing - #6829 by @tomaszszymanski129
  - Removed mutations for draft order lines manipulation: `draftOrderLinesCreate`, `draftOrderLineDelete`, `draftOrderLineUpdate`
  - Added instead: `orderLinesCreate`, `orderLineDelete`, `orderLineUpdate` mutations instead.
  - Order events enums `DRAFT_ADDED_PRODUCTS` and `DRAFT_REMOVED_PRODUCTS` are now `ADDED_PRODUCTS` and `REMOVED_PRODUCTS`
- Remove resolving users location from GeoIP; drop `PaymentInput.billingAddress` input field - #6784 by @maarcingebala
- Always create new checkout in `checkoutCreate` mutation - #7318 by @IKarbowiak
  - deprecate `created` return field on `checkoutCreate` mutation
- Return empty values list for attribute without choices - #7394 by @fowczarek
  - `values` for attributes without choices from now are empty list.
  - attributes with choices - `DROPDOWN` and `MULTISELECT`
  - attributes without choices - `FILE`, `REFERENCE`, `NUMERIC` and `RICH_TEXT`
- Unify checkout identifier in checkout mutations and queries - #7511 by @IKarbowiak
- Propagate sale and voucher discounts over specific lines - #8793 by @korycins
  - Use a new interface for response received from plugins/pluginManager. Methods `calculate_checkout_line_unit_price`
    and `calculate_checkout_line_total` returns `TaxedPricesData` instead of `TaxedMoney`.
- Attach sale discount info to the line when adding variant to order - #8821 by @IKarbowiak
  - Use a new interface for the response received from plugins/pluginManager.
    Methods `calculate_order_line_unit` and `calculate_order_line_total` returns
    `OrderTaxedPricesData` instead of `TaxedMoney`.
  - Rename checkout interfaces: `CheckoutTaxedPricesData` instead of `TaxedPricesData`
    and `CheckoutPricesData` instead of `PricesData`
- Sign JWT tokens with RS256 instead of HS256 - #7990 by @korycins
- Add support for filtering available shipping methods by Saleor Apps - #8399 by @kczan, @stnatic
  - Introduce `ShippingMethodData` interface as a root object type for ShippingMethod object
- Limit number of user addresses - #9173 by @IKarbowiak

#### GraphQL Schema

- Drop deprecated meta mutations - #6422 by @maarcingebala
- Drop deprecated service accounts and webhooks API - #6431 by @maarcingebala
- Drop deprecated fields from the `ProductVariant` type: `quantity`, `quantityAllocated`, `stockQuantity`, `isAvailable` - #6436 by @maarcingebala
- Drop authorization keys API - #6631 by @maarcingebala
- Drop `type` field from `AttributeValue` type - #6710 by @IKarbowiak
- Drop deprecated `taxRate` field from `ProductType` - #6795 by @d-wysocki
- Drop deprecated queries and mutations - #7199 by @IKarbowiak
  - drop `url` field from `Category` type
  - drop `url` field from `Category` type
  - drop `url` field from `Product` type
  - drop `localized` fild from `Money` type
  - drop `permissions` field from `User` type
  - drop `navigation` field from `Shop` type
  - drop `isActive` from `AppInput`
  - drop `value` from `AttributeInput`
  - drop `customerId` from `checkoutCustomerAttach`
  - drop `stockAvailability` argument from `products` query
  - drop `created` and `status` arguments from `orders` query
  - drop `created` argument from `draftOrders` query
  - drop `productType` from `ProductFilter`
  - deprecate specific error fields `<TypeName>Errors`, typed `errors` fields and remove deprecation
- Drop top-level `checkoutLine` query from the schema with related resolver, use `checkout` query instead - #7623 by @dexon44
- Change error class in `CollectionBulkDelete` to `CollectionErrors` - #7061 by @d-wysocki
- Make quantity field on `StockInput` required - #7082 by @IKarbowiak
- Add description to shipping method - #7116 by @IKarbowiak
  - `ShippingMethod` was extended with `description` field.
  - `ShippingPriceInput` was extended with `description` field
  - Extended `shippingPriceUpdate`, `shippingPriceCreate` mutation to add/edit description
  - Input field in `shippingPriceTranslate` changed to `ShippingPriceTranslationInput`
- Split `ShippingMethod` into `ShippingMethod` and `ShippingMethodType` (#8399):
  - `ShippingMethod` is used to represent methods offered for checkouts and orders
  - `ShippingMethodType` is used to manage shipping method configurations in Saleor
  - Deprecate `availableShippingMethods` on `Order` and `Checkout`. Use `shippingMethods` and refer to the `active` field instead

#### Saleor Apps

- Drop `CHECKOUT_QUANTITY_CHANGED` webhook - #6797 by @d-wysocki
- Change the payload of the order webhook to handle discounts list - #6874 by @korycins:
  - added fields: `Order.discounts`, `OrderLine.unit_discount_amount`, `OrderLine.unit_discount_type`, `OrderLine.unit_discount_reason`,
  - removed fields: `Order.discount_amount`, `Order.discount_name`, `Order.translated_discount_name`
- Remove triggering a webhook event `PRODUCT_UPDATED` when calling `ProductVariantCreate` mutation. Use `PRODUCT_VARIANT_CREATED` instead - #6963 by @piotrgrundas
- Make `order` property of invoice webhook payload contain order instead of order lines - #7081 by @pdblaszczyk
  - Affected webhook events: `INVOICE_REQUESTED`, `INVOICE_SENT`, `INVOICE_DELETED`
- Added `CHECKOUT_FILTER_SHIPPING_METHODS`, `ORDER_FILTER_SHIPPING_METHODS` sync webhooks - #8399 by @kczan, @stnatic

#### Plugins

- Drop `apply_taxes_to_shipping_price_range` plugin hook - #6746 by @maarcingebala
- Refactor listing payment gateways - #7050 by @maarcingebala:
  - Breaking changes in plugin methods: removed `get_payment_gateway` and `get_payment_gateway_for_checkout`; instead `get_payment_gateways` was added.
- Improve checkout performance - introduce `CheckoutInfo` data class - #6958 by @IKarbowiak;
  - Introduced changes in plugin methods definitions in the following methods, the `checkout` parameter changed to `checkout_info`:
    - `calculate_checkout_total`
    - `calculate_checkout_subtotal`
    - `calculate_checkout_shipping`
    - `get_checkout_shipping_tax_rate`
    - `calculate_checkout_line_total`
    - `calculate_checkout_line_unit_price`
    - `get_checkout_line_tax_rate`
    - `preprocess_order_creation`
  - `preprocess_order_creation` was extend with `lines_info` parameter
- Fix Avalara caching - #7036 by @fowczarek:
  - Introduced changes in plugin methods definitions:
    - `calculate_checkout_line_total` was extended with `lines` parameter
    - `calculate_checkout_line_unit_price` was extended with `lines` parameter
    - `get_checkout_line_tax_rate` was extended with `lines` parameter
  - To get proper taxes we should always send the whole checkout to Avalara.
- Extend plugins manager to configure plugins for each plugins - #7198 by @korycins:
  - Introduce changes in API:
    - `paymentInitialize` - add `channel` parameter. Optional when only one channel exists.
    - `pluginUpdate` - add `channel` parameter.
    - `availablePaymentGateways` - add `channel` parameter.
    - `storedPaymentSources` - add `channel` parameter.
    - `requestPasswordReset` - add `channel` parameter.
    - `requestEmailChange` - add `channel` parameter.
    - `confirmEmailChange` - add `channel` parameter.
    - `accountRequestDeletion` - add `channel` parameter.
    - change structure of type `Plugin`:
      - add `globalConfiguration` field for storing configuration when a plugin is globally configured
      - add `channelConfigurations` field for storing plugin configuration for each channel
      - removed `configuration` field, use `globalConfiguration` and `channelConfigurations` instead
    - change structure of input `PluginFilterInput`:
      - add `statusInChannels` field
      - add `type` field
      - removed `active` field. Use `statusInChannels` instead
  - Change plugin webhook endpoint - #7332 by @korycins.
    - Use /plugins/channel/<channel_slug>/<plugin_id> for plugins with channel configuration
    - Use /plugins/global/<plugin_id> for plugins with global configuration
    - Remove /plugin/<plugin_id> endpoint
- Fix doubling price in checkout for products without tax - #7056 by @IKarbowiak:
  - Introduce changes in plugins method:
    - `calculate_checkout_subtotal` has been dropped from plugins;
    - for correct subtotal calculation, `calculate_checkout_line_total` must be set (manager method for calculating checkout subtotal uses `calculate_checkout_line_total` method)
- Deprecated Stripe plugin - will be removed in Saleor 4.0
  - rename `StripeGatewayPlugin` to `DeprecatedStripeGatewayPlugin`.
  - introduce new `StripeGatewayPlugin` plugin.

### Other changes

#### Features

- Migrate from Draft.js to Editor.js format - #6430, #6456 by @IKarbowiak
- Allow using `Bearer` as an authorization prefix - #6996 by @korycins
- Add product rating - #6284 by @korycins
- Add order confirmation - #6498 by @tomaszszymanski12
- Extend Vatlayer functionalities - #7101 by @korycins:
  - Allow users to enter a list of exceptions (country ISO codes) that will use the source country rather than the destination country for tax purposes.
  - Allow users to enter a list of countries for which no VAT will be added.
- Extend order with origin and original order values - #7326 by @IKarbowiak
- Allow impersonating user by an app/staff - #7754 by @korycins:
  - Add `customerId` to `checkoutCustomerAttach` mutation
  - Add new permission `IMPERSONATE_USER`
- Add possibility to apply a discount to order/order line with status `DRAFT` - #6930 by @korycins
- Implement database read replicas - #8516, #8751 by @fowczarek
- Propagate sale and voucher discounts over specific lines - #8793 by @korycins
  - The created order lines from checkout will now have fulfilled all undiscounted fields with a default price value
    (without any discounts).
  - Order line will now include a voucher discount (in the case when the voucher is for specific products or have a
    flag apply_once_per_order). In that case, `Order.discounts` will not have a relation to `OrderDiscount` object.
  - Webhook payload for `OrderLine` will now include two new fields, `sale_id` (graphql ID of applied sale) and
    `voucher_code` (code of the valid voucher applied to this line).
  - When any sale or voucher discount was applied, `line.discount_reason` will be fulfilled.
  - New interface for handling more data for prices: `PricesData` and `TaxedPricesData` used in checkout calculations
    and in plugins/pluginManager.
- Attach sale discount info to the line when adding variant to order - #8821 by @IKarbowiak
  - Rename checkout interfaces: `CheckoutTaxedPricesData` instead of `TaxedPricesData`
    and `CheckoutPricesData` instead of `PricesData`
  - New interface for handling more data for prices: `OrderTaxedPricesData` used in plugins/pluginManager.
- Add uploading video URLs to product gallery - #6838 by @GrzegorzDerdak
- Add generic `FileUpload` mutation - #6470 by @IKarbowiak

#### Metadata

- Allow passing metadata to `accountRegister` mutation - #7152 by @piotrgrundas
- Copy metadata fields when creating reissue - #7358 by @IKarbowiak
- Add metadata to shipping zones and shipping methods - #6340 by @maarcingebala
- Add metadata to menu and menu item - #6648 by @tomaszszymanski129
- Add metadata to warehouse - #6727 by @d-wysocki
- Added support for querying objects by metadata fields - #6683 by @LeOndaz, #7421 by @korycins
- Change metadata mutations to use token for order and checkout as an identifier - #8542 by @IKarbowiak
  - After changes, using the order `id` for changing order metadata is deprecated

#### Attributes

- Add rich text attribute input - #7059 by @piotrgrundas
- Support setting value for AttributeValue mutations - #7037 by @piotrgrundas
- Add boolean attributes - #7454 by @piotrgrundas
- Add date & date time attributes - #7500 by @piotrgrundas
- Add file attributes - #6568 by @IKarbowiak
- Add page reference attributes - #6624 by @IKarbowiak
- Add product reference attributes - #6711 by @IKarbowiak
- Add numeric attributes - #6790 by @IKarbowiak
- Add `withChoices` flag for Attribute type - #7733 by @CossackDex
- Return empty results when filtering by non-existing attribute - #7025 by @maarcingebala
- Add Page Types - #6261 by @IKarbowiak

#### Plugins

- Add interface for integrating the auth plugins - #6799 by @korycins
- Add Sendgrid plugin - #6793 by @korycins
- Trigger `checkout_updated` plugin method for checkout metadata mutations - #7392 by @maarcingebala

#### Saleor Apps

- Add synchronous payment webhooks - #7044 by @maarcingebala
- Add `CUSTOMER_UPDATED` webhook, add addresses field to customer `CUSTOMER_CREATED` webhook - #6898 by @piotrgrundas
- Add `PRODUCT_VARIANT_CREATED`, `PRODUCT_VARIANT_UPDATED`, `PRODUCT_VARIANT_DELETED` webhooks, fix attributes field for `PRODUCT_CREATED`, `PRODUCT_UPDATED` webhooks - #6963 by @piotrgrundas
- Trigger `PRODUCT_UPDATED` webhook for collections and categories mutations - #7051 by @d-wysocki
- Extend order webhook payload with fulfillment fields - #7364, #7347 by @korycins
  - fulfillments extended with:
    - `total_refund_amount`
    - `shipping_refund_amount`
    - `lines`
  - fulfillment lines extended with:
    - `total_price_net_amount`
    - `total_price_gross_amount`
    - `undiscounted_unit_price_net`
    - `undiscounted_unit_price_gross`
    - `unit_price_net`
- Extend order payload with undiscounted prices and add psp_reference to payment model - #7339 by @IKarbowiak
  - order payload extended with the following fields:
    - `undiscounted_total_net_amount`
    - `undiscounted_total_gross_amount`
    - `psp_reference` on `payment`
  - order lines extended with:
    - `undiscounted_unit_price_net_amount`
    - `undiscounted_unit_price_gross_amount`
    - `undiscounted_total_price_net_amount`
    - `undiscounted_total_price_gross_amount`
- Add `product_id`, `product_variant_id`, `attribute_id` and `page_id` when it is possible for `AttributeValue` translations webhook - #7783 by @fowczarek
- Add draft orders webhooks - #8102 by @jakubkuc
- Add page webhooks: `PAGE_CREATED`, `PAGE_UPDATED` and `PAGE_DELETED` - #6787 by @d-wysocki
- Add `PRODUCT_DELETED` webhook - #6794 by @d-wysocki
- Add `page_type_id` in translations webhook - #7825 by @fowczarek
- Fix failing account mutations for app - #7569 by @IKarbowiak
- Add app support for events - #7622 by @IKarbowiak
- Fix creating translations with app - #6804 by @krzysztofwolski
- Change the `app` query to return info about the currently authenticated app - #6928 by @d-wysocki
- Mark `X-` headers as deprecated and add headers without prefix. All deprecated headers will be removed in Saleor 4.0 - #8179 by @L3str4nge
  - X-Saleor-Event -> Saleor-Event
  - X-Saleor-Domain -> Saleor-Domain
  - X-Saleor-Signature -> Saleor-Signature
  - X-Saleor-HMAC-SHA256 -> Saleor-HMAC-SHA256

#### Other changes

- Add query contains only schema validation - #6827 by @fowczarek
- Add introspection caching - #6871 by @fowczarek
- Fix Sentry reporting - #6902 by @fowczarek
- Deprecate API fields `Order.discount`, `Order.discountName`, `Order.translatedDiscountName` - #6874 by @korycins
- Fix argument validation in page resolver - #6960 by @fowczarek
- Drop `data` field from checkout line model - #6961 by @fowczarek
- Fix `totalCount` on connection resolver without `first` or `last` - #6975 by @fowczarek
- Fix variant resolver on `DigitalContent` - #6983 by @fowczarek
- Fix resolver by id and slug for product and product variant - #6985 by @d-wysocki
- Add optional support for reporting resource limits via a stub field in `shop` - #6967 by @NyanKiyoshi
- Update checkout quantity when checkout lines are deleted - #7002 by @IKarbowiak
- Fix available shipping methods - return also weight methods without weight limits - #7021 by @IKarbowiak
- Validate discount value for percentage vouchers and sales - #7033 by @d-wysocki
- Add field `languageCode` to types: `AccountInput`, `AccountRegisterInput`, `CheckoutCreateInput`, `CustomerInput`, `Order`, `User`. Add field `languageCodeEnum` to `Order` type. Add new mutation `CheckoutLanguageCodeUpdate`. Deprecate field `Order.languageCode`. - #6609 by @korycins
- Extend `Transaction` type with gateway response and `Payment` type with filter - #7062 by @IKarbowiak
- Fix invalid tax rates for lines - #7058 by @IKarbowiak
- Allow seeing unconfirmed orders - #7072 by @IKarbowiak
- Raise `GraphQLError` when too big integer value is provided - #7076 by @IKarbowiak
- Do not update draft order addresses when user is changing - #7088 by @IKarbowiak
- Recalculate draft order when product/variant was deleted - #7085 by @d-wysocki
- Added validation for `DraftOrderCreate` with negative quantity line - #7085 by @d-wysocki
- Remove HTML tags from product `description_plaintext` - #7094 by @d-wysocki
- Fix failing product tasks when instances are removed - #7092 by @IKarbowiak
- Update GraphQL endpoint to only match exactly `/graphql/` without trailing characters - #7117 by @IKarbowiak
- Introduce `traced_resolver` decorator instead of Graphene middleware - #7159 by @tomaszszymanski129
- Fix failing export when exporting attribute without values - #7131 by @IKarbowiak
- Fix incorrect payment data for Klarna - #7150 by @IKarbowiak
- Drop deleted images from storage - #7129 by @IKarbowiak
- Fix export with empty assignment values - #7214 by @IKarbowiak
- Change exported file name - #7222 by @IKarbowiak
- Fix core sorting on related fields - #7195 by @tomaszszymanski129
- Use GraphQL IDs instead of database IDs in export - #7240 by @IKarbowiak
- Fix draft order tax mismatch - #7226 by @IKarbowiak
  - Introduce `calculate_order_line_total` plugin method
- Update core logging for better Celery tasks handling - #7251 by @tomaszszymanski129
- Raise `ValidationError` when refund cannot be performed - #7260 by @IKarbowiak
- Fix customer addresses missing after customer creation - #7327 by @tomaszszymanski129
- Fix invoice generation - #7376 by @tomaszszymanski129
- Allow defining only one field in translations - #7363 by @IKarbowiak
- Allow filtering pages by ids - #7393 by @IKarbowiak
- Fix validate `min_spent` on vouchers to use net or gross value depends on `settings.display_gross_prices` - #7408 by @d-wysocki
- Fix invoice generation - #7376 by tomaszszymanski129
- Add hash to uploading images #7453 by @IKarbowiak
- Add file format validation for uploaded images - #7447 by @IKarbowiak
- Fix attaching params for address form errors - #7485 by @IKarbowiak
- Update draft order validation - #7253 by @IKarbowiak
  - Extend Order type with errors: [OrderError!]! field
  - Create tasks for deleting order lines by deleting products or variants
- Fix doubled checkout total price for one line and zero shipping price - #7532 by @IKarbowiak
- Deprecate nested objects in `TranslatableContent` types - #7522 by @IKarbowiak
- Modify order of auth middleware calls - #7572 by @tomaszszymanski129
- Drop assigning cheapest shipping method in checkout - #7767 by @maarcingebala
- Deprecate `query` argument in `sales` and `vouchers` queries - #7806 by @maarcingebala
- Allow translating objects by translatable content ID - #7803 by @maarcingebala
- Configure a periodic task for removing empty allocations - #7885 by @fowczarek
- Fix missing transaction id in Braintree - #8110 by @fowczarek
- Fix GraphQL federation support - #7771 #8107 by @rafalp
- Fix cursor-based pagination in products search - #8011 #8211 by @rafalp
- Batch loads in queries for Apollo Federation - #8362 by @rafalp
- Add workaround for failing Avatax when line has price 0 - #8610 by @korycins
- Add option to set tax code for shipping in Avatax configuration view - #8596 by @korycins
- Fix Avalara tax fetching from cache - #8647 by @fowczarek
- Fix incorrect stock allocation - #8931 by @IKarbowiak
- Fix incorrect handling of unavailable products in checkout - #8978, #9119 by @IKarbowiak, @korycins
- Add draft orders webhooks - #8102 by @jakubkuc
- Handle `SameSite` cookie attribute in jwt refresh token middleware - #8209 by @jakubkuc
- Fix creating translations with app - #6804 by @krzysztofwolski
- Add possibility to provide external payment ID during the conversion draft order to order - #6320 by @korycins
- Add basic rating for `Products` - #6284 by @korycins
- Add metadata to shipping zones and shipping methods - #6340 by @maarcingebala
- Add Page Types - #6261 by @IKarbowiak
- Migrate draftjs content to editorjs format - #6430 by @IKarbowiak
- Add editorjs sanitizer - #6456 by @IKarbowiak
- Add generic FileUpload mutation - #6470 by @IKarbowiak
- Order confirmation backend - #6498 by @tomaszszymanski129
- Handle `SameSite` cookie attribute in JWT refresh token middleware - #8209 by @jakubkuc
- Add possibility to provide external payment ID during the conversion draft order to order - #6320 by @korycins9
- Fix password reset request - #6351 by @Manfred-Madelaine-pro, Ambroise and Pierre
- Refund products support - #6530 by @korycins
- Add possibility to exclude products from shipping method - #6506 by @korycins
- Add `Shop.availableShippingMethods` query - #6551 by @IKarbowiak
- Add delivery time to shipping method - #6564 by @IKarbowiak
- Shipping zone description - #6653 by @tomaszszymanski129
- Get tax rate from plugins - #6649 by @IKarbowiak
- Added support for querying user by email - #6632 @LeOndaz
- Add order shipping tax rate - #6678 by @IKarbowiak
- Deprecate field `descriptionJSON` from `Product`, `Category`, `Collection` and field `contentJSON` from `Page` - #6692 by @d-wysocki
- Fix products visibility - #6704 by @IKarbowiak
- Fix page `contentJson` field to return JSON - #6832 by @d-wysocki
- Add SearchRank to search product by name and description. New enum added to `ProductOrderField` - `RANK` - which returns results sorted by search rank - #6872 by @d-wysocki
- Allocate stocks for order lines in a bulk way - #6877 by @IKarbowiak
- Deallocate stocks for order lines in a bulk way - #6896 by @IKarbowiak
- Prevent negative available quantity - #6897 by @d-wysocki
- Add default sorting by rank for search products - #6936 by @d-wysocki
- Fix exporting product description to xlsx - #6959 by @IKarbowiak
- Add `Shop.version` field to query API version - #6980 by @maarcingebala
- Add new authorization header `Authorization-Bearer` - #6998 by @korycins
- Add field `paymentMethodType` to `Payment` object - #7073 by @korycins
- Unify Warehouse Address API - #7481 by @d-wysocki
  - deprecate `companyName` on `Warehouse` type
  - remove `companyName` on `WarehouseInput` type
  - remove `WarehouseAddressInput` on `WarehouseUpdateInput` and `WarehouseCreateInput`, and change it to `AddressInput`
- Fix passing incorrect customer email to payment gateways - #7486 by @korycins
- Add HTTP meta tag for Content-Security-Policy in GraphQL Playground - #7662 by @NyanKiyoshi
- Add additional validation for `from_global_id_or_error` function - #8780 by @CossackDex

# 2.11.1

- Add support for Apple Pay on the web - #6466 by @korycins

## 2.11.0

### Features

- Add products export - #5255 by @IKarbowiak
- Add external apps support - #5767 by @korycins
- Invoices backend - #5732 by @tomaszszymanski129
- Adyen drop-in integration - #5914 by @korycins, @IKarbowiak
- Add a callback view to plugins - #5884 by @korycins
- Support pushing webhook events to message queues - #5940 by @patrys, @korycins
- Send a confirmation email when the order is canceled or refunded - #6017
- No secure cookie in debug mode - #6082 by @patrys, @orzechdev
- Add searchable and available for purchase flags to product - #6060 by @IKarbowiak
- Add `TotalPrice` to `OrderLine` - #6068 @fowczarek
- Add `PRODUCT_UPDATED` webhook event - #6100 by @tomaszszymanski129
- Search orders by GraphQL payment ID - #6135 by @korycins
- Search orders by a custom key provided by payment gateway - #6135 by @korycins
- Add ability to set a default product variant - #6140 by @tomaszszymanski129
- Allow product variants to be sortable - #6138 by @tomaszszymanski129
- Allow fetching stocks for staff users only with `MANAGE_ORDERS` permissions - #6139 by @fowczarek
- Add filtering to `ProductVariants` query and option to fetch variant by SKU in `ProductVariant` query - #6190 by @fowczarek
- Add filtering by Product IDs to `products` query - #6224 by @GrzegorzDerdak
- Add `change_currency` command - #6016 by @maarcingebala
- Add dummy credit card payment - #5822 by @IKarbowiak
- Add custom implementation of UUID scalar - #5646 by @koradon
- Add `AppTokenVerify` mutation - #5716 by @korycins

### Breaking Changes

- Refactored JWT support. Requires handling of JWT token in the storefront (a case when the backend returns the exception about the invalid token). - #5734, #5816 by @korycins
- New logging setup will now output JSON logs in production mode for ease of feeding them into log collection systems like Logstash or CloudWatch Logs - #5699 by @patrys
- Deprecate `WebhookEventType.CHECKOUT_QUANTITY_CHANGED` - #5837 by @korycins
- Anonymize and update order and payment fields; drop `PaymentSecureConfirm` mutation, drop Payment type fields: `extraData`, `billingAddress`, `billingEmail`, drop `gatewayResponse` from `Transaction` type - #5926 by @IKarbowiak
- Switch the HTTP stack from WSGI to ASGI based on Uvicorn - #5960 by @patrys
- Add `MANAGE_PRODUCT_TYPES_AND_ATTRIBUTES` permission, which is now required to access all attributes and product types related mutations - #6219 by @IKarbowiak

### Fixes

- Fix payment fields in order payload for webhooks - #5862 by @korycins
- Fix specific product voucher in draft orders - #5727 by @fowczarek
- Explicit country assignment in default shipping zones - #5736 by @maarcingebala
- Drop `json_content` field from the `Menu` model - #5761 by @maarcingebala
- Strip warehouse name in mutations - #5766 by @koradon
- Add missing order events during checkout flow - #5684 by @koradon
- Update Google Merchant to get tax rate based by plugin manager - #5823 by @gabmartinez
- Allow unicode in slug fields - #5877 by @IKarbowiak
- Fix empty plugin object result after `PluginUpdate` mutation - #5968 by @gabmartinez
- Allow finishing checkout when price amount is 0 - #6064 by @IKarbowiak
- Fix incorrect tax calculation for Avatax - #6035 by @korycins
- Fix incorrect calculation of subtotal with active Avatax - #6035 by @korycins
- Fix incorrect assignment of tax code for Avatax - #6035 by @korycins
- Do not allow negative product price - #6091 by @IKarbowiak
- Handle None as attribute value - #6092 by @IKarbowiak
- Fix for calling `order_created` before the order was saved - #6095 by @korycins
- Update default decimal places - #6098 by @IKarbowiak
- Avoid assigning the same pictures twice to a variant - #6112 by @IKarbowiak
- Fix crashing system when Avalara is improperly configured - #6117 by @IKarbowiak
- Fix for failing finalising draft order - #6133 by @korycins
- Remove corresponding draft order lines when variant is removing - #6119 by @IKarbowiak
- Update required perms for apps management - #6173 by @IKarbowiak
- Raise an error for an empty key in metadata - #6176 by @IKarbowiak
- Add attributes to product error - #6181 by @IKarbowiak
- Allow to add product variant with 0 price to draft order - #6189 by @IKarbowiak
- Fix deleting product when default variant is deleted - #6186 by @IKarbowiak
- Fix get unpublished products, product variants and collection as app - #6194 by @fowczarek
- Set `OrderFulfillStockInput` fields as required - #6196 by @IKarbowiak
- Fix attribute filtering by categories and collections - #6214 by @fowczarek
- Fix `is_visible` when `publication_date` is today - #6225 by @korycins
- Fix filtering products by multiple attributes - #6215 by @GrzegorzDerdak
- Add attributes validation while creating/updating a product's variant - #6269 by @GrzegorzDerdak
- Add metadata to page model - #6292 by @dominik-zeglen
- Fix for unnecessary attributes validation while updating simple product - #6300 by @GrzegorzDerdak
- Include order line total price to webhook payload - #6354 by @korycins
- Fix for fulfilling an order when product quantity equals allocated quantity - #6333 by @GrzegorzDerdak
- Fix for the ability to filter products on collection - #6363 by @GrzegorzDerdak

## 2.10.2

- Add command to change currencies in the database - #5906 by @d-wysocki

## 2.10.1

- Fix multiplied stock quantity - #5675 by @fowczarek
- Fix invalid allocation after migration - #5678 by @fowczarek
- Fix order mutations as app - #5680 by @fowczarek
- Prevent creating checkout/draft order with unpublished product - #5676 by @d-wysocki

## 2.10.0

- OpenTracing support - #5188 by @tomaszszymanski129
- Account confirmation email - #5126 by @tomaszszymanski129
- Relocate `Checkout` and `CheckoutLine` methods into separate module and update checkout related plugins to use them - #4980 by @krzysztofwolski
- Fix problem with free shipping voucher - #4942 by @IKarbowiak
- Add sub-categories to random data - #4949 by @IKarbowiak
- Deprecate `localized` field in Money type - #4952 by @IKarbowiak
- Fix for shipping API not applying taxes - #4913 by @kswiatek92
- Query object translation with only `manage_translation` permission - #4914 by @fowczarek
- Add customer note to draft orders API - #4973 by @IKarbowiak
- Allow to delete category and leave products - #4970 by @IKarbowiak
- Remove thumbnail generation from migration - #3494 by @kswiatek92
- Rename 'shipping_date' field in fulfillment model to 'created' - #2433 by @kswiatek92
- Reduce number of queries for 'checkoutComplete' mutation - #4989 by @IKarbowiak
- Force PyTest to ignore the environment variable containing the Django settings module - #4992 by @NyanKiyoshi
- Extend JWT token payload with user information - #4987 by @salwator
- Optimize the queries for product list in the dashboard - #4995 by @IKarbowiak
- Drop dashboard 1.0 - #5000 by @IKarbowiak
- Fixed serialization error on weight fields when running `loaddata` and `dumpdb` - #5005 by @NyanKiyoshi
- Fixed JSON encoding error on Google Analytics reporting - #5004 by @NyanKiyoshi
- Create custom field to translation, use new translation types in translations query - #5007 by @fowczarek
- Take allocated stock into account in `StockAvailability` filter - #5019 by @simonbru
- Generate matching postal codes for US addresses - #5033 by @maarcingebala
- Update debug toolbar - #5032 by @IKarbowiak
- Allow staff member to receive notification about customers orders - #4993 by @kswiatek92
- Add user's global id to the JWT payload - #5039 by @salwator
- Make middleware path resolving lazy - #5041 by @NyanKiyoshi
- Generate slug on saving the attribute value - #5055 by @fowczarek
- Fix order status after order update - #5072 by @fowczarek
- Extend top-level connection resolvers with ability to sort results - #5018 by @fowczarek
- Drop storefront 1.0 - #5043 by @IKarbowiak
- Replace permissions strings with enums - #5038 by @kswiatek92
- Remove gateways forms and templates - #5075 by @IKarbowiak
- Add `Wishlist` models and GraphQL endpoints - #5021 by @derenio
- Remove deprecated code - #5107 by @IKarbowiak
- Fix voucher start date filtering - #5133 by @dominik-zeglen
- Search by sku in products query - #5117 by @fowczarek
- Send fulfillment update email - #5118 by @IKarbowiak
- Add address query - #5148 by @kswiatek92
- Add `checkout_quantity_changed` webhook - #5042 by @derenio
- Remove unnecessary `manage_orders` permission - #5142 by @kswiatek92
- Mutation to change the user email - #5076 by @kswiatek92
- Add MyPy checks - #5150 by @IKarbowiak
- Move extracting user or service account to utils - #5152 by @kswiatek92
- Deprecate order status/created arguments - #5076 by @kswiatek92
- Fix getting title field in page mutations #5160 by @maarcingebala
- Copy public and private metadata from the checkout to the order upon creation - #5165 by @dankolbman
- Add warehouses and stocks- #4986 by @szewczykmira
- Add permission groups - #5176, #5513 by @IKarbowiak
- Drop `gettext` occurrences - #5189 by @IKarbowiak
- Fix `product_created` webhook - #5187 by @dzkb
- Drop unused resolver `resolve_availability` - #5190 by @maarcingebala
- Fix permission for `checkoutCustomerAttach` mutation - #5192 by @maarcingebala
- Restrict access to user field - #5194 by @maarcingebala
- Unify permission for service account API client in test - #5197 by @fowczarek
- Add additional confirmation step to `checkoutComplete` mutation - #5179 by @salwator
- Allow sorting warehouses by name - #5211 by @dominik-zeglen
- Add anonymization to GraphQL's `webhookSamplePayload` endpoint - #5161 @derenio
- Add slug to `Warehouse`, `Product` and `ProductType` models - #5196 by @IKarbowiak
- Add mutation for assigning, unassigning shipping zones to warehouse - #5217 by @kswiatek92
- Fix passing addresses to `PaymentData` objects - #5223 by @maarcingebala
- Return `null` when querying `me` as an anonymous user - #5231 by @maarcingebala
- Added `PLAYGROUND_ENABLED` environment variable/setting to allow to enable the GraphQL playground when `DEBUG` is disabled - #5254 by @NyanKiyoshi
- Fix access to order query when request from service account - #5258 by @fowczarek
- Customer shouldn't be able to see draft orders by token - #5259 by @fowczarek
- Customer shouldn't be able to query checkout with another customer - #5268 by @fowczarek
- Added integration support of Jaeger Tracing - #5282 by @NyanKiyoshi
- Return `null` when querying `me` as an anonymous user - #5231 as @maarcingebala
- Add `fulfillment created` webhook - @szewczykmira
- Unify metadata API - #5178 by @fowczarek
- Add compiled versions of emails to the repository - #5260 by @tomaszszymanski129
- Add required prop to fields where applicable - #5293 by @dominik-zeglen
- Drop `get_absolute_url` methods - #5299 by @IKarbowiak
- Add `--force` flag to `cleardb` command - #5302 by @maarcingebala
- Require non-empty message in `orderAddNote` mutation - #5316 by @maarcingebala
- Stock management refactor - #5323 by @IKarbowiak
- Add discount error codes - #5348 by @IKarbowiak
- Add benchmarks to checkout mutations - #5339 by @fowczarek
- Add pagination tests - #5363 by @fowczarek
- Add ability to assign multiple warehouses in mutations to create/update a shipping zone - #5399 by @fowczarek
- Add filter by ids to the `warehouses` query - #5414 by @fowczarek
- Add shipping rate price validation - #5411 by @kswiatek92
- Remove unused settings and environment variables - #5420 by @maarcingebala
- Add product price validation - #5413 by @kswiatek92
- Add attribute validation to `attributeAssign` mutation - #5423 by @kswiatek92
- Add possibility to update/delete more than one item in metadata - #5446 by @koradon
- Check if image exists before validating - #5425 by @kswiatek92
- Fix warehouses query not working without id - #5441 by @koradon
- Add `accountErrors` to `CreateToken` mutation - #5437, #5465 by @koradon
- Raise `GraphQLError` if filter has invalid IDs - #5460 by @gabmartinez
- Use `AccountErrorCode.INVALID_CREDENTIALS` instead of `INVALID_PASSWORD` - #5495 by @koradon
- Add tests for pagination - #5468 by @koradon
- Add `Job` abstract model and interface - #5510 by @IKarbowiak
- Refactor implementation of allocation - #5445 by @fowczarek
- Fix `WeightScalar` - #5530 by @koradon
- Add `OrderFulfill` mutation - #5525 by @fowczarek
- Add "It Works" page - #5494 by @IKarbowiak and @dominik-zeglen
- Extend errors in `OrderFulfill` mutation - #5553 by @fowczarek
- Refactor `OrderCancel` mutation for multiple warehouses - #5554 by @fowczarek
- Add negative weight validation - #5564 by @fowczarek
- Add error when user pass empty object as address - #5585 by @fowczarek
- Fix payment creation without shipping method - #5444 by @d-wysocki
- Fix checkout and order flow with variant without inventory tracking - #5599 by @fowczarek
- Fixed JWT expired token being flagged as unhandled error rather than handled. - #5603 by @NyanKiyoshi
- Refactor read-only middleware - #5602 by @maarcingebala
- Fix availability for variants without inventory tracking - #5605 by @fowczarek
- Drop support for configuring Vatlayer plugin from settings file. - #5614 by @korycins
- Add ability to query category, collection or product by slug - #5574 by @koradon
- Add `quantityAvailable` field to `ProductVariant` type - #5628 by @fowczarek
- Use tags rather than time-based logs for information on requests - #5608 by @NyanKiyoshi

## 2.9.0

### API

- Add mutation to change customer's first name last name - #4489 by @fowczarek
- Add mutation to delete customer's account - #4494 by @fowczarek
- Add mutation to change customer's password - #4656 by @fowczarek
- Add ability to customize email sender address in emails sent by Saleor - #4820 by @NyanKiyoshi
- Add ability to filter attributes per global ID - #4640 by @NyanKiyoshi
- Add ability to search product types by value (through the name) - #4647 by @NyanKiyoshi
- Add queries and mutation for serving and saving the configuration of all plugins - #4576 by @korycins
- Add `redirectUrl` to staff and user create mutations - #4717 by @fowczarek
- Add error codes to mutations responses - #4676 by @Kwaidan00
- Add translations to countries in `shop` query - #4732 by @fowczarek
- Add support for sorting product by their attribute values through given attribute ID - #4740 by @NyanKiyoshi
- Add descriptions for queries and query arguments - #4758 by @maarcingebala
- Add support for Apollo Federation - #4825 by @salwator
- Add mutation to create multiple product variants at once - #4735 by @fowczarek
- Add default value to custom errors - #4797 by @fowczarek
- Extend `availablePaymentGateways` field with gateways' configuration data - #4774 by @salwator
- Change `AddressValidationRules` API - #4655 by @Kwaidan00
- Use search in a consistent way; add sort by product type name and publication status to `products` query. - #4715 by @fowczarek
- Unify `menuItemMove` mutation with other reordering mutations - #4734 by @NyanKiyoshi
- Don't create an order when the payment was unsuccessful - #4500 by @NyanKiyoshi
- Don't require shipping information in checkout for digital orders - #4573 by @NyanKiyoshi
- Drop `manage_users` permission from the `permissions` query - #4854 by @maarcingebala
- Deprecate `inCategory` and `inCollection` attributes filters in favor of `filter` argument - #4700 by @NyanKiyoshi & @khalibloo
- Remove `PaymentGatewayEnum` from the schema, as gateways now are dynamic plugins - #4756 by @salwator
- Require `manage_products` permission to query `costPrice` and `stockQuantity` fields - #4753 by @NyanKiyoshi
- Refactor account mutations - #4510, #4668 by @fowczarek
- Fix generating random avatars when updating staff accounts - #4521 by @maarcingebala
- Fix updating JSON menu representation in mutations - #4524 by @maarcingebala
- Fix setting variant's `priceOverride` and `costPrice` to `null` - #4754 by @NyanKiyoshi
- Fix fetching staff user without `manage_users` permission - #4835 by @fowczarek
- Ensure that a GraphQL query is a string - #4836 by @nix010
- Add ability to configure the password reset link - #4863 by @fowczarek
- Fixed a performance issue where Saleor would sometimes run huge, unneeded prefetches when resolving categories or collections - #5291 by @NyanKiyoshi
- uWSGI now forces the django application to directly load on startup instead of being lazy - #5357 by @NyanKiyoshi

### Core

- Add enterprise-grade attributes management - #4351 by @dominik-zeglen and @NyanKiyoshi
- Add extensions manager - #4497 by @korycins
- Add service accounts - backend support - #4689 by @korycins
- Add support for webhooks - #4731 by @korycins
- Migrate the attributes mapping from HStore to many-to-many relation - #4663 by @NyanKiyoshi
- Create general abstraction for object metadata - #4447 by @salwator
- Add metadata to `Order` and `Fulfillment` models - #4513, #4866 by @szewczykmira
- Migrate the tax calculations to plugins - #4497 by @korycins
- Rewrite payment gateways using plugin architecture - #4669 by @salwator
- Rewrite Stripe integration to use PaymentIntents API - #4606 by @salwator
- Refactor password recovery system - #4617 by @fowczarek
- Add functionality to sort products by their "minimal variant price" - #4416 by @derenio
- Add voucher's "once per customer" feature - #4442 by @fowczarek
- Add validations for minimum password length in settings - #4735 by @fowczarek
- Add form to configure payments in the dashboard - #4807 by @szewczykmira
- Change `unique_together` in `AttributeValue` - #4805 by @fowczarek
- Change max length of SKU to 255 characters - #4811 by @lex111
- Distinguish `OrderLine` product name and variant name - #4702 by @fowczarek
- Fix updating order status after automatic fulfillment of digital products - #4709 by @korycins
- Fix error when updating or creating a sale with missing required values - #4778 by @NyanKiyoshi
- Fix error filtering pages by URL in the dashboard 1.0 - #4776 by @NyanKiyoshi
- Fix display of the products tax rate in the details page of dashboard 1.0 - #4780 by @NyanKiyoshi
- Fix adding the same product into a collection multiple times - #4518 by @NyanKiyoshi
- Fix crash when placing an order when a customer happens to have the same address more than once - #4824 by @NyanKiyoshi
- Fix time zone based tests - #4468 by @fowczarek
- Fix serializing empty URLs as a string when creating menu items - #4616 by @maarcingebala
- The invalid IP address in HTTP requests now fallback to the requester's IP address. - #4597 by @NyanKiyoshi
- Fix product variant update with current attribute values - #4936 by @fowczarek
- Update checkout last field and add auto now fields to save with update_fields parameter - #5177 by @IKarbowiak

### Dashboard 2.0

- Allow selecting the number of rows displayed in dashboard's list views - #4414 by @benekex2
- Add ability to toggle visible columns in product list - #4608 by @dominik-zeglen
- Add voucher settings - #4556 by @benekex2
- Contrast improvements - #4508 by @benekex2
- Display menu item form errors - #4551 by @dominik-zeglen
- Do not allow random IDs to appear in snapshots - #4495 by @dominik-zeglen
- Input UI changes - #4542 by @benekex2
- Implement new menu design - #4476 by @benekex2
- Refetch attribute list after closing modal - #4615 by @dominik-zeglen
- Add config for Testcafe - #4553 by @dominik-zeglen
- Fix product type taxes select - #4453 by @benekex2
- Fix form reloading - #4467 by @dominik-zeglen
- Fix voucher limit value when checkbox unchecked - #4456 by @benekex2
- Fix searches and pickers - #4487 by @dominik-zeglen
- Fix dashboard menu styles - #4491 by @benekex2
- Fix menu responsiveness - #4511 by @benekex2
- Fix loosing focus while typing in the product description field - #4549 by @dominik-zeglen
- Fix MUI warnings - #4588 by @dominik-zeglen
- Fix bulk action checkboxes - #4618 by @dominik-zeglen
- Fix rendering user avatar when it's empty #4546 by @maarcingebala
- Remove Dashboard 2.0 files form Saleor repository - #4631 by @dominik-zeglen
- Fix CreateToken mutation to use NonNull on errors field #5415 by @gabmartinez

### Other notable changes

- Replace Pipenv with Poetry - #3894 by @michaljelonek
- Upgrade `django-prices` to v2.1 - #4639 by @NyanKiyoshi
- Disable reports from uWSGI about broken pipe and write errors from disconnected clients - #4596 by @NyanKiyoshi
- Fix the random failures of `populatedb` trying to create users with an existing email - #4769 by @NyanKiyoshi
- Enforce `pydocstyle` for Python docstrings over the project - #4562 by @NyanKiyoshi
- Move Django Debug Toolbar to dev requirements - #4454 by @derenio
- Change license for artwork to CC-BY 4.0
- New translations:
  - Greek

## 2.8.0

### Core

- Avatax backend support - #4310 by @korycins
- Add ability to store used payment sources in gateways (first implemented in Braintree) - #4195 by @salwator
- Add ability to specify a minimal quantity of checkout items for a voucher - #4427 by @fowczarek
- Change the type of start and end date fields from Date to DateTime - #4293 by @fowczarek
- Revert the custom dynamic middlewares - #4452 by @NyanKiyoshi

### Dashboard 2.0

- UX improvements in Vouchers section - #4362 by @benekex2
- Add company address configuration - #4432 by @benekex2
- Require name when saving a custom list filter - #4269 by @benekex2
- Use `esModuleInterop` flag in `tsconfig.json` to simplify imports - #4372 by @dominik-zeglen
- Use hooks instead of a class component in forms - #4374 by @dominik-zeglen
- Drop CSRF token header from API client - #4357 by @dominik-zeglen
- Fix various bugs in the product section - #4429 by @dominik-zeglen

### Other notable changes

- Fix error when creating a checkout with voucher code - #4292 by @NyanKiyoshi
- Fix error when users enter an invalid phone number in an address - #4404 by @NyanKiyoshi
- Fix error when adding a note to an anonymous order - #4319 by @NyanKiyoshi
- Fix gift card duplication error in the `populatedb` script - #4336 by @fowczarek
- Fix vouchers apply once per order - #4339 by @fowczarek
- Fix discount tests failing at random - #4401 by @korycins
- Add `SPECIFIC_PRODUCT` type to `VoucherType` - #4344 by @fowczarek
- New translations:
  - Icelandic
- Refactored the backend side of `checkoutCreate` to improve performances and prevent side effects over the user's checkout if the checkout creation was to fail. - #4367 by @NyanKiyoshi
- Refactored the logic of cleaning the checkout shipping method over the API, so users do not lose the shipping method when updating their checkout. If the shipping method becomes invalid, it will be replaced by the cheapest available. - #4367 by @NyanKiyoshi & @szewczykmira
- Refactored process of getting available shipping methods to make it easier to understand and prevent human-made errors. - #4367 by @NyanKiyoshi
- Moved 3D secure option to Braintree plugin configuration and update config structure mechanism - #4751 by @salwator

## 2.7.0

### API

- Create order only when payment is successful - #4154 by @NyanKiyoshi
- Order Events containing order lines or fulfillment lines now return the line object in the GraphQL API - #4114 by @NyanKiyoshi
- GraphQL now prints exceptions to stderr as well as returning them or not - #4148 by @NyanKiyoshi
- Refactored API resolvers to static methods with root typing - #4155 by @NyanKiyoshi
- Add phone validation in the GraphQL API to handle the library upgrade - #4156 by @NyanKiyoshi

### Core

- Add basic Gift Cards support in the backend - #4025 by @fowczarek
- Add the ability to sort products within a collection - #4123 by @NyanKiyoshi
- Implement customer events - #4094 by @NyanKiyoshi
- Merge "authorize" and "capture" operations - #4098 by @korycins, @NyanKiyoshi
- Separate the Django middlewares from the GraphQL API middlewares - #4102 by @NyanKiyoshi, #4186 by @cmiacz

### Dashboard 2.0

- Add navigation section - #4012 by @dominik-zeglen
- Add filtering on product list - #4193 by @dominik-zeglen
- Add filtering on orders list - #4237 by @dominik-zeglen
- Change input style and improve Storybook stories - #4115 by @dominik-zeglen
- Migrate deprecated fields in Dashboard 2.0 - #4121 by @benekex2
- Add multiple select checkbox - #4133, #4146 by @benekex2
- Rename menu items in Dashboard 2.0 - #4172 by @benekex2
- Category delete modal improvements - #4171 by @benekex2
- Close modals on click outside - #4236 - by @benekex2
- Use date localize hook in translations - #4202 by @dominik-zeglen
- Unify search API - #4200 by @dominik-zeglen
- Default default PAGINATE_BY - #4238 by @dominik-zeglen
- Create generic filtering interface - #4221 by @dominik-zeglen
- Add default state to rich text editor = #4281 by @dominik-zeglen
- Fix translation discard button - #4109 by @benekex2
- Fix draftail options and icons - #4132 by @benekex2
- Fix typos and messages in Dashboard 2.0 - #4168 by @benekex2
- Fix view all orders button - #4173 by @benekex2
- Fix visibility card view - #4198 by @benekex2
- Fix query refetch after selecting an object in list - #4272 by @dominik-zeglen
- Fix image selection in variants - #4270 by @benekex2
- Fix collection search - #4267 by @dominik-zeglen
- Fix quantity height in draft order edit - #4273 by @benekex2
- Fix checkbox clickable area size - #4280 by @dominik-zeglen
- Fix breaking object selection in menu section - #4282 by @dominik-zeglen
- Reset selected items when tab switch - #4268 by @benekex2

### Other notable changes

- Add support for Google Cloud Storage - #4127 by @chetabahana
- Adding a nonexistent variant to checkout no longer crashes - #4166 by @NyanKiyoshi
- Disable storage of Celery results - #4169 by @NyanKiyoshi
- Disable polling in Playground - #4188 by @maarcingebala
- Cleanup code for updated function names and unused argument - #4090 by @jxltom
- Users can now add multiple "Add to Cart" forms in a single page - #4165 by @NyanKiyoshi
- Fix incorrect argument in `get_client_token` in Braintree integration - #4182 by @maarcingebala
- Fix resolving attribute values when transforming them to HStore - #4161 by @maarcingebala
- Fix wrong calculation of subtotal in cart page - #4145 by @korycins
- Fix margin calculations when product/variant price is set to zero - #4170 by @MahmoudRizk
- Fix applying discounts in checkout's subtotal calculation in API - #4192 by @maarcingebala
- Fix GATEWAYS_ENUM to always contain all implemented payment gateways - #4108 by @koradon

## 2.6.0

### API

- Add unified filtering interface in resolvers - #3952, #4078 by @korycins
- Add mutations for bulk actions - #3935, #3954, #3967, #3969, #3970 by @akjanik
- Add mutation for reordering menu items - #3958 by @NyanKiyoshi
- Optimize queries for single nodes - #3968 @NyanKiyoshi
- Refactor error handling in mutations #3891 by @maarcingebala & @akjanik
- Specify mutation permissions through Meta classes - #3980 by @NyanKiyoshi
- Unify pricing access in products and variants - #3948 by @NyanKiyoshi
- Use only_fields instead of exclude_fields in type definitions - #3940 by @michaljelonek
- Prefetch collections when getting sales of a bunch of products - #3961 by @NyanKiyoshi
- Remove unnecessary dedents from GraphQL schema so new Playground can work - #4045 by @salwator
- Restrict resolving payment by ID - #4009 @NyanKiyoshi
- Require `checkoutId` for updating checkout's shipping and billing address - #4074 by @jxltom
- Handle errors in `TokenVerify` mutation - #3981 by @fowczarek
- Unify argument names in types and resolvers - #3942 by @NyanKiyoshi

### Core

- Use Black as the default code formatting tool - #3852 by @krzysztofwolski and @NyanKiyoshi
- Dropped Python 3.5 support - #4028 by @korycins
- Rename Cart to Checkout - #3963 by @michaljelonek
- Use data classes to exchange data with payment gateways - #4028 by @korycins
- Refactor order events - #4018 by @NyanKiyoshi

### Dashboard 2.0

- Add bulk actions - #3955 by @dominik-zeglen
- Add user avatar management - #4030 by @benekex2
- Add navigation drawer support on mobile devices - #3839 by @benekex2
- Fix rendering validation errors in product form - #4024 by @benekex2
- Move dialog windows to query string rather than router paths - #3953 by @dominik-zeglen
- Update order events types - #4089 by @jxltom
- Code cleanup by replacing render props with react hooks - #4010 by @dominik-zeglen

### Other notable changes

- Add setting to enable Django Debug Toolbar - #3983 by @koradon
- Use newest GraphQL Playground - #3971 by @salwator
- Ensure adding to quantities in the checkout is respecting the limits - #4005 by @NyanKiyoshi
- Fix country area choices - #4008 by @fowczarek
- Fix price_range_as_dict function - #3999 by @zodiacfireworks
- Fix the product listing not showing in the voucher when there were products selected - #4062 by @NyanKiyoshi
- Fix crash in Dashboard 1.0 when updating an order address's phone number - #4061 by @NyanKiyoshi
- Reduce the time of tests execution by using dummy password hasher - #4083 by @korycins
- Set up explicit **hash** function - #3979 by @akjanik
- Unit tests use none as media root - #3975 by @korycins
- Update file field styles with materializecss template filter - #3998 by @zodiacfireworks
- New translations:
  - Albanian
  - Colombian Spanish
  - Lithuanian

## 2.5.0

### API

- Add query to fetch draft orders - #3809 by @michaljelonek
- Add bulk delete mutations - #3838 by @michaljelonek
- Add `languageCode` enum to API - #3819 by @michaljelonek, #3854 by @jxltom
- Duplicate address instances in checkout mutations - #3866 by @pawelzar
- Restrict access to `orders` query for unauthorized users - #3861 by @pawelzar
- Support setting address as default in address mutations - #3787 by @jxltom
- Fix phone number validation in GraphQL when country prefix not given - #3905 by @patrys
- Report pretty stack traces in DEBUG mode - #3918 by @patrys

### Core

- Drop support for Django 2.1 and Django 1.11 (previous LTS) - #3929 by @patrys
- Fulfillment of digital products - #3868 by @korycins
- Introduce avatars for staff accounts - #3878 by @pawelzar
- Refactor the account avatars path from a relative to absolute - #3938 by @NyanKiyoshi

### Dashboard 2.0

- Add translations section - #3884 by @dominik-zeglen
- Add light/dark theme - #3856 by @dominik-zeglen
- Add customer's address book view - #3826 by @dominik-zeglen
- Add "Add variant" button on the variant details page = #3914 by @dominik-zeglen
- Add back arrows in "Configure" subsections - #3917 by @dominik-zeglen
- Display avatars in staff views - #3922 by @dominik-zeglen
- Prevent user from changing his own status and permissions - #3922 by @dominik-zeglen
- Fix crashing product create view - #3837, #3910 by @dominik-zeglen
- Fix layout in staff members details page - #3857 by @dominik-zeglen
- Fix unfocusing rich text editor - #3902 by @dominik-zeglen
- Improve accessibility - #3856 by @dominik-zeglen

### Other notable changes

- Improve user and staff management in dashboard 1.0 - #3781 by @jxltom
- Fix default product tax rate in Dashboard 1.0 - #3880 by @pawelzar
- Fix logo in docs - #3928 by @michaljelonek
- Fix name of logo file - #3867 by @jxltom
- Fix variants for juices in example data - #3926 by @michaljelonek
- Fix alignment of the cart dropdown on new bootstrap version - #3937 by @NyanKiyoshi
- Refactor the account avatars path from a relative to absolute - #3938 by @NyanKiyoshi
- New translations:
  - Armenian
  - Portuguese
  - Swahili
  - Thai

## 2.4.0

### API

- Add model translations support in GraphQL API - #3789 by @michaljelonek
- Add mutations to manage addresses for authenticated customers - #3772 by @Kwaidan00, @maarcingebala
- Add mutation to apply vouchers in checkout - #3739 by @Kwaidan00
- Add thumbnail field to `OrderLine` type - #3737 by @michaljelonek
- Add a query to fetch order by token - #3740 by @michaljelonek
- Add city choices and city area type to address validator API - #3788 by @jxltom
- Fix access to unpublished objects in API - #3724 by @Kwaidan00
- Fix bug where errors are not returned when creating fulfillment with a non-existent order line - #3777 by @jxltom
- Fix `productCreate` mutation when no product type was provided - #3804 by @michaljelonek
- Enable database search in products query - #3736 by @michaljelonek
- Use authenticated user's email as default email in creating checkout - #3726 by @jxltom
- Generate voucher code if it wasn't provided in mutation - #3717 by @Kwaidan00
- Improve limitation of vouchers by country - #3707 by @michaljelonek
- Only include canceled fulfillments for staff in fulfillment API - #3778 by @jxltom
- Support setting address as when creating customer address #3782 by @jxltom
- Fix generating slug from title - #3816 by @maarcingebala
- Add `variant` field to `OrderLine` type - #3820 by @maarcingebala

### Core

- Add JSON fields to store rich-text content - #3756 by @michaljelonek
- Add function to recalculate total order weight - #3755 by @Kwaidan00, @maarcingebala
- Unify cart creation logic in API and Django views - #3761, #3790 by @maarcingebala
- Unify payment creation logic in API and Django views - #3715 by @maarcingebala
- Support partially charged and refunded payments - #3735 by @jxltom
- Support partial fulfillment of ordered items - #3754 by @jxltom
- Fix applying discounts when a sale has no end date - #3595 by @cprinos

### Dashboard 2.0

- Add "Discounts" section - #3654 by @dominik-zeglen
- Add "Pages" section; introduce Draftail WYSIWYG editor - #3751 by @dominik-zeglen
- Add "Shipping Methods" section - #3770 by @dominik-zeglen
- Add support for date and datetime components - #3708 by @dominik-zeglen
- Restyle app layout - #3811 by @dominik-zeglen

### Other notable changes

- Unify model field names related to models' public access - `publication_date` and `is_published` - #3706 by @michaljelonek
- Improve filter orders by payment status - #3749 @jxltom
- Refactor translations in emails - #3701 by @Kwaidan00
- Use exact image versions in docker-compose - #3742 by @ashishnitinpatil
- Sort order payment and history in descending order - #3747 by @jxltom
- Disable style-loader in dev mode - #3720 by @jxltom
- Add ordering to shipping method - #3806 by @michaljelonek
- Add missing type definition for dashboard 2.0 - #3776 by @jxltom
- Add header and footer for checkout success pages #3752 by @jxltom
- Add instructions for using local assets in Docker - #3723 by @michaljelonek
- Update S3 deployment documentation to include CORS configuration note - #3743 by @NyanKiyoshi
- Fix missing migrations for is_published field of product and page model - #3757 by @jxltom
- Fix problem with l10n in Braintree payment gateway template - #3691 by @Kwaidan00
- Fix bug where payment is not filtered from active ones when creating payment - #3732 by @jxltom
- Fix incorrect cart badge location - #3786 by @jxltom
- Fix storefront styles after bootstrap is updated to 4.3.1 - #3753 by @jxltom
- Fix logo size in different browser and devices with different sizes - #3722 by @jxltom
- Rename dumpdata file `db.json` to `populatedb_data.json` - #3810 by @maarcingebala
- Prefetch collections for product availability - #3813 by @michaljelonek
- Bump django-graphql-jwt - #3814 by @michaljelonek
- Fix generating slug from title - #3816 by @maarcingebala
- New translations:
  - Estonian
  - Indonesian

## 2.3.1

- Fix access to private variant fields in API - #3773 by maarcingebala
- Limit access of quantity and allocated quantity to staff in GraphQL API #3780 by @jxltom

## 2.3.0

### API

- Return user's last checkout in the `User` type - #3578 by @fowczarek
- Automatically assign checkout to the logged in user - #3587 by @fowczarek
- Expose `chargeTaxesOnShipping` field in the `Shop` type - #3603 by @fowczarek
- Expose list of enabled payment gateways - #3639 by @fowczarek
- Validate uploaded files in a unified way - #3633 by @fowczarek
- Add mutation to trigger fetching tax rates - #3622 by @fowczarek
- Use USERNAME_FIELD instead of hard-code email field when resolving user - #3577 by @jxltom
- Require variant and quantity fields in `CheckoutLineInput` type - #3592 by @jxltom
- Preserve order of nodes in `get_nodes_or_error` function - #3632 by @jxltom
- Add list mutations for `Voucher` and `Sale` models - #3669 by @michaljelonek
- Use proper type for countries in `Voucher` type - #3664 by @michaljelonek
- Require email in when creating checkout in API - #3667 by @michaljelonek
- Unify returning errors in the `tokenCreate` mutation - #3666 by @michaljelonek
- Use `Date` field in Sale/Voucher inputs - #3672 by @michaljelonek
- Refactor checkout mutations - #3610 by @fowczarek
- Refactor `clean_instance`, so it does not returns errors anymore - #3597 by @akjanik
- Handle GraphqQL syntax errors - #3576 by @jxltom

### Core

- Refactor payments architecture - #3519 by @michaljelonek
- Improve Docker and `docker-compose` configuration - #3657 by @michaljelonek
- Allow setting payment status manually for dummy gateway in Storefront 1.0 - #3648 by @jxltom
- Infer default transaction kind from operation type - #3646 by @jxltom
- Get correct payment status for order without any payments - #3605 by @jxltom
- Add default ordering by `id` for `CartLine` model - #3593 by @jxltom
- Fix "set password" email sent to customer created in the dashboard - #3688 by @Kwaidan00

### Dashboard 2.0

- ️Add taxes section - #3622 by @dominik-zeglen
- Add drag'n'drop image upload - #3611 by @dominik-zeglen
- Unify grid handling - #3520 by @dominik-zeglen
- Add component generator - #3670 by @dominik-zeglen
- Throw Typescript errors while snapshotting - #3611 by @dominik-zeglen
- Simplify mutation's error checking - #3589 by @dominik-zeglen
- Fix order cancelling - #3624 by @dominik-zeglen
- Fix logo placement - #3602 by @dominik-zeglen

### Other notable changes

- Register Celery task for updating exchange rates - #3599 by @jxltom
- Fix handling different attributes with the same slug - #3626 by @jxltom
- Add missing migrations for tax rate choices - #3629 by @jxltom
- Fix `TypeError` on calling `get_client_token` - #3660 by @michaljelonek
- Make shipping required as default when creating product types - #3655 by @jxltom
- Display payment status on customer's account page in Storefront 1.0 - #3637 by @jxltom
- Make order fields sequence in Dashboard 1.0 same as in Dashboard 2.0 - #3606 by @jxltom
- Fix returning products for homepage for the currently viewing user - #3598 by @jxltom
- Allow filtering payments by status in Dashboard 1.0 - #3608 by @jxltom
- Fix typo in the definition of order status - #3649 by @jxltom
- Add margin for order notes section - #3650 by @jxltom
- Fix logo position - #3609, #3616 by @jxltom
- Storefront visual improvements - #3696 by @piotrgrundas
- Fix product list price filter - #3697 by @Kwaidan00
- Redirect to success page after successful payment - #3693 by @Kwaidan00

## 2.2.0

### API

- Use `PermissionEnum` as input parameter type for `permissions` field - #3434 by @maarcingebala
- Add "authorize" and "charge" mutations for payments - #3426 by @jxltom
- Add alt text to product thumbnails and background images of collections and categories - #3429 by @fowczarek
- Fix passing decimal arguments = #3457 by @fowczarek
- Allow sorting products by the update date - #3470 by @jxltom
- Validate and clear the shipping method in draft order mutations - #3472 by @fowczarek
- Change tax rate field to choice field - #3478 by @fowczarek
- Allow filtering attributes by collections - #3508 by @maarcingebala
- Resolve to `None` when empty object ID was passed as mutation argument - #3497 by @maarcingebala
- Change `errors` field type from [Error] to [Error!] - #3489 by @fowczarek
- Support creating default variant for product types that don't use multiple variants - #3505 by @fowczarek
- Validate SKU when creating a default variant - #3555 by @fowczarek
- Extract enums to separate files - #3523 by @maarcingebala

### Core

- Add Stripe payment gateway - #3408 by @jxltom
- Add `first_name` and `last_name` fields to the `User` model - #3101 by @fowczarek
- Improve several payment validations - #3418 by @jxltom
- Optimize payments related database queries - #3455 by @jxltom
- Add publication date to collections - #3369 by @k-brk
- Fix hard-coded site name in order PDFs - #3526 by @NyanKiyoshi
- Update favicons to the new style - #3483 by @dominik-zeglen
- Fix migrations for default currency - #3235 by @bykof
- Remove Elasticsearch from `docker-compose.yml` - #3482 by @maarcingebala
- Resort imports in tests - #3471 by @jxltom
- Fix the no shipping orders payment crash on Stripe - #3550 by @NyanKiyoshi
- Bump backend dependencies - #3557 by @maarcingebala. This PR removes security issue CVE-2019-3498 which was present in Django 2.1.4. Saleor however wasn't vulnerable to this issue as it doesn't use the affected `django.views.defaults.page_not_found()` view.
- Generate random data using the default currency - #3512 by @stephenmoloney
- New translations:
  - Catalan
  - Serbian

### Dashboard 2.0

- Restyle product selection dialogs - #3499 by @dominik-zeglen, @maarcingebala
- Fix minor visual bugs in Dashboard 2.0 - #3433 by @dominik-zeglen
- Display warning if order draft has missing data - #3431 by @dominik-zeglen
- Add description field to collections - #3435 by @dominik-zeglen
- Add query batching - #3443 by @dominik-zeglen
- Use autocomplete fields in country selection - #3443 by @dominik-zeglen
- Add alt text to categories and collections - #3461 by @dominik-zeglen
- Use first and last name of a customer or staff member in UI - #3247 by @Bonifacy1, @dominik-zeglen
- Show error page if an object was not found - #3463 by @dominik-zeglen
- Fix simple product's inventory data saving bug - #3474 by @dominik-zeglen
- Replace `thumbnailUrl` with `thumbnail { url }` - #3484 by @dominik-zeglen
- Change "Feature on Homepage" switch behavior - #3481 by @dominik-zeglen
- Expand payment section in order view - #3502 by @dominik-zeglen
- Change TypeScript loader to speed up the build process - #3545 by @patrys

### Bugfixes

- Do not show `Pay For Order` if order is partly paid since partial payment is not supported - #3398 by @jxltom
- Fix attribute filters in the products category view - #3535 by @fowczarek
- Fix storybook dependencies conflict - #3544 by @dominik-zeglen

## 2.1.0

### API

- Change selected connection fields to lists - #3307 by @fowczarek
- Require pagination in connections - #3352 by @maarcingebala
- Replace Graphene view with a custom one - #3263 by @patrys
- Change `sortBy` parameter to use enum type - #3345 by @fowczarek
- Add `me` query to fetch data of a logged-in user - #3202, #3316 by @fowczarek
- Add `canFinalize` field to the Order type - #3356 by @fowczarek
- Extract resolvers and mutations to separate files - #3248 by @fowczarek
- Add VAT tax rates field to country - #3392 by @michaljelonek
- Allow creating orders without users - #3396 by @fowczarek

### Core

- Add Razorpay payment gatway - #3205 by @NyanKiyoshi
- Use standard tax rate as a default tax rate value - #3340 by @fowczarek
- Add description field to the Collection model - #3275 by @fowczarek
- Enforce the POST method on VAT rates fetching - #3337 by @NyanKiyoshi
- Generate thumbnails for category/collection background images - #3270 by @NyanKiyoshi
- Add warm-up support in product image creation mutation - #3276 by @NyanKiyoshi
- Fix error in the `populatedb` script when running it not from the project root - #3272 by @NyanKiyoshi
- Make Webpack rebuilds fast - #3290 by @patrys
- Skip installing Chromium to make deployment faster - #3227 by @jxltom
- Add default test runner - #3258 by @jxltom
- Add Transifex client to Pipfile - #3321 by @jxltom
- Remove additional pytest arguments in tox - #3338 by @jxltom
- Remove test warnings - #3339 by @jxltom
- Remove runtime warning when product has discount - #3310 by @jxltom
- Remove `django-graphene-jwt` warnings - #3228 by @jxltom
- Disable deprecated warnings - #3229 by @jxltom
- Add `AWS_S3_ENDPOINT_URL` setting to support DigitalOcean spaces. - #3281 by @hairychris
- Add `.gitattributes` file to hide diffs for generated files on Github - #3055 by @NyanKiyoshi
- Add database sequence reset to `populatedb` - #3406 by @michaljelonek
- Get authorized amount from succeeded auth transactions - #3417 by @jxltom
- Resort imports by `isort` - #3412 by @jxltom

### Dashboard 2.0

- Add confirmation modal when leaving view with unsaved changes - #3375 by @dominik-zeglen
- Add dialog loading and error states - #3359 by @dominik-zeglen
- Split paths and urls - #3350 by @dominik-zeglen
- Derive state from props in forms - #3360 by @dominik-zeglen
- Apply debounce to autocomplete fields - #3351 by @dominik-zeglen
- Use Apollo signatures - #3353 by @dominik-zeglen
- Add order note field in the order details view - #3346 by @dominik-zeglen
- Add app-wide progress bar - #3312 by @dominik-zeglen
- Ensure that all queries are built on top of TypedQuery - #3309 by @dominik-zeglen
- Close modal windows automatically - #3296 by @dominik-zeglen
- Move URLs to separate files - #3295 by @dominik-zeglen
- Add basic filters for products and orders list - #3237 by @Bonifacy1
- Fetch default currency from API - #3280 by @dominik-zeglen
- Add `displayName` property to components - #3238 by @Bonifacy1
- Add window titles - #3279 by @dominik-zeglen
- Add paginator component - #3265 by @dominik-zeglen
- Update Material UI to 3.6 - #3387 by @patrys
- Upgrade React, Apollo, Webpack and Babel - #3393 by @patrys
- Add pagination for required connections - #3411 by @dominik-zeglen

### Bugfixes

- Fix language codes - #3311 by @jxltom
- Fix resolving empty attributes list - #3293 by @maarcingebala
- Fix range filters not being applied - #3385 by @michaljelonek
- Remove timeout for updating image height - #3344 by @jxltom
- Return error if checkout was not found - #3289 by @maarcingebala
- Solve an auto-resize conflict between Materialize and medium-editor - #3367 by @adonig
- Fix calls to `ngettext_lazy` - #3380 by @patrys
- Filter preauthorized order from succeeded transactions - #3399 by @jxltom
- Fix incorrect country code in fixtures - #3349 by @bingimar
- Fix updating background image of a collection - #3362 by @fowczarek & @dominik-zeglen

### Docs

- Document settings related to generating thumbnails on demand - #3329 by @NyanKiyoshi
- Improve documentation for Heroku deployment - #3170 by @raybesiga
- Update documentation on Docker deployment - #3326 by @jxltom
- Document payment gateway configuration - #3376 by @NyanKiyoshi

## 2.0.0

### API

- Add mutation to delete a customer; add `isActive` field in `customerUpdate` mutation - #3177 by @maarcingebala
- Add mutations to manage authorization keys - #3082 by @maarcingebala
- Add queries for dashboard homepage - #3146 by @maarcingebala
- Allows user to unset homepage collection - #3140 by @oldPadavan
- Use enums as permission codes - #3095 by @the-bionic
- Return absolute image URLs - #3182 by @maarcingebala
- Add `backgroundImage` field to `CategoryInput` - #3153 by @oldPadavan
- Add `dateJoined` and `lastLogin` fields in `User` type - #3169 by @maarcingebala
- Separate `parent` input field from `CategoryInput` - #3150 by @akjanik
- Remove duplicated field in Order type - #3180 by @maarcingebala
- Handle empty `backgroundImage` field in API - #3159 by @maarcingebala
- Generate name-based slug in collection mutations - #3145 by @akjanik
- Remove products field from `collectionUpdate` mutation - #3141 by @oldPadavan
- Change `items` field in `Menu` type from connection to list - #3032 by @oldPadavan
- Make `Meta.description` required in `BaseMutation` - #3034 by @oldPadavan
- Apply `textwrap.dedent` to GraphQL descriptions - #3167 by @fowczarek

### Dashboard 2.0

- Add collection management - #3135 by @dominik-zeglen
- Add customer management - #3176 by @dominik-zeglen
- Add homepage view - #3155, #3178 by @Bonifacy1 and @dominik-zeglen
- Add product type management - #3052 by @dominik-zeglen
- Add site settings management - #3071 by @dominik-zeglen
- Escape node IDs in URLs - #3115 by @dominik-zeglen
- Restyle categories section - #3072 by @Bonifacy1

### Other

- Change relation between `ProductType` and `Attribute` models - #3097 by @maarcingebala
- Remove `quantity-allocated` generation in `populatedb` script - #3084 by @MartinSeibert
- Handle `Money` serialization - #3131 by @Pacu2
- Do not collect unnecessary static files - #3050 by @jxltom
- Remove host mounted volume in `docker-compose` - #3091 by @tiangolo
- Remove custom services names in `docker-compose` - #3092 by @tiangolo
- Replace COUNTRIES with countries.countries - #3079 by @neeraj1909
- Installing dev packages in docker since tests are needed - #3078 by @jxltom
- Remove comparing string in address-form-panel template - #3074 by @tomcio1205
- Move updating variant names to a Celery task - #3189 by @fowczarek

### Bugfixes

- Fix typo in `clean_input` method - #3100 by @the-bionic
- Fix typo in `ShippingMethod` model - #3099 by @the-bionic
- Remove duplicated variable declaration - #3094 by @the-bionic

### Docs

- Add createdb note to getting started for Windows - #3106 by @ajostergaard
- Update docs on pipenv - #3045 by @jxltom<|MERGE_RESOLUTION|>--- conflicted
+++ resolved
@@ -20,11 +20,8 @@
 - Remove `prefetched_for_webhook` to legacy payload generators - #15369 by @AjmalPonneth
 - Don't raise InsufficientStock for track_inventory=False variants #15475 by @carlosa54
 - DB performance improvements in attribute dataloaders - #15474 by @AjmalPonneth
-<<<<<<< HEAD
+- Calculate order promotions in draft orders - #15459 by @zedzior
 - Prevent name overwriting of Product Variants when Updating Product Types - #15670 by @teddyondieki
-=======
-- Calculate order promotions in draft orders - #15459 by @zedzior
->>>>>>> 09acf7bd
 
 # 3.19.0
 
