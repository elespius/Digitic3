# Changelog

All notable, unreleased changes to this project will be documented in this file. For the released changes, please visit the [Releases](https://github.com/mirumee/saleor/releases) page.

# 3.5.0 [Unreleased]

### Other changes
- Fix inaccurate tax calculations - #9799 by @IKarbowiak
<<<<<<< HEAD
- Fix incorrect default value used in `PaymentInput.storePaymentMethod` - #9943 by @korycins
=======
- Introduce plain text attribute - #9907 by @IKarbowiak
>>>>>>> ab62a427

#### Saleor Apps
- Add webhooks `PAGE_TYPE_CREATED`, `PAGE_TYPE_UPDATED` and `PAGE_TYPE_DELETED` - #9859 by @SzymJ
- Add webhooks `ADDRESS_CREATED`, `ADDRESS_UPDATED` and `ADDRESS_DELETED` - #9860 by @SzymJ

# 3.4.0

### Breaking changes

- Hide private metadata in notification payloads - #9849 by @maarcingebala
  - From now on, the `private_metadata` field in `NOTIFY_USER` webhook payload is deprecated and it will return an empty dictionary. This change also affects `AdminEmailPlugin`, `UserEmailPlugin`, and `SendgridEmailPlugin`.

### Other changes

#### GraphQL API

- Add new fields to `Order` type to show authorize/charge status #9795
  - Add new fields to Order type:
    - `totalAuthorized`
    - `totalCharged`
    - `authorizeStatus`
    - `chargeStatus`
  - Add filters to `Order`:
    - `authorizeStatus`
    - `chargeStatus`
- Add mutations for managing a payment transaction attached to order/checkout. - #9564 by @korycins
  - add fields:
    - `order.transactions`
    - `checkout.transactions`
  - add mutations:
    - `transactionCreate`
    - `transactionUpdate`
    - `transactionRequestAction`
  - add new webhook event:
    - `TRANSACTION_ACTION_REQUEST`
- Unify checkout's ID fields. - #9862 by @korycins
  - Deprecate `checkoutID` and `token` in all Checkout's mutations. Use `id` instead.
  - Deprecate `token` in `checkout` query. Use `id` instead.
- Add `unitPrice`, `undiscountedUnitPrice`, `undiscountedTotalPrice` fields to `CheckoutLine` type - #9821 by @fowczarek
- Fix invalid `ADDED_PRODUCTS` event parameter for `OrderLinesCreate` mutation - #9653 by @IKarbowiak
- Update sorting field descriptions - add info where channel slug is required (#9695) (391743098)
- Fix using enum values in permission descriptions (#9697) (dbb783e1f)
- Change gateway validation in `checkoutPaymentCreate` mutation (#9530) (cf1d49bdc)
- Fix invalid `ADDED_PRODUCTS` event parameter for `OrderLinesCreate` mutation (#9653) (a0d8aa8f1)
- Fix resolver for `Product.created` field (#9737) (0af00cb70)
- Allow fetching by id all order data for new orders (#9728) (71c19c951)
- Provide a reference for the rich text format (#9744) (f2207c408)
- Improve event schema field descriptions - #9880 by @patrys

#### Saleor Apps

- Add menu webhooks: `MENU_CREATED`, `MENU_UPDATED`, `MENU_DELETED`, `MENU_ITEM_CREATED`, `MENU_ITEM_UPDATED`, `MENU_ITEM_DELETED` - #9651 by @SzymJ
- Add voucher webhooks: `VOUCHER_CREATED`, `VOUCHER_UPDATED`, `VOUCHER_DELETED` - #9657 by @SzymJ
- Add app webhooks: `APP_INSTALLED`, `APP_UPDATED`, `APP_DELETED`, `APP_STATUS_CHANGED` - #9698 by @SzymJ
- Add warehouse webhoks: `WAREHOUSE_CREATED`, `WAREHOUSE_UPDATED`, `WAREHOUSE_DELETED` - #9746 by @SzymJ
- Expose order alongside fulfillment in fulfillment-based subscriptions used by webhooks (#9847)
- Fix webhooks payload not having field for `is_published` (#9800) (723f93c50)
- Add support for `ORDER_*` mounting points for Apps (#9694) (cc728ef7e)
- Add missing shipping method data in order and checkout events payloads. (#9692) (dabd1a221)
- Use the human-readable order number in notification payloads (#9863) (f10c5fd5f)

#### Models

- Migrate order discount id from int to UUID - #9729 by @IKarbowiak
  - Changed the order discount `id` from `int` to `UUID`, the old ids still can be used
    for old order discounts.
- Migrate order line id from int to UUID - #9637 by @IKarbowiak
  - Changed the order line `id` from `int` to `UUID`, the old ids still can be used
    for old order lines.
- Migrate checkout line id from int to UUID - #9675 by @IKarbowiak
  - Changed the checkout line `id` from `int` to `UUID`, the old ids still can be used
    for old checkout lines.

#### Performance

- Fix memory consumption of `delete_event_payloads_task` (#9806) (2823edc68)
- Add webhook events dataloader (#9790) (e88eef35e)
- Add dataloader for fulfillment warehouse resolver (#9740) (9d14fadb2)
- Fix order type resolvers performance (#9723) (13b5a95e7)
- Improve warehouse filtering performance (#9622) (a1a7a223b)
- Add dataloader for fulfillment lines (#9707) (68fb4bf4a)

#### Other

- Observability reporter - #9803 by @przlada
- Update sample products set - #9796 by @mirekm
- Fix for sending incorrect prices to Avatax - #9633 by @korycins
- Fix tax-included flag sending to Avatax - #9820
- Fix AttributeError: 'Options' object has no attribute 'Model' in `search_tasks.py` - #9824
- Fix Braintree merchant accounts mismatch error - #9778
- Stricter signatures for resolvers and mutations - #9649

# 3.3.1

- Drop manual calls to emit post_migrate in migrations (#9647) (b32308802)
- Fix search indexing of empty variants (#9640) (31833a717)

# 3.3.0

### Breaking changes

- PREVIEW_FEATURE: replace error code `NOT_FOUND` with `CHECKOUT_NOT_FOUND` for mutation `OrderCreateFromCheckout` - #9569 by @korycins

### Other changes

- Fix filtering product attributes by date range - #9543 by @IKarbowiak
- Fix for raising Permission Denied when anonymous user calls `checkout.customer` field - #9573 by @korycins
- Use fulltext search for products (#9344) (4b6f25964) by @patrys
- Precise timestamps for publication dates - #9581 by @IKarbowiak
  - Change `publicationDate` fields to `publishedAt` date time fields.
    - Types and inputs where `publicationDate` is deprecated and `publishedAt` field should be used instead:
      - `Product`
      - `ProductChannelListing`
      - `CollectionChannelListing`
      - `Page`
      - `PublishableChannelListingInput`
      - `ProductChannelListingAddInput`
      - `PageCreateInput`
      - `PageInput`
  - Change `availableForPurchaseDate` fields to `availableForPurchaseAt` date time field.
    - Deprecate `Product.availableForPurchase` field, the `Product.availableForPurchaseAt` should be used instead.
    - Deprecate `ProductChannelListing.availableForPurchase` field, the `ProductChannelListing.availableForPurchaseAt` should be used instead.
  - Deprecate `publicationDate` on `CollectionInput` and `CollectionCreateInput`.
  - Deprecate `PUBLICATION_DATE` in `CollectionSortField`, the `PUBLISHED_AT` should be used instead.
  - Deprecate `PUBLICATION_DATE` in `PageSortField`, the `PUBLISHED_AT` should be used instead.
  - Add a new column `published at` to export products. The new field should be used instead of `publication_date`.
- Add an alternative API for fetching metadata - #9231 by @patrys
- New webhook events related to gift card changes (#9588) (52adcd10d) by @SzymJ
- New webhook events for changes related to channels (#9570) (e5d78c63e) by @SzymJ
- Tighten the schema types for output fields (#9605) (81418cb4c) by @patrys
- Include permissions in schema descriptions of protected fields (#9428) (f0a988e79) by @maarcingebala
- Update address database (#9585) (1f5e84e4a) by @patrys
- Handle pagination with invalid cursor that is valid base64 (#9521) (3c12a1e95) by @jakubkuc
- Handle all Braintree errors (#9503) (20f21c34a) by @L3str4nge
- Fix `recalculate_order` dismissing weight unit (#9527) (9aea31774)
- Fix filtering product attributes by date range - #9543 by @IKarbowiak
- Fix for raising Permission Denied when anonymous user calls `checkout.customer` field - #9573 by @korycins
- Optimize stock warehouse resolver performance (955489bff) by @tomaszszymanski129
- Improve shipping zone filters performance (#9540) (7841ec536) by @tomaszszymanski129

# 3.2.0

### Breaking changes

- Convert IDs from DB to GraphQL format in all notification payloads (email plugins and the `NOTIFY` webhook)- #9388 by @L3str4nge
- Migrate order id from int to UUID - #9324 by @IKarbowiak
  - Changed the order `id` changed from `int` to `UUID`, the old ids still can be used
    for old orders.
  - Deprecated the `order.token` field, the `order.id` should be used instead.
  - Deprecated the `token` field in order payload, the `id` field should be used
    instead.
- Enable JWT expiration by default - #9483 by @maarcingebala

### Other changes

#### Saleor Apps

- Introduce custom prices - #9393 by @IKarbowiak
  - Add `HANDLE_CHECKOUTS` permission (only for apps)
- Add subscription webhooks (#9394) @jakubkuc
- Add `language_code` field to webhook payload for `Order`, `Checkout` and `Customer` - #9433 by @rafalp
- Refactor app tokens - #9438 by @IKarbowiak
  - Store app tokens hashes instead of plain text.
- Add category webhook events - #9490 by @SzymJ
- Fix access to own resources by App - #9425 by @korycins
- Add `handle_checkouts` permission - #9402 by @korycins
- Return `user_email` or order user's email in order payload `user_email` field (#9419) (c2d248655)
- Mutation `CategoryBulkDelete` now trigger `category_delete` event - #9533 by @SzymJ
- Add webhooks `SHIPPING_PRICE_CREATED`, `SHIPPING_PRICE_UPDATED`, `SHIPPING_PRICE_DELETED`, `SHIPPING_ZONE_CREATED`, `SHIPPING_ZONE_UPDATED`, `SHIPPING_ZONE_DELETED` - #9522 by @SzymJ

#### Plugins

- Add OpenID Connect Plugin - #9406 by @korycins
- Allow plugins to create their custom error code - #9300 by @LeOndaz

#### Other

- Use full-text search for products search API - #9344 by @patrys

- Include required permission in mutations' descriptions - #9363 by @maarcingebala
- Make GraphQL list items non-nullable - #9391 by @maarcingebala
- Port a better schema printer from GraphQL Core 3.x - #9389 by @patrys
- Fix failing `checkoutCustomerAttach` mutation - #9401 by @IKarbowiak
- Add new mutation `orderCreateFromCheckout` - #9343 by @korycins
- Assign missing user to context - #9520 by @korycins
- Add default ordering to order discounts - #9517 by @fowczarek
- Raise formatted error when trying to assign assigned media to variant - #9496 by @L3str4nge
- Update `orderNumber` field in `OrderEvent` type - #9447 by @IKarbowiak
- Do not create `AttributeValues` when values are not provided - #9446 @IKarbowiak
- Add response status code to event delivery attempt - #9456 by @przlada
- Don't rely on counting objects when reindexing - #9442 by @patrys
- Allow filtering attribute values by ids - #9399 by @IKarbowiak
- Fix errors handling for `orderFulfillApprove` mutation - #9491 by @SzymJ
- Fix shipping methods caching - #9472 by @tomaszszymanski129
- Fix payment flow - #9504 by @IKarbowiak
- Fix etting external methods did not throw an error when that method didn't exist - #9498 by @SethThoburn
- Reduce placeholder image size - #9484 by @jbergstroem
- Improve menus filtering performance - #9539 by @tomaszszymanski129
- Remove EventDeliveries without webhooks and make webhook field non-nullable - #9507 by @jakubkuc
- Improve discount filters performance - #9541 by @tomaszszymanski129
- Change webhooks to be called on commit in atomic transactions - #9532 by @jakubkuc
- Drop distinct and icontains in favor of ilike in apps filtering - #9534 by @tomaszszymanski129
- Refactor csv filters to improve performance - #9535 by @tomaszszymanski129
- Improve attributes filters performance - #9542 by @tomaszszymanski129
- Rename models fields from created to created_at - #9537 by @IKarbowiak

# 3.1.10

- Migration dependencies fix - #9590 by @SzymJ

# 3.1.9

- Use ordering by PK in `queryset_in_batches` (#9493) (4e49c52d2)

# 3.1.8

- Fix shipping methods caching (#9472) (0361f40)
- Fix logging of excessive logger informations (#9441) (d1c5d26)

# 3.1.7

- Handle `ValidationError` in metadata mutations (#9380) (75deaf6ea)
- Fix order and checkout payload serializers (#9369) (8219b6e9b)
- Fix filtering products ordered by collection (#9285) (57aed02a2)
- Cast `shipping_method_id` to int (#9364) (8d0584710)
- Catch "update_fields did not affect any rows" errors and return response with message (#9225) (29c7644fc)
- Fix "str object has no attribute input type" error (#9345) (34c64b5ee)
- Fix `graphene-django` middleware imports (#9360) (2af1cc55d)
- Fix preorders to update stock `quantity_allocated` (#9308) (8cf83df81)
- Do not drop attribute value files when value is deleted (#9320) (57b2888bf)
- Always cast database ID to int in data loader (#9340) (dbc5ec3e3)
- Fix removing references when user removes the referenced object (#9162) (68b33d95a)
- Pass correct list of order lines to `order_added_products_event` (#9286) (db3550f64)
- Fix flaky order payload serializer test (#9387) (d73bd6f9d)

# 3.1.6

- Fix unhandled GraphQL errors after removing `graphene-django` (#9398) (4090e6f2a)

# 3.1.5

- Fix checkout payload (#9333) (61b928e33)
- Revert "3.1 Add checking if given attributes are variant attributes in ProductVariantCreate mutation (#9134)" (#9334) (dfee09db3)

# 3.1.4

- Add `CREATED_AT` and `LAST_MODIFIED_AT` sorting to some GraphQL fields - #9245 by @rafalp
  - Added `LAST_MODIFIED_AT` sort option to `ExportFileSortingInput`
  - Added `CREATED_AT` and `LAST_MODIFIED_AT` sort options to `OrderSortingInput` type
  - Added `LAST_MODIFIED_AT` and `PUBLISHED_AT` sort options to `ProductOrder` type
  - Added `CREATED_AT` and `LAST_MODIFIED_AT` sort options to `SaleSortingInput` type
  - Added `CREATED_AT` and `LAST_MODIFIED_AT` sort options to `UserSortingInput` type
  - Added `ProductVariantSortingInput` type with `LAST_MODIFIED_AT` sort option
  - Deprecated `UPDATED_AT` sort option on `ExportFileSortingInput`
  - Deprecated `LAST_MODIFIED` and `PUBLICATION_DATE` sort options on `ProductOrder` type
  - Deprecated `CREATION_DATE` sort option on `OrderSortingInput` type
- Fix sending empty emails (#9317) (3e8503d8a)
- Add checking if given attributes are variant attributes in ProductVariantCreate mutation (#9134) (409ca7d23)
- Add command to update search indexes (#9315) (fdd81bbfe)
- Upgrade required Node and NPM versions used by release-it tool (#9293) (3f96a9c30)
- Update link to community pages (#9291) (2d96f5c60)
- General cleanup (#9282) (78f59c6a3)
- Fix `countries` resolver performance (#9318) (dc58ef2c4)
- Fix multiple refunds in NP Atobarai - #9222
- Fix dataloaders, filter out productmedia to be removed (#9299) (825ec3cad)
- Fix migration issue between 3.0 and main (#9323) (fec80cd63)
- Drop wishlist models (#9313) (7c9576925)

# 3.1.3

- Add command to update search indexes (#9315) (6be8461c0)
- Fix countries resolver performance (#9318) (e177f3957)

# 3.1.2

### Breaking changes

- Require `MANAGE_ORDERS` permission in `User.orders` query (#9128) (521dfd639)
  - only staff with `manage orders` and can fetch customer orders
  - the customer can fetch his own orders, except drafts

### Other changes

- Fix failing `on_failure` export tasks method (#9160) (efab6db9d)
- Fix mutations breaks on partially invalid IDs (#9227) (e3b6df2eb)
- Fix voucher migrations (#9249) (3c565ba0c)
- List the missing permissions where possible (#9250) (f8df1aa0d)
- Invalidate stocks dataloader (#9188) (e2366a5e6)
- Override `graphene.JSONString` to have more meaningful message in error message (#9171) (2a0c5a71a)
- Small schema fixes (#9224) (932e64808)
- Support Braintree subaccounts (#9191) (035bf705c)
- Split checkout mutations into separate files (#9266) (1d37b0aa3)

# 3.1.1

- Drop product channel listings when removing last available variant (#9232) (b92d3b686)
- Handle product media deletion in a Celery task (#9187) (2b10fc236)
- Filter Customer/Order/Sale/Product/ProductVariant by datetime of last modification (#9137) (55a845c7b)
- Add support for hiding plugins (#9219) (bc9405307)
- Fix missing update of payment methods when using stored payment method (#9158) (ee4bf520b)
- Fix invalid paths in VCR cassettes (#9236) (f6c268d2e)
- Fix Razorpay comment to be inline with code (#9238) (de417af24)
- Remove `graphene-federation` dependency (#9184) (dd43364f7)

# 3.1.0

### Breaking changes

#### Plugins

- Don't run plugins when calculating checkout's total price for available shipping methods resolution - #9121 by @rafalp
  - Use either net or gross price depending on store configuration.

### Other changes

#### Saleor Apps

- Add API for webhook payloads and deliveries - #8227 by @jakubkuc
- Extend app by `AppExtension` - #7701 by @korycins
- Add webhooks for stock changes: `PRODUCT_VARIANT_OUT_OF_STOCK` and `PRODUCT_VARIANT_BACK_IN_STOCK` - #7590 by @mstrumeck
- Add `COLLECTION_CREATED`, `COLLECTION_UPDATED`, `COLLECTION_DELETED` events and webhooks - #8974 by @rafalp
- Add draft orders webhooks by @jakubkuc
- Add support for providing shipping methods by Saleor Apps - #7975 by @bogdal:
  - Add `SHIPPING_LIST_METHODS_FOR_CHECKOUT` sync webhook
- Add sales webhooks - #8157 @kuchichan
- Allow fetching unpublished pages by apps with manage pages permission - #9181 by @IKarbowiak

#### Metadata

- Add ability to use metadata mutations with tokens as an identifier for orders and checkouts - #8426 by @IKarbowiak

#### Attributes

- Introduce swatch attributes - #7261 by @IKarbowiak
- Add `variant_selection` to `ProductAttributeAssign` operations - #8235 by @kuchichan
- Refactor attributes validation - #8905 by @IKarbowiak
  - in create mutations: require all required attributes
  - in update mutations: do not require providing any attributes; when any attribute is given, validate provided values.

#### Other features and changes

- Add gift cards - #7827 by @IKarbowiak, @tomaszszymanski129
- Add Click & Collect - #7673 by @kuchichan
- Add fulfillment confirmation - #7675 by @tomaszszymanski129
- Make SKU an optional field on `ProductVariant` - #7633 by @rafalp
- Possibility to pass metadata in input of `checkoutPaymentCreate` - #8076 by @mateuszgrzyb
- Add `ExternalNotificationTrigger` mutation - #7821 by @mstrumeck
- Extend `accountRegister` mutation to consume first & last name - #8184 by @piotrgrundas
- Introduce sales/vouchers per product variant - #8064 by @kuchichan
- Batch loads in queries for Apollo Federation - #8273 by @rafalp
- Reserve stocks for checkouts - #7589 by @rafalp
- Add query complexity limit to GraphQL API - #8526 by @rafalp
- Add `quantity_limit_per_customer` field to ProductVariant #8405 by @kuchichan
- Make collections names non-unique - #8986 by @rafalp
- Add validation of unavailable products in the checkout. Mutations: `CheckoutShippingMethodUpdate`,
  `CheckoutAddPromoCode`, `CheckoutPaymentCreate` will raise a ValidationError when product in the checkout is
  unavailable - #8978 by @IKarbowiak
- Add `withChoices` flag for Attribute type - #7733 by @dexon44
- Update required permissions for attribute options - #9204 by @IKarbowiak
  - Product attribute options can be fetched by requestors with manage product types and attributes permission.
  - Page attribute options can be fetched by requestors with manage page types and attributes permission.
- Deprecate interface field `PaymentData.reuse_source` - #7988 by @mateuszgrzyb
- Deprecate `setup_future_usage` from `checkoutComplete.paymentData` input - will be removed in Saleor 4.0 - #7994 by @mateuszgrzyb
- Fix shipping address issue in `availableCollectionPoints` resolver for checkout - #8143 by @kuchichan
- Fix cursor-based pagination in products search - #8011 by @rafalp
- Fix crash when querying external shipping methods `translation` field - #8971 by @rafalp
- Fix crash when too long translation strings were passed to `translate` mutations - #8942 by @rafalp
- Raise ValidationError in `CheckoutAddPromoCode`, `CheckoutPaymentCreate` when product in the checkout is
  unavailable - #8978 by @IKarbowiak
- Remove `graphene-django` dependency - #9170 by @rafalp
- Fix disabled warehouses appearing as valid click and collect points when checkout contains only preorders - #9052 by @rafalp
- Fix failing `on_failure` export tasks method - #9160 by @IKarbowiak

# 3.0.0

### Breaking changes

#### Behavior

- Add multichannel - #6242 by @fowczarek @d-wysocki
- Add email interface as a plugin - #6301 by @korycins
- Add unconfirmed order editing - #6829 by @tomaszszymanski129
  - Removed mutations for draft order lines manipulation: `draftOrderLinesCreate`, `draftOrderLineDelete`, `draftOrderLineUpdate`
  - Added instead: `orderLinesCreate`, `orderLineDelete`, `orderLineUpdate` mutations instead.
  - Order events enums `DRAFT_ADDED_PRODUCTS` and `DRAFT_REMOVED_PRODUCTS` are now `ADDED_PRODUCTS` and `REMOVED_PRODUCTS`
- Remove resolving users location from GeoIP; drop `PaymentInput.billingAddress` input field - #6784 by @maarcingebala
- Always create new checkout in `checkoutCreate` mutation - #7318 by @IKarbowiak
  - deprecate `created` return field on `checkoutCreate` mutation
- Return empty values list for attribute without choices - #7394 by @fowczarek
  - `values` for attributes without choices from now are empty list.
  - attributes with choices - `DROPDOWN` and `MULTISELECT`
  - attributes without choices - `FILE`, `REFERENCE`, `NUMERIC` and `RICH_TEXT`
- Unify checkout identifier in checkout mutations and queries - #7511 by @IKarbowiak
- Propagate sale and voucher discounts over specific lines - #8793 by @korycins
  - Use a new interface for response received from plugins/pluginManager. Methods `calculate_checkout_line_unit_price`
    and `calculate_checkout_line_total` returns `TaxedPricesData` instead of `TaxedMoney`.
- Attach sale discount info to the line when adding variant to order - #8821 by @IKarbowiak
  - Use a new interface for the response received from plugins/pluginManager.
    Methods `calculate_order_line_unit` and `calculate_order_line_total` returns
    `OrderTaxedPricesData` instead of `TaxedMoney`.
  - Rename checkout interfaces: `CheckoutTaxedPricesData` instead of `TaxedPricesData`
    and `CheckoutPricesData` instead of `PricesData`
- Sign JWT tokens with RS256 instead of HS256 - #7990 by @korycins
- Add support for filtering available shipping methods by Saleor Apps - #8399 by @kczan, @stnatic
  - Introduce `ShippingMethodData` interface as a root object type for ShippingMethod object
- Limit number of user addresses - #9173 by @IKarbowiak

#### GraphQL Schema

- Drop deprecated meta mutations - #6422 by @maarcingebala
- Drop deprecated service accounts and webhooks API - #6431 by @maarcingebala
- Drop deprecated fields from the `ProductVariant` type: `quantity`, `quantityAllocated`, `stockQuantity`, `isAvailable` - #6436 by @maarcingebala
- Drop authorization keys API - #6631 by @maarcingebala
- Drop `type` field from `AttributeValue` type - #6710 by @IKarbowiak
- Drop deprecated `taxRate` field from `ProductType` - #6795 by @d-wysocki
- Drop deprecated queries and mutations - #7199 by @IKarbowiak
  - drop `url` field from `Category` type
  - drop `url` field from `Category` type
  - drop `url` field from `Product` type
  - drop `localized` fild from `Money` type
  - drop `permissions` field from `User` type
  - drop `navigation` field from `Shop` type
  - drop `isActive` from `AppInput`
  - drop `value` from `AttributeInput`
  - drop `customerId` from `checkoutCustomerAttach`
  - drop `stockAvailability` argument from `products` query
  - drop `created` and `status` arguments from `orders` query
  - drop `created` argument from `draftOrders` query
  - drop `productType` from `ProductFilter`
  - deprecate specific error fields `<TypeName>Errors`, typed `errors` fields and remove deprecation
- Drop top-level `checkoutLine` query from the schema with related resolver, use `checkout` query instead - #7623 by @dexon44
- Change error class in `CollectionBulkDelete` to `CollectionErrors` - #7061 by @d-wysocki
- Make quantity field on `StockInput` required - #7082 by @IKarbowiak
- Add description to shipping method - #7116 by @IKarbowiak
  - `ShippingMethod` was extended with `description` field.
  - `ShippingPriceInput` was extended with `description` field
  - Extended `shippingPriceUpdate`, `shippingPriceCreate` mutation to add/edit description
  - Input field in `shippingPriceTranslate` changed to `ShippingPriceTranslationInput`
- Split `ShippingMethod` into `ShippingMethod` and `ShippingMethodType` (#8399):
  - `ShippingMethod` is used to represent methods offered for checkouts and orders
  - `ShippingMethodType` is used to manage shipping method configurations in Saleor
  - Deprecate `availableShippingMethods` on `Order` and `Checkout`. Use `shippingMethods` and refer to the `active` field instead

#### Saleor Apps

- Drop `CHECKOUT_QUANTITY_CHANGED` webhook - #6797 by @d-wysocki
- Change the payload of the order webhook to handle discounts list - #6874 by @korycins:
  - added fields: `Order.discounts`, `OrderLine.unit_discount_amount`, `OrderLine.unit_discount_type`, `OrderLine.unit_discount_reason`,
  - removed fields: `Order.discount_amount`, `Order.discount_name`, `Order.translated_discount_name`
- Remove triggering a webhook event `PRODUCT_UPDATED` when calling `ProductVariantCreate` mutation. Use `PRODUCT_VARIANT_CREATED` instead - #6963 by @piotrgrundas
- Make `order` property of invoice webhook payload contain order instead of order lines - #7081 by @pdblaszczyk
  - Affected webhook events: `INVOICE_REQUESTED`, `INVOICE_SENT`, `INVOICE_DELETED`
- Added `CHECKOUT_FILTER_SHIPPING_METHODS`, `ORDER_FILTER_SHIPPING_METHODS` sync webhooks - #8399 by @kczan, @stnatic

#### Plugins

- Drop `apply_taxes_to_shipping_price_range` plugin hook - #6746 by @maarcingebala
- Refactor listing payment gateways - #7050 by @maarcingebala:
  - Breaking changes in plugin methods: removed `get_payment_gateway` and `get_payment_gateway_for_checkout`; instead `get_payment_gateways` was added.
- Improve checkout performance - introduce `CheckoutInfo` data class - #6958 by @IKarbowiak;
  - Introduced changes in plugin methods definitions in the following methods, the `checkout` parameter changed to `checkout_info`:
    - `calculate_checkout_total`
    - `calculate_checkout_subtotal`
    - `calculate_checkout_shipping`
    - `get_checkout_shipping_tax_rate`
    - `calculate_checkout_line_total`
    - `calculate_checkout_line_unit_price`
    - `get_checkout_line_tax_rate`
    - `preprocess_order_creation`
  - `preprocess_order_creation` was extend with `lines_info` parameter
- Fix Avalara caching - #7036 by @fowczarek:
  - Introduced changes in plugin methods definitions:
    - `calculate_checkout_line_total` was extended with `lines` parameter
    - `calculate_checkout_line_unit_price` was extended with `lines` parameter
    - `get_checkout_line_tax_rate` was extended with `lines` parameter
  - To get proper taxes we should always send the whole checkout to Avalara.
- Extend plugins manager to configure plugins for each plugins - #7198 by @korycins:
  - Introduce changes in API:
    - `paymentInitialize` - add `channel` parameter. Optional when only one channel exists.
    - `pluginUpdate` - add `channel` parameter.
    - `availablePaymentGateways` - add `channel` parameter.
    - `storedPaymentSources` - add `channel` parameter.
    - `requestPasswordReset` - add `channel` parameter.
    - `requestEmailChange` - add `channel` parameter.
    - `confirmEmailChange` - add `channel` parameter.
    - `accountRequestDeletion` - add `channel` parameter.
    - change structure of type `Plugin`:
      - add `globalConfiguration` field for storing configuration when a plugin is globally configured
      - add `channelConfigurations` field for storing plugin configuration for each channel
      - removed `configuration` field, use `globalConfiguration` and `channelConfigurations` instead
    - change structure of input `PluginFilterInput`:
      - add `statusInChannels` field
      - add `type` field
      - removed `active` field. Use `statusInChannels` instead
  - Change plugin webhook endpoint - #7332 by @korycins.
    - Use /plugins/channel/<channel_slug>/<plugin_id> for plugins with channel configuration
    - Use /plugins/global/<plugin_id> for plugins with global configuration
    - Remove /plugin/<plugin_id> endpoint
- Fix doubling price in checkout for products without tax - #7056 by @IKarbowiak:
  - Introduce changes in plugins method:
    - `calculate_checkout_subtotal` has been dropped from plugins;
    - for correct subtotal calculation, `calculate_checkout_line_total` must be set (manager method for calculating checkout subtotal uses `calculate_checkout_line_total` method)
- Deprecated Stripe plugin - will be removed in Saleor 4.0
  - rename `StripeGatewayPlugin` to `DeprecatedStripeGatewayPlugin`.
  - introduce new `StripeGatewayPlugin` plugin.

### Other changes

#### Features

- Migrate from Draft.js to Editor.js format - #6430, #6456 by @IKarbowiak
- Allow using `Bearer` as an authorization prefix - #6996 by @korycins
- Add product rating - #6284 by @korycins
- Add order confirmation - #6498 by @tomaszszymanski12
- Extend Vatlayer functionalities - #7101 by @korycins:
  - Allow users to enter a list of exceptions (country ISO codes) that will use the source country rather than the destination country for tax purposes.
  - Allow users to enter a list of countries for which no VAT will be added.
- Extend order with origin and original order values - #7326 by @IKarbowiak
- Allow impersonating user by an app/staff - #7754 by @korycins:
  - Add `customerId` to `checkoutCustomerAttach` mutation
  - Add new permission `IMPERSONATE_USER`
- Add possibility to apply a discount to order/order line with status `DRAFT` - #6930 by @korycins
- Implement database read replicas - #8516, #8751 by @fowczarek
- Propagate sale and voucher discounts over specific lines - #8793 by @korycins
  - The created order lines from checkout will now have fulfilled all undiscounted fields with a default price value
    (without any discounts).
  - Order line will now include a voucher discount (in the case when the voucher is for specific products or have a
    flag apply_once_per_order). In that case, `Order.discounts` will not have a relation to `OrderDiscount` object.
  - Webhook payload for `OrderLine` will now include two new fields, `sale_id` (graphql ID of applied sale) and
    `voucher_code` (code of the valid voucher applied to this line).
  - When any sale or voucher discount was applied, `line.discount_reason` will be fulfilled.
  - New interface for handling more data for prices: `PricesData` and `TaxedPricesData` used in checkout calculations
    and in plugins/pluginManager.
- Attach sale discount info to the line when adding variant to order - #8821 by @IKarbowiak
  - Rename checkout interfaces: `CheckoutTaxedPricesData` instead of `TaxedPricesData`
    and `CheckoutPricesData` instead of `PricesData`
  - New interface for handling more data for prices: `OrderTaxedPricesData` used in plugins/pluginManager.
- Add uploading video URLs to product gallery - #6838 by @GrzegorzDerdak
- Add generic `FileUpload` mutation - #6470 by @IKarbowiak

#### Metadata

- Allow passing metadata to `accountRegister` mutation - #7152 by @piotrgrundas
- Copy metadata fields when creating reissue - #7358 by @IKarbowiak
- Add metadata to shipping zones and shipping methods - #6340 by @maarcingebala
- Add metadata to menu and menu item - #6648 by @tomaszszymanski129
- Add metadata to warehouse - #6727 by @d-wysocki
- Added support for querying objects by metadata fields - #6683 by @LeOndaz, #7421 by @korycins
- Change metadata mutations to use token for order and checkout as an identifier - #8542 by @IKarbowiak
  - After changes, using the order `id` for changing order metadata is deprecated

#### Attributes

- Add rich text attribute input - #7059 by @piotrgrundas
- Support setting value for AttributeValue mutations - #7037 by @piotrgrundas
- Add boolean attributes - #7454 by @piotrgrundas
- Add date & date time attributes - #7500 by @piotrgrundas
- Add file attributes - #6568 by @IKarbowiak
- Add page reference attributes - #6624 by @IKarbowiak
- Add product reference attributes - #6711 by @IKarbowiak
- Add numeric attributes - #6790 by @IKarbowiak
- Add `withChoices` flag for Attribute type - #7733 by @CossackDex
- Return empty results when filtering by non-existing attribute - #7025 by @maarcingebala
- Add Page Types - #6261 by @IKarbowiak

#### Plugins

- Add interface for integrating the auth plugins - #6799 by @korycins
- Add Sendgrid plugin - #6793 by @korycins
- Trigger `checkout_updated` plugin method for checkout metadata mutations - #7392 by @maarcingebala

#### Saleor Apps

- Add synchronous payment webhooks - #7044 by @maarcingebala
- Add `CUSTOMER_UPDATED` webhook, add addresses field to customer `CUSTOMER_CREATED` webhook - #6898 by @piotrgrundas
- Add `PRODUCT_VARIANT_CREATED`, `PRODUCT_VARIANT_UPDATED`, `PRODUCT_VARIANT_DELETED` webhooks, fix attributes field for `PRODUCT_CREATED`, `PRODUCT_UPDATED` webhooks - #6963 by @piotrgrundas
- Trigger `PRODUCT_UPDATED` webhook for collections and categories mutations - #7051 by @d-wysocki
- Extend order webhook payload with fulfillment fields - #7364, #7347 by @korycins
  - fulfillments extended with:
    - `total_refund_amount`
    - `shipping_refund_amount`
    - `lines`
  - fulfillment lines extended with:
    - `total_price_net_amount`
    - `total_price_gross_amount`
    - `undiscounted_unit_price_net`
    - `undiscounted_unit_price_gross`
    - `unit_price_net`
- Extend order payload with undiscounted prices and add psp_reference to payment model - #7339 by @IKarbowiak
  - order payload extended with the following fields:
    - `undiscounted_total_net_amount`
    - `undiscounted_total_gross_amount`
    - `psp_reference` on `payment`
  - order lines extended with:
    - `undiscounted_unit_price_net_amount`
    - `undiscounted_unit_price_gross_amount`
    - `undiscounted_total_price_net_amount`
    - `undiscounted_total_price_gross_amount`
- Add `product_id`, `product_variant_id`, `attribute_id` and `page_id` when it is possible for `AttributeValue` translations webhook - #7783 by @fowczarek
- Add draft orders webhooks - #8102 by @jakubkuc
- Add page webhooks: `PAGE_CREATED`, `PAGE_UPDATED` and `PAGE_DELETED` - #6787 by @d-wysocki
- Add `PRODUCT_DELETED` webhook - #6794 by @d-wysocki
- Add `page_type_id` in translations webhook - #7825 by @fowczarek
- Fix failing account mutations for app - #7569 by @IKarbowiak
- Add app support for events - #7622 by @IKarbowiak
- Fix creating translations with app - #6804 by @krzysztofwolski
- Change the `app` query to return info about the currently authenticated app - #6928 by @d-wysocki
- Mark `X-` headers as deprecated and add headers without prefix. All deprecated headers will be removed in Saleor 4.0 - #8179 by @L3str4nge
  - X-Saleor-Event -> Saleor-Event
  - X-Saleor-Domain -> Saleor-Domain
  - X-Saleor-Signature -> Saleor-Signature
  - X-Saleor-HMAC-SHA256 -> Saleor-HMAC-SHA256

#### Other changes

- Add query contains only schema validation - #6827 by @fowczarek
- Add introspection caching - #6871 by @fowczarek
- Fix Sentry reporting - #6902 by @fowczarek
- Deprecate API fields `Order.discount`, `Order.discountName`, `Order.translatedDiscountName` - #6874 by @korycins
- Fix argument validation in page resolver - #6960 by @fowczarek
- Drop `data` field from checkout line model - #6961 by @fowczarek
- Fix `totalCount` on connection resolver without `first` or `last` - #6975 by @fowczarek
- Fix variant resolver on `DigitalContent` - #6983 by @fowczarek
- Fix resolver by id and slug for product and product variant - #6985 by @d-wysocki
- Add optional support for reporting resource limits via a stub field in `shop` - #6967 by @NyanKiyoshi
- Update checkout quantity when checkout lines are deleted - #7002 by @IKarbowiak
- Fix available shipping methods - return also weight methods without weight limits - #7021 by @IKarbowiak
- Validate discount value for percentage vouchers and sales - #7033 by @d-wysocki
- Add field `languageCode` to types: `AccountInput`, `AccountRegisterInput`, `CheckoutCreateInput`, `CustomerInput`, `Order`, `User`. Add field `languageCodeEnum` to `Order` type. Add new mutation `CheckoutLanguageCodeUpdate`. Deprecate field `Order.languageCode`. - #6609 by @korycins
- Extend `Transaction` type with gateway response and `Payment` type with filter - #7062 by @IKarbowiak
- Fix invalid tax rates for lines - #7058 by @IKarbowiak
- Allow seeing unconfirmed orders - #7072 by @IKarbowiak
- Raise `GraphQLError` when too big integer value is provided - #7076 by @IKarbowiak
- Do not update draft order addresses when user is changing - #7088 by @IKarbowiak
- Recalculate draft order when product/variant was deleted - #7085 by @d-wysocki
- Added validation for `DraftOrderCreate` with negative quantity line - #7085 by @d-wysocki
- Remove HTML tags from product `description_plaintext` - #7094 by @d-wysocki
- Fix failing product tasks when instances are removed - #7092 by @IKarbowiak
- Update GraphQL endpoint to only match exactly `/graphql/` without trailing characters - #7117 by @IKarbowiak
- Introduce `traced_resolver` decorator instead of Graphene middleware - #7159 by @tomaszszymanski129
- Fix failing export when exporting attribute without values - #7131 by @IKarbowiak
- Fix incorrect payment data for Klarna - #7150 by @IKarbowiak
- Drop deleted images from storage - #7129 by @IKarbowiak
- Fix export with empty assignment values - #7214 by @IKarbowiak
- Change exported file name - #7222 by @IKarbowiak
- Fix core sorting on related fields - #7195 by @tomaszszymanski129
- Use GraphQL IDs instead of database IDs in export - #7240 by @IKarbowiak
- Fix draft order tax mismatch - #7226 by @IKarbowiak
  - Introduce `calculate_order_line_total` plugin method
- Update core logging for better Celery tasks handling - #7251 by @tomaszszymanski129
- Raise `ValidationError` when refund cannot be performed - #7260 by @IKarbowiak
- Fix customer addresses missing after customer creation - #7327 by @tomaszszymanski129
- Fix invoice generation - #7376 by @tomaszszymanski129
- Allow defining only one field in translations - #7363 by @IKarbowiak
- Allow filtering pages by ids - #7393 by @IKarbowiak
- Fix validate `min_spent` on vouchers to use net or gross value depends on `settings.display_gross_prices` - #7408 by @d-wysocki
- Fix invoice generation - #7376 by tomaszszymanski129
- Add hash to uploading images #7453 by @IKarbowiak
- Add file format validation for uploaded images - #7447 by @IKarbowiak
- Fix attaching params for address form errors - #7485 by @IKarbowiak
- Update draft order validation - #7253 by @IKarbowiak
  - Extend Order type with errors: [OrderError!]! field
  - Create tasks for deleting order lines by deleting products or variants
- Fix doubled checkout total price for one line and zero shipping price - #7532 by @IKarbowiak
- Deprecate nested objects in `TranslatableContent` types - #7522 by @IKarbowiak
- Modify order of auth middleware calls - #7572 by @tomaszszymanski129
- Drop assigning cheapest shipping method in checkout - #7767 by @maarcingebala
- Deprecate `query` argument in `sales` and `vouchers` queries - #7806 by @maarcingebala
- Allow translating objects by translatable content ID - #7803 by @maarcingebala
- Configure a periodic task for removing empty allocations - #7885 by @fowczarek
- Fix missing transaction id in Braintree - #8110 by @fowczarek
- Fix GraphQL federation support - #7771 #8107 by @rafalp
- Fix cursor-based pagination in products search - #8011 #8211 by @rafalp
- Batch loads in queries for Apollo Federation - #8362 by @rafalp
- Add workaround for failing Avatax when line has price 0 - #8610 by @korycins
- Add option to set tax code for shipping in Avatax configuration view - #8596 by @korycins
- Fix Avalara tax fetching from cache - #8647 by @fowczarek
- Fix incorrect stock allocation - #8931 by @IKarbowiak
- Fix incorrect handling of unavailable products in checkout - #8978, #9119 by @IKarbowiak, @korycins
- Add draft orders webhooks - #8102 by @jakubkuc
- Handle `SameSite` cookie attribute in jwt refresh token middleware - #8209 by @jakubkuc
- Fix creating translations with app - #6804 by @krzysztofwolski
- Add possibility to provide external payment ID during the conversion draft order to order - #6320 by @korycins
- Add basic rating for `Products` - #6284 by @korycins
- Add metadata to shipping zones and shipping methods - #6340 by @maarcingebala
- Add Page Types - #6261 by @IKarbowiak
- Migrate draftjs content to editorjs format - #6430 by @IKarbowiak
- Add editorjs sanitizer - #6456 by @IKarbowiak
- Add generic FileUpload mutation - #6470 by @IKarbowiak
- Order confirmation backend - #6498 by @tomaszszymanski129
- Handle `SameSite` cookie attribute in JWT refresh token middleware - #8209 by @jakubkuc
- Add possibility to provide external payment ID during the conversion draft order to order - #6320 by @korycins9
- Fix password reset request - #6351 by @Manfred-Madelaine-pro, Ambroise and Pierre
- Refund products support - #6530 by @korycins
- Add possibility to exclude products from shipping method - #6506 by @korycins
- Add `Shop.availableShippingMethods` query - #6551 by @IKarbowiak
- Add delivery time to shipping method - #6564 by @IKarbowiak
- Shipping zone description - #6653 by @tomaszszymanski129
- Get tax rate from plugins - #6649 by @IKarbowiak
- Added support for querying user by email - #6632 @LeOndaz
- Add order shipping tax rate - #6678 by @IKarbowiak
- Deprecate field `descriptionJSON` from `Product`, `Category`, `Collection` and field `contentJSON` from `Page` - #6692 by @d-wysocki
- Fix products visibility - #6704 by @IKarbowiak
- Fix page `contentJson` field to return JSON - #6832 by @d-wysocki
- Add SearchRank to search product by name and description. New enum added to `ProductOrderField` - `RANK` - which returns results sorted by search rank - #6872 by @d-wysocki
- Allocate stocks for order lines in a bulk way - #6877 by @IKarbowiak
- Deallocate stocks for order lines in a bulk way - #6896 by @IKarbowiak
- Prevent negative available quantity - #6897 by @d-wysocki
- Add default sorting by rank for search products - #6936 by @d-wysocki
- Fix exporting product description to xlsx - #6959 by @IKarbowiak
- Add `Shop.version` field to query API version - #6980 by @maarcingebala
- Add new authorization header `Authorization-Bearer` - #6998 by @korycins
- Add field `paymentMethodType` to `Payment` object - #7073 by @korycins
- Unify Warehouse Address API - #7481 by @d-wysocki
  - deprecate `companyName` on `Warehouse` type
  - remove `companyName` on `WarehouseInput` type
  - remove `WarehouseAddressInput` on `WarehouseUpdateInput` and `WarehouseCreateInput`, and change it to `AddressInput`
- Fix passing incorrect customer email to payment gateways - #7486 by @korycins
- Add HTTP meta tag for Content-Security-Policy in GraphQL Playground - #7662 by @NyanKiyoshi
- Add additional validation for `from_global_id_or_error` function - #8780 by @CossackDex

# 2.11.1

- Add support for Apple Pay on the web - #6466 by @korycins

## 2.11.0

### Features

- Add products export - #5255 by @IKarbowiak
- Add external apps support - #5767 by @korycins
- Invoices backend - #5732 by @tomaszszymanski129
- Adyen drop-in integration - #5914 by @korycins, @IKarbowiak
- Add a callback view to plugins - #5884 by @korycins
- Support pushing webhook events to message queues - #5940 by @patrys, @korycins
- Send a confirmation email when the order is canceled or refunded - #6017
- No secure cookie in debug mode - #6082 by @patrys, @orzechdev
- Add searchable and available for purchase flags to product - #6060 by @IKarbowiak
- Add `TotalPrice` to `OrderLine` - #6068 @fowczarek
- Add `PRODUCT_UPDATED` webhook event - #6100 by @tomaszszymanski129
- Search orders by GraphQL payment ID - #6135 by @korycins
- Search orders by a custom key provided by payment gateway - #6135 by @korycins
- Add ability to set a default product variant - #6140 by @tomaszszymanski129
- Allow product variants to be sortable - #6138 by @tomaszszymanski129
- Allow fetching stocks for staff users only with `MANAGE_ORDERS` permissions - #6139 by @fowczarek
- Add filtering to `ProductVariants` query and option to fetch variant by SKU in `ProductVariant` query - #6190 by @fowczarek
- Add filtering by Product IDs to `products` query - #6224 by @GrzegorzDerdak
- Add `change_currency` command - #6016 by @maarcingebala
- Add dummy credit card payment - #5822 by @IKarbowiak
- Add custom implementation of UUID scalar - #5646 by @koradon
- Add `AppTokenVerify` mutation - #5716 by @korycins

### Breaking Changes

- Refactored JWT support. Requires handling of JWT token in the storefront (a case when the backend returns the exception about the invalid token). - #5734, #5816 by @korycins
- New logging setup will now output JSON logs in production mode for ease of feeding them into log collection systems like Logstash or CloudWatch Logs - #5699 by @patrys
- Deprecate `WebhookEventType.CHECKOUT_QUANTITY_CHANGED` - #5837 by @korycins
- Anonymize and update order and payment fields; drop `PaymentSecureConfirm` mutation, drop Payment type fields: `extraData`, `billingAddress`, `billingEmail`, drop `gatewayResponse` from `Transaction` type - #5926 by @IKarbowiak
- Switch the HTTP stack from WSGI to ASGI based on Uvicorn - #5960 by @patrys
- Add `MANAGE_PRODUCT_TYPES_AND_ATTRIBUTES` permission, which is now required to access all attributes and product types related mutations - #6219 by @IKarbowiak

### Fixes

- Fix payment fields in order payload for webhooks - #5862 by @korycins
- Fix specific product voucher in draft orders - #5727 by @fowczarek
- Explicit country assignment in default shipping zones - #5736 by @maarcingebala
- Drop `json_content` field from the `Menu` model - #5761 by @maarcingebala
- Strip warehouse name in mutations - #5766 by @koradon
- Add missing order events during checkout flow - #5684 by @koradon
- Update Google Merchant to get tax rate based by plugin manager - #5823 by @gabmartinez
- Allow unicode in slug fields - #5877 by @IKarbowiak
- Fix empty plugin object result after `PluginUpdate` mutation - #5968 by @gabmartinez
- Allow finishing checkout when price amount is 0 - #6064 by @IKarbowiak
- Fix incorrect tax calculation for Avatax - #6035 by @korycins
- Fix incorrect calculation of subtotal with active Avatax - #6035 by @korycins
- Fix incorrect assignment of tax code for Avatax - #6035 by @korycins
- Do not allow negative product price - #6091 by @IKarbowiak
- Handle None as attribute value - #6092 by @IKarbowiak
- Fix for calling `order_created` before the order was saved - #6095 by @korycins
- Update default decimal places - #6098 by @IKarbowiak
- Avoid assigning the same pictures twice to a variant - #6112 by @IKarbowiak
- Fix crashing system when Avalara is improperly configured - #6117 by @IKarbowiak
- Fix for failing finalising draft order - #6133 by @korycins
- Remove corresponding draft order lines when variant is removing - #6119 by @IKarbowiak
- Update required perms for apps management - #6173 by @IKarbowiak
- Raise an error for an empty key in metadata - #6176 by @IKarbowiak
- Add attributes to product error - #6181 by @IKarbowiak
- Allow to add product variant with 0 price to draft order - #6189 by @IKarbowiak
- Fix deleting product when default variant is deleted - #6186 by @IKarbowiak
- Fix get unpublished products, product variants and collection as app - #6194 by @fowczarek
- Set `OrderFulfillStockInput` fields as required - #6196 by @IKarbowiak
- Fix attribute filtering by categories and collections - #6214 by @fowczarek
- Fix `is_visible` when `publication_date` is today - #6225 by @korycins
- Fix filtering products by multiple attributes - #6215 by @GrzegorzDerdak
- Add attributes validation while creating/updating a product's variant - #6269 by @GrzegorzDerdak
- Add metadata to page model - #6292 by @dominik-zeglen
- Fix for unnecessary attributes validation while updating simple product - #6300 by @GrzegorzDerdak
- Include order line total price to webhook payload - #6354 by @korycins
- Fix for fulfilling an order when product quantity equals allocated quantity - #6333 by @GrzegorzDerdak
- Fix for the ability to filter products on collection - #6363 by @GrzegorzDerdak

## 2.10.2

- Add command to change currencies in the database - #5906 by @d-wysocki

## 2.10.1

- Fix multiplied stock quantity - #5675 by @fowczarek
- Fix invalid allocation after migration - #5678 by @fowczarek
- Fix order mutations as app - #5680 by @fowczarek
- Prevent creating checkout/draft order with unpublished product - #5676 by @d-wysocki

## 2.10.0

- OpenTracing support - #5188 by @tomaszszymanski129
- Account confirmation email - #5126 by @tomaszszymanski129
- Relocate `Checkout` and `CheckoutLine` methods into separate module and update checkout related plugins to use them - #4980 by @krzysztofwolski
- Fix problem with free shipping voucher - #4942 by @IKarbowiak
- Add sub-categories to random data - #4949 by @IKarbowiak
- Deprecate `localized` field in Money type - #4952 by @IKarbowiak
- Fix for shipping API not applying taxes - #4913 by @kswiatek92
- Query object translation with only `manage_translation` permission - #4914 by @fowczarek
- Add customer note to draft orders API - #4973 by @IKarbowiak
- Allow to delete category and leave products - #4970 by @IKarbowiak
- Remove thumbnail generation from migration - #3494 by @kswiatek92
- Rename 'shipping_date' field in fulfillment model to 'created' - #2433 by @kswiatek92
- Reduce number of queries for 'checkoutComplete' mutation - #4989 by @IKarbowiak
- Force PyTest to ignore the environment variable containing the Django settings module - #4992 by @NyanKiyoshi
- Extend JWT token payload with user information - #4987 by @salwator
- Optimize the queries for product list in the dashboard - #4995 by @IKarbowiak
- Drop dashboard 1.0 - #5000 by @IKarbowiak
- Fixed serialization error on weight fields when running `loaddata` and `dumpdb` - #5005 by @NyanKiyoshi
- Fixed JSON encoding error on Google Analytics reporting - #5004 by @NyanKiyoshi
- Create custom field to translation, use new translation types in translations query - #5007 by @fowczarek
- Take allocated stock into account in `StockAvailability` filter - #5019 by @simonbru
- Generate matching postal codes for US addresses - #5033 by @maarcingebala
- Update debug toolbar - #5032 by @IKarbowiak
- Allow staff member to receive notification about customers orders - #4993 by @kswiatek92
- Add user's global id to the JWT payload - #5039 by @salwator
- Make middleware path resolving lazy - #5041 by @NyanKiyoshi
- Generate slug on saving the attribute value - #5055 by @fowczarek
- Fix order status after order update - #5072 by @fowczarek
- Extend top-level connection resolvers with ability to sort results - #5018 by @fowczarek
- Drop storefront 1.0 - #5043 by @IKarbowiak
- Replace permissions strings with enums - #5038 by @kswiatek92
- Remove gateways forms and templates - #5075 by @IKarbowiak
- Add `Wishlist` models and GraphQL endpoints - #5021 by @derenio
- Remove deprecated code - #5107 by @IKarbowiak
- Fix voucher start date filtering - #5133 by @dominik-zeglen
- Search by sku in products query - #5117 by @fowczarek
- Send fulfillment update email - #5118 by @IKarbowiak
- Add address query - #5148 by @kswiatek92
- Add `checkout_quantity_changed` webhook - #5042 by @derenio
- Remove unnecessary `manage_orders` permission - #5142 by @kswiatek92
- Mutation to change the user email - #5076 by @kswiatek92
- Add MyPy checks - #5150 by @IKarbowiak
- Move extracting user or service account to utils - #5152 by @kswiatek92
- Deprecate order status/created arguments - #5076 by @kswiatek92
- Fix getting title field in page mutations #5160 by @maarcingebala
- Copy public and private metadata from the checkout to the order upon creation - #5165 by @dankolbman
- Add warehouses and stocks- #4986 by @szewczykmira
- Add permission groups - #5176, #5513 by @IKarbowiak
- Drop `gettext` occurrences - #5189 by @IKarbowiak
- Fix `product_created` webhook - #5187 by @dzkb
- Drop unused resolver `resolve_availability` - #5190 by @maarcingebala
- Fix permission for `checkoutCustomerAttach` mutation - #5192 by @maarcingebala
- Restrict access to user field - #5194 by @maarcingebala
- Unify permission for service account API client in test - #5197 by @fowczarek
- Add additional confirmation step to `checkoutComplete` mutation - #5179 by @salwator
- Allow sorting warehouses by name - #5211 by @dominik-zeglen
- Add anonymization to GraphQL's `webhookSamplePayload` endpoint - #5161 @derenio
- Add slug to `Warehouse`, `Product` and `ProductType` models - #5196 by @IKarbowiak
- Add mutation for assigning, unassigning shipping zones to warehouse - #5217 by @kswiatek92
- Fix passing addresses to `PaymentData` objects - #5223 by @maarcingebala
- Return `null` when querying `me` as an anonymous user - #5231 by @maarcingebala
- Added `PLAYGROUND_ENABLED` environment variable/setting to allow to enable the GraphQL playground when `DEBUG` is disabled - #5254 by @NyanKiyoshi
- Fix access to order query when request from service account - #5258 by @fowczarek
- Customer shouldn't be able to see draft orders by token - #5259 by @fowczarek
- Customer shouldn't be able to query checkout with another customer - #5268 by @fowczarek
- Added integration support of Jaeger Tracing - #5282 by @NyanKiyoshi
- Return `null` when querying `me` as an anonymous user - #5231 as @maarcingebala
- Add `fulfillment created` webhook - @szewczykmira
- Unify metadata API - #5178 by @fowczarek
- Add compiled versions of emails to the repository - #5260 by @tomaszszymanski129
- Add required prop to fields where applicable - #5293 by @dominik-zeglen
- Drop `get_absolute_url` methods - #5299 by @IKarbowiak
- Add `--force` flag to `cleardb` command - #5302 by @maarcingebala
- Require non-empty message in `orderAddNote` mutation - #5316 by @maarcingebala
- Stock management refactor - #5323 by @IKarbowiak
- Add discount error codes - #5348 by @IKarbowiak
- Add benchmarks to checkout mutations - #5339 by @fowczarek
- Add pagination tests - #5363 by @fowczarek
- Add ability to assign multiple warehouses in mutations to create/update a shipping zone - #5399 by @fowczarek
- Add filter by ids to the `warehouses` query - #5414 by @fowczarek
- Add shipping rate price validation - #5411 by @kswiatek92
- Remove unused settings and environment variables - #5420 by @maarcingebala
- Add product price validation - #5413 by @kswiatek92
- Add attribute validation to `attributeAssign` mutation - #5423 by @kswiatek92
- Add possibility to update/delete more than one item in metadata - #5446 by @koradon
- Check if image exists before validating - #5425 by @kswiatek92
- Fix warehouses query not working without id - #5441 by @koradon
- Add `accountErrors` to `CreateToken` mutation - #5437, #5465 by @koradon
- Raise `GraphQLError` if filter has invalid IDs - #5460 by @gabmartinez
- Use `AccountErrorCode.INVALID_CREDENTIALS` instead of `INVALID_PASSWORD` - #5495 by @koradon
- Add tests for pagination - #5468 by @koradon
- Add `Job` abstract model and interface - #5510 by @IKarbowiak
- Refactor implementation of allocation - #5445 by @fowczarek
- Fix `WeightScalar` - #5530 by @koradon
- Add `OrderFulfill` mutation - #5525 by @fowczarek
- Add "It Works" page - #5494 by @IKarbowiak and @dominik-zeglen
- Extend errors in `OrderFulfill` mutation - #5553 by @fowczarek
- Refactor `OrderCancel` mutation for multiple warehouses - #5554 by @fowczarek
- Add negative weight validation - #5564 by @fowczarek
- Add error when user pass empty object as address - #5585 by @fowczarek
- Fix payment creation without shipping method - #5444 by @d-wysocki
- Fix checkout and order flow with variant without inventory tracking - #5599 by @fowczarek
- Fixed JWT expired token being flagged as unhandled error rather than handled. - #5603 by @NyanKiyoshi
- Refactor read-only middleware - #5602 by @maarcingebala
- Fix availability for variants without inventory tracking - #5605 by @fowczarek
- Drop support for configuring Vatlayer plugin from settings file. - #5614 by @korycins
- Add ability to query category, collection or product by slug - #5574 by @koradon
- Add `quantityAvailable` field to `ProductVariant` type - #5628 by @fowczarek
- Use tags rather than time-based logs for information on requests - #5608 by @NyanKiyoshi

## 2.9.0

### API

- Add mutation to change customer's first name last name - #4489 by @fowczarek
- Add mutation to delete customer's account - #4494 by @fowczarek
- Add mutation to change customer's password - #4656 by @fowczarek
- Add ability to customize email sender address in emails sent by Saleor - #4820 by @NyanKiyoshi
- Add ability to filter attributes per global ID - #4640 by @NyanKiyoshi
- Add ability to search product types by value (through the name) - #4647 by @NyanKiyoshi
- Add queries and mutation for serving and saving the configuration of all plugins - #4576 by @korycins
- Add `redirectUrl` to staff and user create mutations - #4717 by @fowczarek
- Add error codes to mutations responses - #4676 by @Kwaidan00
- Add translations to countries in `shop` query - #4732 by @fowczarek
- Add support for sorting product by their attribute values through given attribute ID - #4740 by @NyanKiyoshi
- Add descriptions for queries and query arguments - #4758 by @maarcingebala
- Add support for Apollo Federation - #4825 by @salwator
- Add mutation to create multiple product variants at once - #4735 by @fowczarek
- Add default value to custom errors - #4797 by @fowczarek
- Extend `availablePaymentGateways` field with gateways' configuration data - #4774 by @salwator
- Change `AddressValidationRules` API - #4655 by @Kwaidan00
- Use search in a consistent way; add sort by product type name and publication status to `products` query. - #4715 by @fowczarek
- Unify `menuItemMove` mutation with other reordering mutations - #4734 by @NyanKiyoshi
- Don't create an order when the payment was unsuccessful - #4500 by @NyanKiyoshi
- Don't require shipping information in checkout for digital orders - #4573 by @NyanKiyoshi
- Drop `manage_users` permission from the `permissions` query - #4854 by @maarcingebala
- Deprecate `inCategory` and `inCollection` attributes filters in favor of `filter` argument - #4700 by @NyanKiyoshi & @khalibloo
- Remove `PaymentGatewayEnum` from the schema, as gateways now are dynamic plugins - #4756 by @salwator
- Require `manage_products` permission to query `costPrice` and `stockQuantity` fields - #4753 by @NyanKiyoshi
- Refactor account mutations - #4510, #4668 by @fowczarek
- Fix generating random avatars when updating staff accounts - #4521 by @maarcingebala
- Fix updating JSON menu representation in mutations - #4524 by @maarcingebala
- Fix setting variant's `priceOverride` and `costPrice` to `null` - #4754 by @NyanKiyoshi
- Fix fetching staff user without `manage_users` permission - #4835 by @fowczarek
- Ensure that a GraphQL query is a string - #4836 by @nix010
- Add ability to configure the password reset link - #4863 by @fowczarek
- Fixed a performance issue where Saleor would sometimes run huge, unneeded prefetches when resolving categories or collections - #5291 by @NyanKiyoshi
- uWSGI now forces the django application to directly load on startup instead of being lazy - #5357 by @NyanKiyoshi

### Core

- Add enterprise-grade attributes management - #4351 by @dominik-zeglen and @NyanKiyoshi
- Add extensions manager - #4497 by @korycins
- Add service accounts - backend support - #4689 by @korycins
- Add support for webhooks - #4731 by @korycins
- Migrate the attributes mapping from HStore to many-to-many relation - #4663 by @NyanKiyoshi
- Create general abstraction for object metadata - #4447 by @salwator
- Add metadata to `Order` and `Fulfillment` models - #4513, #4866 by @szewczykmira
- Migrate the tax calculations to plugins - #4497 by @korycins
- Rewrite payment gateways using plugin architecture - #4669 by @salwator
- Rewrite Stripe integration to use PaymentIntents API - #4606 by @salwator
- Refactor password recovery system - #4617 by @fowczarek
- Add functionality to sort products by their "minimal variant price" - #4416 by @derenio
- Add voucher's "once per customer" feature - #4442 by @fowczarek
- Add validations for minimum password length in settings - #4735 by @fowczarek
- Add form to configure payments in the dashboard - #4807 by @szewczykmira
- Change `unique_together` in `AttributeValue` - #4805 by @fowczarek
- Change max length of SKU to 255 characters - #4811 by @lex111
- Distinguish `OrderLine` product name and variant name - #4702 by @fowczarek
- Fix updating order status after automatic fulfillment of digital products - #4709 by @korycins
- Fix error when updating or creating a sale with missing required values - #4778 by @NyanKiyoshi
- Fix error filtering pages by URL in the dashboard 1.0 - #4776 by @NyanKiyoshi
- Fix display of the products tax rate in the details page of dashboard 1.0 - #4780 by @NyanKiyoshi
- Fix adding the same product into a collection multiple times - #4518 by @NyanKiyoshi
- Fix crash when placing an order when a customer happens to have the same address more than once - #4824 by @NyanKiyoshi
- Fix time zone based tests - #4468 by @fowczarek
- Fix serializing empty URLs as a string when creating menu items - #4616 by @maarcingebala
- The invalid IP address in HTTP requests now fallback to the requester's IP address. - #4597 by @NyanKiyoshi
- Fix product variant update with current attribute values - #4936 by @fowczarek
- Update checkout last field and add auto now fields to save with update_fields parameter - #5177 by @IKarbowiak

### Dashboard 2.0

- Allow selecting the number of rows displayed in dashboard's list views - #4414 by @benekex2
- Add ability to toggle visible columns in product list - #4608 by @dominik-zeglen
- Add voucher settings - #4556 by @benekex2
- Contrast improvements - #4508 by @benekex2
- Display menu item form errors - #4551 by @dominik-zeglen
- Do not allow random IDs to appear in snapshots - #4495 by @dominik-zeglen
- Input UI changes - #4542 by @benekex2
- Implement new menu design - #4476 by @benekex2
- Refetch attribute list after closing modal - #4615 by @dominik-zeglen
- Add config for Testcafe - #4553 by @dominik-zeglen
- Fix product type taxes select - #4453 by @benekex2
- Fix form reloading - #4467 by @dominik-zeglen
- Fix voucher limit value when checkbox unchecked - #4456 by @benekex2
- Fix searches and pickers - #4487 by @dominik-zeglen
- Fix dashboard menu styles - #4491 by @benekex2
- Fix menu responsiveness - #4511 by @benekex2
- Fix loosing focus while typing in the product description field - #4549 by @dominik-zeglen
- Fix MUI warnings - #4588 by @dominik-zeglen
- Fix bulk action checkboxes - #4618 by @dominik-zeglen
- Fix rendering user avatar when it's empty #4546 by @maarcingebala
- Remove Dashboard 2.0 files form Saleor repository - #4631 by @dominik-zeglen
- Fix CreateToken mutation to use NonNull on errors field #5415 by @gabmartinez

### Other notable changes

- Replace Pipenv with Poetry - #3894 by @michaljelonek
- Upgrade `django-prices` to v2.1 - #4639 by @NyanKiyoshi
- Disable reports from uWSGI about broken pipe and write errors from disconnected clients - #4596 by @NyanKiyoshi
- Fix the random failures of `populatedb` trying to create users with an existing email - #4769 by @NyanKiyoshi
- Enforce `pydocstyle` for Python docstrings over the project - #4562 by @NyanKiyoshi
- Move Django Debug Toolbar to dev requirements - #4454 by @derenio
- Change license for artwork to CC-BY 4.0
- New translations:
  - Greek

## 2.8.0

### Core

- Avatax backend support - #4310 by @korycins
- Add ability to store used payment sources in gateways (first implemented in Braintree) - #4195 by @salwator
- Add ability to specify a minimal quantity of checkout items for a voucher - #4427 by @fowczarek
- Change the type of start and end date fields from Date to DateTime - #4293 by @fowczarek
- Revert the custom dynamic middlewares - #4452 by @NyanKiyoshi

### Dashboard 2.0

- UX improvements in Vouchers section - #4362 by @benekex2
- Add company address configuration - #4432 by @benekex2
- Require name when saving a custom list filter - #4269 by @benekex2
- Use `esModuleInterop` flag in `tsconfig.json` to simplify imports - #4372 by @dominik-zeglen
- Use hooks instead of a class component in forms - #4374 by @dominik-zeglen
- Drop CSRF token header from API client - #4357 by @dominik-zeglen
- Fix various bugs in the product section - #4429 by @dominik-zeglen

### Other notable changes

- Fix error when creating a checkout with voucher code - #4292 by @NyanKiyoshi
- Fix error when users enter an invalid phone number in an address - #4404 by @NyanKiyoshi
- Fix error when adding a note to an anonymous order - #4319 by @NyanKiyoshi
- Fix gift card duplication error in the `populatedb` script - #4336 by @fowczarek
- Fix vouchers apply once per order - #4339 by @fowczarek
- Fix discount tests failing at random - #4401 by @korycins
- Add `SPECIFIC_PRODUCT` type to `VoucherType` - #4344 by @fowczarek
- New translations:
  - Icelandic
- Refactored the backend side of `checkoutCreate` to improve performances and prevent side effects over the user's checkout if the checkout creation was to fail. - #4367 by @NyanKiyoshi
- Refactored the logic of cleaning the checkout shipping method over the API, so users do not lose the shipping method when updating their checkout. If the shipping method becomes invalid, it will be replaced by the cheapest available. - #4367 by @NyanKiyoshi & @szewczykmira
- Refactored process of getting available shipping methods to make it easier to understand and prevent human-made errors. - #4367 by @NyanKiyoshi
- Moved 3D secure option to Braintree plugin configuration and update config structure mechanism - #4751 by @salwator

## 2.7.0

### API

- Create order only when payment is successful - #4154 by @NyanKiyoshi
- Order Events containing order lines or fulfillment lines now return the line object in the GraphQL API - #4114 by @NyanKiyoshi
- GraphQL now prints exceptions to stderr as well as returning them or not - #4148 by @NyanKiyoshi
- Refactored API resolvers to static methods with root typing - #4155 by @NyanKiyoshi
- Add phone validation in the GraphQL API to handle the library upgrade - #4156 by @NyanKiyoshi

### Core

- Add basic Gift Cards support in the backend - #4025 by @fowczarek
- Add the ability to sort products within a collection - #4123 by @NyanKiyoshi
- Implement customer events - #4094 by @NyanKiyoshi
- Merge "authorize" and "capture" operations - #4098 by @korycins, @NyanKiyoshi
- Separate the Django middlewares from the GraphQL API middlewares - #4102 by @NyanKiyoshi, #4186 by @cmiacz

### Dashboard 2.0

- Add navigation section - #4012 by @dominik-zeglen
- Add filtering on product list - #4193 by @dominik-zeglen
- Add filtering on orders list - #4237 by @dominik-zeglen
- Change input style and improve Storybook stories - #4115 by @dominik-zeglen
- Migrate deprecated fields in Dashboard 2.0 - #4121 by @benekex2
- Add multiple select checkbox - #4133, #4146 by @benekex2
- Rename menu items in Dashboard 2.0 - #4172 by @benekex2
- Category delete modal improvements - #4171 by @benekex2
- Close modals on click outside - #4236 - by @benekex2
- Use date localize hook in translations - #4202 by @dominik-zeglen
- Unify search API - #4200 by @dominik-zeglen
- Default default PAGINATE_BY - #4238 by @dominik-zeglen
- Create generic filtering interface - #4221 by @dominik-zeglen
- Add default state to rich text editor = #4281 by @dominik-zeglen
- Fix translation discard button - #4109 by @benekex2
- Fix draftail options and icons - #4132 by @benekex2
- Fix typos and messages in Dashboard 2.0 - #4168 by @benekex2
- Fix view all orders button - #4173 by @benekex2
- Fix visibility card view - #4198 by @benekex2
- Fix query refetch after selecting an object in list - #4272 by @dominik-zeglen
- Fix image selection in variants - #4270 by @benekex2
- Fix collection search - #4267 by @dominik-zeglen
- Fix quantity height in draft order edit - #4273 by @benekex2
- Fix checkbox clickable area size - #4280 by @dominik-zeglen
- Fix breaking object selection in menu section - #4282 by @dominik-zeglen
- Reset selected items when tab switch - #4268 by @benekex2

### Other notable changes

- Add support for Google Cloud Storage - #4127 by @chetabahana
- Adding a nonexistent variant to checkout no longer crashes - #4166 by @NyanKiyoshi
- Disable storage of Celery results - #4169 by @NyanKiyoshi
- Disable polling in Playground - #4188 by @maarcingebala
- Cleanup code for updated function names and unused argument - #4090 by @jxltom
- Users can now add multiple "Add to Cart" forms in a single page - #4165 by @NyanKiyoshi
- Fix incorrect argument in `get_client_token` in Braintree integration - #4182 by @maarcingebala
- Fix resolving attribute values when transforming them to HStore - #4161 by @maarcingebala
- Fix wrong calculation of subtotal in cart page - #4145 by @korycins
- Fix margin calculations when product/variant price is set to zero - #4170 by @MahmoudRizk
- Fix applying discounts in checkout's subtotal calculation in API - #4192 by @maarcingebala
- Fix GATEWAYS_ENUM to always contain all implemented payment gateways - #4108 by @koradon

## 2.6.0

### API

- Add unified filtering interface in resolvers - #3952, #4078 by @korycins
- Add mutations for bulk actions - #3935, #3954, #3967, #3969, #3970 by @akjanik
- Add mutation for reordering menu items - #3958 by @NyanKiyoshi
- Optimize queries for single nodes - #3968 @NyanKiyoshi
- Refactor error handling in mutations #3891 by @maarcingebala & @akjanik
- Specify mutation permissions through Meta classes - #3980 by @NyanKiyoshi
- Unify pricing access in products and variants - #3948 by @NyanKiyoshi
- Use only_fields instead of exclude_fields in type definitions - #3940 by @michaljelonek
- Prefetch collections when getting sales of a bunch of products - #3961 by @NyanKiyoshi
- Remove unnecessary dedents from GraphQL schema so new Playground can work - #4045 by @salwator
- Restrict resolving payment by ID - #4009 @NyanKiyoshi
- Require `checkoutId` for updating checkout's shipping and billing address - #4074 by @jxltom
- Handle errors in `TokenVerify` mutation - #3981 by @fowczarek
- Unify argument names in types and resolvers - #3942 by @NyanKiyoshi

### Core

- Use Black as the default code formatting tool - #3852 by @krzysztofwolski and @NyanKiyoshi
- Dropped Python 3.5 support - #4028 by @korycins
- Rename Cart to Checkout - #3963 by @michaljelonek
- Use data classes to exchange data with payment gateways - #4028 by @korycins
- Refactor order events - #4018 by @NyanKiyoshi

### Dashboard 2.0

- Add bulk actions - #3955 by @dominik-zeglen
- Add user avatar management - #4030 by @benekex2
- Add navigation drawer support on mobile devices - #3839 by @benekex2
- Fix rendering validation errors in product form - #4024 by @benekex2
- Move dialog windows to query string rather than router paths - #3953 by @dominik-zeglen
- Update order events types - #4089 by @jxltom
- Code cleanup by replacing render props with react hooks - #4010 by @dominik-zeglen

### Other notable changes

- Add setting to enable Django Debug Toolbar - #3983 by @koradon
- Use newest GraphQL Playground - #3971 by @salwator
- Ensure adding to quantities in the checkout is respecting the limits - #4005 by @NyanKiyoshi
- Fix country area choices - #4008 by @fowczarek
- Fix price_range_as_dict function - #3999 by @zodiacfireworks
- Fix the product listing not showing in the voucher when there were products selected - #4062 by @NyanKiyoshi
- Fix crash in Dashboard 1.0 when updating an order address's phone number - #4061 by @NyanKiyoshi
- Reduce the time of tests execution by using dummy password hasher - #4083 by @korycins
- Set up explicit **hash** function - #3979 by @akjanik
- Unit tests use none as media root - #3975 by @korycins
- Update file field styles with materializecss template filter - #3998 by @zodiacfireworks
- New translations:
  - Albanian
  - Colombian Spanish
  - Lithuanian

## 2.5.0

### API

- Add query to fetch draft orders - #3809 by @michaljelonek
- Add bulk delete mutations - #3838 by @michaljelonek
- Add `languageCode` enum to API - #3819 by @michaljelonek, #3854 by @jxltom
- Duplicate address instances in checkout mutations - #3866 by @pawelzar
- Restrict access to `orders` query for unauthorized users - #3861 by @pawelzar
- Support setting address as default in address mutations - #3787 by @jxltom
- Fix phone number validation in GraphQL when country prefix not given - #3905 by @patrys
- Report pretty stack traces in DEBUG mode - #3918 by @patrys

### Core

- Drop support for Django 2.1 and Django 1.11 (previous LTS) - #3929 by @patrys
- Fulfillment of digital products - #3868 by @korycins
- Introduce avatars for staff accounts - #3878 by @pawelzar
- Refactor the account avatars path from a relative to absolute - #3938 by @NyanKiyoshi

### Dashboard 2.0

- Add translations section - #3884 by @dominik-zeglen
- Add light/dark theme - #3856 by @dominik-zeglen
- Add customer's address book view - #3826 by @dominik-zeglen
- Add "Add variant" button on the variant details page = #3914 by @dominik-zeglen
- Add back arrows in "Configure" subsections - #3917 by @dominik-zeglen
- Display avatars in staff views - #3922 by @dominik-zeglen
- Prevent user from changing his own status and permissions - #3922 by @dominik-zeglen
- Fix crashing product create view - #3837, #3910 by @dominik-zeglen
- Fix layout in staff members details page - #3857 by @dominik-zeglen
- Fix unfocusing rich text editor - #3902 by @dominik-zeglen
- Improve accessibility - #3856 by @dominik-zeglen

### Other notable changes

- Improve user and staff management in dashboard 1.0 - #3781 by @jxltom
- Fix default product tax rate in Dashboard 1.0 - #3880 by @pawelzar
- Fix logo in docs - #3928 by @michaljelonek
- Fix name of logo file - #3867 by @jxltom
- Fix variants for juices in example data - #3926 by @michaljelonek
- Fix alignment of the cart dropdown on new bootstrap version - #3937 by @NyanKiyoshi
- Refactor the account avatars path from a relative to absolute - #3938 by @NyanKiyoshi
- New translations:
  - Armenian
  - Portuguese
  - Swahili
  - Thai

## 2.4.0

### API

- Add model translations support in GraphQL API - #3789 by @michaljelonek
- Add mutations to manage addresses for authenticated customers - #3772 by @Kwaidan00, @maarcingebala
- Add mutation to apply vouchers in checkout - #3739 by @Kwaidan00
- Add thumbnail field to `OrderLine` type - #3737 by @michaljelonek
- Add a query to fetch order by token - #3740 by @michaljelonek
- Add city choices and city area type to address validator API - #3788 by @jxltom
- Fix access to unpublished objects in API - #3724 by @Kwaidan00
- Fix bug where errors are not returned when creating fulfillment with a non-existent order line - #3777 by @jxltom
- Fix `productCreate` mutation when no product type was provided - #3804 by @michaljelonek
- Enable database search in products query - #3736 by @michaljelonek
- Use authenticated user's email as default email in creating checkout - #3726 by @jxltom
- Generate voucher code if it wasn't provided in mutation - #3717 by @Kwaidan00
- Improve limitation of vouchers by country - #3707 by @michaljelonek
- Only include canceled fulfillments for staff in fulfillment API - #3778 by @jxltom
- Support setting address as when creating customer address #3782 by @jxltom
- Fix generating slug from title - #3816 by @maarcingebala
- Add `variant` field to `OrderLine` type - #3820 by @maarcingebala

### Core

- Add JSON fields to store rich-text content - #3756 by @michaljelonek
- Add function to recalculate total order weight - #3755 by @Kwaidan00, @maarcingebala
- Unify cart creation logic in API and Django views - #3761, #3790 by @maarcingebala
- Unify payment creation logic in API and Django views - #3715 by @maarcingebala
- Support partially charged and refunded payments - #3735 by @jxltom
- Support partial fulfillment of ordered items - #3754 by @jxltom
- Fix applying discounts when a sale has no end date - #3595 by @cprinos

### Dashboard 2.0

- Add "Discounts" section - #3654 by @dominik-zeglen
- Add "Pages" section; introduce Draftail WYSIWYG editor - #3751 by @dominik-zeglen
- Add "Shipping Methods" section - #3770 by @dominik-zeglen
- Add support for date and datetime components - #3708 by @dominik-zeglen
- Restyle app layout - #3811 by @dominik-zeglen

### Other notable changes

- Unify model field names related to models' public access - `publication_date` and `is_published` - #3706 by @michaljelonek
- Improve filter orders by payment status - #3749 @jxltom
- Refactor translations in emails - #3701 by @Kwaidan00
- Use exact image versions in docker-compose - #3742 by @ashishnitinpatil
- Sort order payment and history in descending order - #3747 by @jxltom
- Disable style-loader in dev mode - #3720 by @jxltom
- Add ordering to shipping method - #3806 by @michaljelonek
- Add missing type definition for dashboard 2.0 - #3776 by @jxltom
- Add header and footer for checkout success pages #3752 by @jxltom
- Add instructions for using local assets in Docker - #3723 by @michaljelonek
- Update S3 deployment documentation to include CORS configuration note - #3743 by @NyanKiyoshi
- Fix missing migrations for is_published field of product and page model - #3757 by @jxltom
- Fix problem with l10n in Braintree payment gateway template - #3691 by @Kwaidan00
- Fix bug where payment is not filtered from active ones when creating payment - #3732 by @jxltom
- Fix incorrect cart badge location - #3786 by @jxltom
- Fix storefront styles after bootstrap is updated to 4.3.1 - #3753 by @jxltom
- Fix logo size in different browser and devices with different sizes - #3722 by @jxltom
- Rename dumpdata file `db.json` to `populatedb_data.json` - #3810 by @maarcingebala
- Prefetch collections for product availability - #3813 by @michaljelonek
- Bump django-graphql-jwt - #3814 by @michaljelonek
- Fix generating slug from title - #3816 by @maarcingebala
- New translations:
  - Estonian
  - Indonesian

## 2.3.1

- Fix access to private variant fields in API - #3773 by maarcingebala
- Limit access of quantity and allocated quantity to staff in GraphQL API #3780 by @jxltom

## 2.3.0

### API

- Return user's last checkout in the `User` type - #3578 by @fowczarek
- Automatically assign checkout to the logged in user - #3587 by @fowczarek
- Expose `chargeTaxesOnShipping` field in the `Shop` type - #3603 by @fowczarek
- Expose list of enabled payment gateways - #3639 by @fowczarek
- Validate uploaded files in a unified way - #3633 by @fowczarek
- Add mutation to trigger fetching tax rates - #3622 by @fowczarek
- Use USERNAME_FIELD instead of hard-code email field when resolving user - #3577 by @jxltom
- Require variant and quantity fields in `CheckoutLineInput` type - #3592 by @jxltom
- Preserve order of nodes in `get_nodes_or_error` function - #3632 by @jxltom
- Add list mutations for `Voucher` and `Sale` models - #3669 by @michaljelonek
- Use proper type for countries in `Voucher` type - #3664 by @michaljelonek
- Require email in when creating checkout in API - #3667 by @michaljelonek
- Unify returning errors in the `tokenCreate` mutation - #3666 by @michaljelonek
- Use `Date` field in Sale/Voucher inputs - #3672 by @michaljelonek
- Refactor checkout mutations - #3610 by @fowczarek
- Refactor `clean_instance`, so it does not returns errors anymore - #3597 by @akjanik
- Handle GraphqQL syntax errors - #3576 by @jxltom

### Core

- Refactor payments architecture - #3519 by @michaljelonek
- Improve Docker and `docker-compose` configuration - #3657 by @michaljelonek
- Allow setting payment status manually for dummy gateway in Storefront 1.0 - #3648 by @jxltom
- Infer default transaction kind from operation type - #3646 by @jxltom
- Get correct payment status for order without any payments - #3605 by @jxltom
- Add default ordering by `id` for `CartLine` model - #3593 by @jxltom
- Fix "set password" email sent to customer created in the dashboard - #3688 by @Kwaidan00

### Dashboard 2.0

- ️Add taxes section - #3622 by @dominik-zeglen
- Add drag'n'drop image upload - #3611 by @dominik-zeglen
- Unify grid handling - #3520 by @dominik-zeglen
- Add component generator - #3670 by @dominik-zeglen
- Throw Typescript errors while snapshotting - #3611 by @dominik-zeglen
- Simplify mutation's error checking - #3589 by @dominik-zeglen
- Fix order cancelling - #3624 by @dominik-zeglen
- Fix logo placement - #3602 by @dominik-zeglen

### Other notable changes

- Register Celery task for updating exchange rates - #3599 by @jxltom
- Fix handling different attributes with the same slug - #3626 by @jxltom
- Add missing migrations for tax rate choices - #3629 by @jxltom
- Fix `TypeError` on calling `get_client_token` - #3660 by @michaljelonek
- Make shipping required as default when creating product types - #3655 by @jxltom
- Display payment status on customer's account page in Storefront 1.0 - #3637 by @jxltom
- Make order fields sequence in Dashboard 1.0 same as in Dashboard 2.0 - #3606 by @jxltom
- Fix returning products for homepage for the currently viewing user - #3598 by @jxltom
- Allow filtering payments by status in Dashboard 1.0 - #3608 by @jxltom
- Fix typo in the definition of order status - #3649 by @jxltom
- Add margin for order notes section - #3650 by @jxltom
- Fix logo position - #3609, #3616 by @jxltom
- Storefront visual improvements - #3696 by @piotrgrundas
- Fix product list price filter - #3697 by @Kwaidan00
- Redirect to success page after successful payment - #3693 by @Kwaidan00

## 2.2.0

### API

- Use `PermissionEnum` as input parameter type for `permissions` field - #3434 by @maarcingebala
- Add "authorize" and "charge" mutations for payments - #3426 by @jxltom
- Add alt text to product thumbnails and background images of collections and categories - #3429 by @fowczarek
- Fix passing decimal arguments = #3457 by @fowczarek
- Allow sorting products by the update date - #3470 by @jxltom
- Validate and clear the shipping method in draft order mutations - #3472 by @fowczarek
- Change tax rate field to choice field - #3478 by @fowczarek
- Allow filtering attributes by collections - #3508 by @maarcingebala
- Resolve to `None` when empty object ID was passed as mutation argument - #3497 by @maarcingebala
- Change `errors` field type from [Error] to [Error!] - #3489 by @fowczarek
- Support creating default variant for product types that don't use multiple variants - #3505 by @fowczarek
- Validate SKU when creating a default variant - #3555 by @fowczarek
- Extract enums to separate files - #3523 by @maarcingebala

### Core

- Add Stripe payment gateway - #3408 by @jxltom
- Add `first_name` and `last_name` fields to the `User` model - #3101 by @fowczarek
- Improve several payment validations - #3418 by @jxltom
- Optimize payments related database queries - #3455 by @jxltom
- Add publication date to collections - #3369 by @k-brk
- Fix hard-coded site name in order PDFs - #3526 by @NyanKiyoshi
- Update favicons to the new style - #3483 by @dominik-zeglen
- Fix migrations for default currency - #3235 by @bykof
- Remove Elasticsearch from `docker-compose.yml` - #3482 by @maarcingebala
- Resort imports in tests - #3471 by @jxltom
- Fix the no shipping orders payment crash on Stripe - #3550 by @NyanKiyoshi
- Bump backend dependencies - #3557 by @maarcingebala. This PR removes security issue CVE-2019-3498 which was present in Django 2.1.4. Saleor however wasn't vulnerable to this issue as it doesn't use the affected `django.views.defaults.page_not_found()` view.
- Generate random data using the default currency - #3512 by @stephenmoloney
- New translations:
  - Catalan
  - Serbian

### Dashboard 2.0

- Restyle product selection dialogs - #3499 by @dominik-zeglen, @maarcingebala
- Fix minor visual bugs in Dashboard 2.0 - #3433 by @dominik-zeglen
- Display warning if order draft has missing data - #3431 by @dominik-zeglen
- Add description field to collections - #3435 by @dominik-zeglen
- Add query batching - #3443 by @dominik-zeglen
- Use autocomplete fields in country selection - #3443 by @dominik-zeglen
- Add alt text to categories and collections - #3461 by @dominik-zeglen
- Use first and last name of a customer or staff member in UI - #3247 by @Bonifacy1, @dominik-zeglen
- Show error page if an object was not found - #3463 by @dominik-zeglen
- Fix simple product's inventory data saving bug - #3474 by @dominik-zeglen
- Replace `thumbnailUrl` with `thumbnail { url }` - #3484 by @dominik-zeglen
- Change "Feature on Homepage" switch behavior - #3481 by @dominik-zeglen
- Expand payment section in order view - #3502 by @dominik-zeglen
- Change TypeScript loader to speed up the build process - #3545 by @patrys

### Bugfixes

- Do not show `Pay For Order` if order is partly paid since partial payment is not supported - #3398 by @jxltom
- Fix attribute filters in the products category view - #3535 by @fowczarek
- Fix storybook dependencies conflict - #3544 by @dominik-zeglen

## 2.1.0

### API

- Change selected connection fields to lists - #3307 by @fowczarek
- Require pagination in connections - #3352 by @maarcingebala
- Replace Graphene view with a custom one - #3263 by @patrys
- Change `sortBy` parameter to use enum type - #3345 by @fowczarek
- Add `me` query to fetch data of a logged-in user - #3202, #3316 by @fowczarek
- Add `canFinalize` field to the Order type - #3356 by @fowczarek
- Extract resolvers and mutations to separate files - #3248 by @fowczarek
- Add VAT tax rates field to country - #3392 by @michaljelonek
- Allow creating orders without users - #3396 by @fowczarek

### Core

- Add Razorpay payment gatway - #3205 by @NyanKiyoshi
- Use standard tax rate as a default tax rate value - #3340 by @fowczarek
- Add description field to the Collection model - #3275 by @fowczarek
- Enforce the POST method on VAT rates fetching - #3337 by @NyanKiyoshi
- Generate thumbnails for category/collection background images - #3270 by @NyanKiyoshi
- Add warm-up support in product image creation mutation - #3276 by @NyanKiyoshi
- Fix error in the `populatedb` script when running it not from the project root - #3272 by @NyanKiyoshi
- Make Webpack rebuilds fast - #3290 by @patrys
- Skip installing Chromium to make deployment faster - #3227 by @jxltom
- Add default test runner - #3258 by @jxltom
- Add Transifex client to Pipfile - #3321 by @jxltom
- Remove additional pytest arguments in tox - #3338 by @jxltom
- Remove test warnings - #3339 by @jxltom
- Remove runtime warning when product has discount - #3310 by @jxltom
- Remove `django-graphene-jwt` warnings - #3228 by @jxltom
- Disable deprecated warnings - #3229 by @jxltom
- Add `AWS_S3_ENDPOINT_URL` setting to support DigitalOcean spaces. - #3281 by @hairychris
- Add `.gitattributes` file to hide diffs for generated files on Github - #3055 by @NyanKiyoshi
- Add database sequence reset to `populatedb` - #3406 by @michaljelonek
- Get authorized amount from succeeded auth transactions - #3417 by @jxltom
- Resort imports by `isort` - #3412 by @jxltom

### Dashboard 2.0

- Add confirmation modal when leaving view with unsaved changes - #3375 by @dominik-zeglen
- Add dialog loading and error states - #3359 by @dominik-zeglen
- Split paths and urls - #3350 by @dominik-zeglen
- Derive state from props in forms - #3360 by @dominik-zeglen
- Apply debounce to autocomplete fields - #3351 by @dominik-zeglen
- Use Apollo signatures - #3353 by @dominik-zeglen
- Add order note field in the order details view - #3346 by @dominik-zeglen
- Add app-wide progress bar - #3312 by @dominik-zeglen
- Ensure that all queries are built on top of TypedQuery - #3309 by @dominik-zeglen
- Close modal windows automatically - #3296 by @dominik-zeglen
- Move URLs to separate files - #3295 by @dominik-zeglen
- Add basic filters for products and orders list - #3237 by @Bonifacy1
- Fetch default currency from API - #3280 by @dominik-zeglen
- Add `displayName` property to components - #3238 by @Bonifacy1
- Add window titles - #3279 by @dominik-zeglen
- Add paginator component - #3265 by @dominik-zeglen
- Update Material UI to 3.6 - #3387 by @patrys
- Upgrade React, Apollo, Webpack and Babel - #3393 by @patrys
- Add pagination for required connections - #3411 by @dominik-zeglen

### Bugfixes

- Fix language codes - #3311 by @jxltom
- Fix resolving empty attributes list - #3293 by @maarcingebala
- Fix range filters not being applied - #3385 by @michaljelonek
- Remove timeout for updating image height - #3344 by @jxltom
- Return error if checkout was not found - #3289 by @maarcingebala
- Solve an auto-resize conflict between Materialize and medium-editor - #3367 by @adonig
- Fix calls to `ngettext_lazy` - #3380 by @patrys
- Filter preauthorized order from succeeded transactions - #3399 by @jxltom
- Fix incorrect country code in fixtures - #3349 by @bingimar
- Fix updating background image of a collection - #3362 by @fowczarek & @dominik-zeglen

### Docs

- Document settings related to generating thumbnails on demand - #3329 by @NyanKiyoshi
- Improve documentation for Heroku deployment - #3170 by @raybesiga
- Update documentation on Docker deployment - #3326 by @jxltom
- Document payment gateway configuration - #3376 by @NyanKiyoshi

## 2.0.0

### API

- Add mutation to delete a customer; add `isActive` field in `customerUpdate` mutation - #3177 by @maarcingebala
- Add mutations to manage authorization keys - #3082 by @maarcingebala
- Add queries for dashboard homepage - #3146 by @maarcingebala
- Allows user to unset homepage collection - #3140 by @oldPadavan
- Use enums as permission codes - #3095 by @the-bionic
- Return absolute image URLs - #3182 by @maarcingebala
- Add `backgroundImage` field to `CategoryInput` - #3153 by @oldPadavan
- Add `dateJoined` and `lastLogin` fields in `User` type - #3169 by @maarcingebala
- Separate `parent` input field from `CategoryInput` - #3150 by @akjanik
- Remove duplicated field in Order type - #3180 by @maarcingebala
- Handle empty `backgroundImage` field in API - #3159 by @maarcingebala
- Generate name-based slug in collection mutations - #3145 by @akjanik
- Remove products field from `collectionUpdate` mutation - #3141 by @oldPadavan
- Change `items` field in `Menu` type from connection to list - #3032 by @oldPadavan
- Make `Meta.description` required in `BaseMutation` - #3034 by @oldPadavan
- Apply `textwrap.dedent` to GraphQL descriptions - #3167 by @fowczarek

### Dashboard 2.0

- Add collection management - #3135 by @dominik-zeglen
- Add customer management - #3176 by @dominik-zeglen
- Add homepage view - #3155, #3178 by @Bonifacy1 and @dominik-zeglen
- Add product type management - #3052 by @dominik-zeglen
- Add site settings management - #3071 by @dominik-zeglen
- Escape node IDs in URLs - #3115 by @dominik-zeglen
- Restyle categories section - #3072 by @Bonifacy1

### Other

- Change relation between `ProductType` and `Attribute` models - #3097 by @maarcingebala
- Remove `quantity-allocated` generation in `populatedb` script - #3084 by @MartinSeibert
- Handle `Money` serialization - #3131 by @Pacu2
- Do not collect unnecessary static files - #3050 by @jxltom
- Remove host mounted volume in `docker-compose` - #3091 by @tiangolo
- Remove custom services names in `docker-compose` - #3092 by @tiangolo
- Replace COUNTRIES with countries.countries - #3079 by @neeraj1909
- Installing dev packages in docker since tests are needed - #3078 by @jxltom
- Remove comparing string in address-form-panel template - #3074 by @tomcio1205
- Move updating variant names to a Celery task - #3189 by @fowczarek

### Bugfixes

- Fix typo in `clean_input` method - #3100 by @the-bionic
- Fix typo in `ShippingMethod` model - #3099 by @the-bionic
- Remove duplicated variable declaration - #3094 by @the-bionic

### Docs

- Add createdb note to getting started for Windows - #3106 by @ajostergaard
- Update docs on pipenv - #3045 by @jxltom<|MERGE_RESOLUTION|>--- conflicted
+++ resolved
@@ -6,11 +6,8 @@
 
 ### Other changes
 - Fix inaccurate tax calculations - #9799 by @IKarbowiak
-<<<<<<< HEAD
 - Fix incorrect default value used in `PaymentInput.storePaymentMethod` - #9943 by @korycins
-=======
 - Introduce plain text attribute - #9907 by @IKarbowiak
->>>>>>> ab62a427
 
 #### Saleor Apps
 - Add webhooks `PAGE_TYPE_CREATED`, `PAGE_TYPE_UPDATED` and `PAGE_TYPE_DELETED` - #9859 by @SzymJ
