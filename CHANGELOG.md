--- conflicted
+++ resolved
@@ -19,12 +19,9 @@
 
 - Add `orderNoteAdd` and `orderNoteUpdate` mutations and deprecate `orderAddNote` mutation - #12434 by @pawelzar
 - Deprecate `Order.trackingClientId` field - #13146 by @SzymJ
-<<<<<<< HEAD
 - Added `metadata` and `privateMetadata` in `ShopSettingsInput`. #13128 by @Smit-Parmar
-=======
 - Fix error "Cannot return null for non-nullable field Webhook.name" - #12989 by @Smit-Parmar
 - Added `GiftCardFilterInput.createdByEmail` filter - #13132 by @Smit-Parmar
->>>>>>> 961f8b3c
 
 ### Saleor Apps
 
