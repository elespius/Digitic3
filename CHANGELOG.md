--- conflicted
+++ resolved
@@ -6,23 +6,6 @@
 
 ### Other changes
 - Fix for sending incorrect prices to Avatax - #9633 by @korycins
-
-# 3.3.1
-
-- Drop manual calls to emit post_migrate in migrations (#9647) (b32308802)
-- Fix search indexing of empty variants (#9640) (31833a717)
-
-# 3.3.0
-
-### Breaking changes
-
-- PREVIEW_FEATURE: replace error code `NOT_FOUND` with `CHECKOUT_NOT_FOUND` for mutation `OrderCreateFromCheckout` - #9569 by @korycins
-
-### Other changes
-
-<<<<<<< HEAD
-- Fix filtering product attributes by date range - #9543 by @IKarbowiak
-- Fix for raising Permission Denied when anonymous user calls `checkout.customer` field - #9573 by @korycins
 - PREVIEW_FEATURE: Add mutations for managing a payment transaction attached to order/checkout. - #9564 by @korycins
   - add fields:
     - `order.transactions`
@@ -33,9 +16,23 @@
     - `transactionRequestAction`
   - add new webhook event:
     - `TRANSACTION_ACTION_REQUEST`
-=======
+
+# 3.3.1
+
+- Drop manual calls to emit post_migrate in migrations (#9647) (b32308802)
+- Fix search indexing of empty variants (#9640) (31833a717)
+
+# 3.3.0
+
+### Breaking changes
+
+- PREVIEW_FEATURE: replace error code `NOT_FOUND` with `CHECKOUT_NOT_FOUND` for mutation `OrderCreateFromCheckout` - #9569 by @korycins
+
+### Other changes
+
+- Fix filtering product attributes by date range - #9543 by @IKarbowiak
+- Fix for raising Permission Denied when anonymous user calls `checkout.customer` field - #9573 by @korycins
 - Use fulltext search for products (#9344) (4b6f25964) by @patrys
->>>>>>> fa393b46
 - Precise timestamps for publication dates - #9581 by @IKarbowiak
   - Change `publicationDate` fields to `publishedAt` date time fields.
     - Types and inputs where `publicationDate` is deprecated and `publishedAt` field should be used instead:
