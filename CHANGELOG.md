# Changelog

All notable, unreleased changes to this project will be documented in this file. For the released changes, please visit the [Releases](https://github.com/mirumee/saleor/releases) page.

# 3.8.0 [Unreleased]

### GraphQL API
- Add ability to filter by slug. #10578 by @kadewu
  - Affected types: Attribute, Category, Collection, Menu, Page, Product, ProductType, Warehouse
  - Deprecated `slug` in filter for `menus`. Use `slugs` instead
<<<<<<< HEAD
- Add ability to filter payments by list of ids. #10821 by @kadewu
=======
- Add ability to filter customers by ids. #10694 by @kadewu
>>>>>>> a9121e63

### Other changes

- Reference attribute linking to product variants - #10468 by @IKarbowiak
- Add base shipping price to `Order` - #10771 by @fowczarek

### GraphQL API

- Add `taxExemptionManage` mutation - #10344 by @SzymJ

# 3.7.0

### Highlights

- Allow explicitly setting the name of a product variant - #10456 by @SzymJ
  - Added `name` parameter to the `ProductVariantInput` input
- Add a new stock allocation strategy based on the order of warehouses within a channel - #10416 by @IKarbowiak
  - Add `channelReorderWarehouses` mutation to sort warehouses to set their priority
  - Extend the `Channel` type with the `stockSettings` field
  - Extend `ChannelCreateInput` and `ChannelUpdateInput` with `stockSettings`

### Breaking changes

- Refactor warehouse mutations - #10239 by @IKarbowiak
  - Providing the value in `shippingZone` filed in `WarehouseCreate` mutation will raise a ValidationError.
    Use `WarehouseShippingZoneAssign` to assign shipping zones to a warehouse.

### GraphQL API

- Hide Subscription type from Apollo Federation (#10439) (f5132dfd3)
- Mark `Webhook.secretKey` as deprecated (#10436) (ba445e6e8)

### Saleor Apps

- Trigger the `SALE_DELETED` webhook when deleting sales in bulk (#10461) (2052841e9)
- Add `FULFILLMENT_APPROVED` webhook - #10621 by @IKarbowiak

### Other changes

- Add support for `bcrypt` password hashes - #10346 by @pkucmus
- Add the ability to set taxes configuration per channel in the Avatax plugin - #10445 by @mociepka

# 3.6.0

### Breaking changes

- Drop `django-versatileimagefield` package; add a proxy view to generate thumbnails on-demand - #9988 by @IKarbowiak
  - Drop `create_thumbnails` command
- Change return type from `CheckoutTaxedPricesData` to `TaxedMoney` in plugin manager methods `calculate_checkout_line_total`, `calculate_checkout_line_unit_price` - #9526 by @fowczarek, @mateuszgrzyb, @stnatic

### Saleor Apps

- Add GraphQL subscription support for synchronous webhook events - #9763 by @jakubkuc
- Add support for the CUSTOMER\_\* app mount points (#10163) by @krzysztofwolski
- Add permission group webhooks: `PERMISSION_GROUP_CREATED`, `PERMISSION_GROUP_UPDATED`, `PERMISSION_GROUP_DELETED` - #10214 by @SzymJ
- Add `ACCOUNT_ACTIVATED` and `ACCOUNT_DEACTIVATED` events - #10136 by @tomaszszymanski129
- Allow apps to query data protected by MANAGE_STAFF permission (#10103) (4eb93d3f5)
- Fix returning sale's GraphQL ID in the `SALE_TOGGLE` payload (#10227) (0625c43bf)
- Add descriptions to async webhooks event types (#10250) (7a906bf7f)

### GraphQL API

- Add `CHECKOUT_CALCULATE_TAXES` and `ORDER_CALCULATE_TAXES` to `WebhookEventTypeSyncEnum` #9526 by @fowczarek, @mateuszgrzyb, @stnatic
- Add `forceNewLine` flag to lines input in `CheckoutLinesAdd`, `CheckoutCreate`, `DraftOrderCreate`, `OrderCreate`, `OrderLinesCreate` mutations to support same variant in multiple lines - #10095 by @SzymJ
- Add `VoucherFilter.ids` filter - #10157 by @Jakubkuc
- Add API to display shippable countries for a channel - #10111 by @korycins
- Improve filters' descriptions - #10240 by @dekoza
- Add query for transaction item and extend transaction item type with order (#10154) (b19423a86)

### Plugins

- Add a new method to plugin manager: `get_taxes_for_checkout`, `get_taxes_for_order` - #9526 by @fowczarek, @mateuszgrzyb, @stnatic
- Allow promoting customer users to staff (#10115) (2d56af4e3)
- Allow values of different attributes to share the same slug (#10138) (834d9500b)
- Fix payment status for orders with total 0 (#10147) (ec2c9a820)
- Fix failed event delivery request headers (#10108) (d1b652115)
- Fix create_fake_user ID generation (#10186) (86e2c69a9)
- Fix returning values in JSONString scalar (#10124) (248d2b604)
- Fix problem with updating draft order with active Avalara (#10183) (af270b8c9)
- Make API not strip query params from redirect URL (#10116) (75176e568)
- Update method for setting filter descriptions (#10240) (65643ec7c)
- Add expires option to CELERY_BEAT_SCHEDULE (#10205) (c6c5e46bd)
- Recalculate order prices on marking as paid mutations (#10260) (4e45b83e7)
- Fix triggering `ORDER_CANCELED` event at the end of transaction (#10242) (d9eecb2ca)
- Fix post-migrate called for each app module (#10252) (60205eb56)
- Only handle known URLs (disable appending slash to URLs automatically) - #10290 by @patrys

### Other changes

- Add synchronous tax calculation via webhooks - #9526 by @fowczarek, @mateuszgrzyb, @stnatic
- Allow values of different attributes to share the same slug - #10138 by @IKarbowiak
- Add query for transaction item and extend transaction item type with order - #10154 by @IKarbowiak
- Populate the initial database with default warehouse, channel, category, and product type - #10244 by @jakubkuc
- Fix inconsistent beat scheduling and compatibility with DB scheduler - #10185 by @NyanKiyoshi<br/>
  This fixes the following bugs:
  - `tick()` could decide to never schedule anything else than `send-sale-toggle-notifications` if `send-sale-toggle-notifications` doesn't return `is_due = False` (stuck forever until beat restart or a `is_due = True`)
  - `tick()` was sometimes scheduling other schedulers such as observability to be run every 5m instead of every 20s
  - `is_due()` from `send-sale-toggle-notifications` was being invoked every 5s on django-celery-beat instead of every 60s
  - `send-sale-toggle-notifications` would crash on django-celery-beat with `Cannot convert schedule type <saleor.core.schedules.sale_webhook_schedule object at 0x7fabfdaacb20> to model`
    Usage:
  - Database backend: `celery --app saleor.celeryconf:app beat --scheduler saleor.schedulers.schedulers.DatabaseScheduler`
  - Shelve backend: `celery --app saleor.celeryconf:app beat --scheduler saleor.schedulers.schedulers.PersistentScheduler`
- Fix problem with updating draft order with active Avalara - #10183 by @IKarbowiak
- Fix stock validation and allocation for order with local collection point - #10218 by @IKarbowiak
- Fix stock allocation for order with global collection point - #10225 by @IKarbowiak
- Fix assigning an email address that does not belong to an existing user to draft order (#10320) (97129cf0c)
- Fix gift cards automatic fulfillment (#10325) (6a528259e)

# 3.5.4 [Unreleased]

- Fix ORM crash when generating hundreds of search vector in SQL - #10261 by @NyanKiyoshi
- Fix "stack depth limit exceeded" crash when generating thousands of search vector in SQL - #10279 by @NyanKiyoshi

# 3.5.3 [Released]

- Use custom search vector in order search - #10247 by @fowczarek
- Optimize filtering attributes by dates - #10199 by @tomaszszymanski129

# 3.5.2 [Released]

- Fix stock allocation for order with global collection point - #10225 by @IKarbowiak
- Fix stock validation and allocation for order with local collection point - #10218 @IKarbowiak
- Fix returning GraphQL IDs in the `SALE_TOGGLE` webhook - #10227 by @IKarbowiak

# 3.5.1 [Released]

- Fix inconsistent beat scheduling and compatibility with db scheduler - #10185 by @NyanKiyoshi<br/>
  This fixes the following bugs:

  - `tick()` could decide to never schedule anything else than `send-sale-toggle-notifications` if `send-sale-toggle-notifications` doesn't return `is_due = False` (stuck forever until beat restart or a `is_due = True`)
  - `tick()` was sometimes scheduling other schedulers such as observability to be ran every 5m instead of every 20s
  - `is_due()` from `send-sale-toggle-notifications` was being invoked every 5s on django-celery-beat instead of every 60s
  - `send-sale-toggle-notifications` would crash on django-celery-beat with `Cannot convert schedule type <saleor.core.schedules.sale_webhook_schedule object at 0x7fabfdaacb20> to model`

  Usage:

  - Database backend: `celery --app saleor.celeryconf:app beat --scheduler saleor.schedulers.schedulers.DatabaseScheduler`
  - Shelve backend: `celery --app saleor.celeryconf:app beat --scheduler saleor.schedulers.schedulers.PersistentScheduler`

- Fix problem with updating draft order with active avalara - #10183 by @IKarbowiak
- Fix stock validation and allocation for order with local collection point - #10218 by @IKarbowiak
- Fix stock allocation for order with global collection point - #10225 by @IKarbowiak

# 3.5.0

### GraphQL API

- Allow skipping address validation for checkout mutations (#10084) (7de33b145)
- Add `OrderFilter.numbers` filter - #9967 by @SzymJ
- Expose manifest in the `App` type (#10055) (f0f944066)
- Deprecate `configurationUrl` and `dataPrivacy` fields in apps (#10046) (68bd7c8a2)
- Fix `ProductVariant.created` resolver (#10072) (6c77053a9)

### Saleor Apps

- Add webhooks `PAGE_TYPE_CREATED`, `PAGE_TYPE_UPDATED` and `PAGE_TYPE_DELETED` - #9859 by @SzymJ
- Add webhooks `ADDRESS_CREATED`, `ADDRESS_UPDATED` and `ADDRESS_DELETED` - #9860 by @SzymJ
- Add webhooks `STAFF_CREATED`, `STAFF_UPDATED` and `STAFF_DELETED` - #9949 by @SzymJ
- Add webhooks `ATTRIBUTE_CREATED`, `ATTRIBUTE_UPDATED` and `ATTRIBUTE_DELETED` - #9991 by @SzymJ
- Add webhooks `ATTRIBUTE_VALUE_CREATED`, `ATTRIBUTE_VALUE_UPDATED` and `ATTRIBUTE_VALUE_DELETED` - #10035 by @SzymJ
- Add webhook `CUSTOMER_DELETED` - #10060 by @SzymJ
- Add webhook for starting and ending sales - #10110 by @IKarbowiak
- Fix returning errors in subscription webhooks payloads - #9905 by @SzymJ
- Build JWT signature when secret key is an empty string (#10139) (c47de896c)
- Use JWS to sign webhooks with secretKey instead of obscure signature (ac065cdce)
- Sign webhook payload using RS256 and private key used JWT infrastructure (#9977) (df7c7d4e8)
- Unquote secret access when calling SQS (#10076) (3ac9714b5)

### Performance

- Add payment transactions data loader (#9940) (799a9f1c9)
- Optimize 0139_fulfil_orderline_token_old_id_created_at migration (#9935) (63073a86b)

### Other changes

- Introduce plain text attribute - #9907 by @IKarbowiak
- Add `metadata` fields to `OrderLine` and `CheckoutLine` models - #10040 by @SzymJ
- Add full-text search for Orders (#9937) (61aa89f06)
- Stop auto-assigning default addresses to checkout - #9933 by @SzymJ
- Fix inaccurate tax calculations - #9799 by @IKarbowiak
- Fix incorrect default value used in `PaymentInput.storePaymentMethod` - #9943 by @korycins
- Improve checkout total base calculations - #10048 by @IKarbowiak
- Improve click & collect and stock allocation - #10043 by @IKarbowiak
- Fix product media reordering (#10118) (de8a1847f)
- Add custom SearchVector class (#10109) (bf74f5efb)
- Improve checkout total base calculations (527b67f9b)
- Fix invoice download URL in send-invoice email (#10014) (667837a09)
- Fix invalid undiscounted total on order line (22ccacb59)
- Fix Avalara for free shipping (#9973) (90c076e33)
- Fix Avalara when voucher with `apply_once_per_order` settings is used (#9959) (fad5cdf46)
- Use Saleor's custom UvicornWorker to avoid lifespan warnings (#9915) (9090814b9)
- Add Azure blob storage support (#9866) (ceee97e83)

# 3.4.0

### Breaking changes

- Hide private metadata in notification payloads - #9849 by @maarcingebala
  - From now on, the `private_metadata` field in `NOTIFY_USER` webhook payload is deprecated and it will return an empty dictionary. This change also affects `AdminEmailPlugin`, `UserEmailPlugin`, and `SendgridEmailPlugin`.

### Other changes

#### GraphQL API

- Add new fields to `Order` type to show authorize/charge status #9795
  - Add new fields to Order type:
    - `totalAuthorized`
    - `totalCharged`
    - `authorizeStatus`
    - `chargeStatus`
  - Add filters to `Order`:
    - `authorizeStatus`
    - `chargeStatus`
- Add mutations for managing a payment transaction attached to order/checkout. - #9564 by @korycins
  - add fields:
    - `order.transactions`
    - `checkout.transactions`
  - add mutations:
    - `transactionCreate`
    - `transactionUpdate`
    - `transactionRequestAction`
  - add new webhook event:
    - `TRANSACTION_ACTION_REQUEST`
- Unify checkout's ID fields. - #9862 by @korycins
  - Deprecate `checkoutID` and `token` in all Checkout's mutations. Use `id` instead.
  - Deprecate `token` in `checkout` query. Use `id` instead.
- Add `unitPrice`, `undiscountedUnitPrice`, `undiscountedTotalPrice` fields to `CheckoutLine` type - #9821 by @fowczarek
- Fix invalid `ADDED_PRODUCTS` event parameter for `OrderLinesCreate` mutation - #9653 by @IKarbowiak
- Update sorting field descriptions - add info where channel slug is required (#9695) (391743098)
- Fix using enum values in permission descriptions (#9697) (dbb783e1f)
- Change gateway validation in `checkoutPaymentCreate` mutation (#9530) (cf1d49bdc)
- Fix invalid `ADDED_PRODUCTS` event parameter for `OrderLinesCreate` mutation (#9653) (a0d8aa8f1)
- Fix resolver for `Product.created` field (#9737) (0af00cb70)
- Allow fetching by id all order data for new orders (#9728) (71c19c951)
- Provide a reference for the rich text format (#9744) (f2207c408)
- Improve event schema field descriptions - #9880 by @patrys

#### Saleor Apps

- Add menu webhooks: `MENU_CREATED`, `MENU_UPDATED`, `MENU_DELETED`, `MENU_ITEM_CREATED`, `MENU_ITEM_UPDATED`, `MENU_ITEM_DELETED` - #9651 by @SzymJ
- Add voucher webhooks: `VOUCHER_CREATED`, `VOUCHER_UPDATED`, `VOUCHER_DELETED` - #9657 by @SzymJ
- Add app webhooks: `APP_INSTALLED`, `APP_UPDATED`, `APP_DELETED`, `APP_STATUS_CHANGED` - #9698 by @SzymJ
- Add warehouse webhoks: `WAREHOUSE_CREATED`, `WAREHOUSE_UPDATED`, `WAREHOUSE_DELETED` - #9746 by @SzymJ
- Expose order alongside fulfillment in fulfillment-based subscriptions used by webhooks (#9847)
- Fix webhooks payload not having field for `is_published` (#9800) (723f93c50)
- Add support for `ORDER_*` mounting points for Apps (#9694) (cc728ef7e)
- Add missing shipping method data in order and checkout events payloads. (#9692) (dabd1a221)
- Use the human-readable order number in notification payloads (#9863) (f10c5fd5f)

#### Models

- Migrate order discount id from int to UUID - #9729 by @IKarbowiak
  - Changed the order discount `id` from `int` to `UUID`, the old ids still can be used
    for old order discounts.
- Migrate order line id from int to UUID - #9637 by @IKarbowiak
  - Changed the order line `id` from `int` to `UUID`, the old ids still can be used
    for old order lines.
- Migrate checkout line id from int to UUID - #9675 by @IKarbowiak
  - Changed the checkout line `id` from `int` to `UUID`, the old ids still can be used
    for old checkout lines.

#### Performance

- Fix memory consumption of `delete_event_payloads_task` (#9806) (2823edc68)
- Add webhook events dataloader (#9790) (e88eef35e)
- Add dataloader for fulfillment warehouse resolver (#9740) (9d14fadb2)
- Fix order type resolvers performance (#9723) (13b5a95e7)
- Improve warehouse filtering performance (#9622) (a1a7a223b)
- Add dataloader for fulfillment lines (#9707) (68fb4bf4a)

#### Other

- Observability reporter - #9803 by @przlada
- Update sample products set - #9796 by @mirekm
- Fix for sending incorrect prices to Avatax - #9633 by @korycins
- Fix tax-included flag sending to Avatax - #9820
- Fix AttributeError: 'Options' object has no attribute 'Model' in `search_tasks.py` - #9824
- Fix Braintree merchant accounts mismatch error - #9778
- Stricter signatures for resolvers and mutations - #9649

# 3.3.1

- Drop manual calls to emit post_migrate in migrations (#9647) (b32308802)
- Fix search indexing of empty variants (#9640) (31833a717)

# 3.3.0

### Breaking changes

- PREVIEW_FEATURE: replace error code `NOT_FOUND` with `CHECKOUT_NOT_FOUND` for mutation `OrderCreateFromCheckout` - #9569 by @korycins

### Other changes

- Fix filtering product attributes by date range - #9543 by @IKarbowiak
- Fix for raising Permission Denied when anonymous user calls `checkout.customer` field - #9573 by @korycins
- Use fulltext search for products (#9344) (4b6f25964) by @patrys
- Precise timestamps for publication dates - #9581 by @IKarbowiak
  - Change `publicationDate` fields to `publishedAt` date time fields.
    - Types and inputs where `publicationDate` is deprecated and `publishedAt` field should be used instead:
      - `Product`
      - `ProductChannelListing`
      - `CollectionChannelListing`
      - `Page`
      - `PublishableChannelListingInput`
      - `ProductChannelListingAddInput`
      - `PageCreateInput`
      - `PageInput`
  - Change `availableForPurchaseDate` fields to `availableForPurchaseAt` date time field.
    - Deprecate `Product.availableForPurchase` field, the `Product.availableForPurchaseAt` should be used instead.
    - Deprecate `ProductChannelListing.availableForPurchase` field, the `ProductChannelListing.availableForPurchaseAt` should be used instead.
  - Deprecate `publicationDate` on `CollectionInput` and `CollectionCreateInput`.
  - Deprecate `PUBLICATION_DATE` in `CollectionSortField`, the `PUBLISHED_AT` should be used instead.
  - Deprecate `PUBLICATION_DATE` in `PageSortField`, the `PUBLISHED_AT` should be used instead.
  - Add a new column `published at` to export products. The new field should be used instead of `publication_date`.
- Add an alternative API for fetching metadata - #9231 by @patrys
- New webhook events related to gift card changes (#9588) (52adcd10d) by @SzymJ
- New webhook events for changes related to channels (#9570) (e5d78c63e) by @SzymJ
- Tighten the schema types for output fields (#9605) (81418cb4c) by @patrys
- Include permissions in schema descriptions of protected fields (#9428) (f0a988e79) by @maarcingebala
- Update address database (#9585) (1f5e84e4a) by @patrys
- Handle pagination with invalid cursor that is valid base64 (#9521) (3c12a1e95) by @jakubkuc
- Handle all Braintree errors (#9503) (20f21c34a) by @L3str4nge
- Fix `recalculate_order` dismissing weight unit (#9527) (9aea31774)
- Fix filtering product attributes by date range - #9543 by @IKarbowiak
- Fix for raising Permission Denied when anonymous user calls `checkout.customer` field - #9573 by @korycins
- Optimize stock warehouse resolver performance (955489bff) by @tomaszszymanski129
- Improve shipping zone filters performance (#9540) (7841ec536) by @tomaszszymanski129

# 3.2.0

### Breaking changes

- Convert IDs from DB to GraphQL format in all notification payloads (email plugins and the `NOTIFY` webhook)- #9388 by @L3str4nge
- Migrate order id from int to UUID - #9324 by @IKarbowiak
  - Changed the order `id` changed from `int` to `UUID`, the old ids still can be used
    for old orders.
  - Deprecated the `order.token` field, the `order.id` should be used instead.
  - Deprecated the `token` field in order payload, the `id` field should be used
    instead.
- Enable JWT expiration by default - #9483 by @maarcingebala

### Other changes

#### Saleor Apps

- Introduce custom prices - #9393 by @IKarbowiak
  - Add `HANDLE_CHECKOUTS` permission (only for apps)
- Add subscription webhooks (#9394) @jakubkuc
- Add `language_code` field to webhook payload for `Order`, `Checkout` and `Customer` - #9433 by @rafalp
- Refactor app tokens - #9438 by @IKarbowiak
  - Store app tokens hashes instead of plain text.
- Add category webhook events - #9490 by @SzymJ
- Fix access to own resources by App - #9425 by @korycins
- Add `handle_checkouts` permission - #9402 by @korycins
- Return `user_email` or order user's email in order payload `user_email` field (#9419) (c2d248655)
- Mutation `CategoryBulkDelete` now trigger `category_delete` event - #9533 by @SzymJ
- Add webhooks `SHIPPING_PRICE_CREATED`, `SHIPPING_PRICE_UPDATED`, `SHIPPING_PRICE_DELETED`, `SHIPPING_ZONE_CREATED`, `SHIPPING_ZONE_UPDATED`, `SHIPPING_ZONE_DELETED` - #9522 by @SzymJ

#### Plugins

- Add OpenID Connect Plugin - #9406 by @korycins
- Allow plugins to create their custom error code - #9300 by @LeOndaz

#### Other

- Use full-text search for products search API - #9344 by @patrys

- Include required permission in mutations' descriptions - #9363 by @maarcingebala
- Make GraphQL list items non-nullable - #9391 by @maarcingebala
- Port a better schema printer from GraphQL Core 3.x - #9389 by @patrys
- Fix failing `checkoutCustomerAttach` mutation - #9401 by @IKarbowiak
- Add new mutation `orderCreateFromCheckout` - #9343 by @korycins
- Assign missing user to context - #9520 by @korycins
- Add default ordering to order discounts - #9517 by @fowczarek
- Raise formatted error when trying to assign assigned media to variant - #9496 by @L3str4nge
- Update `orderNumber` field in `OrderEvent` type - #9447 by @IKarbowiak
- Do not create `AttributeValues` when values are not provided - #9446 @IKarbowiak
- Add response status code to event delivery attempt - #9456 by @przlada
- Don't rely on counting objects when reindexing - #9442 by @patrys
- Allow filtering attribute values by ids - #9399 by @IKarbowiak
- Fix errors handling for `orderFulfillApprove` mutation - #9491 by @SzymJ
- Fix shipping methods caching - #9472 by @tomaszszymanski129
- Fix payment flow - #9504 by @IKarbowiak
- Fix etting external methods did not throw an error when that method didn't exist - #9498 by @SethThoburn
- Reduce placeholder image size - #9484 by @jbergstroem
- Improve menus filtering performance - #9539 by @tomaszszymanski129
- Remove EventDeliveries without webhooks and make webhook field non-nullable - #9507 by @jakubkuc
- Improve discount filters performance - #9541 by @tomaszszymanski129
- Change webhooks to be called on commit in atomic transactions - #9532 by @jakubkuc
- Drop distinct and icontains in favor of ilike in apps filtering - #9534 by @tomaszszymanski129
- Refactor csv filters to improve performance - #9535 by @tomaszszymanski129
- Improve attributes filters performance - #9542 by @tomaszszymanski129
- Rename models fields from created to created_at - #9537 by @IKarbowiak

# 3.1.10

- Migration dependencies fix - #9590 by @SzymJ

# 3.1.9

- Use ordering by PK in `queryset_in_batches` (#9493) (4e49c52d2)

# 3.1.8

- Fix shipping methods caching (#9472) (0361f40)
- Fix logging of excessive logger informations (#9441) (d1c5d26)

# 3.1.7

- Handle `ValidationError` in metadata mutations (#9380) (75deaf6ea)
- Fix order and checkout payload serializers (#9369) (8219b6e9b)
- Fix filtering products ordered by collection (#9285) (57aed02a2)
- Cast `shipping_method_id` to int (#9364) (8d0584710)
- Catch "update_fields did not affect any rows" errors and return response with message (#9225) (29c7644fc)
- Fix "str object has no attribute input type" error (#9345) (34c64b5ee)
- Fix `graphene-django` middleware imports (#9360) (2af1cc55d)
- Fix preorders to update stock `quantity_allocated` (#9308) (8cf83df81)
- Do not drop attribute value files when value is deleted (#9320) (57b2888bf)
- Always cast database ID to int in data loader (#9340) (dbc5ec3e3)
- Fix removing references when user removes the referenced object (#9162) (68b33d95a)
- Pass correct list of order lines to `order_added_products_event` (#9286) (db3550f64)
- Fix flaky order payload serializer test (#9387) (d73bd6f9d)

# 3.1.6

- Fix unhandled GraphQL errors after removing `graphene-django` (#9398) (4090e6f2a)

# 3.1.5

- Fix checkout payload (#9333) (61b928e33)
- Revert "3.1 Add checking if given attributes are variant attributes in ProductVariantCreate mutation (#9134)" (#9334) (dfee09db3)

# 3.1.4

- Add `CREATED_AT` and `LAST_MODIFIED_AT` sorting to some GraphQL fields - #9245 by @rafalp
  - Added `LAST_MODIFIED_AT` sort option to `ExportFileSortingInput`
  - Added `CREATED_AT` and `LAST_MODIFIED_AT` sort options to `OrderSortingInput` type
  - Added `LAST_MODIFIED_AT` and `PUBLISHED_AT` sort options to `ProductOrder` type
  - Added `CREATED_AT` and `LAST_MODIFIED_AT` sort options to `SaleSortingInput` type
  - Added `CREATED_AT` and `LAST_MODIFIED_AT` sort options to `UserSortingInput` type
  - Added `ProductVariantSortingInput` type with `LAST_MODIFIED_AT` sort option
  - Deprecated `UPDATED_AT` sort option on `ExportFileSortingInput`
  - Deprecated `LAST_MODIFIED` and `PUBLICATION_DATE` sort options on `ProductOrder` type
  - Deprecated `CREATION_DATE` sort option on `OrderSortingInput` type
- Fix sending empty emails (#9317) (3e8503d8a)
- Add checking if given attributes are variant attributes in ProductVariantCreate mutation (#9134) (409ca7d23)
- Add command to update search indexes (#9315) (fdd81bbfe)
- Upgrade required Node and NPM versions used by release-it tool (#9293) (3f96a9c30)
- Update link to community pages (#9291) (2d96f5c60)
- General cleanup (#9282) (78f59c6a3)
- Fix `countries` resolver performance (#9318) (dc58ef2c4)
- Fix multiple refunds in NP Atobarai - #9222
- Fix dataloaders, filter out productmedia to be removed (#9299) (825ec3cad)
- Fix migration issue between 3.0 and main (#9323) (fec80cd63)
- Drop wishlist models (#9313) (7c9576925)

# 3.1.3

- Add command to update search indexes (#9315) (6be8461c0)
- Fix countries resolver performance (#9318) (e177f3957)

# 3.1.2

### Breaking changes

- Require `MANAGE_ORDERS` permission in `User.orders` query (#9128) (521dfd639)
  - only staff with `manage orders` and can fetch customer orders
  - the customer can fetch his own orders, except drafts

### Other changes

- Fix failing `on_failure` export tasks method (#9160) (efab6db9d)
- Fix mutations breaks on partially invalid IDs (#9227) (e3b6df2eb)
- Fix voucher migrations (#9249) (3c565ba0c)
- List the missing permissions where possible (#9250) (f8df1aa0d)
- Invalidate stocks dataloader (#9188) (e2366a5e6)
- Override `graphene.JSONString` to have more meaningful message in error message (#9171) (2a0c5a71a)
- Small schema fixes (#9224) (932e64808)
- Support Braintree subaccounts (#9191) (035bf705c)
- Split checkout mutations into separate files (#9266) (1d37b0aa3)

# 3.1.1

- Drop product channel listings when removing last available variant (#9232) (b92d3b686)
- Handle product media deletion in a Celery task (#9187) (2b10fc236)
- Filter Customer/Order/Sale/Product/ProductVariant by datetime of last modification (#9137) (55a845c7b)
- Add support for hiding plugins (#9219) (bc9405307)
- Fix missing update of payment methods when using stored payment method (#9158) (ee4bf520b)
- Fix invalid paths in VCR cassettes (#9236) (f6c268d2e)
- Fix Razorpay comment to be inline with code (#9238) (de417af24)
- Remove `graphene-federation` dependency (#9184) (dd43364f7)

# 3.1.0

### Breaking changes

#### Plugins

- Don't run plugins when calculating checkout's total price for available shipping methods resolution - #9121 by @rafalp
  - Use either net or gross price depending on store configuration.

### Other changes

#### Saleor Apps

- Add API for webhook payloads and deliveries - #8227 by @jakubkuc
- Extend app by `AppExtension` - #7701 by @korycins
- Add webhooks for stock changes: `PRODUCT_VARIANT_OUT_OF_STOCK` and `PRODUCT_VARIANT_BACK_IN_STOCK` - #7590 by @mstrumeck
- Add `COLLECTION_CREATED`, `COLLECTION_UPDATED`, `COLLECTION_DELETED` events and webhooks - #8974 by @rafalp
- Add draft orders webhooks by @jakubkuc
- Add support for providing shipping methods by Saleor Apps - #7975 by @bogdal:
  - Add `SHIPPING_LIST_METHODS_FOR_CHECKOUT` sync webhook
- Add sales webhooks - #8157 @kuchichan
- Allow fetching unpublished pages by apps with manage pages permission - #9181 by @IKarbowiak

#### Metadata

- Add ability to use metadata mutations with tokens as an identifier for orders and checkouts - #8426 by @IKarbowiak

#### Attributes

- Introduce swatch attributes - #7261 by @IKarbowiak
- Add `variant_selection` to `ProductAttributeAssign` operations - #8235 by @kuchichan
- Refactor attributes validation - #8905 by @IKarbowiak
  - in create mutations: require all required attributes
  - in update mutations: do not require providing any attributes; when any attribute is given, validate provided values.

#### Other features and changes

- Add gift cards - #7827 by @IKarbowiak, @tomaszszymanski129
- Add Click & Collect - #7673 by @kuchichan
- Add fulfillment confirmation - #7675 by @tomaszszymanski129
- Make SKU an optional field on `ProductVariant` - #7633 by @rafalp
- Possibility to pass metadata in input of `checkoutPaymentCreate` - #8076 by @mateuszgrzyb
- Add `ExternalNotificationTrigger` mutation - #7821 by @mstrumeck
- Extend `accountRegister` mutation to consume first & last name - #8184 by @piotrgrundas
- Introduce sales/vouchers per product variant - #8064 by @kuchichan
- Batch loads in queries for Apollo Federation - #8273 by @rafalp
- Reserve stocks for checkouts - #7589 by @rafalp
- Add query complexity limit to GraphQL API - #8526 by @rafalp
- Add `quantity_limit_per_customer` field to ProductVariant #8405 by @kuchichan
- Make collections names non-unique - #8986 by @rafalp
- Add validation of unavailable products in the checkout. Mutations: `CheckoutShippingMethodUpdate`,
  `CheckoutAddPromoCode`, `CheckoutPaymentCreate` will raise a ValidationError when product in the checkout is
  unavailable - #8978 by @IKarbowiak
- Add `withChoices` flag for Attribute type - #7733 by @dexon44
- Update required permissions for attribute options - #9204 by @IKarbowiak
  - Product attribute options can be fetched by requestors with manage product types and attributes permission.
  - Page attribute options can be fetched by requestors with manage page types and attributes permission.
- Deprecate interface field `PaymentData.reuse_source` - #7988 by @mateuszgrzyb
- Deprecate `setup_future_usage` from `checkoutComplete.paymentData` input - will be removed in Saleor 4.0 - #7994 by @mateuszgrzyb
- Fix shipping address issue in `availableCollectionPoints` resolver for checkout - #8143 by @kuchichan
- Fix cursor-based pagination in products search - #8011 by @rafalp
- Fix crash when querying external shipping methods `translation` field - #8971 by @rafalp
- Fix crash when too long translation strings were passed to `translate` mutations - #8942 by @rafalp
- Raise ValidationError in `CheckoutAddPromoCode`, `CheckoutPaymentCreate` when product in the checkout is
  unavailable - #8978 by @IKarbowiak
- Remove `graphene-django` dependency - #9170 by @rafalp
- Fix disabled warehouses appearing as valid click and collect points when checkout contains only preorders - #9052 by @rafalp
- Fix failing `on_failure` export tasks method - #9160 by @IKarbowiak

# 3.0.0

### Breaking changes

#### Behavior

- Add multichannel - #6242 by @fowczarek @d-wysocki
- Add email interface as a plugin - #6301 by @korycins
- Add unconfirmed order editing - #6829 by @tomaszszymanski129
  - Removed mutations for draft order lines manipulation: `draftOrderLinesCreate`, `draftOrderLineDelete`, `draftOrderLineUpdate`
  - Added instead: `orderLinesCreate`, `orderLineDelete`, `orderLineUpdate` mutations instead.
  - Order events enums `DRAFT_ADDED_PRODUCTS` and `DRAFT_REMOVED_PRODUCTS` are now `ADDED_PRODUCTS` and `REMOVED_PRODUCTS`
- Remove resolving users location from GeoIP; drop `PaymentInput.billingAddress` input field - #6784 by @maarcingebala
- Always create new checkout in `checkoutCreate` mutation - #7318 by @IKarbowiak
  - deprecate `created` return field on `checkoutCreate` mutation
- Return empty values list for attribute without choices - #7394 by @fowczarek
  - `values` for attributes without choices from now are empty list.
  - attributes with choices - `DROPDOWN` and `MULTISELECT`
  - attributes without choices - `FILE`, `REFERENCE`, `NUMERIC` and `RICH_TEXT`
- Unify checkout identifier in checkout mutations and queries - #7511 by @IKarbowiak
- Propagate sale and voucher discounts over specific lines - #8793 by @korycins
  - Use a new interface for response received from plugins/pluginManager. Methods `calculate_checkout_line_unit_price`
    and `calculate_checkout_line_total` returns `TaxedPricesData` instead of `TaxedMoney`.
- Attach sale discount info to the line when adding variant to order - #8821 by @IKarbowiak
  - Use a new interface for the response received from plugins/pluginManager.
    Methods `calculate_order_line_unit` and `calculate_order_line_total` returns
    `OrderTaxedPricesData` instead of `TaxedMoney`.
  - Rename checkout interfaces: `CheckoutTaxedPricesData` instead of `TaxedPricesData`
    and `CheckoutPricesData` instead of `PricesData`
- Sign JWT tokens with RS256 instead of HS256 - #7990 by @korycins
- Add support for filtering available shipping methods by Saleor Apps - #8399 by @kczan, @stnatic
  - Introduce `ShippingMethodData` interface as a root object type for ShippingMethod object
- Limit number of user addresses - #9173 by @IKarbowiak

#### GraphQL Schema

- Drop deprecated meta mutations - #6422 by @maarcingebala
- Drop deprecated service accounts and webhooks API - #6431 by @maarcingebala
- Drop deprecated fields from the `ProductVariant` type: `quantity`, `quantityAllocated`, `stockQuantity`, `isAvailable` - #6436 by @maarcingebala
- Drop authorization keys API - #6631 by @maarcingebala
- Drop `type` field from `AttributeValue` type - #6710 by @IKarbowiak
- Drop deprecated `taxRate` field from `ProductType` - #6795 by @d-wysocki
- Drop deprecated queries and mutations - #7199 by @IKarbowiak
  - drop `url` field from `Category` type
  - drop `url` field from `Category` type
  - drop `url` field from `Product` type
  - drop `localized` fild from `Money` type
  - drop `permissions` field from `User` type
  - drop `navigation` field from `Shop` type
  - drop `isActive` from `AppInput`
  - drop `value` from `AttributeInput`
  - drop `customerId` from `checkoutCustomerAttach`
  - drop `stockAvailability` argument from `products` query
  - drop `created` and `status` arguments from `orders` query
  - drop `created` argument from `draftOrders` query
  - drop `productType` from `ProductFilter`
  - deprecate specific error fields `<TypeName>Errors`, typed `errors` fields and remove deprecation
- Drop top-level `checkoutLine` query from the schema with related resolver, use `checkout` query instead - #7623 by @dexon44
- Change error class in `CollectionBulkDelete` to `CollectionErrors` - #7061 by @d-wysocki
- Make quantity field on `StockInput` required - #7082 by @IKarbowiak
- Add description to shipping method - #7116 by @IKarbowiak
  - `ShippingMethod` was extended with `description` field.
  - `ShippingPriceInput` was extended with `description` field
  - Extended `shippingPriceUpdate`, `shippingPriceCreate` mutation to add/edit description
  - Input field in `shippingPriceTranslate` changed to `ShippingPriceTranslationInput`
- Split `ShippingMethod` into `ShippingMethod` and `ShippingMethodType` (#8399):
  - `ShippingMethod` is used to represent methods offered for checkouts and orders
  - `ShippingMethodType` is used to manage shipping method configurations in Saleor
  - Deprecate `availableShippingMethods` on `Order` and `Checkout`. Use `shippingMethods` and refer to the `active` field instead

#### Saleor Apps

- Drop `CHECKOUT_QUANTITY_CHANGED` webhook - #6797 by @d-wysocki
- Change the payload of the order webhook to handle discounts list - #6874 by @korycins:
  - added fields: `Order.discounts`, `OrderLine.unit_discount_amount`, `OrderLine.unit_discount_type`, `OrderLine.unit_discount_reason`,
  - removed fields: `Order.discount_amount`, `Order.discount_name`, `Order.translated_discount_name`
- Remove triggering a webhook event `PRODUCT_UPDATED` when calling `ProductVariantCreate` mutation. Use `PRODUCT_VARIANT_CREATED` instead - #6963 by @piotrgrundas
- Make `order` property of invoice webhook payload contain order instead of order lines - #7081 by @pdblaszczyk
  - Affected webhook events: `INVOICE_REQUESTED`, `INVOICE_SENT`, `INVOICE_DELETED`
- Added `CHECKOUT_FILTER_SHIPPING_METHODS`, `ORDER_FILTER_SHIPPING_METHODS` sync webhooks - #8399 by @kczan, @stnatic

#### Plugins

- Drop `apply_taxes_to_shipping_price_range` plugin hook - #6746 by @maarcingebala
- Refactor listing payment gateways - #7050 by @maarcingebala:
  - Breaking changes in plugin methods: removed `get_payment_gateway` and `get_payment_gateway_for_checkout`; instead `get_payment_gateways` was added.
- Improve checkout performance - introduce `CheckoutInfo` data class - #6958 by @IKarbowiak;
  - Introduced changes in plugin methods definitions in the following methods, the `checkout` parameter changed to `checkout_info`:
    - `calculate_checkout_total`
    - `calculate_checkout_subtotal`
    - `calculate_checkout_shipping`
    - `get_checkout_shipping_tax_rate`
    - `calculate_checkout_line_total`
    - `calculate_checkout_line_unit_price`
    - `get_checkout_line_tax_rate`
    - `preprocess_order_creation`
  - `preprocess_order_creation` was extend with `lines_info` parameter
- Fix Avalara caching - #7036 by @fowczarek:
  - Introduced changes in plugin methods definitions:
    - `calculate_checkout_line_total` was extended with `lines` parameter
    - `calculate_checkout_line_unit_price` was extended with `lines` parameter
    - `get_checkout_line_tax_rate` was extended with `lines` parameter
  - To get proper taxes we should always send the whole checkout to Avalara.
- Extend plugins manager to configure plugins for each plugins - #7198 by @korycins:
  - Introduce changes in API:
    - `paymentInitialize` - add `channel` parameter. Optional when only one channel exists.
    - `pluginUpdate` - add `channel` parameter.
    - `availablePaymentGateways` - add `channel` parameter.
    - `storedPaymentSources` - add `channel` parameter.
    - `requestPasswordReset` - add `channel` parameter.
    - `requestEmailChange` - add `channel` parameter.
    - `confirmEmailChange` - add `channel` parameter.
    - `accountRequestDeletion` - add `channel` parameter.
    - change structure of type `Plugin`:
      - add `globalConfiguration` field for storing configuration when a plugin is globally configured
      - add `channelConfigurations` field for storing plugin configuration for each channel
      - removed `configuration` field, use `globalConfiguration` and `channelConfigurations` instead
    - change structure of input `PluginFilterInput`:
      - add `statusInChannels` field
      - add `type` field
      - removed `active` field. Use `statusInChannels` instead
  - Change plugin webhook endpoint - #7332 by @korycins.
    - Use /plugins/channel/<channel_slug>/<plugin_id> for plugins with channel configuration
    - Use /plugins/global/<plugin_id> for plugins with global configuration
    - Remove /plugin/<plugin_id> endpoint
- Fix doubling price in checkout for products without tax - #7056 by @IKarbowiak:
  - Introduce changes in plugins method:
    - `calculate_checkout_subtotal` has been dropped from plugins;
    - for correct subtotal calculation, `calculate_checkout_line_total` must be set (manager method for calculating checkout subtotal uses `calculate_checkout_line_total` method)
- Deprecated Stripe plugin - will be removed in Saleor 4.0
  - rename `StripeGatewayPlugin` to `DeprecatedStripeGatewayPlugin`.
  - introduce new `StripeGatewayPlugin` plugin.

### Other changes

#### Features

- Migrate from Draft.js to Editor.js format - #6430, #6456 by @IKarbowiak
- Allow using `Bearer` as an authorization prefix - #6996 by @korycins
- Add product rating - #6284 by @korycins
- Add order confirmation - #6498 by @tomaszszymanski12
- Extend Vatlayer functionalities - #7101 by @korycins:
  - Allow users to enter a list of exceptions (country ISO codes) that will use the source country rather than the destination country for tax purposes.
  - Allow users to enter a list of countries for which no VAT will be added.
- Extend order with origin and original order values - #7326 by @IKarbowiak
- Allow impersonating user by an app/staff - #7754 by @korycins:
  - Add `customerId` to `checkoutCustomerAttach` mutation
  - Add new permission `IMPERSONATE_USER`
- Add possibility to apply a discount to order/order line with status `DRAFT` - #6930 by @korycins
- Implement database read replicas - #8516, #8751 by @fowczarek
- Propagate sale and voucher discounts over specific lines - #8793 by @korycins
  - The created order lines from checkout will now have fulfilled all undiscounted fields with a default price value
    (without any discounts).
  - Order line will now include a voucher discount (in the case when the voucher is for specific products or have a
    flag apply_once_per_order). In that case, `Order.discounts` will not have a relation to `OrderDiscount` object.
  - Webhook payload for `OrderLine` will now include two new fields, `sale_id` (graphql ID of applied sale) and
    `voucher_code` (code of the valid voucher applied to this line).
  - When any sale or voucher discount was applied, `line.discount_reason` will be fulfilled.
  - New interface for handling more data for prices: `PricesData` and `TaxedPricesData` used in checkout calculations
    and in plugins/pluginManager.
- Attach sale discount info to the line when adding variant to order - #8821 by @IKarbowiak
  - Rename checkout interfaces: `CheckoutTaxedPricesData` instead of `TaxedPricesData`
    and `CheckoutPricesData` instead of `PricesData`
  - New interface for handling more data for prices: `OrderTaxedPricesData` used in plugins/pluginManager.
- Add uploading video URLs to product gallery - #6838 by @GrzegorzDerdak
- Add generic `FileUpload` mutation - #6470 by @IKarbowiak

#### Metadata

- Allow passing metadata to `accountRegister` mutation - #7152 by @piotrgrundas
- Copy metadata fields when creating reissue - #7358 by @IKarbowiak
- Add metadata to shipping zones and shipping methods - #6340 by @maarcingebala
- Add metadata to menu and menu item - #6648 by @tomaszszymanski129
- Add metadata to warehouse - #6727 by @d-wysocki
- Added support for querying objects by metadata fields - #6683 by @LeOndaz, #7421 by @korycins
- Change metadata mutations to use token for order and checkout as an identifier - #8542 by @IKarbowiak
  - After changes, using the order `id` for changing order metadata is deprecated

#### Attributes

- Add rich text attribute input - #7059 by @piotrgrundas
- Support setting value for AttributeValue mutations - #7037 by @piotrgrundas
- Add boolean attributes - #7454 by @piotrgrundas
- Add date & date time attributes - #7500 by @piotrgrundas
- Add file attributes - #6568 by @IKarbowiak
- Add page reference attributes - #6624 by @IKarbowiak
- Add product reference attributes - #6711 by @IKarbowiak
- Add numeric attributes - #6790 by @IKarbowiak
- Add `withChoices` flag for Attribute type - #7733 by @CossackDex
- Return empty results when filtering by non-existing attribute - #7025 by @maarcingebala
- Add Page Types - #6261 by @IKarbowiak

#### Plugins

- Add interface for integrating the auth plugins - #6799 by @korycins
- Add Sendgrid plugin - #6793 by @korycins
- Trigger `checkout_updated` plugin method for checkout metadata mutations - #7392 by @maarcingebala

#### Saleor Apps

- Add synchronous payment webhooks - #7044 by @maarcingebala
- Add `CUSTOMER_UPDATED` webhook, add addresses field to customer `CUSTOMER_CREATED` webhook - #6898 by @piotrgrundas
- Add `PRODUCT_VARIANT_CREATED`, `PRODUCT_VARIANT_UPDATED`, `PRODUCT_VARIANT_DELETED` webhooks, fix attributes field for `PRODUCT_CREATED`, `PRODUCT_UPDATED` webhooks - #6963 by @piotrgrundas
- Trigger `PRODUCT_UPDATED` webhook for collections and categories mutations - #7051 by @d-wysocki
- Extend order webhook payload with fulfillment fields - #7364, #7347 by @korycins
  - fulfillments extended with:
    - `total_refund_amount`
    - `shipping_refund_amount`
    - `lines`
  - fulfillment lines extended with:
    - `total_price_net_amount`
    - `total_price_gross_amount`
    - `undiscounted_unit_price_net`
    - `undiscounted_unit_price_gross`
    - `unit_price_net`
- Extend order payload with undiscounted prices and add psp_reference to payment model - #7339 by @IKarbowiak
  - order payload extended with the following fields:
    - `undiscounted_total_net_amount`
    - `undiscounted_total_gross_amount`
    - `psp_reference` on `payment`
  - order lines extended with:
    - `undiscounted_unit_price_net_amount`
    - `undiscounted_unit_price_gross_amount`
    - `undiscounted_total_price_net_amount`
    - `undiscounted_total_price_gross_amount`
- Add `product_id`, `product_variant_id`, `attribute_id` and `page_id` when it is possible for `AttributeValue` translations webhook - #7783 by @fowczarek
- Add draft orders webhooks - #8102 by @jakubkuc
- Add page webhooks: `PAGE_CREATED`, `PAGE_UPDATED` and `PAGE_DELETED` - #6787 by @d-wysocki
- Add `PRODUCT_DELETED` webhook - #6794 by @d-wysocki
- Add `page_type_id` in translations webhook - #7825 by @fowczarek
- Fix failing account mutations for app - #7569 by @IKarbowiak
- Add app support for events - #7622 by @IKarbowiak
- Fix creating translations with app - #6804 by @krzysztofwolski
- Change the `app` query to return info about the currently authenticated app - #6928 by @d-wysocki
- Mark `X-` headers as deprecated and add headers without prefix. All deprecated headers will be removed in Saleor 4.0 - #8179 by @L3str4nge
  - X-Saleor-Event -> Saleor-Event
  - X-Saleor-Domain -> Saleor-Domain
  - X-Saleor-Signature -> Saleor-Signature
  - X-Saleor-HMAC-SHA256 -> Saleor-HMAC-SHA256

#### Other changes

- Add query contains only schema validation - #6827 by @fowczarek
- Add introspection caching - #6871 by @fowczarek
- Fix Sentry reporting - #6902 by @fowczarek
- Deprecate API fields `Order.discount`, `Order.discountName`, `Order.translatedDiscountName` - #6874 by @korycins
- Fix argument validation in page resolver - #6960 by @fowczarek
- Drop `data` field from checkout line model - #6961 by @fowczarek
- Fix `totalCount` on connection resolver without `first` or `last` - #6975 by @fowczarek
- Fix variant resolver on `DigitalContent` - #6983 by @fowczarek
- Fix resolver by id and slug for product and product variant - #6985 by @d-wysocki
- Add optional support for reporting resource limits via a stub field in `shop` - #6967 by @NyanKiyoshi
- Update checkout quantity when checkout lines are deleted - #7002 by @IKarbowiak
- Fix available shipping methods - return also weight methods without weight limits - #7021 by @IKarbowiak
- Validate discount value for percentage vouchers and sales - #7033 by @d-wysocki
- Add field `languageCode` to types: `AccountInput`, `AccountRegisterInput`, `CheckoutCreateInput`, `CustomerInput`, `Order`, `User`. Add field `languageCodeEnum` to `Order` type. Add new mutation `CheckoutLanguageCodeUpdate`. Deprecate field `Order.languageCode`. - #6609 by @korycins
- Extend `Transaction` type with gateway response and `Payment` type with filter - #7062 by @IKarbowiak
- Fix invalid tax rates for lines - #7058 by @IKarbowiak
- Allow seeing unconfirmed orders - #7072 by @IKarbowiak
- Raise `GraphQLError` when too big integer value is provided - #7076 by @IKarbowiak
- Do not update draft order addresses when user is changing - #7088 by @IKarbowiak
- Recalculate draft order when product/variant was deleted - #7085 by @d-wysocki
- Added validation for `DraftOrderCreate` with negative quantity line - #7085 by @d-wysocki
- Remove HTML tags from product `description_plaintext` - #7094 by @d-wysocki
- Fix failing product tasks when instances are removed - #7092 by @IKarbowiak
- Update GraphQL endpoint to only match exactly `/graphql/` without trailing characters - #7117 by @IKarbowiak
- Introduce `traced_resolver` decorator instead of Graphene middleware - #7159 by @tomaszszymanski129
- Fix failing export when exporting attribute without values - #7131 by @IKarbowiak
- Fix incorrect payment data for Klarna - #7150 by @IKarbowiak
- Drop deleted images from storage - #7129 by @IKarbowiak
- Fix export with empty assignment values - #7214 by @IKarbowiak
- Change exported file name - #7222 by @IKarbowiak
- Fix core sorting on related fields - #7195 by @tomaszszymanski129
- Use GraphQL IDs instead of database IDs in export - #7240 by @IKarbowiak
- Fix draft order tax mismatch - #7226 by @IKarbowiak
  - Introduce `calculate_order_line_total` plugin method
- Update core logging for better Celery tasks handling - #7251 by @tomaszszymanski129
- Raise `ValidationError` when refund cannot be performed - #7260 by @IKarbowiak
- Fix customer addresses missing after customer creation - #7327 by @tomaszszymanski129
- Fix invoice generation - #7376 by @tomaszszymanski129
- Allow defining only one field in translations - #7363 by @IKarbowiak
- Allow filtering pages by ids - #7393 by @IKarbowiak
- Fix validate `min_spent` on vouchers to use net or gross value depends on `settings.display_gross_prices` - #7408 by @d-wysocki
- Fix invoice generation - #7376 by tomaszszymanski129
- Add hash to uploading images #7453 by @IKarbowiak
- Add file format validation for uploaded images - #7447 by @IKarbowiak
- Fix attaching params for address form errors - #7485 by @IKarbowiak
- Update draft order validation - #7253 by @IKarbowiak
  - Extend Order type with errors: [OrderError!]! field
  - Create tasks for deleting order lines by deleting products or variants
- Fix doubled checkout total price for one line and zero shipping price - #7532 by @IKarbowiak
- Deprecate nested objects in `TranslatableContent` types - #7522 by @IKarbowiak
- Modify order of auth middleware calls - #7572 by @tomaszszymanski129
- Drop assigning cheapest shipping method in checkout - #7767 by @maarcingebala
- Deprecate `query` argument in `sales` and `vouchers` queries - #7806 by @maarcingebala
- Allow translating objects by translatable content ID - #7803 by @maarcingebala
- Configure a periodic task for removing empty allocations - #7885 by @fowczarek
- Fix missing transaction id in Braintree - #8110 by @fowczarek
- Fix GraphQL federation support - #7771 #8107 by @rafalp
- Fix cursor-based pagination in products search - #8011 #8211 by @rafalp
- Batch loads in queries for Apollo Federation - #8362 by @rafalp
- Add workaround for failing Avatax when line has price 0 - #8610 by @korycins
- Add option to set tax code for shipping in Avatax configuration view - #8596 by @korycins
- Fix Avalara tax fetching from cache - #8647 by @fowczarek
- Fix incorrect stock allocation - #8931 by @IKarbowiak
- Fix incorrect handling of unavailable products in checkout - #8978, #9119 by @IKarbowiak, @korycins
- Add draft orders webhooks - #8102 by @jakubkuc
- Handle `SameSite` cookie attribute in jwt refresh token middleware - #8209 by @jakubkuc
- Fix creating translations with app - #6804 by @krzysztofwolski
- Add possibility to provide external payment ID during the conversion draft order to order - #6320 by @korycins
- Add basic rating for `Products` - #6284 by @korycins
- Add metadata to shipping zones and shipping methods - #6340 by @maarcingebala
- Add Page Types - #6261 by @IKarbowiak
- Migrate draftjs content to editorjs format - #6430 by @IKarbowiak
- Add editorjs sanitizer - #6456 by @IKarbowiak
- Add generic FileUpload mutation - #6470 by @IKarbowiak
- Order confirmation backend - #6498 by @tomaszszymanski129
- Handle `SameSite` cookie attribute in JWT refresh token middleware - #8209 by @jakubkuc
- Add possibility to provide external payment ID during the conversion draft order to order - #6320 by @korycins9
- Fix password reset request - #6351 by @Manfred-Madelaine-pro, Ambroise and Pierre
- Refund products support - #6530 by @korycins
- Add possibility to exclude products from shipping method - #6506 by @korycins
- Add `Shop.availableShippingMethods` query - #6551 by @IKarbowiak
- Add delivery time to shipping method - #6564 by @IKarbowiak
- Shipping zone description - #6653 by @tomaszszymanski129
- Get tax rate from plugins - #6649 by @IKarbowiak
- Added support for querying user by email - #6632 @LeOndaz
- Add order shipping tax rate - #6678 by @IKarbowiak
- Deprecate field `descriptionJSON` from `Product`, `Category`, `Collection` and field `contentJSON` from `Page` - #6692 by @d-wysocki
- Fix products visibility - #6704 by @IKarbowiak
- Fix page `contentJson` field to return JSON - #6832 by @d-wysocki
- Add SearchRank to search product by name and description. New enum added to `ProductOrderField` - `RANK` - which returns results sorted by search rank - #6872 by @d-wysocki
- Allocate stocks for order lines in a bulk way - #6877 by @IKarbowiak
- Deallocate stocks for order lines in a bulk way - #6896 by @IKarbowiak
- Prevent negative available quantity - #6897 by @d-wysocki
- Add default sorting by rank for search products - #6936 by @d-wysocki
- Fix exporting product description to xlsx - #6959 by @IKarbowiak
- Add `Shop.version` field to query API version - #6980 by @maarcingebala
- Add new authorization header `Authorization-Bearer` - #6998 by @korycins
- Add field `paymentMethodType` to `Payment` object - #7073 by @korycins
- Unify Warehouse Address API - #7481 by @d-wysocki
  - deprecate `companyName` on `Warehouse` type
  - remove `companyName` on `WarehouseInput` type
  - remove `WarehouseAddressInput` on `WarehouseUpdateInput` and `WarehouseCreateInput`, and change it to `AddressInput`
- Fix passing incorrect customer email to payment gateways - #7486 by @korycins
- Add HTTP meta tag for Content-Security-Policy in GraphQL Playground - #7662 by @NyanKiyoshi
- Add additional validation for `from_global_id_or_error` function - #8780 by @CossackDex

# 2.11.1

- Add support for Apple Pay on the web - #6466 by @korycins

## 2.11.0

### Features

- Add products export - #5255 by @IKarbowiak
- Add external apps support - #5767 by @korycins
- Invoices backend - #5732 by @tomaszszymanski129
- Adyen drop-in integration - #5914 by @korycins, @IKarbowiak
- Add a callback view to plugins - #5884 by @korycins
- Support pushing webhook events to message queues - #5940 by @patrys, @korycins
- Send a confirmation email when the order is canceled or refunded - #6017
- No secure cookie in debug mode - #6082 by @patrys, @orzechdev
- Add searchable and available for purchase flags to product - #6060 by @IKarbowiak
- Add `TotalPrice` to `OrderLine` - #6068 @fowczarek
- Add `PRODUCT_UPDATED` webhook event - #6100 by @tomaszszymanski129
- Search orders by GraphQL payment ID - #6135 by @korycins
- Search orders by a custom key provided by payment gateway - #6135 by @korycins
- Add ability to set a default product variant - #6140 by @tomaszszymanski129
- Allow product variants to be sortable - #6138 by @tomaszszymanski129
- Allow fetching stocks for staff users only with `MANAGE_ORDERS` permissions - #6139 by @fowczarek
- Add filtering to `ProductVariants` query and option to fetch variant by SKU in `ProductVariant` query - #6190 by @fowczarek
- Add filtering by Product IDs to `products` query - #6224 by @GrzegorzDerdak
- Add `change_currency` command - #6016 by @maarcingebala
- Add dummy credit card payment - #5822 by @IKarbowiak
- Add custom implementation of UUID scalar - #5646 by @koradon
- Add `AppTokenVerify` mutation - #5716 by @korycins

### Breaking Changes

- Refactored JWT support. Requires handling of JWT token in the storefront (a case when the backend returns the exception about the invalid token). - #5734, #5816 by @korycins
- New logging setup will now output JSON logs in production mode for ease of feeding them into log collection systems like Logstash or CloudWatch Logs - #5699 by @patrys
- Deprecate `WebhookEventType.CHECKOUT_QUANTITY_CHANGED` - #5837 by @korycins
- Anonymize and update order and payment fields; drop `PaymentSecureConfirm` mutation, drop Payment type fields: `extraData`, `billingAddress`, `billingEmail`, drop `gatewayResponse` from `Transaction` type - #5926 by @IKarbowiak
- Switch the HTTP stack from WSGI to ASGI based on Uvicorn - #5960 by @patrys
- Add `MANAGE_PRODUCT_TYPES_AND_ATTRIBUTES` permission, which is now required to access all attributes and product types related mutations - #6219 by @IKarbowiak

### Fixes

- Fix payment fields in order payload for webhooks - #5862 by @korycins
- Fix specific product voucher in draft orders - #5727 by @fowczarek
- Explicit country assignment in default shipping zones - #5736 by @maarcingebala
- Drop `json_content` field from the `Menu` model - #5761 by @maarcingebala
- Strip warehouse name in mutations - #5766 by @koradon
- Add missing order events during checkout flow - #5684 by @koradon
- Update Google Merchant to get tax rate based by plugin manager - #5823 by @gabmartinez
- Allow unicode in slug fields - #5877 by @IKarbowiak
- Fix empty plugin object result after `PluginUpdate` mutation - #5968 by @gabmartinez
- Allow finishing checkout when price amount is 0 - #6064 by @IKarbowiak
- Fix incorrect tax calculation for Avatax - #6035 by @korycins
- Fix incorrect calculation of subtotal with active Avatax - #6035 by @korycins
- Fix incorrect assignment of tax code for Avatax - #6035 by @korycins
- Do not allow negative product price - #6091 by @IKarbowiak
- Handle None as attribute value - #6092 by @IKarbowiak
- Fix for calling `order_created` before the order was saved - #6095 by @korycins
- Update default decimal places - #6098 by @IKarbowiak
- Avoid assigning the same pictures twice to a variant - #6112 by @IKarbowiak
- Fix crashing system when Avalara is improperly configured - #6117 by @IKarbowiak
- Fix for failing finalising draft order - #6133 by @korycins
- Remove corresponding draft order lines when variant is removing - #6119 by @IKarbowiak
- Update required perms for apps management - #6173 by @IKarbowiak
- Raise an error for an empty key in metadata - #6176 by @IKarbowiak
- Add attributes to product error - #6181 by @IKarbowiak
- Allow to add product variant with 0 price to draft order - #6189 by @IKarbowiak
- Fix deleting product when default variant is deleted - #6186 by @IKarbowiak
- Fix get unpublished products, product variants and collection as app - #6194 by @fowczarek
- Set `OrderFulfillStockInput` fields as required - #6196 by @IKarbowiak
- Fix attribute filtering by categories and collections - #6214 by @fowczarek
- Fix `is_visible` when `publication_date` is today - #6225 by @korycins
- Fix filtering products by multiple attributes - #6215 by @GrzegorzDerdak
- Add attributes validation while creating/updating a product's variant - #6269 by @GrzegorzDerdak
- Add metadata to page model - #6292 by @dominik-zeglen
- Fix for unnecessary attributes validation while updating simple product - #6300 by @GrzegorzDerdak
- Include order line total price to webhook payload - #6354 by @korycins
- Fix for fulfilling an order when product quantity equals allocated quantity - #6333 by @GrzegorzDerdak
- Fix for the ability to filter products on collection - #6363 by @GrzegorzDerdak

## 2.10.2

- Add command to change currencies in the database - #5906 by @d-wysocki

## 2.10.1

- Fix multiplied stock quantity - #5675 by @fowczarek
- Fix invalid allocation after migration - #5678 by @fowczarek
- Fix order mutations as app - #5680 by @fowczarek
- Prevent creating checkout/draft order with unpublished product - #5676 by @d-wysocki

## 2.10.0

- OpenTracing support - #5188 by @tomaszszymanski129
- Account confirmation email - #5126 by @tomaszszymanski129
- Relocate `Checkout` and `CheckoutLine` methods into separate module and update checkout related plugins to use them - #4980 by @krzysztofwolski
- Fix problem with free shipping voucher - #4942 by @IKarbowiak
- Add sub-categories to random data - #4949 by @IKarbowiak
- Deprecate `localized` field in Money type - #4952 by @IKarbowiak
- Fix for shipping API not applying taxes - #4913 by @kswiatek92
- Query object translation with only `manage_translation` permission - #4914 by @fowczarek
- Add customer note to draft orders API - #4973 by @IKarbowiak
- Allow to delete category and leave products - #4970 by @IKarbowiak
- Remove thumbnail generation from migration - #3494 by @kswiatek92
- Rename 'shipping_date' field in fulfillment model to 'created' - #2433 by @kswiatek92
- Reduce number of queries for 'checkoutComplete' mutation - #4989 by @IKarbowiak
- Force PyTest to ignore the environment variable containing the Django settings module - #4992 by @NyanKiyoshi
- Extend JWT token payload with user information - #4987 by @salwator
- Optimize the queries for product list in the dashboard - #4995 by @IKarbowiak
- Drop dashboard 1.0 - #5000 by @IKarbowiak
- Fixed serialization error on weight fields when running `loaddata` and `dumpdb` - #5005 by @NyanKiyoshi
- Fixed JSON encoding error on Google Analytics reporting - #5004 by @NyanKiyoshi
- Create custom field to translation, use new translation types in translations query - #5007 by @fowczarek
- Take allocated stock into account in `StockAvailability` filter - #5019 by @simonbru
- Generate matching postal codes for US addresses - #5033 by @maarcingebala
- Update debug toolbar - #5032 by @IKarbowiak
- Allow staff member to receive notification about customers orders - #4993 by @kswiatek92
- Add user's global id to the JWT payload - #5039 by @salwator
- Make middleware path resolving lazy - #5041 by @NyanKiyoshi
- Generate slug on saving the attribute value - #5055 by @fowczarek
- Fix order status after order update - #5072 by @fowczarek
- Extend top-level connection resolvers with ability to sort results - #5018 by @fowczarek
- Drop storefront 1.0 - #5043 by @IKarbowiak
- Replace permissions strings with enums - #5038 by @kswiatek92
- Remove gateways forms and templates - #5075 by @IKarbowiak
- Add `Wishlist` models and GraphQL endpoints - #5021 by @derenio
- Remove deprecated code - #5107 by @IKarbowiak
- Fix voucher start date filtering - #5133 by @dominik-zeglen
- Search by sku in products query - #5117 by @fowczarek
- Send fulfillment update email - #5118 by @IKarbowiak
- Add address query - #5148 by @kswiatek92
- Add `checkout_quantity_changed` webhook - #5042 by @derenio
- Remove unnecessary `manage_orders` permission - #5142 by @kswiatek92
- Mutation to change the user email - #5076 by @kswiatek92
- Add MyPy checks - #5150 by @IKarbowiak
- Move extracting user or service account to utils - #5152 by @kswiatek92
- Deprecate order status/created arguments - #5076 by @kswiatek92
- Fix getting title field in page mutations #5160 by @maarcingebala
- Copy public and private metadata from the checkout to the order upon creation - #5165 by @dankolbman
- Add warehouses and stocks- #4986 by @szewczykmira
- Add permission groups - #5176, #5513 by @IKarbowiak
- Drop `gettext` occurrences - #5189 by @IKarbowiak
- Fix `product_created` webhook - #5187 by @dzkb
- Drop unused resolver `resolve_availability` - #5190 by @maarcingebala
- Fix permission for `checkoutCustomerAttach` mutation - #5192 by @maarcingebala
- Restrict access to user field - #5194 by @maarcingebala
- Unify permission for service account API client in test - #5197 by @fowczarek
- Add additional confirmation step to `checkoutComplete` mutation - #5179 by @salwator
- Allow sorting warehouses by name - #5211 by @dominik-zeglen
- Add anonymization to GraphQL's `webhookSamplePayload` endpoint - #5161 @derenio
- Add slug to `Warehouse`, `Product` and `ProductType` models - #5196 by @IKarbowiak
- Add mutation for assigning, unassigning shipping zones to warehouse - #5217 by @kswiatek92
- Fix passing addresses to `PaymentData` objects - #5223 by @maarcingebala
- Return `null` when querying `me` as an anonymous user - #5231 by @maarcingebala
- Added `PLAYGROUND_ENABLED` environment variable/setting to allow to enable the GraphQL playground when `DEBUG` is disabled - #5254 by @NyanKiyoshi
- Fix access to order query when request from service account - #5258 by @fowczarek
- Customer shouldn't be able to see draft orders by token - #5259 by @fowczarek
- Customer shouldn't be able to query checkout with another customer - #5268 by @fowczarek
- Added integration support of Jaeger Tracing - #5282 by @NyanKiyoshi
- Return `null` when querying `me` as an anonymous user - #5231 as @maarcingebala
- Add `fulfillment created` webhook - @szewczykmira
- Unify metadata API - #5178 by @fowczarek
- Add compiled versions of emails to the repository - #5260 by @tomaszszymanski129
- Add required prop to fields where applicable - #5293 by @dominik-zeglen
- Drop `get_absolute_url` methods - #5299 by @IKarbowiak
- Add `--force` flag to `cleardb` command - #5302 by @maarcingebala
- Require non-empty message in `orderAddNote` mutation - #5316 by @maarcingebala
- Stock management refactor - #5323 by @IKarbowiak
- Add discount error codes - #5348 by @IKarbowiak
- Add benchmarks to checkout mutations - #5339 by @fowczarek
- Add pagination tests - #5363 by @fowczarek
- Add ability to assign multiple warehouses in mutations to create/update a shipping zone - #5399 by @fowczarek
- Add filter by ids to the `warehouses` query - #5414 by @fowczarek
- Add shipping rate price validation - #5411 by @kswiatek92
- Remove unused settings and environment variables - #5420 by @maarcingebala
- Add product price validation - #5413 by @kswiatek92
- Add attribute validation to `attributeAssign` mutation - #5423 by @kswiatek92
- Add possibility to update/delete more than one item in metadata - #5446 by @koradon
- Check if image exists before validating - #5425 by @kswiatek92
- Fix warehouses query not working without id - #5441 by @koradon
- Add `accountErrors` to `CreateToken` mutation - #5437, #5465 by @koradon
- Raise `GraphQLError` if filter has invalid IDs - #5460 by @gabmartinez
- Use `AccountErrorCode.INVALID_CREDENTIALS` instead of `INVALID_PASSWORD` - #5495 by @koradon
- Add tests for pagination - #5468 by @koradon
- Add `Job` abstract model and interface - #5510 by @IKarbowiak
- Refactor implementation of allocation - #5445 by @fowczarek
- Fix `WeightScalar` - #5530 by @koradon
- Add `OrderFulfill` mutation - #5525 by @fowczarek
- Add "It Works" page - #5494 by @IKarbowiak and @dominik-zeglen
- Extend errors in `OrderFulfill` mutation - #5553 by @fowczarek
- Refactor `OrderCancel` mutation for multiple warehouses - #5554 by @fowczarek
- Add negative weight validation - #5564 by @fowczarek
- Add error when user pass empty object as address - #5585 by @fowczarek
- Fix payment creation without shipping method - #5444 by @d-wysocki
- Fix checkout and order flow with variant without inventory tracking - #5599 by @fowczarek
- Fixed JWT expired token being flagged as unhandled error rather than handled. - #5603 by @NyanKiyoshi
- Refactor read-only middleware - #5602 by @maarcingebala
- Fix availability for variants without inventory tracking - #5605 by @fowczarek
- Drop support for configuring Vatlayer plugin from settings file. - #5614 by @korycins
- Add ability to query category, collection or product by slug - #5574 by @koradon
- Add `quantityAvailable` field to `ProductVariant` type - #5628 by @fowczarek
- Use tags rather than time-based logs for information on requests - #5608 by @NyanKiyoshi

## 2.9.0

### API

- Add mutation to change customer's first name last name - #4489 by @fowczarek
- Add mutation to delete customer's account - #4494 by @fowczarek
- Add mutation to change customer's password - #4656 by @fowczarek
- Add ability to customize email sender address in emails sent by Saleor - #4820 by @NyanKiyoshi
- Add ability to filter attributes per global ID - #4640 by @NyanKiyoshi
- Add ability to search product types by value (through the name) - #4647 by @NyanKiyoshi
- Add queries and mutation for serving and saving the configuration of all plugins - #4576 by @korycins
- Add `redirectUrl` to staff and user create mutations - #4717 by @fowczarek
- Add error codes to mutations responses - #4676 by @Kwaidan00
- Add translations to countries in `shop` query - #4732 by @fowczarek
- Add support for sorting product by their attribute values through given attribute ID - #4740 by @NyanKiyoshi
- Add descriptions for queries and query arguments - #4758 by @maarcingebala
- Add support for Apollo Federation - #4825 by @salwator
- Add mutation to create multiple product variants at once - #4735 by @fowczarek
- Add default value to custom errors - #4797 by @fowczarek
- Extend `availablePaymentGateways` field with gateways' configuration data - #4774 by @salwator
- Change `AddressValidationRules` API - #4655 by @Kwaidan00
- Use search in a consistent way; add sort by product type name and publication status to `products` query. - #4715 by @fowczarek
- Unify `menuItemMove` mutation with other reordering mutations - #4734 by @NyanKiyoshi
- Don't create an order when the payment was unsuccessful - #4500 by @NyanKiyoshi
- Don't require shipping information in checkout for digital orders - #4573 by @NyanKiyoshi
- Drop `manage_users` permission from the `permissions` query - #4854 by @maarcingebala
- Deprecate `inCategory` and `inCollection` attributes filters in favor of `filter` argument - #4700 by @NyanKiyoshi & @khalibloo
- Remove `PaymentGatewayEnum` from the schema, as gateways now are dynamic plugins - #4756 by @salwator
- Require `manage_products` permission to query `costPrice` and `stockQuantity` fields - #4753 by @NyanKiyoshi
- Refactor account mutations - #4510, #4668 by @fowczarek
- Fix generating random avatars when updating staff accounts - #4521 by @maarcingebala
- Fix updating JSON menu representation in mutations - #4524 by @maarcingebala
- Fix setting variant's `priceOverride` and `costPrice` to `null` - #4754 by @NyanKiyoshi
- Fix fetching staff user without `manage_users` permission - #4835 by @fowczarek
- Ensure that a GraphQL query is a string - #4836 by @nix010
- Add ability to configure the password reset link - #4863 by @fowczarek
- Fixed a performance issue where Saleor would sometimes run huge, unneeded prefetches when resolving categories or collections - #5291 by @NyanKiyoshi
- uWSGI now forces the django application to directly load on startup instead of being lazy - #5357 by @NyanKiyoshi

### Core

- Add enterprise-grade attributes management - #4351 by @dominik-zeglen and @NyanKiyoshi
- Add extensions manager - #4497 by @korycins
- Add service accounts - backend support - #4689 by @korycins
- Add support for webhooks - #4731 by @korycins
- Migrate the attributes mapping from HStore to many-to-many relation - #4663 by @NyanKiyoshi
- Create general abstraction for object metadata - #4447 by @salwator
- Add metadata to `Order` and `Fulfillment` models - #4513, #4866 by @szewczykmira
- Migrate the tax calculations to plugins - #4497 by @korycins
- Rewrite payment gateways using plugin architecture - #4669 by @salwator
- Rewrite Stripe integration to use PaymentIntents API - #4606 by @salwator
- Refactor password recovery system - #4617 by @fowczarek
- Add functionality to sort products by their "minimal variant price" - #4416 by @derenio
- Add voucher's "once per customer" feature - #4442 by @fowczarek
- Add validations for minimum password length in settings - #4735 by @fowczarek
- Add form to configure payments in the dashboard - #4807 by @szewczykmira
- Change `unique_together` in `AttributeValue` - #4805 by @fowczarek
- Change max length of SKU to 255 characters - #4811 by @lex111
- Distinguish `OrderLine` product name and variant name - #4702 by @fowczarek
- Fix updating order status after automatic fulfillment of digital products - #4709 by @korycins
- Fix error when updating or creating a sale with missing required values - #4778 by @NyanKiyoshi
- Fix error filtering pages by URL in the dashboard 1.0 - #4776 by @NyanKiyoshi
- Fix display of the products tax rate in the details page of dashboard 1.0 - #4780 by @NyanKiyoshi
- Fix adding the same product into a collection multiple times - #4518 by @NyanKiyoshi
- Fix crash when placing an order when a customer happens to have the same address more than once - #4824 by @NyanKiyoshi
- Fix time zone based tests - #4468 by @fowczarek
- Fix serializing empty URLs as a string when creating menu items - #4616 by @maarcingebala
- The invalid IP address in HTTP requests now fallback to the requester's IP address. - #4597 by @NyanKiyoshi
- Fix product variant update with current attribute values - #4936 by @fowczarek
- Update checkout last field and add auto now fields to save with update_fields parameter - #5177 by @IKarbowiak

### Dashboard 2.0

- Allow selecting the number of rows displayed in dashboard's list views - #4414 by @benekex2
- Add ability to toggle visible columns in product list - #4608 by @dominik-zeglen
- Add voucher settings - #4556 by @benekex2
- Contrast improvements - #4508 by @benekex2
- Display menu item form errors - #4551 by @dominik-zeglen
- Do not allow random IDs to appear in snapshots - #4495 by @dominik-zeglen
- Input UI changes - #4542 by @benekex2
- Implement new menu design - #4476 by @benekex2
- Refetch attribute list after closing modal - #4615 by @dominik-zeglen
- Add config for Testcafe - #4553 by @dominik-zeglen
- Fix product type taxes select - #4453 by @benekex2
- Fix form reloading - #4467 by @dominik-zeglen
- Fix voucher limit value when checkbox unchecked - #4456 by @benekex2
- Fix searches and pickers - #4487 by @dominik-zeglen
- Fix dashboard menu styles - #4491 by @benekex2
- Fix menu responsiveness - #4511 by @benekex2
- Fix loosing focus while typing in the product description field - #4549 by @dominik-zeglen
- Fix MUI warnings - #4588 by @dominik-zeglen
- Fix bulk action checkboxes - #4618 by @dominik-zeglen
- Fix rendering user avatar when it's empty #4546 by @maarcingebala
- Remove Dashboard 2.0 files form Saleor repository - #4631 by @dominik-zeglen
- Fix CreateToken mutation to use NonNull on errors field #5415 by @gabmartinez

### Other notable changes

- Replace Pipenv with Poetry - #3894 by @michaljelonek
- Upgrade `django-prices` to v2.1 - #4639 by @NyanKiyoshi
- Disable reports from uWSGI about broken pipe and write errors from disconnected clients - #4596 by @NyanKiyoshi
- Fix the random failures of `populatedb` trying to create users with an existing email - #4769 by @NyanKiyoshi
- Enforce `pydocstyle` for Python docstrings over the project - #4562 by @NyanKiyoshi
- Move Django Debug Toolbar to dev requirements - #4454 by @derenio
- Change license for artwork to CC-BY 4.0
- New translations:
  - Greek

## 2.8.0

### Core

- Avatax backend support - #4310 by @korycins
- Add ability to store used payment sources in gateways (first implemented in Braintree) - #4195 by @salwator
- Add ability to specify a minimal quantity of checkout items for a voucher - #4427 by @fowczarek
- Change the type of start and end date fields from Date to DateTime - #4293 by @fowczarek
- Revert the custom dynamic middlewares - #4452 by @NyanKiyoshi

### Dashboard 2.0

- UX improvements in Vouchers section - #4362 by @benekex2
- Add company address configuration - #4432 by @benekex2
- Require name when saving a custom list filter - #4269 by @benekex2
- Use `esModuleInterop` flag in `tsconfig.json` to simplify imports - #4372 by @dominik-zeglen
- Use hooks instead of a class component in forms - #4374 by @dominik-zeglen
- Drop CSRF token header from API client - #4357 by @dominik-zeglen
- Fix various bugs in the product section - #4429 by @dominik-zeglen

### Other notable changes

- Fix error when creating a checkout with voucher code - #4292 by @NyanKiyoshi
- Fix error when users enter an invalid phone number in an address - #4404 by @NyanKiyoshi
- Fix error when adding a note to an anonymous order - #4319 by @NyanKiyoshi
- Fix gift card duplication error in the `populatedb` script - #4336 by @fowczarek
- Fix vouchers apply once per order - #4339 by @fowczarek
- Fix discount tests failing at random - #4401 by @korycins
- Add `SPECIFIC_PRODUCT` type to `VoucherType` - #4344 by @fowczarek
- New translations:
  - Icelandic
- Refactored the backend side of `checkoutCreate` to improve performances and prevent side effects over the user's checkout if the checkout creation was to fail. - #4367 by @NyanKiyoshi
- Refactored the logic of cleaning the checkout shipping method over the API, so users do not lose the shipping method when updating their checkout. If the shipping method becomes invalid, it will be replaced by the cheapest available. - #4367 by @NyanKiyoshi & @szewczykmira
- Refactored process of getting available shipping methods to make it easier to understand and prevent human-made errors. - #4367 by @NyanKiyoshi
- Moved 3D secure option to Braintree plugin configuration and update config structure mechanism - #4751 by @salwator

## 2.7.0

### API

- Create order only when payment is successful - #4154 by @NyanKiyoshi
- Order Events containing order lines or fulfillment lines now return the line object in the GraphQL API - #4114 by @NyanKiyoshi
- GraphQL now prints exceptions to stderr as well as returning them or not - #4148 by @NyanKiyoshi
- Refactored API resolvers to static methods with root typing - #4155 by @NyanKiyoshi
- Add phone validation in the GraphQL API to handle the library upgrade - #4156 by @NyanKiyoshi

### Core

- Add basic Gift Cards support in the backend - #4025 by @fowczarek
- Add the ability to sort products within a collection - #4123 by @NyanKiyoshi
- Implement customer events - #4094 by @NyanKiyoshi
- Merge "authorize" and "capture" operations - #4098 by @korycins, @NyanKiyoshi
- Separate the Django middlewares from the GraphQL API middlewares - #4102 by @NyanKiyoshi, #4186 by @cmiacz

### Dashboard 2.0

- Add navigation section - #4012 by @dominik-zeglen
- Add filtering on product list - #4193 by @dominik-zeglen
- Add filtering on orders list - #4237 by @dominik-zeglen
- Change input style and improve Storybook stories - #4115 by @dominik-zeglen
- Migrate deprecated fields in Dashboard 2.0 - #4121 by @benekex2
- Add multiple select checkbox - #4133, #4146 by @benekex2
- Rename menu items in Dashboard 2.0 - #4172 by @benekex2
- Category delete modal improvements - #4171 by @benekex2
- Close modals on click outside - #4236 - by @benekex2
- Use date localize hook in translations - #4202 by @dominik-zeglen
- Unify search API - #4200 by @dominik-zeglen
- Default default PAGINATE_BY - #4238 by @dominik-zeglen
- Create generic filtering interface - #4221 by @dominik-zeglen
- Add default state to rich text editor = #4281 by @dominik-zeglen
- Fix translation discard button - #4109 by @benekex2
- Fix draftail options and icons - #4132 by @benekex2
- Fix typos and messages in Dashboard 2.0 - #4168 by @benekex2
- Fix view all orders button - #4173 by @benekex2
- Fix visibility card view - #4198 by @benekex2
- Fix query refetch after selecting an object in list - #4272 by @dominik-zeglen
- Fix image selection in variants - #4270 by @benekex2
- Fix collection search - #4267 by @dominik-zeglen
- Fix quantity height in draft order edit - #4273 by @benekex2
- Fix checkbox clickable area size - #4280 by @dominik-zeglen
- Fix breaking object selection in menu section - #4282 by @dominik-zeglen
- Reset selected items when tab switch - #4268 by @benekex2

### Other notable changes

- Add support for Google Cloud Storage - #4127 by @chetabahana
- Adding a nonexistent variant to checkout no longer crashes - #4166 by @NyanKiyoshi
- Disable storage of Celery results - #4169 by @NyanKiyoshi
- Disable polling in Playground - #4188 by @maarcingebala
- Cleanup code for updated function names and unused argument - #4090 by @jxltom
- Users can now add multiple "Add to Cart" forms in a single page - #4165 by @NyanKiyoshi
- Fix incorrect argument in `get_client_token` in Braintree integration - #4182 by @maarcingebala
- Fix resolving attribute values when transforming them to HStore - #4161 by @maarcingebala
- Fix wrong calculation of subtotal in cart page - #4145 by @korycins
- Fix margin calculations when product/variant price is set to zero - #4170 by @MahmoudRizk
- Fix applying discounts in checkout's subtotal calculation in API - #4192 by @maarcingebala
- Fix GATEWAYS_ENUM to always contain all implemented payment gateways - #4108 by @koradon

## 2.6.0

### API

- Add unified filtering interface in resolvers - #3952, #4078 by @korycins
- Add mutations for bulk actions - #3935, #3954, #3967, #3969, #3970 by @akjanik
- Add mutation for reordering menu items - #3958 by @NyanKiyoshi
- Optimize queries for single nodes - #3968 @NyanKiyoshi
- Refactor error handling in mutations #3891 by @maarcingebala & @akjanik
- Specify mutation permissions through Meta classes - #3980 by @NyanKiyoshi
- Unify pricing access in products and variants - #3948 by @NyanKiyoshi
- Use only_fields instead of exclude_fields in type definitions - #3940 by @michaljelonek
- Prefetch collections when getting sales of a bunch of products - #3961 by @NyanKiyoshi
- Remove unnecessary dedents from GraphQL schema so new Playground can work - #4045 by @salwator
- Restrict resolving payment by ID - #4009 @NyanKiyoshi
- Require `checkoutId` for updating checkout's shipping and billing address - #4074 by @jxltom
- Handle errors in `TokenVerify` mutation - #3981 by @fowczarek
- Unify argument names in types and resolvers - #3942 by @NyanKiyoshi

### Core

- Use Black as the default code formatting tool - #3852 by @krzysztofwolski and @NyanKiyoshi
- Dropped Python 3.5 support - #4028 by @korycins
- Rename Cart to Checkout - #3963 by @michaljelonek
- Use data classes to exchange data with payment gateways - #4028 by @korycins
- Refactor order events - #4018 by @NyanKiyoshi

### Dashboard 2.0

- Add bulk actions - #3955 by @dominik-zeglen
- Add user avatar management - #4030 by @benekex2
- Add navigation drawer support on mobile devices - #3839 by @benekex2
- Fix rendering validation errors in product form - #4024 by @benekex2
- Move dialog windows to query string rather than router paths - #3953 by @dominik-zeglen
- Update order events types - #4089 by @jxltom
- Code cleanup by replacing render props with react hooks - #4010 by @dominik-zeglen

### Other notable changes

- Add setting to enable Django Debug Toolbar - #3983 by @koradon
- Use newest GraphQL Playground - #3971 by @salwator
- Ensure adding to quantities in the checkout is respecting the limits - #4005 by @NyanKiyoshi
- Fix country area choices - #4008 by @fowczarek
- Fix price_range_as_dict function - #3999 by @zodiacfireworks
- Fix the product listing not showing in the voucher when there were products selected - #4062 by @NyanKiyoshi
- Fix crash in Dashboard 1.0 when updating an order address's phone number - #4061 by @NyanKiyoshi
- Reduce the time of tests execution by using dummy password hasher - #4083 by @korycins
- Set up explicit **hash** function - #3979 by @akjanik
- Unit tests use none as media root - #3975 by @korycins
- Update file field styles with materializecss template filter - #3998 by @zodiacfireworks
- New translations:
  - Albanian
  - Colombian Spanish
  - Lithuanian

## 2.5.0

### API

- Add query to fetch draft orders - #3809 by @michaljelonek
- Add bulk delete mutations - #3838 by @michaljelonek
- Add `languageCode` enum to API - #3819 by @michaljelonek, #3854 by @jxltom
- Duplicate address instances in checkout mutations - #3866 by @pawelzar
- Restrict access to `orders` query for unauthorized users - #3861 by @pawelzar
- Support setting address as default in address mutations - #3787 by @jxltom
- Fix phone number validation in GraphQL when country prefix not given - #3905 by @patrys
- Report pretty stack traces in DEBUG mode - #3918 by @patrys

### Core

- Drop support for Django 2.1 and Django 1.11 (previous LTS) - #3929 by @patrys
- Fulfillment of digital products - #3868 by @korycins
- Introduce avatars for staff accounts - #3878 by @pawelzar
- Refactor the account avatars path from a relative to absolute - #3938 by @NyanKiyoshi

### Dashboard 2.0

- Add translations section - #3884 by @dominik-zeglen
- Add light/dark theme - #3856 by @dominik-zeglen
- Add customer's address book view - #3826 by @dominik-zeglen
- Add "Add variant" button on the variant details page = #3914 by @dominik-zeglen
- Add back arrows in "Configure" subsections - #3917 by @dominik-zeglen
- Display avatars in staff views - #3922 by @dominik-zeglen
- Prevent user from changing his own status and permissions - #3922 by @dominik-zeglen
- Fix crashing product create view - #3837, #3910 by @dominik-zeglen
- Fix layout in staff members details page - #3857 by @dominik-zeglen
- Fix unfocusing rich text editor - #3902 by @dominik-zeglen
- Improve accessibility - #3856 by @dominik-zeglen

### Other notable changes

- Improve user and staff management in dashboard 1.0 - #3781 by @jxltom
- Fix default product tax rate in Dashboard 1.0 - #3880 by @pawelzar
- Fix logo in docs - #3928 by @michaljelonek
- Fix name of logo file - #3867 by @jxltom
- Fix variants for juices in example data - #3926 by @michaljelonek
- Fix alignment of the cart dropdown on new bootstrap version - #3937 by @NyanKiyoshi
- Refactor the account avatars path from a relative to absolute - #3938 by @NyanKiyoshi
- New translations:
  - Armenian
  - Portuguese
  - Swahili
  - Thai

## 2.4.0

### API

- Add model translations support in GraphQL API - #3789 by @michaljelonek
- Add mutations to manage addresses for authenticated customers - #3772 by @Kwaidan00, @maarcingebala
- Add mutation to apply vouchers in checkout - #3739 by @Kwaidan00
- Add thumbnail field to `OrderLine` type - #3737 by @michaljelonek
- Add a query to fetch order by token - #3740 by @michaljelonek
- Add city choices and city area type to address validator API - #3788 by @jxltom
- Fix access to unpublished objects in API - #3724 by @Kwaidan00
- Fix bug where errors are not returned when creating fulfillment with a non-existent order line - #3777 by @jxltom
- Fix `productCreate` mutation when no product type was provided - #3804 by @michaljelonek
- Enable database search in products query - #3736 by @michaljelonek
- Use authenticated user's email as default email in creating checkout - #3726 by @jxltom
- Generate voucher code if it wasn't provided in mutation - #3717 by @Kwaidan00
- Improve limitation of vouchers by country - #3707 by @michaljelonek
- Only include canceled fulfillments for staff in fulfillment API - #3778 by @jxltom
- Support setting address as when creating customer address #3782 by @jxltom
- Fix generating slug from title - #3816 by @maarcingebala
- Add `variant` field to `OrderLine` type - #3820 by @maarcingebala

### Core

- Add JSON fields to store rich-text content - #3756 by @michaljelonek
- Add function to recalculate total order weight - #3755 by @Kwaidan00, @maarcingebala
- Unify cart creation logic in API and Django views - #3761, #3790 by @maarcingebala
- Unify payment creation logic in API and Django views - #3715 by @maarcingebala
- Support partially charged and refunded payments - #3735 by @jxltom
- Support partial fulfillment of ordered items - #3754 by @jxltom
- Fix applying discounts when a sale has no end date - #3595 by @cprinos

### Dashboard 2.0

- Add "Discounts" section - #3654 by @dominik-zeglen
- Add "Pages" section; introduce Draftail WYSIWYG editor - #3751 by @dominik-zeglen
- Add "Shipping Methods" section - #3770 by @dominik-zeglen
- Add support for date and datetime components - #3708 by @dominik-zeglen
- Restyle app layout - #3811 by @dominik-zeglen

### Other notable changes

- Unify model field names related to models' public access - `publication_date` and `is_published` - #3706 by @michaljelonek
- Improve filter orders by payment status - #3749 @jxltom
- Refactor translations in emails - #3701 by @Kwaidan00
- Use exact image versions in docker-compose - #3742 by @ashishnitinpatil
- Sort order payment and history in descending order - #3747 by @jxltom
- Disable style-loader in dev mode - #3720 by @jxltom
- Add ordering to shipping method - #3806 by @michaljelonek
- Add missing type definition for dashboard 2.0 - #3776 by @jxltom
- Add header and footer for checkout success pages #3752 by @jxltom
- Add instructions for using local assets in Docker - #3723 by @michaljelonek
- Update S3 deployment documentation to include CORS configuration note - #3743 by @NyanKiyoshi
- Fix missing migrations for is_published field of product and page model - #3757 by @jxltom
- Fix problem with l10n in Braintree payment gateway template - #3691 by @Kwaidan00
- Fix bug where payment is not filtered from active ones when creating payment - #3732 by @jxltom
- Fix incorrect cart badge location - #3786 by @jxltom
- Fix storefront styles after bootstrap is updated to 4.3.1 - #3753 by @jxltom
- Fix logo size in different browser and devices with different sizes - #3722 by @jxltom
- Rename dumpdata file `db.json` to `populatedb_data.json` - #3810 by @maarcingebala
- Prefetch collections for product availability - #3813 by @michaljelonek
- Bump django-graphql-jwt - #3814 by @michaljelonek
- Fix generating slug from title - #3816 by @maarcingebala
- New translations:
  - Estonian
  - Indonesian

## 2.3.1

- Fix access to private variant fields in API - #3773 by maarcingebala
- Limit access of quantity and allocated quantity to staff in GraphQL API #3780 by @jxltom

## 2.3.0

### API

- Return user's last checkout in the `User` type - #3578 by @fowczarek
- Automatically assign checkout to the logged in user - #3587 by @fowczarek
- Expose `chargeTaxesOnShipping` field in the `Shop` type - #3603 by @fowczarek
- Expose list of enabled payment gateways - #3639 by @fowczarek
- Validate uploaded files in a unified way - #3633 by @fowczarek
- Add mutation to trigger fetching tax rates - #3622 by @fowczarek
- Use USERNAME_FIELD instead of hard-code email field when resolving user - #3577 by @jxltom
- Require variant and quantity fields in `CheckoutLineInput` type - #3592 by @jxltom
- Preserve order of nodes in `get_nodes_or_error` function - #3632 by @jxltom
- Add list mutations for `Voucher` and `Sale` models - #3669 by @michaljelonek
- Use proper type for countries in `Voucher` type - #3664 by @michaljelonek
- Require email in when creating checkout in API - #3667 by @michaljelonek
- Unify returning errors in the `tokenCreate` mutation - #3666 by @michaljelonek
- Use `Date` field in Sale/Voucher inputs - #3672 by @michaljelonek
- Refactor checkout mutations - #3610 by @fowczarek
- Refactor `clean_instance`, so it does not returns errors anymore - #3597 by @akjanik
- Handle GraphqQL syntax errors - #3576 by @jxltom

### Core

- Refactor payments architecture - #3519 by @michaljelonek
- Improve Docker and `docker-compose` configuration - #3657 by @michaljelonek
- Allow setting payment status manually for dummy gateway in Storefront 1.0 - #3648 by @jxltom
- Infer default transaction kind from operation type - #3646 by @jxltom
- Get correct payment status for order without any payments - #3605 by @jxltom
- Add default ordering by `id` for `CartLine` model - #3593 by @jxltom
- Fix "set password" email sent to customer created in the dashboard - #3688 by @Kwaidan00

### Dashboard 2.0

- ️Add taxes section - #3622 by @dominik-zeglen
- Add drag'n'drop image upload - #3611 by @dominik-zeglen
- Unify grid handling - #3520 by @dominik-zeglen
- Add component generator - #3670 by @dominik-zeglen
- Throw Typescript errors while snapshotting - #3611 by @dominik-zeglen
- Simplify mutation's error checking - #3589 by @dominik-zeglen
- Fix order cancelling - #3624 by @dominik-zeglen
- Fix logo placement - #3602 by @dominik-zeglen

### Other notable changes

- Register Celery task for updating exchange rates - #3599 by @jxltom
- Fix handling different attributes with the same slug - #3626 by @jxltom
- Add missing migrations for tax rate choices - #3629 by @jxltom
- Fix `TypeError` on calling `get_client_token` - #3660 by @michaljelonek
- Make shipping required as default when creating product types - #3655 by @jxltom
- Display payment status on customer's account page in Storefront 1.0 - #3637 by @jxltom
- Make order fields sequence in Dashboard 1.0 same as in Dashboard 2.0 - #3606 by @jxltom
- Fix returning products for homepage for the currently viewing user - #3598 by @jxltom
- Allow filtering payments by status in Dashboard 1.0 - #3608 by @jxltom
- Fix typo in the definition of order status - #3649 by @jxltom
- Add margin for order notes section - #3650 by @jxltom
- Fix logo position - #3609, #3616 by @jxltom
- Storefront visual improvements - #3696 by @piotrgrundas
- Fix product list price filter - #3697 by @Kwaidan00
- Redirect to success page after successful payment - #3693 by @Kwaidan00

## 2.2.0

### API

- Use `PermissionEnum` as input parameter type for `permissions` field - #3434 by @maarcingebala
- Add "authorize" and "charge" mutations for payments - #3426 by @jxltom
- Add alt text to product thumbnails and background images of collections and categories - #3429 by @fowczarek
- Fix passing decimal arguments = #3457 by @fowczarek
- Allow sorting products by the update date - #3470 by @jxltom
- Validate and clear the shipping method in draft order mutations - #3472 by @fowczarek
- Change tax rate field to choice field - #3478 by @fowczarek
- Allow filtering attributes by collections - #3508 by @maarcingebala
- Resolve to `None` when empty object ID was passed as mutation argument - #3497 by @maarcingebala
- Change `errors` field type from [Error] to [Error!] - #3489 by @fowczarek
- Support creating default variant for product types that don't use multiple variants - #3505 by @fowczarek
- Validate SKU when creating a default variant - #3555 by @fowczarek
- Extract enums to separate files - #3523 by @maarcingebala

### Core

- Add Stripe payment gateway - #3408 by @jxltom
- Add `first_name` and `last_name` fields to the `User` model - #3101 by @fowczarek
- Improve several payment validations - #3418 by @jxltom
- Optimize payments related database queries - #3455 by @jxltom
- Add publication date to collections - #3369 by @k-brk
- Fix hard-coded site name in order PDFs - #3526 by @NyanKiyoshi
- Update favicons to the new style - #3483 by @dominik-zeglen
- Fix migrations for default currency - #3235 by @bykof
- Remove Elasticsearch from `docker-compose.yml` - #3482 by @maarcingebala
- Resort imports in tests - #3471 by @jxltom
- Fix the no shipping orders payment crash on Stripe - #3550 by @NyanKiyoshi
- Bump backend dependencies - #3557 by @maarcingebala. This PR removes security issue CVE-2019-3498 which was present in Django 2.1.4. Saleor however wasn't vulnerable to this issue as it doesn't use the affected `django.views.defaults.page_not_found()` view.
- Generate random data using the default currency - #3512 by @stephenmoloney
- New translations:
  - Catalan
  - Serbian

### Dashboard 2.0

- Restyle product selection dialogs - #3499 by @dominik-zeglen, @maarcingebala
- Fix minor visual bugs in Dashboard 2.0 - #3433 by @dominik-zeglen
- Display warning if order draft has missing data - #3431 by @dominik-zeglen
- Add description field to collections - #3435 by @dominik-zeglen
- Add query batching - #3443 by @dominik-zeglen
- Use autocomplete fields in country selection - #3443 by @dominik-zeglen
- Add alt text to categories and collections - #3461 by @dominik-zeglen
- Use first and last name of a customer or staff member in UI - #3247 by @Bonifacy1, @dominik-zeglen
- Show error page if an object was not found - #3463 by @dominik-zeglen
- Fix simple product's inventory data saving bug - #3474 by @dominik-zeglen
- Replace `thumbnailUrl` with `thumbnail { url }` - #3484 by @dominik-zeglen
- Change "Feature on Homepage" switch behavior - #3481 by @dominik-zeglen
- Expand payment section in order view - #3502 by @dominik-zeglen
- Change TypeScript loader to speed up the build process - #3545 by @patrys

### Bugfixes

- Do not show `Pay For Order` if order is partly paid since partial payment is not supported - #3398 by @jxltom
- Fix attribute filters in the products category view - #3535 by @fowczarek
- Fix storybook dependencies conflict - #3544 by @dominik-zeglen

## 2.1.0

### API

- Change selected connection fields to lists - #3307 by @fowczarek
- Require pagination in connections - #3352 by @maarcingebala
- Replace Graphene view with a custom one - #3263 by @patrys
- Change `sortBy` parameter to use enum type - #3345 by @fowczarek
- Add `me` query to fetch data of a logged-in user - #3202, #3316 by @fowczarek
- Add `canFinalize` field to the Order type - #3356 by @fowczarek
- Extract resolvers and mutations to separate files - #3248 by @fowczarek
- Add VAT tax rates field to country - #3392 by @michaljelonek
- Allow creating orders without users - #3396 by @fowczarek

### Core

- Add Razorpay payment gatway - #3205 by @NyanKiyoshi
- Use standard tax rate as a default tax rate value - #3340 by @fowczarek
- Add description field to the Collection model - #3275 by @fowczarek
- Enforce the POST method on VAT rates fetching - #3337 by @NyanKiyoshi
- Generate thumbnails for category/collection background images - #3270 by @NyanKiyoshi
- Add warm-up support in product image creation mutation - #3276 by @NyanKiyoshi
- Fix error in the `populatedb` script when running it not from the project root - #3272 by @NyanKiyoshi
- Make Webpack rebuilds fast - #3290 by @patrys
- Skip installing Chromium to make deployment faster - #3227 by @jxltom
- Add default test runner - #3258 by @jxltom
- Add Transifex client to Pipfile - #3321 by @jxltom
- Remove additional pytest arguments in tox - #3338 by @jxltom
- Remove test warnings - #3339 by @jxltom
- Remove runtime warning when product has discount - #3310 by @jxltom
- Remove `django-graphene-jwt` warnings - #3228 by @jxltom
- Disable deprecated warnings - #3229 by @jxltom
- Add `AWS_S3_ENDPOINT_URL` setting to support DigitalOcean spaces. - #3281 by @hairychris
- Add `.gitattributes` file to hide diffs for generated files on Github - #3055 by @NyanKiyoshi
- Add database sequence reset to `populatedb` - #3406 by @michaljelonek
- Get authorized amount from succeeded auth transactions - #3417 by @jxltom
- Resort imports by `isort` - #3412 by @jxltom

### Dashboard 2.0

- Add confirmation modal when leaving view with unsaved changes - #3375 by @dominik-zeglen
- Add dialog loading and error states - #3359 by @dominik-zeglen
- Split paths and urls - #3350 by @dominik-zeglen
- Derive state from props in forms - #3360 by @dominik-zeglen
- Apply debounce to autocomplete fields - #3351 by @dominik-zeglen
- Use Apollo signatures - #3353 by @dominik-zeglen
- Add order note field in the order details view - #3346 by @dominik-zeglen
- Add app-wide progress bar - #3312 by @dominik-zeglen
- Ensure that all queries are built on top of TypedQuery - #3309 by @dominik-zeglen
- Close modal windows automatically - #3296 by @dominik-zeglen
- Move URLs to separate files - #3295 by @dominik-zeglen
- Add basic filters for products and orders list - #3237 by @Bonifacy1
- Fetch default currency from API - #3280 by @dominik-zeglen
- Add `displayName` property to components - #3238 by @Bonifacy1
- Add window titles - #3279 by @dominik-zeglen
- Add paginator component - #3265 by @dominik-zeglen
- Update Material UI to 3.6 - #3387 by @patrys
- Upgrade React, Apollo, Webpack and Babel - #3393 by @patrys
- Add pagination for required connections - #3411 by @dominik-zeglen

### Bugfixes

- Fix language codes - #3311 by @jxltom
- Fix resolving empty attributes list - #3293 by @maarcingebala
- Fix range filters not being applied - #3385 by @michaljelonek
- Remove timeout for updating image height - #3344 by @jxltom
- Return error if checkout was not found - #3289 by @maarcingebala
- Solve an auto-resize conflict between Materialize and medium-editor - #3367 by @adonig
- Fix calls to `ngettext_lazy` - #3380 by @patrys
- Filter preauthorized order from succeeded transactions - #3399 by @jxltom
- Fix incorrect country code in fixtures - #3349 by @bingimar
- Fix updating background image of a collection - #3362 by @fowczarek & @dominik-zeglen

### Docs

- Document settings related to generating thumbnails on demand - #3329 by @NyanKiyoshi
- Improve documentation for Heroku deployment - #3170 by @raybesiga
- Update documentation on Docker deployment - #3326 by @jxltom
- Document payment gateway configuration - #3376 by @NyanKiyoshi

## 2.0.0

### API

- Add mutation to delete a customer; add `isActive` field in `customerUpdate` mutation - #3177 by @maarcingebala
- Add mutations to manage authorization keys - #3082 by @maarcingebala
- Add queries for dashboard homepage - #3146 by @maarcingebala
- Allows user to unset homepage collection - #3140 by @oldPadavan
- Use enums as permission codes - #3095 by @the-bionic
- Return absolute image URLs - #3182 by @maarcingebala
- Add `backgroundImage` field to `CategoryInput` - #3153 by @oldPadavan
- Add `dateJoined` and `lastLogin` fields in `User` type - #3169 by @maarcingebala
- Separate `parent` input field from `CategoryInput` - #3150 by @akjanik
- Remove duplicated field in Order type - #3180 by @maarcingebala
- Handle empty `backgroundImage` field in API - #3159 by @maarcingebala
- Generate name-based slug in collection mutations - #3145 by @akjanik
- Remove products field from `collectionUpdate` mutation - #3141 by @oldPadavan
- Change `items` field in `Menu` type from connection to list - #3032 by @oldPadavan
- Make `Meta.description` required in `BaseMutation` - #3034 by @oldPadavan
- Apply `textwrap.dedent` to GraphQL descriptions - #3167 by @fowczarek

### Dashboard 2.0

- Add collection management - #3135 by @dominik-zeglen
- Add customer management - #3176 by @dominik-zeglen
- Add homepage view - #3155, #3178 by @Bonifacy1 and @dominik-zeglen
- Add product type management - #3052 by @dominik-zeglen
- Add site settings management - #3071 by @dominik-zeglen
- Escape node IDs in URLs - #3115 by @dominik-zeglen
- Restyle categories section - #3072 by @Bonifacy1

### Other

- Change relation between `ProductType` and `Attribute` models - #3097 by @maarcingebala
- Remove `quantity-allocated` generation in `populatedb` script - #3084 by @MartinSeibert
- Handle `Money` serialization - #3131 by @Pacu2
- Do not collect unnecessary static files - #3050 by @jxltom
- Remove host mounted volume in `docker-compose` - #3091 by @tiangolo
- Remove custom services names in `docker-compose` - #3092 by @tiangolo
- Replace COUNTRIES with countries.countries - #3079 by @neeraj1909
- Installing dev packages in docker since tests are needed - #3078 by @jxltom
- Remove comparing string in address-form-panel template - #3074 by @tomcio1205
- Move updating variant names to a Celery task - #3189 by @fowczarek

### Bugfixes

- Fix typo in `clean_input` method - #3100 by @the-bionic
- Fix typo in `ShippingMethod` model - #3099 by @the-bionic
- Remove duplicated variable declaration - #3094 by @the-bionic

### Docs

- Add createdb note to getting started for Windows - #3106 by @ajostergaard
- Update docs on pipenv - #3045 by @jxltom<|MERGE_RESOLUTION|>--- conflicted
+++ resolved
@@ -8,11 +8,8 @@
 - Add ability to filter by slug. #10578 by @kadewu
   - Affected types: Attribute, Category, Collection, Menu, Page, Product, ProductType, Warehouse
   - Deprecated `slug` in filter for `menus`. Use `slugs` instead
-<<<<<<< HEAD
 - Add ability to filter payments by list of ids. #10821 by @kadewu
-=======
 - Add ability to filter customers by ids. #10694 by @kadewu
->>>>>>> a9121e63
 
 ### Other changes
 
