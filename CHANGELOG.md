# Changelog

All notable, unreleased changes to this project will be documented in this file. For the released changes, please visit the [Releases](https://github.com/mirumee/saleor/releases) page.

## [Unreleased]

- OpenTracing support - #5188 by @tomaszszymanski129
- Account confirmation email - #5126 by @tomaszszymanski129
- Relocate Checkout and CheckoutLine methods into separate module and update checkout related plugins to use them - #4980 by @krzysztofwolski
- Fix problem with free shipping voucher - #4942 by @IKarbowiak
- Add sub-categories to random data - #4949 by @IKarbowiak
- Deprecate `localized` field in Money type - #4952 by @IKarbowiak
- Fix for shipping api doesn't apply taxes - #4913 by @kswiatek92
- Query object translation with only manage_translation permission - #4914 by @fowczarek
- Add customer note to draft orders api - #4973 by @IKarbowiak
- Allow to delete category and leave products - #4970 by @IKarbowiak
- Remove thumbnail generation from migration - #3494 by @kswiatek92
- Rename 'shipping_date' field in fulfillment model to 'created' - #2433 by @kswiatek92
- Reduce number of queries for 'completeCheckout' mutation - #4989 by @IKarbowiak
- Now force pytest to ignore the environment variable containing the django settings module - #4992 by @NyanKiyoshi
- Extend JWT token payload with user information - #4987 by @salwator
- Optimize the queries for product list in the dashboard - #4995 by @IKarbowiak
- Drop dashboard 1.0 - #5000 by @IKarbowiak
- Fixed serialization error on weight fields when running `loaddata` and `dumpdb` - #5005 by @NyanKiyoshi
- Fixed JSON encoding error on Google Analytics reporting - #5004 by @NyanKiyoshi
- Create custom field to translation, use new translation types in translations query - #5007 by @fowczarek
- Take allocated stock in account in `StockAvailability` filter - #5019 by @simonbru
- Generate matching postal codes for US addresses - #5033 by @maarcingebala
- Update debug toolbar - #5032 by @IKarbowiak
- Allow staff member to receive notification about customers orders - #4993 by @kswiatek92
- JWT payload now contains user global id - #5039 by @salwator
- Made middleware path resolving lazy and refactored middleware names - #5041 by @NyanKiyoshi
- Generate slug in attribute value save - #5055 by @fowczarek
- Fix order status after order update - #5072 by @fowczarek
- Extend top-level connection resolvers with ability to sort results - #5018 by @fowczarek
- Drop storefront 1.0 - #5043 by @IKarbowiak
- Replace permissions strings with enums - #5038 by @kswiatek92
- Remove gateways forms and templates - #5075 by @IKarbowiak
- Add `Wishlist` models and GraphQL endpoints - #5021 by @derenio
- Remove deprecated code - #5107 by @IKarbowiak
- Fix voucher start date filtering - #5133 by @dominik-zeglen
- Search by sku in products query - #5117 by @fowczarek
- Send fulfillment update email - #5118 by @IKarbowiak
- Add address query - #5148 by @kswiatek92
- Add `checkout_quantity_changed` webhook - #5042 by @derenio
- Remove unnecessary manage_orders permission - #5142 by @kswiatek92
- Mutation to change user email - #5076 by @kswiatek92
- Add mypy checks - #5150 by @IKarbowiak
- Move extracting user or service_account from context to utils - #5152 by @kswiatek92
- Add deprecate description to order status/created arguments - #5076 by @kswiatek92
- Fix getting title field in page mutations #5160 by @maarcingebala
- Copy public and private metadata from the checkout to the order upon creation - #5165 by @dankolbman
- Add warehouses and stocks- #4986 by @szewczykmira
- Add permission groups - #5176 by @IKarbowiak
- Drop gettext occurrences - #5189 by @IKarbowiak
- Fix `product_created` webhook - #5187 by @dzkb
- Drop unused resolver `resolve_availability` - #5190 by @maarcingebala
- Fix permission for `checkoutCustomerAttach` mutation - #5192 by @maarcingebala
- Restrict access to user field - #5194 by @maarcingebala
- Unify permission for service account api client in test - #5197 by @fowczarek
- Add additional confirmation step to checkoutComplete mutation - #5179 by @salwator
- Allow sorting warehouses by name - #5211 by @dominik-zeglen
- Add anonymization to GraphQL's `webhookSamplePayload` endpoint - #5161 @derenio
- Add slug to Warehouse, Product, ProductType and update slug in models which already using it - #5196 by @IKarbowiak
- Add mutation for assigning, unassigning shipping zones to warehouse - #5217 by @kswiatek92
- Fix passing addresses to `PaymentData` objects - #5223 by @maarcingebala
- Return `null` when querying `me` as an anonymous user - #5231 by @maarcingebala
- Added `PLAYGROUND_ENABLED` environment variable/setting to allow to enable the GraphQL playground when `DEBUG` is disabled - #5254 by @NyanKiyoshi
- Fix access to order query when request from service account - #5258 by @fowczarek
- Customer shouldn't be able to see draft orders by token - #5259 by @fowczarek
- Customer shouldn't be able to query checkout with another customer - #5268 by @fowczarek
- Added integration support of Jaeger Tracing - #5282 by @NyanKiyoshi
- Customer shouldn't be able to see draft orders by token  - #5259 by @fowczarek
- Return `null` when querying `me` as an anonymous user - #5231 as @maarcingebala
- Add `fulfillment created` webhook - @szewczykmira
- Unify saleor metadata - #5178 by @fowczarek
- Add compiled versions of emails to the repository - #5260 by @tomaszszymanski129
- Add required prop to fields where applicable - #5293 by @dominik-zeglen
- Drop get_absolute_url methods - #5299 by @IKarbowiak
- Add --force flag to cleardb command - #5302 by @maarcingebala
- Require non-empty message in orderAddNote mutation - #5316 by @maarcingebala
- Stock management refactor - #5323 by @IKarbowiak
<<<<<<< HEAD
- Allow specifying users in groups mutations - #5362 by @IKarbowiak
=======
- Update create permission group restriction - #5355 by @IKarbowiak
>>>>>>> a5c2f87c

## 2.9.0

### API

- Add mutation to change customer's first name last name - #4489 by @fowczarek
- Add mutation to delete customer's account - #4494 by @fowczarek
- Add mutation to change customer's password - #4656 by @fowczarek
- Add ability to customize email sender address in emails sent by Saleor - #4820 by @NyanKiyoshi
- Add ability to filter attributes per global ID - #4640 by @NyanKiyoshi
- Add ability to search product types by value (through the name) - #4647 by @NyanKiyoshi
- Add queries and mutation for serving and saving the configuration of all plugins - #4576 by @korycins
- Add `redirectUrl` to staff and user create mutations - #4717 by @fowczarek
- Add error codes to mutations responses - #4676 by @Kwaidan00
- Add translations to countries in `shop` query - #4732 by @fowczarek
- Add support for sorting product by their attribute values through given attribute ID - #4740 by @NyanKiyoshi
- Add descriptions for queries and query arguments - #4758 by @maarcingebala
- Add support for Apollo Federation - #4825 by @salwator
- Add mutation to create multiple product variants at once - #4735 by @fowczarek
- Add default value to custom errors - #4797 by @fowczarek
- Extend `availablePaymentGateways` field with gateways' configuration data - #4774 by @salwator
- Change `AddressValidationRules` API - #4655 by @Kwaidan00
- Use search in a consistent way; add sort by product type name and publication status to `products` query. - #4715 by @fowczarek
- Unify `menuItemMove` mutation with other reordering mutations - #4734 by @NyanKiyoshi
- Don't create an order when the payment was unsuccessful - #4500 by @NyanKiyoshi
- Don't require shipping information in checkout for digital orders - #4573 by @NyanKiyoshi
- Drop `manage_users` permission from the `permissions` query - #4854 by @maarcingebala
- Deprecate `inCategory` and `inCollection` attributes filters in favor of `filter` argument - #4700 by @NyanKiyoshi & @khalibloo
- Remove `PaymentGatewayEnum` from the schema, as gateways now are dynamic plugins - #4756 by @salwator
- Require `manage_products` permission to query `costPrice` and `stockQuantity` fields - #4753 by @NyanKiyoshi
- Refactor account mutations - #4510, #4668 by @fowczarek
- Fix generating random avatars when updating staff accounts - #4521 by @maarcingebala
- Fix updating JSON menu representation in mutations - #4524 by @maarcingebala
- Fix setting variant's `priceOverride` and `costPrice` to `null` - #4754 by @NyanKiyoshi
- Fix fetching staff user without `manage_users` permission - #4835 by @fowczarek
- Ensure that a GraphQL query is a string - #4836 by @nix010
- Add ability to configure the password reset link - #4863 by @fowczarek
- Fixed a performance issue where Saleor would sometimes run huge, unneeded prefetches when resolving categories or collections - #5291 by @NyanKiyoshi

### Core

- Add enterprise-grade attributes management - #4351 by @dominik-zeglen and @NyanKiyoshi
- Add extensions manager - #4497 by @korycins
- Add service accounts - backend support - #4689 by @korycins
- Add support for webhooks - #4731 by @korycins
- Migrate the attributes mapping from HStore to many-to-many relation - #4663 by @NyanKiyoshi
- Create general abstraction for object metadata - #4447 by @salwator
- Add metadata to `Order` and `Fulfillment` models - #4513, #4866 by @szewczykmira
- Migrate the tax calculations to plugins - #4497 by @korycins
- Rewrite payment gateways using plugin architecture - #4669 by @salwator
- Rewrite Stripe integration to use PaymentIntents API - #4606 by @salwator
- Refactor password recovery system - #4617 by @fowczarek
- Add functionality to sort products by their "minimal variant price" - #4416 by @derenio
- Add voucher's "once per customer" feature - #4442 by @fowczarek
- Add validations for minimum password length in settings - #4735 by @fowczarek
- Add form to configure payments in the dashboard - #4807 by @szewczykmira
- Change `unique_together` in `AttributeValue` - #4805 by @fowczarek
- Change max length of SKU to 255 characters - #4811 by @lex111
- Distinguish `OrderLine` product name and variant name - #4702 by @fowczarek
- Fix updating order status after automatic fulfillment of digital products - #4709 by @korycins
- Fix error when updating or creating a sale with missing required values - #4778 by @NyanKiyoshi
- Fix error filtering pages by URL in the dashboard 1.0 - #4776 by @NyanKiyoshi
- Fix display of the products tax rate in the details page of dashboard 1.0 - #4780 by @NyanKiyoshi
- Fix adding the same product into a collection multiple times - #4518 by @NyanKiyoshi
- Fix crash when placing an order when a customer happens to have the same address more than once - #4824 by @NyanKiyoshi
- Fix time zone based tests - #4468 by @fowczarek
- Fix serializing empty URLs as a string when creating menu items - #4616 by @maarcingebala
- The invalid IP address in HTTP requests now fallback to the requester's IP address. - #4597 by @NyanKiyoshi
- Fix product variant update with current attribute values - #4936 by @fowczarek
- Update checkout last field and add auto now fields to save with update_fields parameter - #5177 by @IKarbowiak

### Dashboard 2.0

- Allow selecting the number of rows displayed in dashboard's list views - #4414 by @benekex2
- Add ability to toggle visible columns in product list - #4608 by @dominik-zeglen
- Add voucher settings - #4556 by @benekex2
- Contrast improvements - #4508 by @benekex2
- Display menu item form errors - #4551 by @dominik-zeglen
- Do not allow random IDs to appear in snapshots - #4495 by @dominik-zeglen
- Input UI changes - #4542 by @benekex2
- Implement new menu design - #4476 by @benekex2
- Refetch attribute list after closing modal - #4615 by @dominik-zeglen
- Add config for Testcafe - #4553 by @dominik-zeglen
- Fix product type taxes select - #4453 by @benekex2
- Fix form reloading - #4467 by @dominik-zeglen
- Fix voucher limit value when checkbox unchecked - #4456 by @benekex2
- Fix searches and pickers - #4487 by @dominik-zeglen
- Fix dashboard menu styles - #4491 by @benekex2
- Fix menu responsiveness - #4511 by @benekex2
- Fix loosing focus while typing in the product description field - #4549 by @dominik-zeglen
- Fix MUI warnings - #4588 by @dominik-zeglen
- Fix bulk action checkboxes - #4618 by @dominik-zeglen
- Fix rendering user avatar when it's empty #4546 by @maarcingebala
- Remove Dashboard 2.0 files form Saleor repository - #4631 by @dominik-zeglen

### Other notable changes

- Replace Pipenv with Poetry - #3894 by @michaljelonek
- Upgrade `django-prices` to v2.1 - #4639 by @NyanKiyoshi
- Disable reports from uWSGI about broken pipe and write errors from disconnected clients - #4596 by @NyanKiyoshi
- Fix the random failures of `populatedb` trying to create users with an existing email - #4769 by @NyanKiyoshi
- Enforce `pydocstyle` for Python docstrings over the project - #4562 by @NyanKiyoshi
- Move Django Debug Toolbar to dev requirements - #4454 by @derenio
- Change license for artwork to CC-BY 4.0
- New translations:
  - Greek

## 2.8.0

### Core

- Avatax backend support - #4310 by @korycins
- Add ability to store used payment sources in gateways (first implemented in Braintree) - #4195 by @salwator
- Add ability to specify a minimal quantity of checkout items for a voucher - #4427 by @fowczarek
- Change the type of start and end date fields from Date to DateTime - #4293 by @fowczarek
- Revert the custom dynamic middlewares - #4452 by @NyanKiyoshi

### Dashboard 2.0

- UX improvements in Vouchers section - #4362 by @benekex2
- Add company address configuration - #4432 by @benekex2
- Require name when saving a custom list filter - #4269 by @benekex2
- Use `esModuleInterop` flag in `tsconfig.json` to simplify imports - #4372 by @dominik-zeglen
- Use hooks instead of a class component in forms - #4374 by @dominik-zeglen
- Drop CSRF token header from API client - #4357 by @dominik-zeglen
- Fix various bugs in the product section - #4429 by @dominik-zeglen

### Other notable changes

- Fix error when creating a checkout with voucher code - #4292 by @NyanKiyoshi
- Fix error when users enter an invalid phone number in an address - #4404 by @NyanKiyoshi
- Fix error when adding a note to an anonymous order - #4319 by @NyanKiyoshi
- Fix gift card duplication error in the `populatedb` script - #4336 by @fowczarek
- Fix vouchers apply once per order - #4339 by @fowczarek
- Fix discount tests failing at random - #4401 by @korycins
- Add `SPECIFIC_PRODUCT` type to `VoucherType` - #4344 by @fowczarek
- New translations:
  - Icelandic
- Refactored the backend side of `checkoutCreate` to improve performances and prevent side effects over the user's checkout if the checkout creation was to fail. - #4367 by @NyanKiyoshi
- Refactored the logic of cleaning the checkout shipping method over the API, so users do not lose the shipping method when updating their checkout. If the shipping method becomes invalid, it will be replaced by the cheapest available. - #4367 by @NyanKiyoshi & @szewczykmira
- Refactored process of getting available shipping methods to make it easier to understand and prevent human-made errors. - #4367 by @NyanKiyoshi
- Moved 3D secure option to Braintree plugin configuration and update config structure mechanism - #4751 by @salwator

## 2.7.0

### API

- Create order only when payment is successful - #4154 by @NyanKiyoshi
- Order Events containing order lines or fulfillment lines now return the line object in the GraphQL API - #4114 by @NyanKiyoshi
- GraphQL now prints exceptions to stderr as well as returning them or not - #4148 by @NyanKiyoshi
- Refactored API resolvers to static methods with root typing - #4155 by @NyanKiyoshi
- Add phone validation in the GraphQL API to handle the library upgrade - #4156 by @NyanKiyoshi

### Core

- Add basic Gift Cards support in the backend - #4025 by @fowczarek
- Add the ability to sort products within a collection - #4123 by @NyanKiyoshi
- Implement customer events - #4094 by @NyanKiyoshi
- Merge "authorize" and "capture" operations - #4098 by @korycins, @NyanKiyoshi
- Separate the Django middlewares from the GraphQL API middlewares - #4102 by @NyanKiyoshi, #4186 by @cmiacz

### Dashboard 2.0

- Add navigation section - #4012 by @dominik-zeglen
- Add filtering on product list - #4193 by @dominik-zeglen
- Add filtering on orders list - #4237 by @dominik-zeglen
- Change input style and improve Storybook stories - #4115 by @dominik-zeglen
- Migrate deprecated fields in Dashboard 2.0 - #4121 by @benekex2
- Add multiple select checkbox - #4133, #4146 by @benekex2
- Rename menu items in Dashboard 2.0 - #4172 by @benekex2
- Category delete modal improvements - #4171 by @benekex2
- Close modals on click outside - #4236 - by @benekex2
- Use date localize hook in translations - #4202 by @dominik-zeglen
- Unify search API - #4200 by @dominik-zeglen
- Default default PAGINATE_BY - #4238 by @dominik-zeglen
- Create generic filtering interface - #4221 by @dominik-zeglen
- Add default state to rich text editor = #4281 by @dominik-zeglen
- Fix translation discard button - #4109 by @benekex2
- Fix draftail options and icons - #4132 by @benekex2
- Fix typos and messages in Dashboard 2.0 - #4168 by @benekex2
- Fix view all orders button - #4173 by @benekex2
- Fix visibility card view - #4198 by @benekex2
- Fix query refetch after selecting an object in list - #4272 by @dominik-zeglen
- Fix image selection in variants - #4270 by @benekex2
- Fix collection search - #4267 by @dominik-zeglen
- Fix quantity height in draft order edit - #4273 by @benekex2
- Fix checkbox clickable area size - #4280 by @dominik-zeglen
- Fix breaking object selection in menu section - #4282 by @dominik-zeglen
- Reset selected items when tab switch - #4268 by @benekex2

### Other notable changes

- Add support for Google Cloud Storage - #4127 by @chetabahana
- Adding a nonexistent variant to checkout no longer crashes - #4166 by @NyanKiyoshi
- Disable storage of Celery results - #4169 by @NyanKiyoshi
- Disable polling in Playground - #4188 by @maarcingebala
- Cleanup code for updated function names and unused argument - #4090 by @jxltom
- Users can now add multiple "Add to Cart" forms in a single page - #4165 by @NyanKiyoshi
- Fix incorrect argument in `get_client_token` in Braintree integration - #4182 by @maarcingebala
- Fix resolving attribute values when transforming them to HStore - #4161 by @maarcingebala
- Fix wrong calculation of subtotal in cart page - #4145 by @korycins
- Fix margin calculations when product/variant price is set to zero - #4170 by @MahmoudRizk
- Fix applying discounts in checkout's subtotal calculation in API - #4192 by @maarcingebala
- Fix GATEWAYS_ENUM to always contain all implemented payment gateways - #4108 by @koradon

## 2.6.0

### API

- Add unified filtering interface in resolvers - #3952, #4078 by @korycins
- Add mutations for bulk actions - #3935, #3954, #3967, #3969, #3970 by @akjanik
- Add mutation for reordering menu items - #3958 by @NyanKiyoshi
- Optimize queries for single nodes - #3968 @NyanKiyoshi
- Refactor error handling in mutations #3891 by @maarcingebala & @akjanik
- Specify mutation permissions through Meta classes - #3980 by @NyanKiyoshi
- Unify pricing access in products and variants - #3948 by @NyanKiyoshi
- Use only_fields instead of exclude_fields in type definitions - #3940 by @michaljelonek
- Prefetch collections when getting sales of a bunch of products - #3961 by @NyanKiyoshi
- Remove unnecessary dedents from GraphQL schema so new Playground can work - #4045 by @salwator
- Restrict resolving payment by ID - #4009 @NyanKiyoshi
- Require `checkoutId` for updating checkout's shipping and billing address - #4074 by @jxltom
- Handle errors in `TokenVerify` mutation - #3981 by @fowczarek
- Unify argument names in types and resolvers - #3942 by @NyanKiyoshi

### Core

- Use Black as the default code formatting tool - #3852 by @krzysztofwolski and @NyanKiyoshi
- Dropped Python 3.5 support - #4028 by @korycins
- Rename Cart to Checkout - #3963 by @michaljelonek
- Use data classes to exchange data with payment gateways - #4028 by @korycins
- Refactor order events - #4018 by @NyanKiyoshi

### Dashboard 2.0

- Add bulk actions - #3955 by @dominik-zeglen
- Add user avatar management - #4030 by @benekex2
- Add navigation drawer support on mobile devices - #3839 by @benekex2
- Fix rendering validation errors in product form - #4024 by @benekex2
- Move dialog windows to query string rather than router paths - #3953 by @dominik-zeglen
- Update order events types - #4089 by @jxltom
- Code cleanup by replacing render props with react hooks - #4010 by @dominik-zeglen

### Other notable changes

- Add setting to enable Django Debug Toolbar - #3983 by @koradon
- Use newest GraphQL Playground - #3971 by @salwator
- Ensure adding to quantities in the checkout is respecting the limits - #4005 by @NyanKiyoshi
- Fix country area choices - #4008 by @fowczarek
- Fix price_range_as_dict function - #3999 by @zodiacfireworks
- Fix the product listing not showing in the voucher when there were products selected - #4062 by @NyanKiyoshi
- Fix crash in Dashboard 1.0 when updating an order address's phone number - #4061 by @NyanKiyoshi
- Reduce the time of tests execution by using dummy password hasher - #4083 by @korycins
- Set up explicit **hash** function - #3979 by @akjanik
- Unit tests use none as media root - #3975 by @korycins
- Update file field styles with materializecss template filter - #3998 by @zodiacfireworks
- New translations:
  - Albanian
  - Colombian Spanish
  - Lithuanian

## 2.5.0

### API

- Add query to fetch draft orders - #3809 by @michaljelonek
- Add bulk delete mutations - #3838 by @michaljelonek
- Add `languageCode` enum to API - #3819 by @michaljelonek, #3854 by @jxltom
- Duplicate address instances in checkout mutations - #3866 by @pawelzar
- Restrict access to `orders` query for unauthorized users - #3861 by @pawelzar
- Support setting address as default in address mutations - #3787 by @jxltom
- Fix phone number validation in GraphQL when country prefix not given - #3905 by @patrys
- Report pretty stack traces in DEBUG mode - #3918 by @patrys

### Core

- Drop support for Django 2.1 and Django 1.11 (previous LTS) - #3929 by @patrys
- Fulfillment of digital products - #3868 by @korycins
- Introduce avatars for staff accounts - #3878 by @pawelzar
- Refactor the account avatars path from a relative to absolute - #3938 by @NyanKiyoshi

### Dashboard 2.0

- Add translations section - #3884 by @dominik-zeglen
- Add light/dark theme - #3856 by @dominik-zeglen
- Add customer's address book view - #3826 by @dominik-zeglen
- Add "Add variant" button on the variant details page = #3914 by @dominik-zeglen
- Add back arrows in "Configure" subsections - #3917 by @dominik-zeglen
- Display avatars in staff views - #3922 by @dominik-zeglen
- Prevent user from changing his own status and permissions - #3922 by @dominik-zeglen
- Fix crashing product create view - #3837, #3910 by @dominik-zeglen
- Fix layout in staff members details page - #3857 by @dominik-zeglen
- Fix unfocusing rich text editor - #3902 by @dominik-zeglen
- Improve accessibility - #3856 by @dominik-zeglen

### Other notable changes

- Improve user and staff management in dashboard 1.0 - #3781 by @jxltom
- Fix default product tax rate in Dashboard 1.0 - #3880 by @pawelzar
- Fix logo in docs - #3928 by @michaljelonek
- Fix name of logo file - #3867 by @jxltom
- Fix variants for juices in example data - #3926 by @michaljelonek
- Fix alignment of the cart dropdown on new bootstrap version - #3937 by @NyanKiyoshi
- Refactor the account avatars path from a relative to absolute - #3938 by @NyanKiyoshi
- New translations:
  - Armenian
  - Portuguese
  - Swahili
  - Thai

## 2.4.0

### API

- Add model translations support in GraphQL API - #3789 by @michaljelonek
- Add mutations to manage addresses for authenticated customers - #3772 by @Kwaidan00, @maarcingebala
- Add mutation to apply vouchers in checkout - #3739 by @Kwaidan00
- Add thumbnail field to `OrderLine` type - #3737 by @michaljelonek
- Add a query to fetch order by token - #3740 by @michaljelonek
- Add city choices and city area type to address validator API - #3788 by @jxltom
- Fix access to unpublished objects in API - #3724 by @Kwaidan00
- Fix bug where errors are not returned when creating fulfillment with a non-existent order line - #3777 by @jxltom
- Fix `productCreate` mutation when no product type was provided - #3804 by @michaljelonek
- Enable database search in products query - #3736 by @michaljelonek
- Use authenticated user's email as default email in creating checkout - #3726 by @jxltom
- Generate voucher code if it wasn't provided in mutation - #3717 by @Kwaidan00
- Improve limitation of vouchers by country - #3707 by @michaljelonek
- Only include canceled fulfillments for staff in fulfillment API - #3778 by @jxltom
- Support setting address as when creating customer address #3782 by @jxltom
- Fix generating slug from title - #3816 by @maarcingebala
- Add `variant` field to `OrderLine` type - #3820 by @maarcingebala

### Core

- Add JSON fields to store rich-text content - #3756 by @michaljelonek
- Add function to recalculate total order weight - #3755 by @Kwaidan00, @maarcingebala
- Unify cart creation logic in API and Django views - #3761, #3790 by @maarcingebala
- Unify payment creation logic in API and Django views - #3715 by @maarcingebala
- Support partially charged and refunded payments - #3735 by @jxltom
- Support partial fulfillment of ordered items - #3754 by @jxltom
- Fix applying discounts when a sale has no end date - #3595 by @cprinos

### Dashboard 2.0

- Add "Discounts" section - #3654 by @dominik-zeglen
- Add "Pages" section; introduce Draftail WYSIWYG editor - #3751 by @dominik-zeglen
- Add "Shipping Methods" section - #3770 by @dominik-zeglen
- Add support for date and datetime components - #3708 by @dominik-zeglen
- Restyle app layout - #3811 by @dominik-zeglen

### Other notable changes

- Unify model field names related to models' public access - `publication_date` and `is_published` - #3706 by @michaljelonek
- Improve filter orders by payment status - #3749 @jxltom
- Refactor translations in emails - #3701 by @Kwaidan00
- Use exact image versions in docker-compose - #3742 by @ashishnitinpatil
- Sort order payment and history in descending order - #3747 by @jxltom
- Disable style-loader in dev mode - #3720 by @jxltom
- Add ordering to shipping method - #3806 by @michaljelonek
- Add missing type definition for dashboard 2.0 - #3776 by @jxltom
- Add header and footer for checkout success pages #3752 by @jxltom
- Add instructions for using local assets in Docker - #3723 by @michaljelonek
- Update S3 deployment documentation to include CORS configuration note - #3743 by @NyanKiyoshi
- Fix missing migrations for is_published field of product and page model - #3757 by @jxltom
- Fix problem with l10n in Braintree payment gateway template - #3691 by @Kwaidan00
- Fix bug where payment is not filtered from active ones when creating payment - #3732 by @jxltom
- Fix incorrect cart badge location - #3786 by @jxltom
- Fix storefront styles after bootstrap is updated to 4.3.1 - #3753 by @jxltom
- Fix logo size in different browser and devices with different sizes - #3722 by @jxltom
- Rename dumpdata file `db.json` to `populatedb_data.json` - #3810 by @maarcingebala
- Prefetch collections for product availability - #3813 by @michaljelonek
- Bump django-graphql-jwt - #3814 by @michaljelonek
- Fix generating slug from title - #3816 by @maarcingebala
- New translations:
  - Estonian
  - Indonesian

## 2.3.1

- Fix access to private variant fields in API - #3773 by maarcingebala
- Limit access of quantity and allocated quantity to staff in GraphQL API #3780 by @jxltom

## 2.3.0

### API

- Return user's last checkout in the `User` type - #3578 by @fowczarek
- Automatically assign checkout to the logged in user - #3587 by @fowczarek
- Expose `chargeTaxesOnShipping` field in the `Shop` type - #3603 by @fowczarek
- Expose list of enabled payment gateways - #3639 by @fowczarek
- Validate uploaded files in a unified way - #3633 by @fowczarek
- Add mutation to trigger fetching tax rates - #3622 by @fowczarek
- Use USERNAME_FIELD instead of hard-code email field when resolving user - #3577 by @jxltom
- Require variant and quantity fields in `CheckoutLineInput` type - #3592 by @jxltom
- Preserve order of nodes in `get_nodes_or_error` function - #3632 by @jxltom
- Add list mutations for `Voucher` and `Sale` models - #3669 by @michaljelonek
- Use proper type for countries in `Voucher` type - #3664 by @michaljelonek
- Require email in when creating checkout in API - #3667 by @michaljelonek
- Unify returning errors in the `tokenCreate` mutation - #3666 by @michaljelonek
- Use `Date` field in Sale/Voucher inputs - #3672 by @michaljelonek
- Refactor checkout mutations - #3610 by @fowczarek
- Refactor `clean_instance`, so it does not returns errors anymore - #3597 by @akjanik
- Handle GraphqQL syntax errors - #3576 by @jxltom

### Core

- Refactor payments architecture - #3519 by @michaljelonek
- Improve Docker and `docker-compose` configuration - #3657 by @michaljelonek
- Allow setting payment status manually for dummy gateway in Storefront 1.0 - #3648 by @jxltom
- Infer default transaction kind from operation type - #3646 by @jxltom
- Get correct payment status for order without any payments - #3605 by @jxltom
- Add default ordering by `id` for `CartLine` model - #3593 by @jxltom
- Fix "set password" email sent to customer created in the dashboard - #3688 by @Kwaidan00

### Dashboard 2.0

- ️Add taxes section - #3622 by @dominik-zeglen
- Add drag'n'drop image upload - #3611 by @dominik-zeglen
- Unify grid handling - #3520 by @dominik-zeglen
- Add component generator - #3670 by @dominik-zeglen
- Throw Typescript errors while snapshotting - #3611 by @dominik-zeglen
- Simplify mutation's error checking - #3589 by @dominik-zeglen
- Fix order cancelling - #3624 by @dominik-zeglen
- Fix logo placement - #3602 by @dominik-zeglen

### Other notable changes

- Register Celery task for updating exchange rates - #3599 by @jxltom
- Fix handling different attributes with the same slug - #3626 by @jxltom
- Add missing migrations for tax rate choices - #3629 by @jxltom
- Fix `TypeError` on calling `get_client_token` - #3660 by @michaljelonek
- Make shipping required as default when creating product types - #3655 by @jxltom
- Display payment status on customer's account page in Storefront 1.0 - #3637 by @jxltom
- Make order fields sequence in Dashboard 1.0 same as in Dashboard 2.0 - #3606 by @jxltom
- Fix returning products for homepage for the currently viewing user - #3598 by @jxltom
- Allow filtering payments by status in Dashboard 1.0 - #3608 by @jxltom
- Fix typo in the definition of order status - #3649 by @jxltom
- Add margin for order notes section - #3650 by @jxltom
- Fix logo position - #3609, #3616 by @jxltom
- Storefront visual improvements - #3696 by @piotrgrundas
- Fix product list price filter - #3697 by @Kwaidan00
- Redirect to success page after successful payment - #3693 by @Kwaidan00

## 2.2.0

### API

- Use `PermissionEnum` as input parameter type for `permissions` field - #3434 by @maarcingebala
- Add "authorize" and "charge" mutations for payments - #3426 by @jxltom
- Add alt text to product thumbnails and background images of collections and categories - #3429 by @fowczarek
- Fix passing decimal arguments = #3457 by @fowczarek
- Allow sorting products by the update date - #3470 by @jxltom
- Validate and clear the shipping method in draft order mutations - #3472 by @fowczarek
- Change tax rate field to choice field - #3478 by @fowczarek
- Allow filtering attributes by collections - #3508 by @maarcingebala
- Resolve to `None` when empty object ID was passed as mutation argument - #3497 by @maarcingebala
- Change `errors` field type from [Error] to [Error!] - #3489 by @fowczarek
- Support creating default variant for product types that don't use multiple variants - #3505 by @fowczarek
- Validate SKU when creating a default variant - #3555 by @fowczarek
- Extract enums to separate files - #3523 by @maarcingebala

### Core

- Add Stripe payment gateway - #3408 by @jxltom
- Add `first_name` and `last_name` fields to the `User` model - #3101 by @fowczarek
- Improve several payment validations - #3418 by @jxltom
- Optimize payments related database queries - #3455 by @jxltom
- Add publication date to collections - #3369 by @k-brk
- Fix hard-coded site name in order PDFs - #3526 by @NyanKiyoshi
- Update favicons to the new style - #3483 by @dominik-zeglen
- Fix migrations for default currency - #3235 by @bykof
- Remove Elasticsearch from `docker-compose.yml` - #3482 by @maarcingebala
- Resort imports in tests - #3471 by @jxltom
- Fix the no shipping orders payment crash on Stripe - #3550 by @NyanKiyoshi
- Bump backend dependencies - #3557 by @maarcingebala. This PR removes security issue CVE-2019-3498 which was present in Django 2.1.4. Saleor however wasn't vulnerable to this issue as it doesn't use the affected `django.views.defaults.page_not_found()` view.
- Generate random data using the default currency - #3512 by @stephenmoloney
- New translations:
  - Catalan
  - Serbian

### Dashboard 2.0

- Restyle product selection dialogs - #3499 by @dominik-zeglen, @maarcingebala
- Fix minor visual bugs in Dashboard 2.0 - #3433 by @dominik-zeglen
- Display warning if order draft has missing data - #3431 by @dominik-zeglen
- Add description field to collections - #3435 by @dominik-zeglen
- Add query batching - #3443 by @dominik-zeglen
- Use autocomplete fields in country selection - #3443 by @dominik-zeglen
- Add alt text to categories and collections - #3461 by @dominik-zeglen
- Use first and last name of a customer or staff member in UI - #3247 by @Bonifacy1, @dominik-zeglen
- Show error page if an object was not found - #3463 by @dominik-zeglen
- Fix simple product's inventory data saving bug - #3474 by @dominik-zeglen
- Replace `thumbnailUrl` with `thumbnail { url }` - #3484 by @dominik-zeglen
- Change "Feature on Homepage" switch behavior - #3481 by @dominik-zeglen
- Expand payment section in order view - #3502 by @dominik-zeglen
- Change TypeScript loader to speed up the build process - #3545 by @patrys

### Bugfixes

- Do not show `Pay For Order` if order is partly paid since partial payment is not supported - #3398 by @jxltom
- Fix attribute filters in the products category view - #3535 by @fowczarek
- Fix storybook dependencies conflict - #3544 by @dominik-zeglen

## 2.1.0

### API

- Change selected connection fields to lists - #3307 by @fowczarek
- Require pagination in connections - #3352 by @maarcingebala
- Replace Graphene view with a custom one - #3263 by @patrys
- Change `sortBy` parameter to use enum type - #3345 by @fowczarek
- Add `me` query to fetch data of a logged-in user - #3202, #3316 by @fowczarek
- Add `canFinalize` field to the Order type - #3356 by @fowczarek
- Extract resolvers and mutations to separate files - #3248 by @fowczarek
- Add VAT tax rates field to country - #3392 by @michaljelonek
- Allow creating orders without users - #3396 by @fowczarek

### Core

- Add Razorpay payment gatway - #3205 by @NyanKiyoshi
- Use standard tax rate as a default tax rate value - #3340 by @fowczarek
- Add description field to the Collection model - #3275 by @fowczarek
- Enforce the POST method on VAT rates fetching - #3337 by @NyanKiyoshi
- Generate thumbnails for category/collection background images - #3270 by @NyanKiyoshi
- Add warm-up support in product image creation mutation - #3276 by @NyanKiyoshi
- Fix error in the `populatedb` script when running it not from the project root - #3272 by @NyanKiyoshi
- Make Webpack rebuilds fast - #3290 by @patrys
- Skip installing Chromium to make deployment faster - #3227 by @jxltom
- Add default test runner - #3258 by @jxltom
- Add Transifex client to Pipfile - #3321 by @jxltom
- Remove additional pytest arguments in tox - #3338 by @jxltom
- Remove test warnings - #3339 by @jxltom
- Remove runtime warning when product has discount - #3310 by @jxltom
- Remove `django-graphene-jwt` warnings - #3228 by @jxltom
- Disable deprecated warnings - #3229 by @jxltom
- Add `AWS_S3_ENDPOINT_URL` setting to support DigitalOcean spaces. - #3281 by @hairychris
- Add `.gitattributes` file to hide diffs for generated files on Github - #3055 by @NyanKiyoshi
- Add database sequence reset to `populatedb` - #3406 by @michaljelonek
- Get authorized amount from succeeded auth transactions - #3417 by @jxltom
- Resort imports by `isort` - #3412 by @jxltom

### Dashboard 2.0

- Add confirmation modal when leaving view with unsaved changes - #3375 by @dominik-zeglen
- Add dialog loading and error states - #3359 by @dominik-zeglen
- Split paths and urls - #3350 by @dominik-zeglen
- Derive state from props in forms - #3360 by @dominik-zeglen
- Apply debounce to autocomplete fields - #3351 by @dominik-zeglen
- Use Apollo signatures - #3353 by @dominik-zeglen
- Add order note field in the order details view - #3346 by @dominik-zeglen
- Add app-wide progress bar - #3312 by @dominik-zeglen
- Ensure that all queries are built on top of TypedQuery - #3309 by @dominik-zeglen
- Close modal windows automatically - #3296 by @dominik-zeglen
- Move URLs to separate files - #3295 by @dominik-zeglen
- Add basic filters for products and orders list - #3237 by @Bonifacy1
- Fetch default currency from API - #3280 by @dominik-zeglen
- Add `displayName` property to components - #3238 by @Bonifacy1
- Add window titles - #3279 by @dominik-zeglen
- Add paginator component - #3265 by @dominik-zeglen
- Update Material UI to 3.6 - #3387 by @patrys
- Upgrade React, Apollo, Webpack and Babel - #3393 by @patrys
- Add pagination for required connections - #3411 by @dominik-zeglen

### Bugfixes

- Fix language codes - #3311 by @jxltom
- Fix resolving empty attributes list - #3293 by @maarcingebala
- Fix range filters not being applied - #3385 by @michaljelonek
- Remove timeout for updating image height - #3344 by @jxltom
- Return error if checkout was not found - #3289 by @maarcingebala
- Solve an auto-resize conflict between Materialize and medium-editor - #3367 by @adonig
- Fix calls to `ngettext_lazy` - #3380 by @patrys
- Filter preauthorized order from succeeded transactions - #3399 by @jxltom
- Fix incorrect country code in fixtures - #3349 by @bingimar
- Fix updating background image of a collection - #3362 by @fowczarek & @dominik-zeglen

### Docs

- Document settings related to generating thumbnails on demand - #3329 by @NyanKiyoshi
- Improve documentation for Heroku deployment - #3170 by @raybesiga
- Update documentation on Docker deployment - #3326 by @jxltom
- Document payment gateway configuration - #3376 by @NyanKiyoshi

## 2.0.0

### API

- Add mutation to delete a customer; add `isActive` field in `customerUpdate` mutation - #3177 by @maarcingebala
- Add mutations to manage authorization keys - #3082 by @maarcingebala
- Add queries for dashboard homepage - #3146 by @maarcingebala
- Allows user to unset homepage collection - #3140 by @oldPadavan
- Use enums as permission codes - #3095 by @the-bionic
- Return absolute image URLs - #3182 by @maarcingebala
- Add `backgroundImage` field to `CategoryInput` - #3153 by @oldPadavan
- Add `dateJoined` and `lastLogin` fields in `User` type - #3169 by @maarcingebala
- Separate `parent` input field from `CategoryInput` - #3150 by @akjanik
- Remove duplicated field in Order type - #3180 by @maarcingebala
- Handle empty `backgroundImage` field in API - #3159 by @maarcingebala
- Generate name-based slug in collection mutations - #3145 by @akjanik
- Remove products field from `collectionUpdate` mutation - #3141 by @oldPadavan
- Change `items` field in `Menu` type from connection to list - #3032 by @oldPadavan
- Make `Meta.description` required in `BaseMutation` - #3034 by @oldPadavan
- Apply `textwrap.dedent` to GraphQL descriptions - #3167 by @fowczarek

### Dashboard 2.0

- Add collection management - #3135 by @dominik-zeglen
- Add customer management - #3176 by @dominik-zeglen
- Add homepage view - #3155, #3178 by @Bonifacy1 and @dominik-zeglen
- Add product type management - #3052 by @dominik-zeglen
- Add site settings management - #3071 by @dominik-zeglen
- Escape node IDs in URLs - #3115 by @dominik-zeglen
- Restyle categories section - #3072 by @Bonifacy1

### Other

- Change relation between `ProductType` and `Attribute` models - #3097 by @maarcingebala
- Remove `quantity-allocated` generation in `populatedb` script - #3084 by @MartinSeibert
- Handle `Money` serialization - #3131 by @Pacu2
- Do not collect unnecessary static files - #3050 by @jxltom
- Remove host mounted volume in `docker-compose` - #3091 by @tiangolo
- Remove custom services names in `docker-compose` - #3092 by @tiangolo
- Replace COUNTRIES with countries.countries - #3079 by @neeraj1909
- Installing dev packages in docker since tests are needed - #3078 by @jxltom
- Remove comparing string in address-form-panel template - #3074 by @tomcio1205
- Move updating variant names to a Celery task - #3189 by @fowczarek

### Bugfixes

- Fix typo in `clean_input` method - #3100 by @the-bionic
- Fix typo in `ShippingMethod` model - #3099 by @the-bionic
- Remove duplicated variable declaration - #3094 by @the-bionic

### Docs

- Add createdb note to getting started for Windows - #3106 by @ajostergaard
- Update docs on pipenv - #3045 by @jxltom<|MERGE_RESOLUTION|>--- conflicted
+++ resolved
@@ -80,11 +80,8 @@
 - Add --force flag to cleardb command - #5302 by @maarcingebala
 - Require non-empty message in orderAddNote mutation - #5316 by @maarcingebala
 - Stock management refactor - #5323 by @IKarbowiak
-<<<<<<< HEAD
+- Update create permission group restriction - #5355 by @IKarbowiak
 - Allow specifying users in groups mutations - #5362 by @IKarbowiak
-=======
-- Update create permission group restriction - #5355 by @IKarbowiak
->>>>>>> a5c2f87c
 
 ## 2.9.0
 
