--- conflicted
+++ resolved
@@ -3,20 +3,12 @@
 from unittest.mock import patch
 
 import pytest
-<<<<<<< HEAD
-=======
 from django.utils import timezone
 from freezegun import freeze_time
->>>>>>> 99e4b88c
 
 from ...checkout.fetch import fetch_checkout_info, fetch_checkout_lines
 from ...order import OrderAuthorizeStatus, OrderChargeStatus
 from ...plugins.manager import get_plugins_manager
-<<<<<<< HEAD
-from .. import TransactionEventType
-from ..interface import PaymentLineData, PaymentLinesData
-from ..utils import (
-=======
 from ...tests.utils import flush_post_commit_hooks
 from .. import TransactionEventType
 from ..interface import (
@@ -28,7 +20,6 @@
 from ..models import TransactionEvent
 from ..utils import (
     create_failed_transaction_event,
->>>>>>> 99e4b88c
     create_manual_adjustment_events,
     create_payment_lines_information,
     create_transaction_event_for_transaction_session,
@@ -240,8 +231,6 @@
     assert refund_or_void_mock.called
 
 
-<<<<<<< HEAD
-=======
 def test_parse_transaction_action_data_with_only_psp_reference():
     # given
     expected_psp_reference = "psp:122:222"
@@ -998,7 +987,6 @@
     assert failed_event.type == TransactionEventType.AUTHORIZATION_FAILURE
 
 
->>>>>>> 99e4b88c
 @pytest.mark.parametrize(
     "db_field_name, value, event_type",
     [
@@ -1008,11 +996,7 @@
         ("refunded_value", Decimal("15"), TransactionEventType.REFUND_SUCCESS),
     ],
 )
-<<<<<<< HEAD
-def test_create_manual_adjustment_events_create_calculation_events(
-=======
 def test_create_manual_adjustment_events_creates_calculation_events(
->>>>>>> 99e4b88c
     db_field_name, value, event_type, transaction_item_generator, app
 ):
     # given
@@ -1030,38 +1014,6 @@
     assert event.include_in_calculations is True
 
 
-<<<<<<< HEAD
-@pytest.mark.parametrize(
-    "db_field_name, value, event_type",
-    [
-        ("authorized_value", Decimal("12"), TransactionEventType.AUTHORIZATION_SUCCESS),
-        ("charged_value", Decimal("13"), TransactionEventType.CHARGE_SUCCESS),
-        ("canceled_value", Decimal("14"), TransactionEventType.CANCEL_SUCCESS),
-        ("refunded_value", Decimal("15"), TransactionEventType.REFUND_SUCCESS),
-    ],
-)
-def test_create_manual_adjustment_events_create_transaction_calculation_events(
-    db_field_name, value, event_type, transaction_item, app
-):
-    # given
-    transaction = transaction_item
-    money_data = {db_field_name: value}
-
-    # when
-    setattr(transaction, db_field_name, value)
-    create_manual_adjustment_events(
-        transaction=transaction,
-        money_data=money_data,
-        app=app,
-        user=None,
-        created_transaction=True,
-    )
-
-    # then
-    event = transaction.events.filter(type=event_type).get()
-    assert event.amount_value == value
-    assert event.include_in_calculations is True
-=======
 def test_create_manual_adjustment_events_additional_authorization(
     transaction_item_generator, app
 ):
@@ -1573,5 +1525,4 @@
 
     # then
     transaction.refresh_from_db()
-    assert transaction.available_actions == ["charge"]
->>>>>>> 99e4b88c
+    assert transaction.available_actions == ["charge"]