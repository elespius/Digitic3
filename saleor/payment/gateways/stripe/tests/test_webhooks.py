--- conflicted
+++ resolved
@@ -5,11 +5,13 @@
 
 import pytest
 from django.core.exceptions import ValidationError
+from django.test import override_settings
 from stripe.stripe_object import StripeObject
 
 from .....checkout.complete_checkout import complete_checkout
 from .....order.actions import order_captured, order_voided
 from .....plugins.manager import get_plugins_manager
+from .....tests.utils import flush_post_commit_hooks
 from .... import ChargeStatus, TransactionKind
 from ....utils import price_to_minor_unit
 from ..consts import (
@@ -24,11 +26,8 @@
     WEBHOOK_SUCCESS_EVENT,
 )
 from ..webhooks import (
-<<<<<<< HEAD
     _create_transaction_if_not_exists,
-=======
     _finalize_checkout,
->>>>>>> 42358d5b
     _process_payment_with_checkout,
     handle_authorized_payment_intent,
     handle_failed_payment_intent,
@@ -86,6 +85,7 @@
     assert transaction.token == payment_intent.id
 
 
+@override_settings(CELERY_TASK_ALWAYS_EAGER=True)
 @patch("saleor.payment.gateway.refund")
 @patch("saleor.checkout.complete_checkout._get_order_data")
 def test_handle_successful_payment_intent_when_order_creation_raises_exception(
@@ -99,6 +99,8 @@
 ):
     order_data_mock.side_effect = ValidationError("Test error")
     payment = payment_stripe_for_checkout
+    payment.charge_status = ChargeStatus.AUTHORIZED
+    payment.complete_order = True
     payment.to_confirm = True
     payment.save()
     payment.transactions.create(
@@ -113,8 +115,9 @@
     plugin = stripe_plugin()
 
     handle_successful_payment_intent(
-        stripe_payment_intent, plugin.config, channel_USD.slug
-    )
+        stripe_payment_intent, plugin.config, channel_USD.slug, get_plugins_manager()
+    )
+    flush_post_commit_hooks()
 
     payment.refresh_from_db()
     assert not payment.order
@@ -487,6 +490,7 @@
     assert transaction.token == payment_intent.id
 
 
+@override_settings(CELERY_TASK_ALWAYS_EAGER=True)
 @patch("saleor.checkout.complete_checkout._get_order_data")
 @patch("saleor.payment.gateway.void")
 def test_handle_authorized_payment_intent_when_order_creation_raises_exception(
@@ -514,8 +518,9 @@
     plugin = stripe_plugin()
 
     handle_authorized_payment_intent(
-        stripe_payment_intent, plugin.config, channel_USD.slug
-    )
+        stripe_payment_intent, plugin.config, channel_USD.slug, get_plugins_manager()
+    )
+    flush_post_commit_hooks()
 
     payment.refresh_from_db()
 
@@ -850,6 +855,7 @@
     assert transaction.token == payment_intent.id
 
 
+@override_settings(CELERY_TASK_ALWAYS_EAGER=True)
 @patch("saleor.checkout.complete_checkout._get_order_data")
 @patch("saleor.payment.gateway.void")
 @patch("saleor.payment.gateway.refund")
@@ -881,8 +887,9 @@
     stripe_payment_intent["status"] = PROCESSING_STATUS
 
     handle_processing_payment_intent(
-        stripe_payment_intent, plugin.config, channel_USD.slug
-    )
+        stripe_payment_intent, plugin.config, channel_USD.slug, get_plugins_manager()
+    )
+    flush_post_commit_hooks()
 
     payment.refresh_from_db()
 
@@ -1450,7 +1457,6 @@
     )
 
 
-<<<<<<< HEAD
 @patch("saleor.payment.models.Payment.can_create_order")
 @patch("saleor.payment.gateways.stripe.webhooks._finalize_checkout")
 def test_process_payment_with_checkout_creates_order(
@@ -1523,7 +1529,9 @@
     )
 
     mock_finalize_checkout.assert_not_called()
-=======
+
+
+@override_settings(CELERY_TASK_ALWAYS_EAGER=True)
 @patch("saleor.payment.gateway.refund")
 @patch("saleor.checkout.complete_checkout._get_order_data")
 def test_finalize_checkout_not_created_order_payment_refund(
@@ -1537,15 +1545,11 @@
     order_data_mock.side_effect = ValidationError("Test error")
     stripe_plugin()
     checkout = payment_stripe_for_checkout.checkout
-
-    _finalize_checkout(
-        checkout,
-        payment_stripe_for_checkout,
-        stripe_payment_intent,
-        TransactionKind.CAPTURE,
-        payment_stripe_for_checkout.total,
-        payment_stripe_for_checkout.currency,
-    )
+    payment_stripe_for_checkout.charge_status = ChargeStatus.FULLY_CHARGED
+    payment_stripe_for_checkout.save(update_fields=["charge_status"])
+
+    _finalize_checkout(checkout, payment_stripe_for_checkout, get_plugins_manager())
+    flush_post_commit_hooks()
 
     payment_stripe_for_checkout.refresh_from_db()
 
@@ -1553,6 +1557,7 @@
     assert refund_mock.called
 
 
+@override_settings(CELERY_TASK_ALWAYS_EAGER=True)
 @patch("saleor.payment.gateway.void")
 @patch("saleor.checkout.complete_checkout._get_order_data")
 def test_finalize_checkout_not_created_order_payment_void(
@@ -1566,18 +1571,13 @@
     order_data_mock.side_effect = ValidationError("Test error")
     stripe_plugin()
     checkout = payment_stripe_for_checkout.checkout
-
-    _finalize_checkout(
-        checkout,
-        payment_stripe_for_checkout,
-        stripe_payment_intent,
-        TransactionKind.AUTH,
-        payment_stripe_for_checkout.total,
-        payment_stripe_for_checkout.currency,
-    )
+    payment_stripe_for_checkout.charge_status = ChargeStatus.AUTHORIZED
+    payment_stripe_for_checkout.save(update_fields=["charge_status"])
+
+    _finalize_checkout(checkout, payment_stripe_for_checkout, get_plugins_manager())
+    flush_post_commit_hooks()
 
     payment_stripe_for_checkout.refresh_from_db()
 
     assert not payment_stripe_for_checkout.order
-    assert void_mock.called
->>>>>>> 42358d5b
+    assert void_mock.called