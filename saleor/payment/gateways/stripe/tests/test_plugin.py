--- conflicted
+++ resolved
@@ -17,6 +17,7 @@
 from ..consts import (
     ACTION_REQUIRED_STATUSES,
     AUTHORIZED_STATUS,
+    AUTOMATIC_CAPTURE_METHOD,
     MANUAL_CAPTURE_METHOD,
     PROCESSING_STATUS,
     STRIPE_API_VERSION,
@@ -294,16 +295,23 @@
     payment_stripe_for_checkout,
     channel_USD,
     customer_user,
-<<<<<<< HEAD
     stripe_client_secret,
     payment_intent,
-=======
     store_payment_method,
->>>>>>> 633dcd50
 ):
     customer = Mock()
     mocked_customer_create.return_value = customer
     mocked_payment_intent.return_value = payment_intent
+
+    client_secret = "client-secret"
+    dummy_response = {
+        "id": "evt_1Ip9ANH1Vac4G4dbE9ch7zGS",
+    }
+    payment_intent_id = "payment-intent-id"
+    payment_intent.id = payment_intent_id
+    payment_intent.client_secret = client_secret
+    payment_intent.last_response.data = dummy_response
+    payment_intent.status = SUCCESS_STATUS
 
     plugin = stripe_plugin(auto_capture=True)
 
