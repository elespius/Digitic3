--- conflicted
+++ resolved
@@ -31,11 +31,11 @@
     WEBHOOK_REFUND_EVENT,
     WEBHOOK_SUCCESS_EVENT,
 )
-<<<<<<< HEAD
-from .stripe_api import construct_stripe_event, update_payment_method
-=======
-from .stripe_api import construct_stripe_event, get_payment_method_details
->>>>>>> 4fa9f3fe
+from .stripe_api import (
+    construct_stripe_event,
+    get_payment_method_details,
+    update_payment_method,
+)
 
 logger = logging.getLogger(__name__)
 
@@ -284,19 +284,17 @@
         )
         return
 
-<<<<<<< HEAD
     api_key = gateway_config.connection_params["secret_api_key"]
 
     if payment_intent.setup_future_usage:
         update_payment_method(api_key, payment_intent.payment_method, channel_slug)
-=======
+
     payment_method_info = get_payment_method_details(payment_intent)
     if payment_method_info:
         changed_fields: List[str] = []
         update_payment_method_details(payment, payment_method_info, changed_fields)
         if changed_fields:
             payment.save(update_fields=changed_fields)
->>>>>>> 4fa9f3fe
 
     if payment.order_id:
         if payment.charge_status in [ChargeStatus.PENDING, ChargeStatus.NOT_CHARGED]:
