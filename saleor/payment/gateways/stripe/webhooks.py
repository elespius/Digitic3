import logging
from typing import Optional

from django.contrib.auth.models import AnonymousUser
from django.core.handlers.wsgi import WSGIRequest
from django.db.models import Prefetch
from django.http import HttpResponse
from stripe.error import SignatureVerificationError
from stripe.stripe_object import StripeObject

from ....checkout.complete_checkout import complete_checkout
from ....checkout.fetch import fetch_checkout_info, fetch_checkout_lines
from ....checkout.models import Checkout
from ....core.transactions import transaction_with_commit_on_errors
from ....discount.utils import fetch_active_discounts
<<<<<<< HEAD
from ....order import events
from ....order.actions import order_captured, order_voided
from ....order.interface import OrderPaymentAction
from ....plugins.manager import PluginsManager
=======
from ....order.actions import order_captured, order_refunded, order_voided
from ....order.models import Order
from ....plugins.manager import get_plugins_manager
>>>>>>> 633dcd50
from ... import ChargeStatus, TransactionKind
from ...interface import GatewayConfig, GatewayResponse
from ...models import Payment
from ...utils import create_transaction, gateway_postprocess, price_from_minor_unit
from .consts import (
    WEBHOOK_AUTHORIZED_EVENT,
    WEBHOOK_CANCELED_EVENT,
    WEBHOOK_FAILED_EVENT,
    WEBHOOK_PROCESSING_EVENT,
    WEBHOOK_REFUND_EVENT,
    WEBHOOK_SUCCESS_EVENT,
)
from .stripe_api import construct_stripe_event, update_payment_method

logger = logging.getLogger(__name__)


@transaction_with_commit_on_errors()
def handle_webhook(
    request: WSGIRequest, gateway_config: "GatewayConfig", channel_slug: str
):
    payload = request.body
    sig_header = request.META["HTTP_STRIPE_SIGNATURE"]
    endpoint_secret = gateway_config.connection_params["webhook_secret"]
    api_key = gateway_config.connection_params["secret_api_key"]
    try:
        event = construct_stripe_event(
            api_key=api_key,
            payload=payload,
            sig_header=sig_header,
            endpoint_secret=endpoint_secret,
        )
    except ValueError as e:
        # Invalid payload
        logger.warning(
            "Received invalid payload for Stripe webhook", extra={"error": e}
        )
        return HttpResponse(status=400)
    except SignatureVerificationError as e:
        # Invalid signature
        logger.warning("Invalid signature for Stripe webhook", extra={"error": e})
        return HttpResponse(status=400)

    webhook_handlers = {
        WEBHOOK_SUCCESS_EVENT: handle_successful_payment_intent,
        WEBHOOK_AUTHORIZED_EVENT: handle_authorized_payment_intent,
        WEBHOOK_PROCESSING_EVENT: handle_processing_payment_intent,
        WEBHOOK_FAILED_EVENT: handle_failed_payment_intent,
        WEBHOOK_CANCELED_EVENT: handle_failed_payment_intent,
        WEBHOOK_REFUND_EVENT: handle_refund,
    }
    if event.type in webhook_handlers:
        logger.debug(
            "Processing new Stripe webhook",
            extra={
                "event_type": event.type,
                "event_id": event.id,
                "channel_slug": channel_slug,
            },
        )
        webhook_handlers[event.type](
            event.data.object,
            gateway_config,
            channel_slug,
            request.plugins,  # type: ignore
        )
    else:
        logger.warning(
            "Received unhandled webhook events", extra={"event_type": event.type}
        )
    return HttpResponse(status=200)


def _channel_slug_is_different_from_payment_channel_slug(
    channel_slug: str, payment: Payment
) -> bool:
    checkout = payment.checkout
    order = payment.order
    if checkout is not None:
        return channel_slug != checkout.channel.slug
    elif order is not None:
        return channel_slug != order.channel.slug
    else:
        raise ValueError(
            "Both payment.checkout and payment.order cannot be None"
        )  # pragma: no cover


def _get_payment(payment_intent_id: str) -> Optional[Payment]:
    return (
        Payment.objects.prefetch_related(
            Prefetch("checkout", queryset=Checkout.objects.select_related("channel")),
            Prefetch("order", queryset=Order.objects.select_related("channel")),
        )
        .select_for_update(of=("self",))
        # TODO: inactive payments should be processed to reflect their state in PSP
        .filter(transactions__token=payment_intent_id, is_active=True)
        .first()
    )


def _finalize_checkout(
    checkout: Checkout,
    payment: Payment,
    manager: PluginsManager,
):
    discounts = fetch_active_discounts()
    lines = fetch_checkout_lines(checkout)  # type: ignore
    checkout_info = fetch_checkout_info(
        checkout, lines, discounts, manager  # type: ignore
    )

    order, _, _ = complete_checkout(
        manager=manager,
        checkout_info=checkout_info,
        lines=lines,
        payment_data={},
        payment=payment,
        store_source=False,
        discounts=discounts,
        user=checkout.user or AnonymousUser(),  # type: ignore
        app=None,
    )


def _get_checkout(payment_id: int) -> Optional[Checkout]:
    return (
        Checkout.objects.prefetch_related("payments")
        .select_for_update(of=("self",))
        .filter(payments__id=payment_id, payments__is_active=True)
        .first()
    )


def _get_transaction_id_by_kind(
    payment: Payment,
    stripe_object: StripeObject,
    kind: str,
):
    # stripe_object is Refund type
    if kind == TransactionKind.REFUND:
        return stripe_object.id
    # stripe_object is a PaymentIntent type
    return stripe_object.id


def _update_payment_with_new_transaction(
    payment: Payment, stripe_object: StripeObject, kind: str, amount: str, currency: str
):
    gateway_response = GatewayResponse(
        kind=kind,
        action_required=False,
        transaction_id=stripe_object.id,
        is_success=True,
        amount=price_from_minor_unit(amount, currency),
        currency=currency,
        error=None,
        raw_response=stripe_object.last_response,
        psp_reference=stripe_object.id,
    )

    transaction_id = _get_transaction_id_by_kind(
        payment,
        stripe_object,
        kind,
    )
    if not payment.transactions.filter(token=transaction_id, kind=kind).exists():
        transaction = create_transaction(
            payment,
            kind=kind,
            payment_information=None,  # type: ignore
            action_required=False,
            gateway_response=gateway_response,
        )
        gateway_postprocess(transaction, payment)
        return transaction


def _process_payment_with_checkout(
    payment: Payment,
    manager: PluginsManager,
):
    checkout = _get_checkout(payment.id)

    if checkout and payment.can_create_order():
        _finalize_checkout(checkout, payment, manager)


def _update_payment_method_metadata(
    payment: Payment,
    payment_intent: StripeObject,
    gateway_config: "GatewayConfig",
) -> None:
    api_key = gateway_config.connection_params["secret_api_key"]
    metadata = payment.metadata

    if metadata:
        update_payment_method(api_key, payment_intent.payment_method, metadata)


def handle_authorized_payment_intent(
<<<<<<< HEAD
    payment_intent: StripeObject,
    gateway_config: "GatewayConfig",
    _channel_slug: str,
    manager: "PluginsManager",
=======
    payment_intent: StripeObject, gateway_config: "GatewayConfig", channel_slug: str
>>>>>>> 633dcd50
):
    payment = _get_payment(payment_intent.id)
    if not payment:
        logger.warning(
            "Payment for PaymentIntent was not found",
            extra={"payment_intent": payment_intent.id},
        )
        return

<<<<<<< HEAD
    _update_payment_with_new_transaction(
        payment,
        payment_intent,
        TransactionKind.AUTH,
        payment_intent.amount,
        payment_intent.currency,
    )
=======
    if _channel_slug_is_different_from_payment_channel_slug(channel_slug, payment):
        return

    _update_payment_method_metadata(payment, payment_intent, gateway_config)
>>>>>>> 633dcd50

    if payment.order_id:
        # Order already created
        return

    if payment.checkout_id:
        _process_payment_with_checkout(
            payment,
            manager,
        )


def handle_failed_payment_intent(
<<<<<<< HEAD
    payment_intent: StripeObject,
    gateway_config: "GatewayConfig",
    _channel_slug: str,
    manager: "PluginsManager",
=======
    payment_intent: StripeObject, _gateway_config: "GatewayConfig", channel_slug: str
>>>>>>> 633dcd50
):
    payment = _get_payment(payment_intent.id)
    if not payment:
        logger.warning(
            "Payment for PaymentIntent was not found",
            extra={"payment_intent": payment_intent.id},
        )
        return

<<<<<<< HEAD
    transaction = _update_payment_with_new_transaction(
=======
    if _channel_slug_is_different_from_payment_channel_slug(channel_slug, payment):
        return

    _update_payment_with_new_transaction(
>>>>>>> 633dcd50
        payment,
        payment_intent,
        TransactionKind.CANCEL,
        payment_intent.amount,
        payment_intent.currency,
    )

    if payment.order:
        actions = [OrderPaymentAction(payment, transaction.amount)]
        order_voided(payment.order, None, None, actions, manager)


def handle_processing_payment_intent(
<<<<<<< HEAD
    payment_intent: StripeObject,
    gateway_config: "GatewayConfig",
    _channel_slug: str,
    manager: "PluginsManager",
=======
    payment_intent: StripeObject, _gateway_config: "GatewayConfig", channel_slug: str
>>>>>>> 633dcd50
):
    payment = _get_payment(payment_intent.id)
    if not payment:
        logger.warning(
            "Payment for PaymentIntent was not found",
            extra={"payment_intent": payment_intent.id},
        )
        return

<<<<<<< HEAD
    _update_payment_with_new_transaction(
        payment,
        payment_intent,
        TransactionKind.PENDING,
        payment_intent.amount,
        payment_intent.currency,
    )
=======
    if _channel_slug_is_different_from_payment_channel_slug(channel_slug, payment):
        return
>>>>>>> 633dcd50

    if payment.order_id:
        # Order already created
        return

    if payment.checkout_id:
        _process_payment_with_checkout(
            payment,
            manager,
        )


def handle_successful_payment_intent(
    payment_intent: StripeObject,
    gateway_config: "GatewayConfig",
    channel_slug: str,
    manager: "PluginsManager",
):
    payment = _get_payment(payment_intent.id)
    if not payment:
        logger.warning(
            "Payment for PaymentIntent was not found",
            extra={"payment_intent": payment_intent.id},
        )
        return

    if _channel_slug_is_different_from_payment_channel_slug(channel_slug, payment):
        return

    _update_payment_method_metadata(payment, payment_intent, gateway_config)

    capture_transaction = _update_payment_with_new_transaction(
        payment,
        payment_intent,
        TransactionKind.CAPTURE,
        payment_intent.amount_received,
        payment_intent.currency,
    )

    if payment.order_id:
        if capture_transaction:
            order_captured(
                payment.order,  # type: ignore
                None,
                None,
                [OrderPaymentAction(payment, capture_transaction.amount)],
                manager,
            )
        return

    if payment.checkout_id:
        _process_payment_with_checkout(
            payment,
            manager,
        )


def handle_refund(
<<<<<<< HEAD
    charge: StripeObject,
    gateway_config: "GatewayConfig",
    _channel_slug: str,
    manager: "PluginsManager",
=======
    charge: StripeObject, _gateway_config: "GatewayConfig", channel_slug: str
>>>>>>> 633dcd50
):
    payment_intent_id = charge.payment_intent
    payment = _get_payment(payment_intent_id)

    refund = charge.refunds.data[0]
    if not payment:
        logger.warning(
            "Payment for PaymentIntent was not found",
            extra={"payment_intent": payment_intent_id},
        )
        return

    if _channel_slug_is_different_from_payment_channel_slug(channel_slug, payment):
        return

    already_processed = payment.transactions.filter(token=refund.id).exists()

    if already_processed:
        logger.debug(
            "Refund already processed",
            extra={
                "refund": refund.id,
                "payment": payment.id,
                "payment_intent_id": payment_intent_id,
            },
        )
        return

    if payment.charge_status in ChargeStatus.FULLY_REFUNDED:
        logger.info(
            "Order already fully refunded", extra={"order_id": payment.order_id}
        )
        return

    refund_transaction = _update_payment_with_new_transaction(
        payment, refund, TransactionKind.REFUND, refund.amount, refund.currency
    )

    if payment.order:
        if payment.order and refund_transaction.is_success:
            events.payment_refunded_event(
                order=payment.order,
                user=None,
                app=None,
                amount=refund_transaction.amount,
                payment=payment,
            )
            manager.order_updated(payment.order)<|MERGE_RESOLUTION|>--- conflicted
+++ resolved
@@ -13,16 +13,11 @@
 from ....checkout.models import Checkout
 from ....core.transactions import transaction_with_commit_on_errors
 from ....discount.utils import fetch_active_discounts
-<<<<<<< HEAD
 from ....order import events
 from ....order.actions import order_captured, order_voided
 from ....order.interface import OrderPaymentAction
+from ....order.models import Order
 from ....plugins.manager import PluginsManager
-=======
-from ....order.actions import order_captured, order_refunded, order_voided
-from ....order.models import Order
-from ....plugins.manager import get_plugins_manager
->>>>>>> 633dcd50
 from ... import ChargeStatus, TransactionKind
 from ...interface import GatewayConfig, GatewayResponse
 from ...models import Payment
@@ -224,14 +219,10 @@
 
 
 def handle_authorized_payment_intent(
-<<<<<<< HEAD
     payment_intent: StripeObject,
     gateway_config: "GatewayConfig",
-    _channel_slug: str,
+    channel_slug: str,
     manager: "PluginsManager",
-=======
-    payment_intent: StripeObject, gateway_config: "GatewayConfig", channel_slug: str
->>>>>>> 633dcd50
 ):
     payment = _get_payment(payment_intent.id)
     if not payment:
@@ -241,7 +232,10 @@
         )
         return
 
-<<<<<<< HEAD
+    if _channel_slug_is_different_from_payment_channel_slug(channel_slug, payment):
+        return
+
+    _update_payment_method_metadata(payment, payment_intent, gateway_config)
     _update_payment_with_new_transaction(
         payment,
         payment_intent,
@@ -249,12 +243,6 @@
         payment_intent.amount,
         payment_intent.currency,
     )
-=======
-    if _channel_slug_is_different_from_payment_channel_slug(channel_slug, payment):
-        return
-
-    _update_payment_method_metadata(payment, payment_intent, gateway_config)
->>>>>>> 633dcd50
 
     if payment.order_id:
         # Order already created
@@ -268,14 +256,10 @@
 
 
 def handle_failed_payment_intent(
-<<<<<<< HEAD
     payment_intent: StripeObject,
-    gateway_config: "GatewayConfig",
-    _channel_slug: str,
+    _gateway_config: "GatewayConfig",
+    channel_slug: str,
     manager: "PluginsManager",
-=======
-    payment_intent: StripeObject, _gateway_config: "GatewayConfig", channel_slug: str
->>>>>>> 633dcd50
 ):
     payment = _get_payment(payment_intent.id)
     if not payment:
@@ -285,14 +269,10 @@
         )
         return
 
-<<<<<<< HEAD
+    if _channel_slug_is_different_from_payment_channel_slug(channel_slug, payment):
+        return
+
     transaction = _update_payment_with_new_transaction(
-=======
-    if _channel_slug_is_different_from_payment_channel_slug(channel_slug, payment):
-        return
-
-    _update_payment_with_new_transaction(
->>>>>>> 633dcd50
         payment,
         payment_intent,
         TransactionKind.CANCEL,
@@ -306,14 +286,10 @@
 
 
 def handle_processing_payment_intent(
-<<<<<<< HEAD
     payment_intent: StripeObject,
-    gateway_config: "GatewayConfig",
-    _channel_slug: str,
+    _gateway_config: "GatewayConfig",
+    channel_slug: str,
     manager: "PluginsManager",
-=======
-    payment_intent: StripeObject, _gateway_config: "GatewayConfig", channel_slug: str
->>>>>>> 633dcd50
 ):
     payment = _get_payment(payment_intent.id)
     if not payment:
@@ -323,7 +299,9 @@
         )
         return
 
-<<<<<<< HEAD
+    if _channel_slug_is_different_from_payment_channel_slug(channel_slug, payment):
+        return
+
     _update_payment_with_new_transaction(
         payment,
         payment_intent,
@@ -331,10 +309,6 @@
         payment_intent.amount,
         payment_intent.currency,
     )
-=======
-    if _channel_slug_is_different_from_payment_channel_slug(channel_slug, payment):
-        return
->>>>>>> 633dcd50
 
     if payment.order_id:
         # Order already created
@@ -393,14 +367,10 @@
 
 
 def handle_refund(
-<<<<<<< HEAD
     charge: StripeObject,
-    gateway_config: "GatewayConfig",
-    _channel_slug: str,
+    _gateway_config: "GatewayConfig",
+    channel_slug: str,
     manager: "PluginsManager",
-=======
-    charge: StripeObject, _gateway_config: "GatewayConfig", channel_slug: str
->>>>>>> 633dcd50
 ):
     payment_intent_id = charge.payment_intent
     payment = _get_payment(payment_intent_id)
