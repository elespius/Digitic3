import base64
import binascii
import hashlib
import hmac
import json
import logging
from json.decoder import JSONDecodeError
from typing import Any, Callable, Dict, Optional
from urllib.parse import urlencode, urlparse

import Adyen
import graphene
from django.contrib.auth.hashers import check_password
from django.contrib.auth.models import AnonymousUser
from django.core.exceptions import ValidationError
from django.core.handlers.wsgi import WSGIRequest
from django.http import (
    HttpResponse,
    HttpResponseBadRequest,
    HttpResponseNotFound,
    QueryDict,
)
from django.http.request import HttpHeaders
from django.http.response import HttpResponseRedirect
from graphql_relay import from_global_id

from ....checkout.complete_checkout import complete_checkout
from ....checkout.fetch import fetch_checkout_info, fetch_checkout_lines
from ....checkout.models import Checkout
from ....core.transactions import transaction_with_commit_on_errors
from ....core.utils.url import prepare_url
from ....discount.utils import fetch_active_discounts
from ....order import events
from ....order.actions import cancel_order, order_authorized, order_captured
from ....order.events import external_notification_event
from ....order.interface import OrderPaymentAction
from ....order.notifications import send_order_refunded_confirmation
from ....order.utils import get_active_payments
from ....payment.models import Payment, Transaction
from ....plugins.manager import get_plugins_manager
from ... import ChargeStatus, PaymentError, TransactionKind, gateway
from ...gateway import payment_refund_or_void
from ...interface import GatewayConfig, GatewayResponse
from ...utils import (
    create_payment_information,
    create_transaction,
    gateway_postprocess,
    price_from_minor_unit,
    try_void_or_refund_inactive_payment,
)
from .utils.common import FAILED_STATUSES, api_call

logger = logging.getLogger(__name__)


def get_payment(
    payment_id: Optional[str],
    transaction_id: Optional[str] = None,
    check_if_active=True,
) -> Optional[Payment]:
    transaction_id = transaction_id or ""
    if payment_id is None or not payment_id.strip():
        logger.warning("Missing payment ID. Reference %s", transaction_id)
        return None
    try:
        _type, db_payment_id = from_global_id(payment_id)
    except (UnicodeDecodeError, binascii.Error):
        logger.warning(
            "Unable to decode the payment ID %s. Reference %s",
            payment_id,
            transaction_id,
        )
        return None
    payments = (
        Payment.objects.prefetch_related("order", "checkout")
        .select_for_update(of=("self",))
        .filter(id=db_payment_id, gateway="mirumee.payments.adyen")
    )
    if check_if_active:
        payments = payments.filter(is_active=True)
    payment = payments.first()
    if not payment:
        logger.warning(
            "Payment for %s (%s) was not found. Reference %s",
            payment_id,
            db_payment_id,
            transaction_id,
        )
    return payment


def get_checkout(payment: Payment) -> Optional[Checkout]:
    if not payment.checkout:
        return None
    # Lock checkout in the same way as in checkoutComplete
    return (
        Checkout.objects.select_for_update(of=("self",))
        .prefetch_related(
            "gift_cards",
            "lines__variant__product",
        )
        .select_related("shipping_method__shipping_zone")
        .filter(pk=payment.checkout.pk)
        .first()
    )


def get_transaction(
    payment: "Payment",
    transaction_id: Optional[str],
    kind: str,
) -> Optional[Transaction]:
    transaction = payment.transactions.filter(kind=kind, token=transaction_id).last()
    return transaction


def create_new_transaction(notification, payment, kind):
    transaction_id = notification.get("pspReference")
    currency = notification.get("amount", {}).get("currency")
    amount = price_from_minor_unit(
        notification.get("amount", {}).get("value"), currency
    )
    is_success = True if notification.get("success") == "true" else False

    gateway_response = GatewayResponse(
        kind=kind,
        action_required=False,
        transaction_id=transaction_id,
        is_success=is_success,
        amount=amount,
        currency=currency,
        error="",
        raw_response={},
        psp_reference=transaction_id,
    )
    return create_transaction(
        payment,
        kind=kind,
        payment_information=None,
        action_required=False,
        gateway_response=gateway_response,
    )


def create_payment_notification_for_order(
    payment: Payment, success_msg: str, failed_msg: Optional[str], is_success: bool
):
    if not payment.order:
        # Order is not assigned
        return
    msg = success_msg if is_success else failed_msg

    external_notification_event(
        order=payment.order,
        user=None,
        app=None,
        message=msg,
        parameters={"service": payment.gateway, "id": payment.token},
    )


def create_order(payment, checkout, manager):
    try:
        discounts = fetch_active_discounts()
        lines = fetch_checkout_lines(checkout)
        checkout_info = fetch_checkout_info(checkout, lines, discounts, manager)
        order, _, _ = complete_checkout(
            manager=manager,
            checkout_info=checkout_info,
            lines=lines,
            payment_data={},
            store_source=False,
            discounts=discounts,
            user=checkout.user or AnonymousUser(),
            payment=payment,
            app=None,
        )
    except ValidationError:
        payment_refund_or_void(payment, manager, checkout_info.channel.slug)
        return None
    # Refresh the payment to assign the newly created order
    payment.refresh_from_db()
    return order


def handle_not_created_order(notification, payment, checkout, kind, manager):
    """Process the notification in case when payment doesn't have assigned order."""

    # We don't want to create order for payment that is cancelled or refunded
    if payment.charge_status not in {
        ChargeStatus.NOT_CHARGED,
        ChargeStatus.PENDING,
        ChargeStatus.PARTIALLY_CHARGED,
        ChargeStatus.FULLY_CHARGED,
    }:
        return
    transaction = payment.transactions.filter(
        action_required=False, is_success=True, kind=kind
    ).last()
    if not transaction:
        # If the payment is not Auth/Capture, it means that user didn't return to the
        # storefront and we need to finalize the checkout asynchronously.
        transaction = create_new_transaction(
            notification, payment, TransactionKind.ACTION_TO_CONFIRM
        )

    # Only when we confirm that notification is success we will create the order
    if (
        transaction.is_success and checkout and payment.can_create_order()
    ):  # type: ignore

        confirm_payment_and_set_back_to_confirm(payment, manager, checkout.channel.slug)
        order = create_order(payment, checkout, manager)
        return order
    return None


def handle_authorization(notification: Dict[str, Any], gateway_config: GatewayConfig):
    transaction_id = notification.get("pspReference")
    payment = get_payment(
        notification.get("merchantReference"), transaction_id, check_if_active=False
    )
    if not payment:
        # We don't know anything about that payment
        return
    checkout = get_checkout(payment)

    manager = get_plugins_manager()
    adyen_auto_capture = gateway_config.connection_params["adyen_auto_capture"]
    kind = TransactionKind.AUTH
    if adyen_auto_capture:
        kind = TransactionKind.CAPTURE

    if not payment.is_active:
        transaction = create_new_transaction(notification, payment, kind)
        try_void_or_refund_inactive_payment(payment, transaction, manager)
        return

    if not payment.order:
        handle_not_created_order(notification, payment, checkout, kind, manager)
    else:
        adyen_auto_capture = gateway_config.connection_params["adyen_auto_capture"]
        kind = TransactionKind.AUTH
        if adyen_auto_capture:
            kind = TransactionKind.CAPTURE
        transaction = payment.transactions.filter(
            token=transaction_id,
            action_required=False,
            is_success=True,
            kind__in=[TransactionKind.AUTH, TransactionKind.CAPTURE],
        ).last()
        if not transaction:
            new_transaction = create_new_transaction(notification, payment, kind)
            if new_transaction.is_success:
                gateway_postprocess(new_transaction, payment)
                if adyen_auto_capture:
                    order_captured(
                        payment.order,
                        None,
                        None,
                        [
                            OrderPaymentAction(
                                amount=new_transaction.amount,
                                payment=payment,
                            )
                        ],
                        manager,
                    )
                else:
                    order_authorized(
                        payment.order,
                        None,
                        None,
                        [OrderPaymentAction(payment, new_transaction.amount)],
                        manager,
                    )
    reason = notification.get("reason", "-")
    is_success = True if notification.get("success") == "true" else False
    success_msg = f"Adyen: The payment  {transaction_id} request  was successful."
    failed_msg = (
        f"Adyen: The payment {transaction_id} request failed. Reason: {reason}."
    )
    create_payment_notification_for_order(payment, success_msg, failed_msg, is_success)


def handle_cancellation(
    notification: Dict[str, Any],
    _gateway_config: GatewayConfig,
):
    # https://docs.adyen.com/checkout/cancel#cancellation-notifciation
    transaction_id = notification.get("pspReference")
    payment = get_payment(
        # check_if_active=False as the payment can be still active or already cancelled
        notification.get("merchantReference"),
        transaction_id,
        check_if_active=False,
    )
    if not payment:
        return
    transaction = get_transaction(payment, transaction_id, TransactionKind.CANCEL)
    if transaction and transaction.is_success:
        # it is already cancelled
        return
    new_transaction = create_new_transaction(
        notification, payment, TransactionKind.CANCEL
    )
    gateway_postprocess(new_transaction, payment)

    reason = notification.get("reason", "-")
    success_msg = f"Adyen: The cancel {transaction_id} request was successful."
    failed_msg = f"Adyen: The cancel {transaction_id} request failed. Reason: {reason}"
    create_payment_notification_for_order(
        payment, success_msg, failed_msg, new_transaction.is_success
    )
    if payment.order and new_transaction.is_success:
        manager = get_plugins_manager()
        if not get_active_payments(payment.order):
            cancel_order(payment.order, None, None, manager)


def handle_cancel_or_refund(
    notification: Dict[str, Any], gateway_config: GatewayConfig
):
    # https://docs.adyen.com/checkout/cancel-or-refund#cancel-or-refund-notification
    additional_data = notification.get("additionalData")
    if not additional_data:
        return
    action = additional_data.get("modification.action")
    if action == "refund":
        handle_refund(notification, gateway_config)
    elif action == "cancel":
        handle_cancellation(notification, gateway_config)


def handle_capture(notification: Dict[str, Any], _gateway_config: GatewayConfig):
    # https://docs.adyen.com/checkout/capture#capture-notification
    transaction_id = notification.get("pspReference")
    payment = get_payment(
        notification.get("merchantReference"), transaction_id, check_if_active=False
    )
    if not payment:
        return
    checkout = get_checkout(payment)

    manager = get_plugins_manager()

    if not payment.is_active:
        transaction = create_new_transaction(
            notification, payment, TransactionKind.CAPTURE
        )
        try_void_or_refund_inactive_payment(payment, transaction, manager)
        return

    if not payment.order:
        handle_not_created_order(
            notification, payment, checkout, TransactionKind.CAPTURE, manager
        )
    else:
        capture_transaction = payment.transactions.filter(
            action_required=False,
            is_success=True,
            kind=TransactionKind.CAPTURE,
        ).last()
        new_transaction = create_new_transaction(
            notification, payment, TransactionKind.CAPTURE
        )
        if new_transaction.is_success and not capture_transaction:
            gateway_postprocess(new_transaction, payment)
            order_captured(
                payment.order,
                None,
                None,
                [OrderPaymentAction(payment, new_transaction.amount)],
                manager,
            )

    reason = notification.get("reason", "-")
    is_success = True if notification.get("success") == "true" else False
    success_msg = f"Adyen: The capture {transaction_id} request was successful."
    failed_msg = f"Adyen: The capture {transaction_id} request failed. Reason: {reason}"
    create_payment_notification_for_order(payment, success_msg, failed_msg, is_success)


def handle_failed_capture(notification: Dict[str, Any], _gateway_config: GatewayConfig):
    # https://docs.adyen.com/checkout/capture#failed-capture
    transaction_id = notification.get("pspReference")
    payment = get_payment(
        notification.get("merchantReference"), transaction_id, check_if_active=False
    )
    if not payment:
        return

    transaction = get_transaction(
        payment, transaction_id, TransactionKind.CAPTURE_FAILED
    )
    if transaction and transaction.is_success:
        # it is already failed
        return
    new_transaction = create_new_transaction(
        notification, payment, TransactionKind.CAPTURE_FAILED
    )
    gateway_postprocess(new_transaction, payment)

    reason = notification.get("reason", "-")
    msg = (
        f"Adyen: The capture for {transaction_id} failed due to a technical issue. "
        f"Reason: {reason}"
    )
    create_payment_notification_for_order(payment, msg, None, True)


def handle_pending(notification: Dict[str, Any], gateway_config: GatewayConfig):
    # https://docs.adyen.com/development-resources/webhooks/understand-notifications#
    # event-codes"
    transaction_id = notification.get("pspReference")
    payment = get_payment(
        notification.get("merchantReference"), transaction_id, check_if_active=False
    )
    if not payment:
        return
    transaction = get_transaction(payment, transaction_id, TransactionKind.PENDING)
    if transaction and transaction.is_success:
        # it is already pending
        return
    new_transaction = create_new_transaction(
        notification, payment, TransactionKind.PENDING
    )
    gateway_postprocess(new_transaction, payment)

    reason = notification.get("reason", "-")
    msg = f"Adyen: The transaction {transaction_id} is pending. Reason: {reason}"
    create_payment_notification_for_order(
        payment, msg, None, new_transaction.is_success
    )


def handle_refund(notification: Dict[str, Any], _gateway_config: GatewayConfig):
    # https://docs.adyen.com/checkout/refund#refund-notification
    transaction_id = notification.get("pspReference")
    payment = get_payment(
<<<<<<< HEAD
        notification.get("merchantReference"),
        transaction_id,
        check_if_active=False,
=======
        notification.get("merchantReference"), transaction_id, check_if_active=False
>>>>>>> 9d744bee
    )
    if not payment:
        return
    transaction = get_transaction(payment, transaction_id, TransactionKind.REFUND)
    if transaction and transaction.is_success:
        # it is already refunded
        return
    new_transaction = create_new_transaction(
        notification, payment, TransactionKind.REFUND
    )
    gateway_postprocess(new_transaction, payment)

    reason = notification.get("reason", "-")
    success_msg = f"Adyen: The refund {transaction_id} request was successful."
    failed_msg = f"Adyen: The refund {transaction_id} request failed. Reason: {reason}"
    create_payment_notification_for_order(
        payment, success_msg, failed_msg, new_transaction.is_success
    )
    if payment.order and new_transaction.is_success:
        events.payment_refunded_event(
            order=payment.order,
            user=None,
            app=None,
            amount=new_transaction.amount,
            payment=payment,
        )
        manager = get_plugins_manager()
        send_order_refunded_confirmation(
            payment.order,
            None,
            None,
            [OrderPaymentAction(payment, new_transaction.amount)],
            payment.order.currency,
            manager,
        )
        manager.order_updated(payment.order)


def _get_kind(transaction: Optional[Transaction]) -> str:
    if transaction:
        return transaction.kind
    # To proceed the refund we already need to have the capture status so we will use it
    return TransactionKind.CAPTURE


def handle_failed_refund(notification: Dict[str, Any], gateway_config: GatewayConfig):
    # https://docs.adyen.com/checkout/refund#failed-refund
    transaction_id = notification.get("pspReference")
    payment = get_payment(
        notification.get("merchantReference"), transaction_id, check_if_active=False
    )
    if not payment:
        return

    # take the last status of payment before we tried to perform the refund
    last_transaction = payment.transactions.filter(
        action_required=False,
        is_success=True,
        kind__in=[TransactionKind.AUTH, TransactionKind.CAPTURE],
    ).last()
    last_kind = _get_kind(last_transaction)

    refund_transaction = payment.transactions.filter(
        token=transaction_id,
        kind__in=[
            TransactionKind.REFUND_ONGOING,
            TransactionKind.REFUND,
            TransactionKind.REFUND_FAILED,
        ],
    ).last()

    reason = notification.get("reason", "-")
    msg = (
        f"Adyen: The refund {transaction_id} failed due to a technical issue. If you"
        f" receive more than two failures on the same refund, contact Adyen Support "
        f"Team. Reason: {reason}"
    )
    create_payment_notification_for_order(payment, msg, None, True)

    if not refund_transaction:
        # we don't know anything about refund so we have to skip the notification about
        # failed refund.
        return

    if refund_transaction.kind == TransactionKind.REFUND_FAILED:
        # The failed refund is already saved
        return
    elif refund_transaction.kind == TransactionKind.REFUND_ONGOING:
        # create new failed transaction which will allows us to discover duplicated
        # notification
        create_new_transaction(notification, payment, TransactionKind.REFUND_FAILED)

        # Refund ongoing doesnt do any action on payment.capture_amount so we set
        # 0 to amount. Thanks to it we can create transaction with the same status and
        # no worries that we will capture total in payment two times.
        # (if gateway_postprocess gets transaction with capture it will subtract the
        # amount from transaction
        notification["amount"]["value"] = 0
        new_transaction = create_new_transaction(notification, payment, last_kind)
        gateway_postprocess(new_transaction, payment)
    elif refund_transaction.kind == TransactionKind.REFUND:
        # create new failed transaction which will allows us to discover duplicated
        # notification
        create_new_transaction(notification, payment, TransactionKind.REFUND_FAILED)
        new_transaction = create_new_transaction(
            notification, payment, TransactionKind.CAPTURE
        )
        gateway_postprocess(new_transaction, payment)


def handle_reversed_refund(
    notification: Dict[str, Any], _gateway_config: GatewayConfig
):
    # https://docs.adyen.com/checkout/refund#failed-refund
    transaction_id = notification.get("pspReference")
    payment = get_payment(
        notification.get("merchantReference"), transaction_id, check_if_active=False
    )
    if not payment:
        return
    transaction = get_transaction(
        payment, transaction_id, TransactionKind.REFUND_REVERSED
    )

    if transaction:
        # it is already refunded
        return
    new_transaction = create_new_transaction(
        notification, payment, TransactionKind.REFUND_REVERSED
    )
    gateway_postprocess(new_transaction, payment)

    reason = notification.get("reason", "-")
    msg = (
        f"Adyen: The refunded amount from {transaction_id} has been returned to Adyen, "
        f"and is back in your account. This may happen if the shopper's bank account "
        f"is no longer valid. Reason: {reason}"
    )
    create_payment_notification_for_order(payment, msg, msg, True)


def handle_refund_with_data(
    notification: Dict[str, Any], gateway_config: GatewayConfig
):
    # https://docs.adyen.com/checkout/refund#refund-with-data
    handle_refund(notification, gateway_config)


def webhook_not_implemented(
    notification: Dict[str, Any], gateway_config: GatewayConfig
):
    adyen_id = notification.get("pspReference")
    success = notification.get("success", True)
    event = notification.get("eventCode")
    transaction_id = notification.get("pspReference")
    payment = get_payment(notification.get("merchantReference"), transaction_id)
    if not payment:
        return
    msg = (
        f"Received not implemented notification from Adyen. Event name: {event}, "
        f"success: {success}, adyen reference: {adyen_id}."
    )
    create_payment_notification_for_order(payment, msg, None, True)


EVENT_MAP = {
    "AUTHORISATION": handle_authorization,
    "AUTHORISATION_ADJUSTMENT": webhook_not_implemented,
    "CANCELLATION": handle_cancellation,
    "CANCEL_OR_REFUND": handle_cancel_or_refund,
    "CAPTURE": handle_capture,
    "CAPTURE_FAILED": handle_failed_capture,
    "HANDLED_EXTERNALLY": webhook_not_implemented,
    "ORDER_OPENED": webhook_not_implemented,
    "ORDER_CLOSED": webhook_not_implemented,
    "PENDING": handle_pending,
    "PROCESS_RETRY": webhook_not_implemented,
    "REFUND": handle_refund,
    "REFUND_FAILED": handle_failed_refund,
    "REFUNDED_REVERSED": handle_reversed_refund,
    "REFUND_WITH_DATA": handle_refund_with_data,
    "REPORT_AVAILABLE": webhook_not_implemented,
    "VOID_PENDING_REFUND": webhook_not_implemented,
}


def validate_hmac_signature(
    notification: Dict[str, Any], gateway_config: "GatewayConfig"
) -> bool:
    hmac_signature: Optional[str] = notification.get("additionalData", {}).get(
        "hmacSignature"
    )
    hmac_key: Optional[str] = gateway_config.connection_params.get("webhook_hmac")
    if not hmac_key and not hmac_signature:
        return True

    if not hmac_key and hmac_signature:
        return False

    if not hmac_signature and hmac_key:
        return False

    hmac_key = hmac_key.encode()  # type: ignore

    success = "true" if notification.get("success", "") == "true" else "false"
    if notification.get("success", None) is None:
        success = ""

    payload_list = [
        notification.get("pspReference", ""),
        notification.get("originalReference", ""),
        notification.get("merchantAccountCode", ""),
        notification.get("merchantReference", ""),
        str(notification.get("amount", {}).get("value", "")),
        notification.get("amount", {}).get("currency", ""),
        notification.get("eventCode", ""),
        success,
    ]
    payload = ":".join(payload_list)

    hmac_key = binascii.a2b_hex(hmac_key)
    hm = hmac.new(hmac_key, payload.encode("utf-8"), hashlib.sha256)
    expected_merchant_sign = base64.b64encode(hm.digest())
    return hmac_signature == expected_merchant_sign.decode("utf-8")


def validate_auth_user(headers: HttpHeaders, gateway_config: "GatewayConfig") -> bool:
    username = gateway_config.connection_params["webhook_user"]
    password = gateway_config.connection_params["webhook_user_password"]
    auth_header: Optional[str] = headers.get("Authorization")
    if not auth_header and not username:
        return True
    if auth_header and not username:
        return False
    if not auth_header and username:
        return False

    split_auth = auth_header.split(maxsplit=1)  # type: ignore
    prefix = "BASIC"

    if len(split_auth) != 2 or split_auth[0].upper() != prefix:
        return False

    auth = split_auth[1]
    try:
        decoded_auth = base64.b64decode(auth).decode()
        request_username, request_password = decoded_auth.split(":")
        user_is_correct = request_username == username
        if user_is_correct and check_password(request_password, password):
            return True
    except binascii.Error:
        pass
    return False


def validate_merchant_account(
    notification: Dict[str, Any], gateway_config: "GatewayConfig"
):
    merchant_account_code = notification.get("merchantAccountCode")
    return merchant_account_code == gateway_config.connection_params.get(
        "merchant_account"
    )


@transaction_with_commit_on_errors()
def handle_webhook(request: WSGIRequest, gateway_config: "GatewayConfig"):
    try:
        json_data = json.loads(request.body)
    except JSONDecodeError:
        logger.warning("Cannot parse request body.")
        return HttpResponse("[accepted]")
    # JSON and HTTP POST notifications always contain a single NotificationRequestItem
    # object.
    notification = json_data.get("notificationItems")[0].get(
        "NotificationRequestItem", {}
    )

    if not validate_merchant_account(notification, gateway_config):
        logger.warning("Not supported merchant account.")
        return HttpResponse("[accepted]")
    if not validate_hmac_signature(notification, gateway_config):
        return HttpResponseBadRequest("Invalid or missing hmac signature.")
    if not validate_auth_user(request.headers, gateway_config):
        return HttpResponseBadRequest("Invalid or missing basic auth.")

    event_handler = EVENT_MAP.get(notification.get("eventCode", ""))
    if event_handler:
        event_handler(notification, gateway_config)  # type: ignore
        return HttpResponse("[accepted]")
    return HttpResponse("[accepted]")


@transaction_with_commit_on_errors()
def handle_additional_actions(
    request: WSGIRequest, payment_details: Callable, channel_slug: str
):
    payment_id = request.GET.get("payment")
    checkout_pk = request.GET.get("checkout")

    if not payment_id or not checkout_pk:
        logger.warning(
            "Missing payment_id or checkout id in Adyen's request.",
            extra={"payment_id": payment_id, "checkout_id": checkout_pk},
        )
        return HttpResponseNotFound()

    payment = get_payment(payment_id, transaction_id=None)
    if not payment:
        logger.warning(
            "Payment doesn't exist or is not active.", extra={"payment_id": payment_id}
        )
        return HttpResponseNotFound(
            "Cannot perform payment. There is no active Adyen payment."
        )

    # Adyen for some payment methods can call success notification before we will
    # call an additional_action.
    if not payment.order_id:
        if not payment.checkout or str(payment.checkout.token) != checkout_pk:
            logger.warning(
                "There is no checkout with this payment.",
                extra={"checkout_pk": checkout_pk, "payment_id": payment_id},
            )
            return HttpResponseNotFound(
                "Cannot perform payment. There is no checkout with this payment."
            )

    extra_data = json.loads(payment.extra_data)
    data = extra_data[-1] if isinstance(extra_data, list) else extra_data

    return_url = payment.return_url

    if not return_url:
        logger.warning(
            "Missing return_url for payment.",
            extra={"payment_id": payment_id, "checkout_pk": checkout_pk},
        )
        return HttpResponseNotFound(
            "Cannot perform payment. Lack of data about returnUrl."
        )

    try:
        request_data = prepare_api_request_data(request, data)
    except KeyError as e:
        return HttpResponseBadRequest(e.args[0])
    try:
        result = api_call(request_data, payment_details)
    except PaymentError as e:
        return HttpResponseBadRequest(str(e))
    handle_api_response(payment, result, channel_slug)
    redirect_url = prepare_redirect_url(payment_id, checkout_pk, result, return_url)
    parsed = urlparse(return_url)
    redirect_class = HttpResponseRedirect
    redirect_class.allowed_schemes = [parsed.scheme]
    return redirect_class(redirect_url)


def prepare_api_request_data(request: WSGIRequest, data: dict):
    if "parameters" not in data or "payment_data" not in data:
        raise KeyError(
            "Cannot perform payment. Lack of payment data and parameters information."
        )

    params = data["parameters"]
    request_data: "QueryDict" = QueryDict("")

    if all([param in request.GET for param in params]):
        request_data = request.GET
    elif all([param in request.POST for param in params]):
        request_data = request.POST

    if not request_data:
        raise KeyError(
            "Cannot perform payment. Lack of required parameters in request."
        )

    api_request_data = {
        "paymentData": data["payment_data"],
        "details": {key: request_data[key] for key in params},
    }
    return api_request_data


def prepare_redirect_url(
    payment_id: str, checkout_pk: str, api_response: Adyen.Adyen, return_url: str
):
    checkout_id = graphene.Node.to_global_id("Checkout", checkout_pk)  # type: ignore

    params = {
        "checkout": checkout_id,
        "payment": payment_id,
        "resultCode": api_response.message["resultCode"],
    }

    # Check if further action is needed.
    if "action" in api_response.message:
        params.update(api_response.message["action"])

    return prepare_url(urlencode(params), return_url)


def handle_api_response(payment: Payment, response: Adyen.Adyen, channel_slug: str):
    checkout = get_checkout(payment)
    payment_data = create_payment_information(
        payment=payment,
        payment_token=payment.token,
    )
    payment_brand = response.message.get("additionalData", {}).get("paymentMethod")
    if payment_brand:
        payment.cc_brand = payment_brand
        payment.save(update_fields=["cc_brand"])

    error_message = response.message.get("refusalReason")

    result_code = response.message["resultCode"].strip().lower()
    is_success = result_code not in FAILED_STATUSES

    action_required = False
    if "action" in response.message:
        action_required = True

    gateway_response = GatewayResponse(
        is_success=is_success,
        action_required=action_required,
        kind=TransactionKind.ACTION_TO_CONFIRM,
        amount=payment_data.amount,
        currency=payment_data.currency,
        transaction_id=response.message.get("pspReference", ""),
        error=error_message,
        raw_response=response.message,
        action_required_data=response.message.get("action"),
        psp_reference=response.message.get("pspReference", ""),
    )

    create_transaction(
        payment=payment,
        kind=TransactionKind.ACTION_TO_CONFIRM,
        action_required=action_required,
        payment_information=payment_data,
        gateway_response=gateway_response,
    )
    if is_success and not action_required and not payment.order:
        manager = get_plugins_manager()

        confirm_payment_and_set_back_to_confirm(payment, manager, channel_slug)

        if payment.can_create_order():
            create_order(payment, checkout, manager)


def confirm_payment_and_set_back_to_confirm(payment, manager, channel_slug):
    # The workaround for refund payments when something will crash in
    # `create_order` function before processing a payment.
    # At this moment we have a payment processed on Adyen side but we have to do
    # something more on Saleor side (ACTION_TO_CONFIRM), it's create an order in
    # this case, so before try to create the order we have to confirm the payment
    # and force change the flag to_confirm to True again.
    #
    # This is because we have to handle 2 flows:
    # 1. Having confirmed payment to refund easily when we can't create an order.
    # 2. Do not process payment again when `complete_checkout` logic will execute
    #    in `create_order` without errors. We just receive a processed transaction
    #    then.
    #
    # This fix is related to SALEOR-4777. PR #8471
    gateway.confirm(payment, manager, channel_slug)
    payment.to_confirm = True
    payment.save(update_fields=["to_confirm"])
    payment.refresh_from_db()  # refresh charge_status<|MERGE_RESOLUTION|>--- conflicted
+++ resolved
@@ -37,6 +37,7 @@
 from ....order.notifications import send_order_refunded_confirmation
 from ....order.utils import get_active_payments
 from ....payment.models import Payment, Transaction
+from ....payment.tasks import refund_or_void_inactive_payment
 from ....plugins.manager import get_plugins_manager
 from ... import ChargeStatus, PaymentError, TransactionKind, gateway
 from ...gateway import payment_refund_or_void
@@ -46,7 +47,6 @@
     create_transaction,
     gateway_postprocess,
     price_from_minor_unit,
-    try_void_or_refund_inactive_payment,
 )
 from .utils.common import FAILED_STATUSES, api_call
 
@@ -233,7 +233,8 @@
 
     if not payment.is_active:
         transaction = create_new_transaction(notification, payment, kind)
-        try_void_or_refund_inactive_payment(payment, transaction, manager)
+        gateway_postprocess(transaction, payment)
+        refund_or_void_inactive_payment.delay(payment.pk)
         return
 
     if not payment.order:
@@ -348,7 +349,8 @@
         transaction = create_new_transaction(
             notification, payment, TransactionKind.CAPTURE
         )
-        try_void_or_refund_inactive_payment(payment, transaction, manager)
+        gateway_postprocess(transaction, payment)
+        refund_or_void_inactive_payment.delay(payment.pk)
         return
 
     if not payment.order:
@@ -438,13 +440,9 @@
     # https://docs.adyen.com/checkout/refund#refund-notification
     transaction_id = notification.get("pspReference")
     payment = get_payment(
-<<<<<<< HEAD
         notification.get("merchantReference"),
         transaction_id,
         check_if_active=False,
-=======
-        notification.get("merchantReference"), transaction_id, check_if_active=False
->>>>>>> 9d744bee
     )
     if not payment:
         return
