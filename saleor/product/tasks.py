import logging
from collections import defaultdict
from collections.abc import Iterable
from typing import Optional
from uuid import UUID

from celery.utils.log import get_task_logger
from django.conf import settings
from django.core.exceptions import ObjectDoesNotExist
from django.db.models import Exists, OuterRef, Q
from django.utils import timezone

from ..attribute.models import Attribute
from ..celeryconf import app
from ..core.exceptions import PreorderAllocationError
from ..discount import PromotionType
from ..discount.models import Promotion, PromotionRule
from ..discount.utils import mark_active_promotion_rules_as_dirty
from ..plugins.manager import get_plugins_manager
from ..warehouse.management import deactivate_preorder_for_variant
from ..webhook.event_types import WebhookEventAsyncType
from ..webhook.utils import get_webhooks_for_event
from .models import Product, ProductChannelListing, ProductType, ProductVariant
from .search import PRODUCTS_BATCH_SIZE, update_products_search_vector
from .utils.product import mark_products_as_dirty
from .utils.variant_prices import update_discounted_prices_for_promotion
from .utils.variants import (
    fetch_variants_for_promotion_rules,
    generate_and_set_variant_name,
)

logger = logging.getLogger(__name__)
task_logger = get_task_logger(__name__)

VARIANTS_UPDATE_BATCH = 500
# Results in update time ~0.2s
DISCOUNTED_PRODUCT_BATCH = 2000
# Results in update time ~1.5s
PROMOTION_RULE_BATCH_SIZE = 250


def _variants_in_batches(variants_qs):
    """Slice a variants queryset into batches."""
    start_pk = 0

    while True:
        variants = list(
            variants_qs.order_by("pk").filter(pk__gt=start_pk)[:VARIANTS_UPDATE_BATCH]
        )
        if not variants:
            break
        yield variants
        start_pk = variants[-1].pk


def _update_variants_names(instance: ProductType, saved_attributes: Iterable):
    """Product variant names are created from names of assigned attributes.

    After change in attribute value name, for all product variants using this
    attributes we need to update the names.
    """
    initial_attributes = set(instance.variant_attributes.all())
    attributes_changed = initial_attributes.intersection(saved_attributes)
    if not attributes_changed:
        return

    variants = ProductVariant.objects.filter(
        product__in=instance.products.all(),
        product__product_type__variant_attributes__in=attributes_changed,
    )

    for variants_batch in _variants_in_batches(variants):
        variants_to_update = [
            generate_and_set_variant_name(variant, variant.sku, save=False)
            for variant in variants_batch
        ]
        ProductVariant.objects.bulk_update(variants_to_update, ["name", "updated_at"])


@app.task
def update_variants_names(product_type_pk: int, saved_attributes_ids: list[int]):
    try:
        instance = ProductType.objects.get(pk=product_type_pk)
    except ObjectDoesNotExist:
        logging.warning(f"Cannot find product type with id: {product_type_pk}.")
        return
    saved_attributes = Attribute.objects.filter(pk__in=saved_attributes_ids)
    _update_variants_names(instance, saved_attributes)


@app.task
def update_products_discounted_prices_of_promotion_task(promotion_pk: UUID):
    # FIXME: Should be removed in Saleor 3.20

    # In case of triggering this task by old server worker, mark promotion
    # as dirty. The reclacultion will happen in the background
    PromotionRule.objects.filter(promotion_id=promotion_pk).update(variants_dirty=True)


def _get_channel_to_products_map(rule_to_variant_list):
    variant_ids = [
        rule_to_variant.productvariant_id for rule_to_variant in rule_to_variant_list
    ]
    variant_id_with_product_id_qs = ProductVariant.objects.filter(
        id__in=variant_ids
    ).values_list("id", "product_id")
    variant_id_to_product_id_map = {}
    for variant_id, product_id in variant_id_with_product_id_qs:
        variant_id_to_product_id_map[variant_id] = product_id

<<<<<<< HEAD
    rule_ids = [
        rule_to_variant.promotionrule_id for rule_to_variant in rule_to_variant_list
    ]
    PromotionChannel = PromotionRule.channels.through
    promotion_channel_qs = PromotionChannel.objects.filter(
        promotionrule_id__in=rule_ids
    )
    rule_to_channels_map = defaultdict(set)
    for promotion_channel in promotion_channel_qs:
        rule_to_channels_map[promotion_channel.promotionrule_id].add(
            promotion_channel.channel_id
        )

    channel_to_products_map = defaultdict(set)
    for rule_to_variant in rule_to_variant_list:
        channel_ids = rule_to_channels_map[rule_to_variant.promotionrule_id]
        for channel_id in channel_ids:
            product_id = variant_id_to_product_id_map[rule_to_variant.productvariant_id]
            channel_to_products_map[channel_id].add(product_id)

    return channel_to_products_map


@app.task
def update_variant_relations_for_active_promotion_rules_task():
    promotions = Promotion.objects.using(
        settings.DATABASE_CONNECTION_REPLICA_NAME
    ).active()

    rules = (
        PromotionRule.objects.order_by("id")
        .using(settings.DATABASE_CONNECTION_REPLICA_NAME)
        .filter(
            Exists(promotions.filter(id=OuterRef("promotion_id"))), variants_dirty=True
        )
        .exclude(Q(reward_value__isnull=True) | Q(reward_value=0))[
            :PROMOTION_RULE_BATCH_SIZE
        ]
=======
    Firstly the promotion rule variants are recalculated, then the products discounted
    prices are calculated.
    """
    promotions = (
        Promotion.objects.using(settings.DATABASE_CONNECTION_REPLICA_NAME)
        .active()
        .filter(type=PromotionType.CATALOGUE)
    )
    kwargs = {"id__gt": start_id} if start_id else {}
    if rule_ids:
        kwargs["id__in"] = rule_ids  # type: ignore[assignment]
    rules = (
        PromotionRule.objects.order_by("id")
        .using(settings.DATABASE_CONNECTION_REPLICA_NAME)
        .filter(Exists(promotions.filter(id=OuterRef("promotion_id"))), **kwargs)
        .exclude(
            Q(reward_value__isnull=True) | Q(reward_value=0) | Q(catalogue_predicate={})
        )[:PROMOTION_RULE_BATCH_SIZE]
>>>>>>> 6aa2ddb7
    )
    if ids := list(rules.values_list("pk", flat=True)):
        # fetch rules to get a qs without slicing
        rules = PromotionRule.objects.filter(pk__in=ids)
        new_rule_to_variant_list = fetch_variants_for_promotion_rules(rules=rules)
        channel_to_product_map = _get_channel_to_products_map(new_rule_to_variant_list)
        rules.update(variants_dirty=False)
        mark_products_as_dirty(channel_to_product_map)
        update_variant_relations_for_active_promotion_rules_task.delay()


@app.task
def update_products_discounted_prices_for_promotion_task(
    product_ids: Iterable[int],
    start_id: Optional[UUID] = None,
    *,
    rule_ids: Optional[list[UUID]] = None,
):
    # FIXME: Should be removed in Saleor 3.20

    # In case of triggered the task by old server worker, mark all active promotions as
    # dirty. This will make the same re-calculation as the old task.
    from ..channel.models import Channel

    mark_active_promotion_rules_as_dirty(
        Channel.objects.all().values_list("id", flat=True)
    )


@app.task
def recalculate_discounted_price_for_products_task():
    """Recalculate discounted price for products."""
    listings = ProductChannelListing.objects.filter(
        discounted_price_dirty=True
    ).order_by("id")[:DISCOUNTED_PRODUCT_BATCH]
    listing_details = listings.values_list(
        "id",
        "product_id",
    )
    products_ids = set([product_id for _, product_id in listing_details])
    listing_ids = set([listing_id for listing_id, _ in listing_details])
    if products := Product.objects.filter(id__in=products_ids):
        update_discounted_prices_for_promotion(products, only_dirty_products=True)
        ProductChannelListing.objects.filter(id__in=listing_ids).update(
            discounted_price_dirty=False
        )
        recalculate_discounted_price_for_products_task.delay()


@app.task
def update_discounted_prices_task(product_ids: Iterable[int]):
    # FIXME: Should be removed in Saleor 3.20

    # in case triggering the task by old server worker, we will just mark the products
    # as dirty. The recalculation will happen in the backgorund
    ProductChannelListing.objects.filter(product_id__in=product_ids).update(
        discounted_price_dirty=True
    )


@app.task
def deactivate_preorder_for_variants_task():
    variants_to_clean = _get_preorder_variants_to_clean()

    for variant in variants_to_clean:
        try:
            deactivate_preorder_for_variant(variant)
        except PreorderAllocationError as e:
            task_logger.warning(str(e))


def _get_preorder_variants_to_clean():
    return ProductVariant.objects.filter(
        is_preorder=True, preorder_end_date__lt=timezone.now()
    )


@app.task(
    queue=settings.UPDATE_SEARCH_VECTOR_INDEX_QUEUE_NAME,
    expires=settings.BEAT_UPDATE_SEARCH_EXPIRE_AFTER_SEC,
)
def update_products_search_vector_task():
    products = Product.objects.filter(search_index_dirty=True).order_by()[
        :PRODUCTS_BATCH_SIZE
    ]
    update_products_search_vector(products, use_batches=False)


@app.task(queue=settings.COLLECTION_PRODUCT_UPDATED_QUEUE_NAME)
def collection_product_updated_task(product_ids):
    manager = get_plugins_manager(allow_replica=True)
    products = list(
        Product.objects.using(settings.DATABASE_CONNECTION_REPLICA_NAME)
        .filter(id__in=product_ids)
        .prefetched_for_webhook(single_object=False)
    )
    replica_products_count = len(products)
    if replica_products_count != len(product_ids):
        products = list(
            Product.objects.filter(id__in=product_ids).prefetched_for_webhook(
                single_object=False
            )
        )
        if len(products) != replica_products_count:
            logger.warning(
                "collection_product_updated_task fetched %s products from replica, "
                "but %s from writer.",
                replica_products_count,
                len(products),
            )
    webhooks = get_webhooks_for_event(WebhookEventAsyncType.PRODUCT_UPDATED)
    for product in products:
        manager.product_updated(product, webhooks=webhooks)<|MERGE_RESOLUTION|>--- conflicted
+++ resolved
@@ -108,7 +108,6 @@
     for variant_id, product_id in variant_id_with_product_id_qs:
         variant_id_to_product_id_map[variant_id] = product_id
 
-<<<<<<< HEAD
     rule_ids = [
         rule_to_variant.promotionrule_id for rule_to_variant in rule_to_variant_list
     ]
@@ -134,9 +133,11 @@
 
 @app.task
 def update_variant_relations_for_active_promotion_rules_task():
-    promotions = Promotion.objects.using(
-        settings.DATABASE_CONNECTION_REPLICA_NAME
-    ).active()
+    promotions = (
+        Promotion.objects.using(settings.DATABASE_CONNECTION_REPLICA_NAME)
+        .active()
+        .filter(type=PromotionType.CATALOGUE)
+    )
 
     rules = (
         PromotionRule.objects.order_by("id")
@@ -144,29 +145,9 @@
         .filter(
             Exists(promotions.filter(id=OuterRef("promotion_id"))), variants_dirty=True
         )
-        .exclude(Q(reward_value__isnull=True) | Q(reward_value=0))[
-            :PROMOTION_RULE_BATCH_SIZE
-        ]
-=======
-    Firstly the promotion rule variants are recalculated, then the products discounted
-    prices are calculated.
-    """
-    promotions = (
-        Promotion.objects.using(settings.DATABASE_CONNECTION_REPLICA_NAME)
-        .active()
-        .filter(type=PromotionType.CATALOGUE)
-    )
-    kwargs = {"id__gt": start_id} if start_id else {}
-    if rule_ids:
-        kwargs["id__in"] = rule_ids  # type: ignore[assignment]
-    rules = (
-        PromotionRule.objects.order_by("id")
-        .using(settings.DATABASE_CONNECTION_REPLICA_NAME)
-        .filter(Exists(promotions.filter(id=OuterRef("promotion_id"))), **kwargs)
         .exclude(
             Q(reward_value__isnull=True) | Q(reward_value=0) | Q(catalogue_predicate={})
         )[:PROMOTION_RULE_BATCH_SIZE]
->>>>>>> 6aa2ddb7
     )
     if ids := list(rules.values_list("pk", flat=True)):
         # fetch rules to get a qs without slicing
