--- conflicted
+++ resolved
@@ -304,15 +304,8 @@
     )
     name = models.CharField(max_length=250)
     slug = models.SlugField(max_length=255, unique=True, allow_unicode=True)
-<<<<<<< HEAD
     description = SanitizedJSONField(blank=True, null=True, sanitizer=clean_editor_js)
-    description_plaintext = TextField(blank=True, default="")
-=======
-    description = SanitizedJSONField(
-        blank=True, default=dict, sanitizer=clean_editor_js
-    )
     description_plaintext = TextField(blank=True)
->>>>>>> 706f08f9
     search_vector = SearchVectorField(null=True, blank=True)
 
     category = models.ForeignKey(
