--- conflicted
+++ resolved
@@ -5,7 +5,6 @@
 from django.conf import settings
 from django.contrib.postgres.aggregates import StringAgg
 from django.db import models
-<<<<<<< HEAD
 from django.db.models import JSONField  # type: ignore
 from django.db.models import (
     BooleanField,
@@ -21,9 +20,6 @@
     Value,
     When,
 )
-=======
-from django.db.models import Case, Count, F, FilteredRelation, Q, Sum, Value, When
->>>>>>> d99115b0
 from django.db.models.functions import Coalesce
 from django.urls import reverse
 from django.utils.encoding import smart_text
