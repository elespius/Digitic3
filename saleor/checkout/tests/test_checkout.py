import datetime
from decimal import Decimal
from unittest.mock import Mock, patch

import graphene
import pytest
import pytz
from django.utils import timezone
from django_countries.fields import Country
from freezegun import freeze_time
from prices import Money, TaxedMoney

from ...account.models import Address, User
from ...account.utils import store_user_address
from ...core.taxes import zero_money
from ...discount import DiscountValueType, VoucherType
from ...discount.models import NotApplicable, Voucher, VoucherChannelListing
from ...payment.models import Payment
from ...plugins.manager import get_plugins_manager
from ...shipping.models import ShippingMethod, ShippingZone
from ...shipping.utils import convert_to_shipping_method_data
from .. import AddressType, calculations
from ..fetch import (
    CheckoutInfo,
    CheckoutLineInfo,
    DeliveryMethodBase,
    fetch_checkout_info,
    fetch_checkout_lines,
    get_delivery_method_info,
)
from ..models import Checkout, CheckoutLine
from ..utils import (
    PRIVATE_META_APP_SHIPPING_ID,
    add_voucher_to_checkout,
    calculate_checkout_quantity,
    cancel_active_payments,
    change_billing_address_in_checkout,
    change_shipping_address_in_checkout,
    clear_delivery_method,
    delete_external_shipping_id,
    get_external_shipping_id,
    get_voucher_discount_for_checkout,
    get_voucher_for_checkout,
    is_fully_paid,
    recalculate_checkout_discount,
    remove_voucher_from_checkout,
    set_external_shipping_id,
)


def test_is_valid_delivery_method(checkout_with_item, address, shipping_zone):
    checkout = checkout_with_item
    checkout.shipping_address = address
    checkout.save()
    manager = get_plugins_manager()
    lines = fetch_checkout_lines(checkout)
    checkout_info = fetch_checkout_info(checkout, lines, [], manager)
    delivery_method_info = checkout_info.delivery_method_info
    # no shipping method assigned
    assert not delivery_method_info.is_valid_delivery_method()
    shipping_method = shipping_zone.shipping_methods.first()
    checkout.shipping_method = shipping_method
    checkout.save()
    checkout_info = fetch_checkout_info(checkout, lines, [], manager)
    delivery_method_info = checkout_info.delivery_method_info

    assert delivery_method_info.is_valid_delivery_method()

    zone = ShippingZone.objects.create(name="DE", countries=["DE"])
    shipping_method.shipping_zone = zone
    shipping_method.save()
    checkout_info = fetch_checkout_info(checkout, lines, [], manager)
    delivery_method_info = checkout_info.delivery_method_info

    assert not delivery_method_info.is_method_in_valid_methods(checkout_info)


@patch("saleor.plugins.webhook.tasks.send_webhook_request_sync")
def test_is_valid_delivery_method_external_method(
    mock_send_request, checkout_with_item, address, settings, shipping_app
):
    settings.PLUGINS = ["saleor.plugins.webhook.plugin.WebhookPlugin"]
    response_method_id = "abcd"
    mock_json_response = [
        {
            "id": response_method_id,
            "name": "Provider - Economy",
            "amount": "10",
            "currency": "USD",
            "maximum_delivery_days": "7",
        }
    ]
    method_id = graphene.Node.to_global_id(
        "app", f"{shipping_app.id}:{response_method_id}"
    )

    mock_send_request.return_value = mock_json_response
    checkout = checkout_with_item
    checkout.shipping_address = address
    checkout.private_metadata = {PRIVATE_META_APP_SHIPPING_ID: method_id}
    checkout.save()

    manager = get_plugins_manager()
    lines = fetch_checkout_lines(checkout)
    checkout_info = fetch_checkout_info(checkout, lines, [], manager)
    delivery_method_info = checkout_info.delivery_method_info

    assert delivery_method_info.is_method_in_valid_methods(checkout_info)


def test_clear_delivery_method(checkout, shipping_method):
    checkout.shipping_method = shipping_method
    checkout.save()
    manager = get_plugins_manager()
    checkout_info = fetch_checkout_info(checkout, [], [], manager)
    clear_delivery_method(checkout_info)
    checkout.refresh_from_db()
    assert not checkout.shipping_method
    assert isinstance(checkout_info.delivery_method_info, DeliveryMethodBase)
    assert not checkout_info.shipping_method_channel_listings


def test_last_change_update(checkout):
    with freeze_time(datetime.datetime.now()) as frozen_datetime:
        assert checkout.last_change != frozen_datetime()

        checkout.note = "Sample note"
        checkout.save()

        assert checkout.last_change == pytz.utc.localize(frozen_datetime())


def test_last_change_update_foregin_key(checkout, shipping_method):
    with freeze_time(datetime.datetime.now()) as frozen_datetime:
        assert checkout.last_change != frozen_datetime()

        checkout.shipping_method = shipping_method
        checkout.save(update_fields=["shipping_method", "last_change"])

        assert checkout.last_change == pytz.utc.localize(frozen_datetime())


@pytest.mark.parametrize(
    "total, min_spent_amount, min_checkout_items_quantity, "
    "discount_value, discount_value_type, expected_value",
    [
        (20, 20, 2, 50, DiscountValueType.PERCENTAGE, 10),
        (20, None, None, 50, DiscountValueType.PERCENTAGE, 10),
        (20, 20, 2, 5, DiscountValueType.FIXED, 5),
        (20, None, None, 5, DiscountValueType.FIXED, 5),
    ],
)
def test_get_discount_for_checkout_value_voucher(
    total,
    min_spent_amount,
    min_checkout_items_quantity,
    discount_value,
    discount_value_type,
    expected_value,
    monkeypatch,
    channel_USD,
    checkout_with_items,
):
    voucher = Voucher.objects.create(
        code="unique",
        type=VoucherType.ENTIRE_ORDER,
        discount_value_type=discount_value_type,
        min_checkout_items_quantity=min_checkout_items_quantity,
    )
    VoucherChannelListing.objects.create(
        voucher=voucher,
        channel=channel_USD,
        discount=Money(discount_value, channel_USD.currency_code),
        min_spent_amount=(min_spent_amount if min_spent_amount is not None else None),
    )
    checkout = Mock(spec=checkout_with_items, channel=channel_USD)
    subtotal = TaxedMoney(Money(total, "USD"), Money(total, "USD"))
    monkeypatch.setattr(
        "saleor.checkout.utils.calculations.checkout_subtotal",
        lambda manager, checkout_info, lines, address, discounts: subtotal,
    )
    monkeypatch.setattr(
        "saleor.discount.utils.calculations.checkout_subtotal",
        lambda manager, checkout_info, lines, address, discounts: subtotal,
    )
    checkout_info = CheckoutInfo(
        checkout=checkout,
        shipping_address=None,
        billing_address=None,
        channel=channel_USD,
        user=None,
        shipping_method_channel_listings=None,
        valid_shipping_methods=[],
        valid_pick_up_points=[],
        delivery_method_info=get_delivery_method_info(None, None),
    )
    lines = [
        CheckoutLineInfo(
            line=line,
            channel_listing=line.variant.product.channel_listings.first(),
            collections=[],
            product=line.variant.product,
            variant=line.variant,
            product_type=line.variant.product.product_type,
        )
        for line in checkout_with_items.lines.all()
    ]
    manager = get_plugins_manager()
    discount = get_voucher_discount_for_checkout(
        manager, voucher, checkout_info, lines, None, []
    )
    assert discount == Money(expected_value, "USD")


@patch("saleor.discount.utils.validate_voucher")
def test_get_voucher_discount_for_checkout_voucher_validation(
    mock_validate_voucher, voucher, checkout_with_voucher
):
    manager = get_plugins_manager()
    lines = fetch_checkout_lines(checkout_with_voucher)
    quantity = calculate_checkout_quantity(lines)
    checkout_info = fetch_checkout_info(checkout_with_voucher, lines, [], manager)
    manager = get_plugins_manager()
    address = checkout_with_voucher.shipping_address
    get_voucher_discount_for_checkout(manager, voucher, checkout_info, lines, address)
    subtotal = manager.calculate_checkout_subtotal(checkout_info, lines, address, [])
    customer_email = checkout_with_voucher.get_customer_email()
    mock_validate_voucher.assert_called_once_with(
        voucher,
        subtotal,
        quantity,
        customer_email,
        checkout_with_voucher.channel,
        checkout_info.user,
    )


@pytest.mark.parametrize(
    "total, total_quantity, discount_value, discount_type, min_spent_amount, "
    "min_checkout_items_quantity",
    [
        ("99", 9, 10, DiscountValueType.FIXED, None, 10),
        ("99", 9, 10, DiscountValueType.FIXED, 100, None),
        ("99", 10, 10, DiscountValueType.PERCENTAGE, 100, 10),
        ("100", 9, 10, DiscountValueType.PERCENTAGE, 100, 10),
        ("99", 9, 10, DiscountValueType.PERCENTAGE, 100, 10),
    ],
)
def test_get_discount_for_checkout_entire_order_voucher_not_applicable(
    total,
    total_quantity,
    discount_value,
    discount_type,
    min_spent_amount,
    min_checkout_items_quantity,
    monkeypatch,
    channel_USD,
):
    voucher = Voucher.objects.create(
        code="unique",
        type=VoucherType.ENTIRE_ORDER,
        discount_value_type=discount_type,
        min_checkout_items_quantity=min_checkout_items_quantity,
    )
    VoucherChannelListing.objects.create(
        voucher=voucher,
        channel=channel_USD,
        discount=Money(discount_value, channel_USD.currency_code),
        min_spent_amount=(min_spent_amount if min_spent_amount is not None else None),
    )
    checkout = Mock(spec=Checkout, channel=channel_USD)
    subtotal = TaxedMoney(Money(total, "USD"), Money(total, "USD"))
    monkeypatch.setattr(
        "saleor.checkout.utils.calculations.checkout_subtotal",
        lambda manager, checkout_info, lines, address, discounts: subtotal,
    )
    monkeypatch.setattr(
        "saleor.discount.utils.calculations.checkout_subtotal",
        lambda manager, checkout_info, lines, address, discounts: subtotal,
    )
    checkout_info = CheckoutInfo(
        checkout=checkout,
        delivery_method_info=None,
        shipping_address=None,
        billing_address=None,
        channel=channel_USD,
        user=None,
        shipping_method_channel_listings=None,
        valid_shipping_methods=[],
        valid_pick_up_points=[],
    )
    manager = get_plugins_manager()
    with pytest.raises(NotApplicable):
        get_voucher_discount_for_checkout(manager, voucher, checkout_info, [], None, [])


@pytest.mark.parametrize(
    "discount_value, discount_type, apply_once_per_order, discount_amount",
    [
        (5, DiscountValueType.FIXED, True, 5),
        (5, DiscountValueType.FIXED, False, 15),
        (10000, DiscountValueType.FIXED, True, 10),
        (10, DiscountValueType.PERCENTAGE, True, 1),
        (10, DiscountValueType.PERCENTAGE, False, 6),
    ],
)
def test_get_discount_for_checkout_specific_products_voucher(
    checkout_with_items,
    product_list,
    discount_value,
    discount_type,
    apply_once_per_order,
    discount_amount,
    channel_USD,
):
    voucher = Voucher.objects.create(
        code="unique",
        type=VoucherType.SPECIFIC_PRODUCT,
        discount_value_type=discount_type,
        apply_once_per_order=apply_once_per_order,
    )
    VoucherChannelListing.objects.create(
        voucher=voucher,
        channel=channel_USD,
        discount=Money(discount_value, channel_USD.currency_code),
    )
    for product in product_list:
        voucher.products.add(product)
    manager = get_plugins_manager()
    lines = fetch_checkout_lines(checkout_with_items)
    checkout_info = fetch_checkout_info(checkout_with_items, lines, [], manager)
    discount = get_voucher_discount_for_checkout(
        manager, voucher, checkout_info, lines, None, []
    )
    assert discount == Money(discount_amount, "USD")


@pytest.mark.parametrize(
    "total, total_quantity, discount_value, discount_type, min_spent_amount,"
    "min_checkout_items_quantity",
    [
        ("99", 9, 10, DiscountValueType.FIXED, None, 10),
        ("99", 9, 10, DiscountValueType.FIXED, 100, None),
        ("99", 10, 10, DiscountValueType.PERCENTAGE, 100, 10),
        ("100", 9, 10, DiscountValueType.PERCENTAGE, 100, 10),
        ("99", 9, 10, DiscountValueType.PERCENTAGE, 100, 10),
    ],
)
def test_get_discount_for_checkout_specific_products_voucher_not_applicable(
    monkeypatch,
    total,
    total_quantity,
    discount_value,
    discount_type,
    min_spent_amount,
    min_checkout_items_quantity,
    channel_USD,
):
    discounts = []
    monkeypatch.setattr(
        "saleor.checkout.utils.get_prices_of_discounted_specific_product",
        lambda checkout, discounts, product: [],
    )
    monkeypatch.setattr(
        "saleor.checkout.calculations.checkout_shipping_price",
        lambda _: TaxedMoney(Money(0, "USD"), Money(0, "USD")),
    )
    monkeypatch.setattr(
        "saleor.discount.utils.calculations.checkout_subtotal",
        lambda manager, checkout_info, lines, address, discounts: TaxedMoney(
            Money(total, "USD"), Money(total, "USD")
        ),
    )
    monkeypatch.setattr(
        "saleor.checkout.utils.calculations.checkout_subtotal",
        lambda manager, checkout_info, lines, address, discounts: TaxedMoney(
            Money(total, "USD"), Money(total, "USD")
        ),
    )

    manager = get_plugins_manager()
    voucher = Voucher.objects.create(
        code="unique",
        type=VoucherType.SPECIFIC_PRODUCT,
        discount_value_type=discount_type,
        min_checkout_items_quantity=min_checkout_items_quantity,
    )
    VoucherChannelListing.objects.create(
        voucher=voucher,
        channel=channel_USD,
        discount=Money(discount_value, channel_USD.currency_code),
        min_spent_amount=(min_spent_amount if min_spent_amount is not None else None),
    )
    checkout = Mock(quantity=total_quantity, spec=Checkout, channel=channel_USD)
    checkout_info = CheckoutInfo(
        checkout=checkout,
        delivery_method_info=get_delivery_method_info(None, None),
        shipping_address=None,
        billing_address=None,
        channel=channel_USD,
        user=None,
        shipping_method_channel_listings=None,
        valid_shipping_methods=[],
        valid_pick_up_points=[],
    )
    with pytest.raises(NotApplicable):
        get_voucher_discount_for_checkout(
            manager, voucher, checkout_info, [], None, discounts
        )


@pytest.mark.parametrize(
    "shipping_cost, shipping_country_code, discount_value, discount_type,"
    "countries, expected_value",
    [
        # (10, None, 50, DiscountValueType.PERCENTAGE, [], 5),
        # (10, None, 20, DiscountValueType.FIXED, [], 10),
        # (10, "PL", 20, DiscountValueType.FIXED, [], 10),
        (5, "PL", 5, DiscountValueType.FIXED, ["PL"], 5),
    ],
)
def test_get_discount_for_checkout_shipping_voucher(
    shipping_cost,
    shipping_country_code,
    discount_value,
    discount_type,
    countries,
    expected_value,
    monkeypatch,
    channel_USD,
    shipping_method,
):
    manager = get_plugins_manager()
    subtotal = TaxedMoney(Money(100, "USD"), Money(100, "USD"))
    shipping = TaxedMoney(Money(shipping_cost, "USD"), Money(shipping_cost, "USD"))
    monkeypatch.setattr(
        "saleor.checkout.utils.calculations.checkout_subtotal",
        lambda manager, checkout_info, lines, address, discounts: subtotal,
    )
    monkeypatch.setattr(
        "saleor.discount.utils.calculations.checkout_shipping_price",
        lambda manager, checkout_info, lines, address, discounts: shipping,
    )
    monkeypatch.setattr(
        "saleor.checkout.utils.is_shipping_required", lambda lines: True
    )
    checkout = Mock(
        spec=Checkout,
        is_shipping_required=Mock(return_value=True),
        channel_id=channel_USD.id,
        channel=channel_USD,
        shipping_method=shipping_method,
        get_shipping_price=Mock(return_value=shipping.gross),
        shipping_address=Mock(country=Country(shipping_country_code)),
    )
    voucher = Voucher.objects.create(
        code="unique",
        type=VoucherType.SHIPPING,
        discount_value_type=discount_type,
        countries=countries,
    )
    VoucherChannelListing.objects.create(
        voucher=voucher,
        channel=channel_USD,
        discount=Money(discount_value, channel_USD.currency_code),
    )
    shipping_address = Mock(spec=Address, country=Mock(code="PL"))
    checkout_info = CheckoutInfo(
        checkout=checkout,
        shipping_address=shipping_address,
        delivery_method_info=get_delivery_method_info(
            convert_to_shipping_method_data(shipping_method), shipping_address
        ),
        billing_address=None,
        channel=channel_USD,
        user=None,
        shipping_method_channel_listings=None,
        valid_shipping_methods=[],
        valid_pick_up_points=[],
    )

    discount = get_voucher_discount_for_checkout(
        manager, voucher, checkout_info, [], None, None
    )
    assert discount == Money(expected_value, "USD")


def test_get_discount_for_checkout_shipping_voucher_all_countries(
    monkeypatch, channel_USD, shipping_method
):
    subtotal = TaxedMoney(Money(100, "USD"), Money(100, "USD"))
    monkeypatch.setattr(
        "saleor.checkout.utils.calculations.checkout_subtotal",
        lambda manager, checkout_info, lines, address, discounts: subtotal,
    )
    monkeypatch.setattr(
        "saleor.discount.utils.calculations.checkout_subtotal",
        lambda manager, checkout_info, lines, address, discounts: subtotal,
    )
    monkeypatch.setattr(
        "saleor.checkout.utils.is_shipping_required", lambda lines: True
    )
    shipping_total = TaxedMoney(Money(10, "USD"), Money(10, "USD"))
    monkeypatch.setattr(
        "saleor.checkout.utils.calculations.checkout_shipping_price",
        lambda manager, checkout_info, lines, address, discounts: shipping_total,
    )
    checkout = Mock(
        spec=Checkout,
        channel_id=channel_USD.id,
        channel=channel_USD,
        shipping_method_id=shipping_method.id,
        is_shipping_required=Mock(return_value=True),
        shipping_method=Mock(get_total=Mock(return_value=shipping_total)),
        shipping_address=Mock(country=Country("PL")),
    )
    voucher = Voucher.objects.create(
        code="unique",
        type=VoucherType.SHIPPING,
        discount_value_type=DiscountValueType.PERCENTAGE,
        countries=[],
    )
    VoucherChannelListing.objects.create(
        voucher=voucher,
        channel=channel_USD,
        discount=Money(50, channel_USD.currency_code),
    )

    manager = get_plugins_manager()
    checkout_info = CheckoutInfo(
        checkout=checkout,
        delivery_method_info=get_delivery_method_info(
            convert_to_shipping_method_data(shipping_method), None
        ),
        shipping_address=Mock(spec=Address, country=Mock(code="PL")),
        billing_address=None,
        channel=channel_USD,
        user=None,
        shipping_method_channel_listings=None,
        valid_shipping_methods=[],
        valid_pick_up_points=[],
    )
    discount = get_voucher_discount_for_checkout(
        manager, voucher, checkout_info, [], None, None
    )

    assert discount == Money(5, "USD")


def test_get_discount_for_checkout_shipping_voucher_limited_countries(
    monkeypatch, channel_USD
):
    subtotal = TaxedMoney(net=Money(100, "USD"), gross=Money(100, "USD"))
    shipping_total = TaxedMoney(net=Money(10, "USD"), gross=Money(10, "USD"))
    monkeypatch.setattr(
        "saleor.discount.utils.calculations.checkout_subtotal",
        lambda manager, checkout_info, lines, address, discounts: subtotal,
    )
    checkout = Mock(
        get_subtotal=Mock(return_value=subtotal),
        channel=channel_USD,
        is_shipping_required=Mock(return_value=True),
        shipping_method=Mock(get_total=Mock(return_value=shipping_total)),
        shipping_address=Mock(country=Country("PL")),
    )
    voucher = Voucher.objects.create(
        code="unique",
        type=VoucherType.SHIPPING,
        discount_value_type=DiscountValueType.PERCENTAGE,
        countries=["UK", "DE"],
    )
    VoucherChannelListing.objects.create(
        voucher=voucher,
        channel=channel_USD,
        discount=Money(50, channel_USD.currency_code),
    )

    checkout_info = CheckoutInfo(
        checkout=checkout,
        delivery_method_info=get_delivery_method_info(None, None),
        shipping_address=Mock(spec=Address, country=Mock(code="PL")),
        billing_address=None,
        channel=channel_USD,
        user=None,
        shipping_method_channel_listings=None,
        valid_shipping_methods=[],
        valid_pick_up_points=[],
    )
    manager = get_plugins_manager()
    with pytest.raises(NotApplicable):
        get_voucher_discount_for_checkout(manager, voucher, checkout_info, [], None, [])


@pytest.mark.parametrize(
    "is_shipping_required, shipping_method, discount_value, discount_type,"
    "countries, min_spent_amount, min_checkout_items_quantity, subtotal,"
    "total_quantity, error_msg",
    [
        (
            True,
            Mock(
                spec=ShippingMethod,
                get_total=Mock(return_value=Money(10, "USD")),
                shipping_zone=Mock(countries=["PL"]),
            ),
            10,
            DiscountValueType.FIXED,
            ["US"],
            None,
            None,
            TaxedMoney(Money(10, "USD"), Money(10, "USD")),
            10,
            "This offer is not valid in your country.",
        ),
        (
            True,
            None,
            10,
            DiscountValueType.FIXED,
            [],
            None,
            None,
            TaxedMoney(Money(10, "USD"), Money(10, "USD")),
            10,
            "Please select a delivery method first.",
        ),
        (
            False,
            None,
            10,
            DiscountValueType.FIXED,
            [],
            None,
            None,
            TaxedMoney(Money(10, "USD"), Money(10, "USD")),
            10,
            "Your order does not require shipping.",
        ),
        (
            True,
            Mock(spec=ShippingMethod, price=Money(10, "USD")),
            10,
            DiscountValueType.FIXED,
            [],
            5,
            None,
            TaxedMoney(Money(2, "USD"), Money(2, "USD")),
            10,
            "This offer is only valid for orders over $5.00.",
        ),
        (
            True,
            Mock(spec=ShippingMethod, price=Money(10, "USD")),
            10,
            DiscountValueType.FIXED,
            [],
            5,
            10,
            TaxedMoney(Money(5, "USD"), Money(5, "USD")),
            9,
            "This offer is only valid for orders with a minimum of 10 quantity.",
        ),
        (
            True,
            Mock(spec=ShippingMethod, price=Money(10, "USD")),
            10,
            DiscountValueType.FIXED,
            [],
            5,
            10,
            TaxedMoney(Money(2, "USD"), Money(2, "USD")),
            9,
            "This offer is only valid for orders over $5.00.",
        ),
    ],
)
def test_get_discount_for_checkout_shipping_voucher_not_applicable(
    is_shipping_required,
    shipping_method,
    discount_value,
    discount_type,
    countries,
    min_spent_amount,
    min_checkout_items_quantity,
    subtotal,
    total_quantity,
    error_msg,
    monkeypatch,
    channel_USD,
):
    monkeypatch.setattr(
        "saleor.checkout.utils.calculations.checkout_subtotal",
        lambda manager, checkout_info, lines, address, discounts: subtotal,
    )
    monkeypatch.setattr(
        "saleor.discount.utils.calculations.checkout_subtotal",
        lambda manager, checkout_info, lines, address, discounts: subtotal,
    )
    monkeypatch.setattr(
        "saleor.checkout.utils.is_shipping_required", lambda lines: is_shipping_required
    )
    checkout = Mock(
        is_shipping_required=Mock(return_value=is_shipping_required),
        shipping_method=shipping_method,
        shipping_address=Mock(spec=Address, country=Mock(code="PL")),
        quantity=total_quantity,
        spec=Checkout,
        channel=channel_USD,
    )

    voucher = Voucher.objects.create(
        code="unique",
        type=VoucherType.SHIPPING,
        discount_value_type=discount_type,
        min_checkout_items_quantity=min_checkout_items_quantity,
        countries=countries,
    )
    manager = get_plugins_manager()
    VoucherChannelListing.objects.create(
        voucher=voucher,
        channel=channel_USD,
        discount=Money(discount_value, channel_USD.currency_code),
        min_spent_amount=(min_spent_amount if min_spent_amount is not None else None),
    )
    checkout_info = CheckoutInfo(
        checkout=checkout,
        delivery_method_info=get_delivery_method_info(
            convert_to_shipping_method_data(shipping_method)
        ),
        shipping_address=Mock(spec=Address, country=Mock(code="PL")),
        billing_address=None,
        channel=channel_USD,
        user=None,
        shipping_method_channel_listings=None,
        valid_shipping_methods=[],
        valid_pick_up_points=[],
    )
    with pytest.raises(NotApplicable) as e:
        get_voucher_discount_for_checkout(
            manager, voucher, checkout_info, [], checkout.shipping_address, None
        )
    assert str(e.value) == error_msg


def test_get_voucher_for_checkout(checkout_with_voucher, voucher):
    manager = get_plugins_manager()
    checkout_info = fetch_checkout_info(checkout_with_voucher, [], [], manager)
    checkout_voucher = get_voucher_for_checkout(checkout_info)
    assert checkout_voucher == voucher


def test_get_voucher_for_checkout_expired_voucher(checkout_with_voucher, voucher):
    date_yesterday = timezone.now() - datetime.timedelta(days=1)
    voucher.end_date = date_yesterday
    voucher.save()
    manager = get_plugins_manager()
    checkout_info = fetch_checkout_info(checkout_with_voucher, [], [], manager)
    checkout_voucher = get_voucher_for_checkout(checkout_info)
    assert checkout_voucher is None


def test_get_voucher_for_checkout_no_voucher_code(checkout):
    manager = get_plugins_manager()
    checkout_info = fetch_checkout_info(checkout, [], [], manager)
    checkout_voucher = get_voucher_for_checkout(checkout_info)
    assert checkout_voucher is None


def test_remove_voucher_from_checkout(checkout_with_voucher, voucher_translation_fr):
    checkout = checkout_with_voucher
    remove_voucher_from_checkout(checkout)

    assert not checkout.voucher_code
    assert not checkout.discount_name
    assert not checkout.translated_discount_name
    assert checkout.discount == zero_money(checkout.channel.currency_code)


def test_recalculate_checkout_discount(
    checkout_with_voucher, voucher, voucher_translation_fr, settings, channel_USD
):
    settings.LANGUAGE_CODE = "fr"
    voucher.channel_listings.filter(channel=channel_USD).update(discount_value=10)

    manager = get_plugins_manager()
    lines = fetch_checkout_lines(checkout_with_voucher)
    checkout_info = fetch_checkout_info(checkout_with_voucher, lines, [], manager)

    recalculate_checkout_discount(manager, checkout_info, lines, None)
    assert (
        checkout_with_voucher.translated_discount_name == voucher_translation_fr.name
    )  # noqa
    assert checkout_with_voucher.discount == Money("10.00", "USD")


def test_recalculate_checkout_discount_with_sale(
    checkout_with_voucher_percentage, discount_info
):
    checkout = checkout_with_voucher_percentage
    manager = get_plugins_manager()
    lines = fetch_checkout_lines(checkout)
    checkout_info = fetch_checkout_info(checkout, lines, [], manager)

    recalculate_checkout_discount(manager, checkout_info, lines, [discount_info])
    assert checkout.discount == Money("1.50", "USD")
    assert (
        calculations.checkout_total(
            manager=manager,
            checkout_info=checkout_info,
            lines=lines,
            address=checkout.shipping_address,
            discounts=[discount_info],
        ).gross
        == Money("13.50", "USD")
    )


def test_recalculate_checkout_discount_voucher_not_applicable(
    checkout_with_voucher, voucher, channel_USD
):
    checkout = checkout_with_voucher
    voucher.channel_listings.filter(channel=channel_USD).update(min_spent_amount=100)

    manager = get_plugins_manager()
    lines = fetch_checkout_lines(checkout)
    checkout_info = fetch_checkout_info(checkout, lines, [], manager)
    recalculate_checkout_discount(manager, checkout_info, lines, None)

    assert not checkout.voucher_code
    assert not checkout.discount_name
    assert checkout.discount == zero_money(checkout.channel.currency_code)


def test_recalculate_checkout_discount_expired_voucher(checkout_with_voucher, voucher):
    checkout = checkout_with_voucher
    date_yesterday = timezone.now() - datetime.timedelta(days=1)
    voucher.end_date = date_yesterday
    voucher.save()

    manager = get_plugins_manager()
    lines = fetch_checkout_lines(checkout)
    checkout_info = fetch_checkout_info(checkout, lines, [], manager)
    recalculate_checkout_discount(manager, checkout_info, lines, None)

    assert not checkout.voucher_code
    assert not checkout.discount_name
    assert checkout.discount == zero_money(checkout.channel.currency_code)


def test_recalculate_checkout_discount_free_shipping_subtotal_less_than_shipping(
    checkout_with_voucher_percentage_and_shipping,
    voucher_free_shipping,
    shipping_method,
    channel_USD,
):
    checkout = checkout_with_voucher_percentage_and_shipping
    manager = get_plugins_manager()
    lines = fetch_checkout_lines(checkout)
    checkout_info = fetch_checkout_info(checkout, lines, [], manager)
    channel_listing = shipping_method.channel_listings.get(channel_id=channel_USD.id)
    channel_listing.price = (
        calculations.checkout_subtotal(
            manager=manager,
            checkout_info=checkout_info,
            lines=lines,
            address=checkout.shipping_address,
        ).gross
        + Money("10.00", "USD")
    )
    channel_listing.save()

    checkout_info = fetch_checkout_info(checkout, lines, [], manager)
    recalculate_checkout_discount(manager, checkout_info, lines, None)

    assert checkout.discount == channel_listing.price
    assert checkout.discount_name == "Free shipping"
    checkout_total = calculations.checkout_total(
        manager=manager,
        checkout_info=checkout_info,
        lines=lines,
        address=checkout.shipping_address,
    )
    checkout_subtotal = calculations.checkout_subtotal(
        manager=manager,
        checkout_info=checkout_info,
        lines=lines,
        address=checkout.shipping_address,
    )
    assert checkout_total == checkout_subtotal


def test_recalculate_checkout_discount_free_shipping_subtotal_bigger_than_shipping(
    checkout_with_voucher_percentage_and_shipping,
    voucher_free_shipping,
    shipping_method,
    channel_USD,
):
    checkout = checkout_with_voucher_percentage_and_shipping
    manager = get_plugins_manager()
    lines = fetch_checkout_lines(checkout)
    checkout_info = fetch_checkout_info(checkout, lines, [], manager)
    channel_listing = shipping_method.channel_listings.get(channel=channel_USD)
    channel_listing.price = (
        calculations.checkout_subtotal(
            manager=manager,
            checkout_info=checkout_info,
            lines=lines,
            address=checkout.shipping_address,
        ).gross
        - Money("1.00", "USD")
    )
    channel_listing.save()

    checkout_info = fetch_checkout_info(checkout, lines, [], manager)
    recalculate_checkout_discount(manager, checkout_info, lines, None)

    assert checkout.discount == channel_listing.price
    assert checkout.discount_name == "Free shipping"
    checkout_total = calculations.checkout_total(
        manager=manager,
        checkout_info=checkout_info,
        lines=lines,
        address=checkout.shipping_address,
    )
    checkout_subtotal = calculations.checkout_subtotal(
        manager=manager,
        checkout_info=checkout_info,
        lines=lines,
        address=checkout.shipping_address,
    )
    assert checkout_total == checkout_subtotal


def test_recalculate_checkout_discount_free_shipping_for_checkout_without_shipping(
    checkout_with_voucher_percentage, voucher_free_shipping
):
    checkout = checkout_with_voucher_percentage
    manager = get_plugins_manager()
    lines = fetch_checkout_lines(checkout)
    checkout_info = fetch_checkout_info(checkout, lines, [], manager)
    recalculate_checkout_discount(manager, checkout_info, lines, None)

    assert not checkout.discount_name
    assert not checkout.voucher_code
    assert checkout.discount == zero_money(checkout.channel.currency_code)


def test_change_address_in_checkout(checkout, address):
    manager = get_plugins_manager()
    lines = fetch_checkout_lines(checkout)
    checkout_info = fetch_checkout_info(checkout, lines, [], manager)

    shipping_updated_fields = change_shipping_address_in_checkout(
        checkout_info, address, lines, [], manager
    )
    billing_updated_fields = change_billing_address_in_checkout(checkout, address)
    checkout.save(update_fields=shipping_updated_fields + billing_updated_fields)

    checkout.refresh_from_db()
    assert checkout.shipping_address == address
    assert checkout.billing_address == address
    assert checkout_info.shipping_address == address


def test_change_address_in_checkout_to_none(checkout, address):
    checkout.shipping_address = address
    checkout.billing_address = address.get_copy()
    checkout.save()

    manager = get_plugins_manager()
    lines = fetch_checkout_lines(checkout)
    checkout_info = fetch_checkout_info(checkout, lines, [], manager)

    shipping_updated_fields = change_shipping_address_in_checkout(
        checkout_info, None, lines, [], manager
    )
    billing_updated_fields = change_billing_address_in_checkout(checkout, None)
    checkout.save(update_fields=shipping_updated_fields + billing_updated_fields)

    checkout.refresh_from_db()
    assert checkout.shipping_address is None
    assert checkout.billing_address is None
    assert checkout_info.shipping_address is None


def test_change_address_in_checkout_to_same(checkout, address):
    checkout.shipping_address = address
    checkout.billing_address = address.get_copy()
    checkout.save(update_fields=["shipping_address", "billing_address"])
    shipping_address_id = checkout.shipping_address.id
    billing_address_id = checkout.billing_address.id

    manager = get_plugins_manager()
    lines = fetch_checkout_lines(checkout)
    checkout_info = fetch_checkout_info(checkout, lines, [], manager)

    shipping_updated_fields = change_shipping_address_in_checkout(
        checkout_info, address, lines, [], manager
    )
    billing_updated_fields = change_billing_address_in_checkout(checkout, address)
    checkout.save(update_fields=shipping_updated_fields + billing_updated_fields)

    checkout.refresh_from_db()
    assert checkout.shipping_address.id == shipping_address_id
    assert checkout.billing_address.id == billing_address_id
    assert checkout_info.shipping_address == address


def test_change_address_in_checkout_to_other(checkout, address):
    address_id = address.id
    checkout.shipping_address = address
    checkout.billing_address = address.get_copy()
    checkout.save(update_fields=["shipping_address", "billing_address"])
    other_address = Address.objects.create(country=Country("DE"))

    manager = get_plugins_manager()
    lines = fetch_checkout_lines(checkout)
    checkout_info = fetch_checkout_info(checkout, lines, [], manager)

    shipping_updated_fields = change_shipping_address_in_checkout(
        checkout_info, other_address, lines, [], manager
    )
    billing_updated_fields = change_billing_address_in_checkout(checkout, other_address)
    checkout.save(update_fields=shipping_updated_fields + billing_updated_fields)

    checkout.refresh_from_db()
    assert checkout.shipping_address == other_address
    assert checkout.billing_address == other_address
    assert not Address.objects.filter(id=address_id).exists()
    assert checkout_info.shipping_address == other_address


def test_change_address_in_checkout_from_user_address_to_other(
    checkout, customer_user, address
):
    address_id = address.id
    checkout.user = customer_user
    checkout.shipping_address = address
    checkout.billing_address = address.get_copy()
    checkout.save(update_fields=["shipping_address", "billing_address"])
    other_address = Address.objects.create(country=Country("DE"))

    manager = get_plugins_manager()
    lines = fetch_checkout_lines(checkout)
    checkout_info = fetch_checkout_info(checkout, lines, [], manager)

    shipping_updated_fields = change_shipping_address_in_checkout(
        checkout_info, other_address, lines, [], manager
    )
    billing_updated_fields = change_billing_address_in_checkout(checkout, other_address)
    checkout.save(update_fields=shipping_updated_fields + billing_updated_fields)

    checkout.refresh_from_db()
    assert checkout.shipping_address == other_address
    assert checkout.billing_address == other_address
    assert Address.objects.filter(id=address_id).exists()
    assert checkout_info.shipping_address == other_address


def test_add_voucher_to_checkout(checkout_with_item, voucher):
    assert checkout_with_item.voucher_code is None
    manager = get_plugins_manager()
    lines = fetch_checkout_lines(checkout_with_item)
    checkout_info = fetch_checkout_info(checkout_with_item, lines, [], manager)
    add_voucher_to_checkout(manager, checkout_info, lines, voucher)
    assert checkout_with_item.voucher_code == voucher.code


def test_add_staff_voucher_to_anonymous_checkout(checkout_with_item, voucher):
    voucher.only_for_staff = True
    voucher.save()

    assert checkout_with_item.voucher_code is None
    manager = get_plugins_manager()
    lines = fetch_checkout_lines(checkout_with_item)
    checkout_info = fetch_checkout_info(checkout_with_item, lines, [], manager)
    with pytest.raises(NotApplicable):
        add_voucher_to_checkout(manager, checkout_info, lines, voucher)


def test_add_staff_voucher_to_customer_checkout(
    checkout_with_item, voucher, customer_user
):
    checkout_with_item.user = customer_user
    checkout_with_item.save()
    voucher.only_for_staff = True
    voucher.save()

    assert checkout_with_item.voucher_code is None
    manager = get_plugins_manager()
    lines = fetch_checkout_lines(checkout_with_item)
    checkout_info = fetch_checkout_info(checkout_with_item, lines, [], manager)
    with pytest.raises(NotApplicable):
        add_voucher_to_checkout(manager, checkout_info, lines, voucher)


def test_add_staff_voucher_to_staff_checkout(checkout_with_item, voucher, staff_user):
    checkout_with_item.user = staff_user
    checkout_with_item.save()
    voucher.only_for_staff = True
    voucher.save()

    assert checkout_with_item.voucher_code is None
    manager = get_plugins_manager()
    lines = fetch_checkout_lines(checkout_with_item)
    checkout_info = fetch_checkout_info(checkout_with_item, lines, [], manager)

    add_voucher_to_checkout(manager, checkout_info, lines, voucher)


def test_add_voucher_to_checkout_fail(
    checkout_with_item, voucher_with_high_min_spent_amount
):
    manager = get_plugins_manager()
    lines = fetch_checkout_lines(checkout_with_item)
    checkout_info = fetch_checkout_info(checkout_with_item, lines, [], manager)
    with pytest.raises(NotApplicable):
        add_voucher_to_checkout(
            manager,
            checkout_info,
            lines,
            voucher_with_high_min_spent_amount,
        )

    assert checkout_with_item.voucher_code is None


def test_store_user_address_uses_existing_one(address):
    """Ensure storing an address that is already associated to the given user doesn't
    create a new address, but uses the existing one instead.
    """
    user = User.objects.create_user("test@example.com", "password")
    user.addresses.add(address)

    expected_user_addresses_count = 1

    manager = get_plugins_manager()
    store_user_address(user, address, AddressType.BILLING, manager)

    assert user.addresses.count() == expected_user_addresses_count
    assert user.default_billing_address_id == address.pk


def test_store_user_address_uses_existing_one_despite_duplicated(address):
    """Ensure storing an address handles the possibility of an user
    having the same address associated to them multiple time is handled properly.

    It should use the first identical address associated to the user.
    """
    same_address = Address.objects.create(**address.as_data())
    user = User.objects.create_user("test@example.com", "password")
    user.addresses.set([address, same_address])

    expected_user_addresses_count = 2

    manager = get_plugins_manager()
    store_user_address(user, address, AddressType.BILLING, manager)

    assert user.addresses.count() == expected_user_addresses_count
    assert user.default_billing_address_id == address.pk


def test_store_user_address_create_new_address_if_not_associated(address):
    """Ensure storing an address that is not associated to the given user
    triggers the creation of a new address, but uses the existing one instead.
    """
    user = User.objects.create_user("test@example.com", "password")
    expected_user_addresses_count = 1

    manager = get_plugins_manager()
    store_user_address(user, address, AddressType.BILLING, manager)

    assert user.addresses.count() == expected_user_addresses_count
    assert user.default_billing_address_id != address.pk


def test_get_last_active_payment(checkout_with_payments):
    # given
    payment = Payment.objects.create(
        gateway="mirumee.payments.dummy",
        is_active=True,
        checkout=checkout_with_payments,
    )

    # when
    last_payment = checkout_with_payments.get_last_active_payment()

    # then
    assert last_payment.pk == payment.pk


def test_is_fully_paid(checkout_with_item, payment_dummy):
    checkout = checkout_with_item
    manager = get_plugins_manager()
    lines = fetch_checkout_lines(checkout)
    checkout_info = fetch_checkout_info(checkout, lines, [], manager)
    total = calculations.checkout_total(
        manager=manager,
        checkout_info=checkout_info,
        lines=lines,
        address=checkout.shipping_address,
    )
    payment = payment_dummy
    payment.is_active = True
    payment.order = None
    payment.total = total.gross.amount
    payment.currency = total.gross.currency
    payment.checkout = checkout
    payment.save()
    is_paid = is_fully_paid(manager, checkout_info, lines, None)
    assert is_paid


def test_is_fully_paid_many_payments(checkout_with_item, payment_dummy):
    checkout = checkout_with_item
    manager = get_plugins_manager()
    lines = fetch_checkout_lines(checkout)
    checkout_info = fetch_checkout_info(checkout, lines, [], manager)
    total = calculations.checkout_total(
        manager=manager,
        checkout_info=checkout_info,
        lines=lines,
        address=checkout.shipping_address,
    )
    payment = payment_dummy
    payment.is_active = True
    payment.order = None
    payment.total = total.gross.amount - 1
    payment.currency = total.gross.currency
    payment.checkout = checkout
    payment.save()
    payment2 = payment_dummy
    payment2.pk = None
    payment2.is_active = True
    payment2.order = None
    payment2.total = 1
    payment2.currency = total.gross.currency
    payment2.checkout = checkout
    payment2.save()
    is_paid = is_fully_paid(manager, checkout_info, lines, None)
    assert is_paid


def test_is_fully_paid_partially_paid(checkout_with_item, payment_dummy):
    checkout = checkout_with_item
    manager = get_plugins_manager()
    lines = fetch_checkout_lines(checkout)
    checkout_info = fetch_checkout_info(checkout, lines, [], manager)
    total = calculations.checkout_total(
        manager=manager,
        checkout_info=checkout_info,
        lines=lines,
        address=checkout.shipping_address,
    )
    payment = payment_dummy
    payment.is_active = True
    payment.order = None
    payment.total = total.gross.amount - 1
    payment.currency = total.gross.currency
    payment.checkout = checkout
    payment.save()
    is_paid = is_fully_paid(manager, checkout_info, lines, None)
    assert not is_paid


def test_is_fully_paid_no_payment(checkout_with_item):
    checkout = checkout_with_item
    manager = get_plugins_manager()
    lines = fetch_checkout_lines(checkout)
    checkout_info = fetch_checkout_info(checkout, lines, [], manager)
    is_paid = is_fully_paid(manager, checkout_info, lines, None)
    assert not is_paid


def test_cancel_active_payments(checkout_with_payments):
    # given
    checkout = checkout_with_payments
    count_active = checkout.payments.filter(is_active=True).count()
    assert count_active != 0

    # when
    cancel_active_payments(checkout)

    # then
    assert checkout.payments.filter(is_active=True).count() == 0


def test_chckout_without_delivery_method_creates_empty_delivery_method(
    checkout_with_item,
):
    checkout = checkout_with_item
    manager = get_plugins_manager()
    lines = fetch_checkout_lines(checkout)
    checkout_info = fetch_checkout_info(checkout, lines, [], manager)
    delivery_method_info = checkout_info.delivery_method_info

    assert isinstance(delivery_method_info, DeliveryMethodBase)
    assert not delivery_method_info.is_valid_delivery_method()
    assert not delivery_method_info.is_local_collection_point
    assert not delivery_method_info.is_method_in_valid_methods(checkout_info)


<<<<<<< HEAD
def test_manage_external_shipping_id(checkout):
    app_shipping_id = "abcd"
    initial_private_metadata = {"test": 123}
    checkout.private_metadata = initial_private_metadata

    set_external_shipping_id(checkout, app_shipping_id)
    assert PRIVATE_META_APP_SHIPPING_ID in checkout.private_metadata

    shipping_id = get_external_shipping_id(checkout)
    assert shipping_id == app_shipping_id

    delete_external_shipping_id(checkout)
    assert checkout.private_metadata == initial_private_metadata
=======
def test_checkout_total_setter():
    # given
    currency = "USD"
    net_amount = Decimal(10)
    net = Money(net_amount, currency)
    gross_amount = Decimal(15)
    gross = Money(gross_amount, currency)

    # when
    price = TaxedMoney(net=net, gross=gross)
    checkout = Checkout()
    checkout.total = price

    # then
    assert checkout.currency == currency
    assert checkout.total_net_amount == net_amount
    assert checkout.total.net == net
    assert checkout.total_gross_amount == gross_amount
    assert checkout.total.gross == gross
    assert checkout.total.tax == gross - net


def test_checkout_subtotal_setter():
    # given
    currency = "USD"
    net_amount = Decimal(10)
    net = Money(net_amount, currency)
    gross_amount = Decimal(15)
    gross = Money(gross_amount, currency)

    # when
    price = TaxedMoney(net=net, gross=gross)
    checkout = Checkout()
    checkout.subtotal = price

    # then
    assert checkout.currency == currency
    assert checkout.subtotal_net_amount == net_amount
    assert checkout.subtotal.net == net
    assert checkout.subtotal_gross_amount == gross_amount
    assert checkout.subtotal.gross == gross
    assert checkout.subtotal.tax == gross - net


def test_checkout_shipping_price_setter():
    # given
    currency = "USD"
    net_amount = Decimal(10)
    net = Money(net_amount, currency)
    gross_amount = Decimal(15)
    gross = Money(gross_amount, currency)

    # when
    price = TaxedMoney(net=net, gross=gross)
    checkout = Checkout()
    checkout.shipping_price = price

    # then
    assert checkout.currency == currency
    assert checkout.shipping_price_net_amount == net_amount
    assert checkout.shipping_price.net == net
    assert checkout.shipping_price_gross_amount == gross_amount
    assert checkout.shipping_price.gross == gross
    assert checkout.shipping_price.tax == gross - net


def test_checkout_line_unit_price_setter():
    # given
    currency = "USD"
    net_amount = Decimal(10)
    net = Money(net_amount, currency)
    gross_amount = Decimal(15)
    gross = Money(gross_amount, currency)

    # when
    price = TaxedMoney(net=net, gross=gross)
    checkout_line = CheckoutLine()
    checkout_line.unit_price = price

    # then
    assert checkout_line.currency == currency
    assert checkout_line.unit_price_net_amount == net_amount
    assert checkout_line.unit_price.net == net
    assert checkout_line.unit_price_gross_amount == gross_amount
    assert checkout_line.unit_price.gross == gross
    assert checkout_line.unit_price.tax == gross - net


def test_checkout_line_total_price_setter():
    # given
    currency = "USD"
    net_amount = Decimal(10)
    net = Money(net_amount, currency)
    gross_amount = Decimal(15)
    gross = Money(gross_amount, currency)

    # when
    price = TaxedMoney(net=net, gross=gross)
    checkout_line = CheckoutLine()
    checkout_line.total_price = price

    # then
    assert checkout_line.currency == currency
    assert checkout_line.total_price_net_amount == net_amount
    assert checkout_line.total_price.net == net
    assert checkout_line.total_price_gross_amount == gross_amount
    assert checkout_line.total_price.gross == gross
    assert checkout_line.total_price.tax == gross - net


def test_checkout_has_currency(checkout):
    assert hasattr(checkout, "currency")


def test_checkout_line_has_currency(checkout_line):
    assert hasattr(checkout_line, "currency")
>>>>>>> cdf618f8
<|MERGE_RESOLUTION|>--- conflicted
+++ resolved
@@ -130,7 +130,7 @@
         assert checkout.last_change == pytz.utc.localize(frozen_datetime())
 
 
-def test_last_change_update_foregin_key(checkout, shipping_method):
+def test_last_change_update_foreign_key(checkout, shipping_method):
     with freeze_time(datetime.datetime.now()) as frozen_datetime:
         assert checkout.last_change != frozen_datetime()
 
@@ -1285,7 +1285,7 @@
     assert checkout.payments.filter(is_active=True).count() == 0
 
 
-def test_chckout_without_delivery_method_creates_empty_delivery_method(
+def test_checkout_without_delivery_method_creates_empty_delivery_method(
     checkout_with_item,
 ):
     checkout = checkout_with_item
@@ -1300,7 +1300,6 @@
     assert not delivery_method_info.is_method_in_valid_methods(checkout_info)
 
 
-<<<<<<< HEAD
 def test_manage_external_shipping_id(checkout):
     app_shipping_id = "abcd"
     initial_private_metadata = {"test": 123}
@@ -1314,7 +1313,8 @@
 
     delete_external_shipping_id(checkout)
     assert checkout.private_metadata == initial_private_metadata
-=======
+
+
 def test_checkout_total_setter():
     # given
     currency = "USD"
@@ -1430,5 +1430,4 @@
 
 
 def test_checkout_line_has_currency(checkout_line):
-    assert hasattr(checkout_line, "currency")
->>>>>>> cdf618f8
+    assert hasattr(checkout_line, "currency")