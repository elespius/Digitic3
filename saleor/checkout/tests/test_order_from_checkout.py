from decimal import Decimal
from unittest import mock

import before_after
import pytest
from django.test import override_settings
from prices import Money, TaxedMoney

from ...checkout.models import Checkout, CheckoutLine
from ...core.exceptions import InsufficientStock
from ...core.prices import quantize_price
from ...core.taxes import zero_money, zero_taxed_money
from ...giftcard import GiftCardEvents
from ...giftcard.models import GiftCard, GiftCardEvent
from ...plugins.manager import get_plugins_manager
from ...product.models import ProductTranslation, ProductVariantTranslation
from ...tests.utils import flush_post_commit_hooks
from .. import calculations
from ..complete_checkout import create_order_from_checkout
from ..fetch import fetch_checkout_info, fetch_checkout_lines
from ..utils import add_variant_to_checkout


def test_create_order_insufficient_stock(
    checkout, customer_user, product_without_shipping, app
):
    variant = product_without_shipping.variants.get()
    manager = get_plugins_manager()
    checkout_info = fetch_checkout_info(checkout, [], manager)

    add_variant_to_checkout(checkout_info, variant, 10, check_quantity=False)
    checkout.user = customer_user
    checkout.billing_address = customer_user.default_billing_address
    checkout.shipping_address = customer_user.default_billing_address
    checkout.tracking_code = "tracking_code"
    checkout.save()

    checkout_lines, unavailable_variant_pks = fetch_checkout_lines(checkout)
    checkout_info = fetch_checkout_info(checkout, checkout_lines, manager)
    lines, _ = fetch_checkout_lines(checkout)
    with pytest.raises(InsufficientStock):
        create_order_from_checkout(
            checkout_info=checkout_info,
            manager=manager,
            user=None,
            app=app,
        )


@pytest.mark.parametrize("is_anonymous_user", (True, False))
def test_create_order_with_gift_card(
    checkout_with_gift_card, customer_user, shipping_method, is_anonymous_user, app
):
    checkout_user = None if is_anonymous_user else customer_user
    checkout = checkout_with_gift_card
    checkout.user = checkout_user
    checkout.billing_address = customer_user.default_billing_address
    checkout.shipping_address = customer_user.default_billing_address
    checkout.shipping_method = shipping_method
    checkout.tracking_code = "tracking_code"
    checkout.redirect_url = "https://www.example.com"
    checkout.save()

    manager = get_plugins_manager()
    lines, _ = fetch_checkout_lines(checkout)
    checkout_info = fetch_checkout_info(checkout, lines, manager)

    subtotal = calculations.checkout_subtotal(
        manager=manager,
        checkout_info=checkout_info,
        lines=lines,
        address=checkout.shipping_address,
    )
    shipping_price = calculations.checkout_shipping_price(
        manager=manager,
        checkout_info=checkout_info,
        lines=lines,
        address=checkout.shipping_address,
    )
    total_gross_without_gift_cards = (
        subtotal.gross + shipping_price.gross - checkout.discount
    )
    gift_cards_balance = checkout.get_total_gift_cards_balance()

    order = create_order_from_checkout(
        checkout_info=checkout_info,
        manager=manager,
        user=None,
        app=app,
    )

    assert order.gift_cards.count() == 1
    gift_card = order.gift_cards.first()
    assert gift_card.current_balance.amount == 0
    assert order.total.gross == (total_gross_without_gift_cards - gift_cards_balance)
    assert GiftCardEvent.objects.filter(
        gift_card=gift_card, type=GiftCardEvents.USED_IN_ORDER
    )


def test_create_order_with_gift_card_partial_use(
    checkout_with_item, gift_card_used, customer_user, shipping_method, app
):
    checkout = checkout_with_item
    checkout.user = customer_user
    checkout.billing_address = customer_user.default_billing_address
    checkout.shipping_address = customer_user.default_billing_address
    checkout.shipping_method = shipping_method
    checkout.tracking_code = "tracking_code"
    checkout.redirect_url = "https://www.example.com"
    checkout.save()

    manager = get_plugins_manager()
    lines, _ = fetch_checkout_lines(checkout)
    checkout_info = fetch_checkout_info(checkout, lines, manager)

    price_without_gift_card = calculations.checkout_total(
        manager=manager,
        checkout_info=checkout_info,
        lines=lines,
        address=checkout.shipping_address,
    )
    gift_card_balance_before_order = gift_card_used.current_balance_amount

    checkout.gift_cards.add(gift_card_used)
    checkout.save()

    checkout_lines, unavailable_variant_pks = fetch_checkout_lines(checkout)
    checkout_info = fetch_checkout_info(checkout, checkout_lines, manager)

    order = create_order_from_checkout(
        checkout_info=checkout_info,
        manager=manager,
        user=None,
        app=app,
    )

    gift_card_used.refresh_from_db()

    expected_old_balance = (
        price_without_gift_card.gross.amount + gift_card_used.current_balance_amount
    )

    assert order.gift_cards.count() > 0
    assert order.total == zero_taxed_money(order.currency)
    assert gift_card_balance_before_order == expected_old_balance
    assert GiftCardEvent.objects.filter(
        gift_card=gift_card_used, type=GiftCardEvents.USED_IN_ORDER
    )


def test_create_order_with_many_gift_cards_worth_more_than_total(
    checkout_with_items_and_shipping,
    gift_card_created_by_staff,
    gift_card,
    customer_user,
    shipping_method,
    app,
):
    # given
    gift_card_1 = gift_card_created_by_staff
    gift_card_2 = gift_card
    checkout = checkout_with_items_and_shipping
    checkout.user = customer_user
    checkout.save()

    manager = get_plugins_manager()
    lines, _ = fetch_checkout_lines(checkout)
    checkout_info = fetch_checkout_info(checkout, lines, manager)

    price_without_gift_card = calculations.checkout_total(
        manager=manager,
        checkout_info=checkout_info,
        lines=lines,
        address=checkout.shipping_address,
    )
    gift_card_2_old_balance = gift_card_2.current_balance.amount
    gift_card_2_balance_halved = gift_card_2_old_balance / 2
    gift_card_2_new_balance = (
        price_without_gift_card.gross.amount - gift_card_2_balance_halved
    )

    gift_card_2.current_balance_amount = gift_card_2_new_balance
    gift_card_2.initial_balance_amount = gift_card_2_new_balance
    gift_card_2.save()
    gift_cards_balance_before_order = (
        gift_card_1.current_balance.amount + gift_card_2.current_balance.amount
    )
    checkout.gift_cards.add(gift_card_2, gift_card_1)
    checkout.save()
    checkout_lines, unavailable_variant_pks = fetch_checkout_lines(checkout)
    checkout_info = fetch_checkout_info(checkout, checkout_lines, manager)

    # when
    order = create_order_from_checkout(
        checkout_info=checkout_info,
        manager=manager,
        user=None,
        app=app,
    )
    gift_card_1.refresh_from_db()
    gift_card_2.refresh_from_db()
    zero_price = zero_money(gift_card.currency)

    # then
    assert order.gift_cards.count() == 2
    assert gift_card_1.current_balance == zero_price
    assert gift_card_2.current_balance.amount == gift_card_2_balance_halved
    assert price_without_gift_card.gross.amount == (
        gift_cards_balance_before_order - gift_card_2_balance_halved
    )
    assert GiftCardEvent.objects.filter(
        gift_card=gift_card_created_by_staff, type=GiftCardEvents.USED_IN_ORDER
    )
    assert GiftCardEvent.objects.filter(
        gift_card=gift_card, type=GiftCardEvents.USED_IN_ORDER
    )


def test_create_order_with_many_gift_cards(
    checkout_with_item,
    gift_card_created_by_staff,
    gift_card,
    customer_user,
    shipping_method,
    app,
):
    checkout = checkout_with_item
    checkout.user = customer_user
    checkout.billing_address = customer_user.default_billing_address
    checkout.shipping_address = customer_user.default_billing_address
    checkout.shipping_method = shipping_method
    checkout.tracking_code = "tracking_code"
    checkout.redirect_url = "https://www.example.com"
    checkout.save()

    manager = get_plugins_manager()
    lines, _ = fetch_checkout_lines(checkout)
    checkout_info = fetch_checkout_info(checkout, lines, manager)

    price_without_gift_card = calculations.checkout_total(
        manager=manager,
        checkout_info=checkout_info,
        lines=lines,
        address=checkout.shipping_address,
    )
    gift_cards_balance_before_order = (
        gift_card_created_by_staff.current_balance.amount
        + gift_card.current_balance.amount
    )

    checkout.gift_cards.add(gift_card_created_by_staff)
    checkout.gift_cards.add(gift_card)
    checkout.save()

    checkout_lines, unavailable_variant_pks = fetch_checkout_lines(checkout)
    checkout_info = fetch_checkout_info(checkout, checkout_lines, manager)

    order = create_order_from_checkout(
        checkout_info=checkout_info,
        manager=manager,
        user=None,
        app=app,
    )

    gift_card_created_by_staff.refresh_from_db()
    gift_card.refresh_from_db()
    zero_price = zero_money(gift_card.currency)
    assert order.gift_cards.count() > 0
    assert gift_card_created_by_staff.current_balance == zero_price
    assert gift_card.current_balance == zero_price
    assert price_without_gift_card.gross.amount == (
        gift_cards_balance_before_order + order.total.gross.amount
    )
    assert GiftCardEvent.objects.filter(
        gift_card=gift_card_created_by_staff, type=GiftCardEvents.USED_IN_ORDER
    )
    assert GiftCardEvent.objects.filter(
        gift_card=gift_card, type=GiftCardEvents.USED_IN_ORDER
    )


@mock.patch("saleor.giftcard.utils.send_gift_card_notification")
@pytest.mark.parametrize("is_anonymous_user", (True, False))
def test_create_order_gift_card_bought(
    send_notification_mock,
    checkout_with_gift_card_items,
    customer_user,
    shipping_method,
    is_anonymous_user,
    non_shippable_gift_card_product,
    app,
    payment_txn_captured,
):
    # given
    checkout_user = None if is_anonymous_user else customer_user
    checkout = checkout_with_gift_card_items
    checkout.user = checkout_user
    checkout.billing_address = customer_user.default_billing_address
    checkout.shipping_address = customer_user.default_billing_address
    checkout.shipping_method = shipping_method
    checkout.tracking_code = "tracking_code"
    checkout.redirect_url = "https://www.example.com"
    checkout.save()

    manager = get_plugins_manager()
    lines, _ = fetch_checkout_lines(checkout)
    checkout_info = fetch_checkout_info(checkout, lines, manager)

    subtotal = calculations.checkout_subtotal(
        manager=manager,
        checkout_info=checkout_info,
        lines=lines,
        address=checkout.shipping_address,
    )
    shipping_price = calculations.checkout_shipping_price(
        manager=manager,
        checkout_info=checkout_info,
        lines=lines,
        address=checkout.shipping_address,
    )
    total_gross = subtotal.gross + shipping_price.gross - checkout.discount

    payment = payment_txn_captured
    payment.checkout = checkout
    payment.captured_amount = total_gross.amount
    payment.total = total_gross.amount
    payment.save(update_fields=["checkout", "captured_amount", "total"])

    # when
    order = create_order_from_checkout(
        checkout_info=checkout_info,
        manager=manager,
        user=None,
        app=app,
    )

    # then
    flush_post_commit_hooks()
    assert order.total.gross == total_gross
    flush_post_commit_hooks()
    gift_card = GiftCard.objects.get()
    assert (
        gift_card.initial_balance
        == order.lines.get(
            variant=non_shippable_gift_card_product.variants.first()
        ).unit_price_gross
    )
    assert GiftCardEvent.objects.filter(gift_card=gift_card, type=GiftCardEvents.BOUGHT)
    flush_post_commit_hooks()
    send_notification_mock.assert_called_once_with(
        None,
        app,
        checkout_user,
        order.user_email,
        gift_card,
        manager,
        order.channel.slug,
        resending=False,
    )


@mock.patch("saleor.giftcard.utils.send_gift_card_notification")
@pytest.mark.parametrize("is_anonymous_user", (True, False))
def test_create_order_gift_card_bought_only_shippable_gift_card(
    send_notification_mock,
    checkout,
    shippable_gift_card_product,
    customer_user,
    shipping_method,
    is_anonymous_user,
    app,
):
    checkout_user = None if is_anonymous_user else customer_user
    checkout_info = fetch_checkout_info(checkout, [], get_plugins_manager())
    shippable_variant = shippable_gift_card_product.variants.get()
    add_variant_to_checkout(checkout_info, shippable_variant, 2)

    checkout.user = checkout_user
    checkout.billing_address = customer_user.default_billing_address
    checkout.shipping_address = customer_user.default_billing_address
    checkout.shipping_method = shipping_method
    checkout.tracking_code = "tracking_code"
    checkout.redirect_url = "https://www.example.com"
    checkout.save()

    manager = get_plugins_manager()
    lines, _ = fetch_checkout_lines(checkout)
    checkout_info = fetch_checkout_info(checkout, lines, manager)

    subtotal = calculations.checkout_subtotal(
        manager=manager,
        checkout_info=checkout_info,
        lines=lines,
        address=checkout.shipping_address,
    )
    shipping_price = calculations.checkout_shipping_price(
        manager=manager,
        checkout_info=checkout_info,
        lines=lines,
        address=checkout.shipping_address,
    )
    total_gross = subtotal.gross + shipping_price.gross - checkout.discount

    order = create_order_from_checkout(
        checkout_info=checkout_info,
        manager=manager,
        user=None,
        app=app,
    )

    assert order.total.gross == total_gross
    assert not GiftCard.objects.all()
    send_notification_mock.assert_not_called()


@pytest.mark.parametrize("is_anonymous_user", (True, False))
def test_create_order_gift_card_bought_do_not_fulfill_gift_cards_automatically(
    site_settings,
    checkout_with_gift_card_items,
    customer_user,
    shipping_method,
    is_anonymous_user,
    non_shippable_gift_card_product,
    app,
):
    channel = checkout_with_gift_card_items.channel
    channel.automatically_fulfill_non_shippable_gift_card = False
    channel.save()

    checkout_user = None if is_anonymous_user else customer_user
    checkout = checkout_with_gift_card_items
    checkout.user = checkout_user
    checkout.billing_address = customer_user.default_billing_address
    checkout.shipping_address = customer_user.default_billing_address
    checkout.shipping_method = shipping_method
    checkout.tracking_code = "tracking_code"
    checkout.redirect_url = "https://www.example.com"
    checkout.save()

    manager = get_plugins_manager()
    lines, _ = fetch_checkout_lines(checkout)
    checkout_info = fetch_checkout_info(checkout, lines, manager)

    subtotal = calculations.checkout_subtotal(
        manager=manager,
        checkout_info=checkout_info,
        lines=lines,
        address=checkout.shipping_address,
    )
    shipping_price = calculations.checkout_shipping_price(
        manager=manager,
        checkout_info=checkout_info,
        lines=lines,
        address=checkout.shipping_address,
    )
    total_gross = subtotal.gross + shipping_price.gross - checkout.discount

    order = create_order_from_checkout(
        checkout_info=checkout_info,
        manager=manager,
        user=None,
        app=app,
    )

    assert order.total.gross == total_gross
    assert not GiftCard.objects.all()


def test_note_in_created_order(
    checkout_with_item, address, customer_user, shipping_method, app
):
    checkout_with_item.shipping_address = address
    checkout_with_item.billing_address = address
    checkout_with_item.shipping_method = shipping_method
    checkout_with_item.note = "test_note"
    checkout_with_item.tracking_code = "tracking_code"
    checkout_with_item.redirect_url = "https://www.example.com"
    checkout_with_item.save()
    manager = get_plugins_manager()

    checkout_lines, unavailable_variant_pks = fetch_checkout_lines(checkout_with_item)
    checkout_info = fetch_checkout_info(checkout_with_item, checkout_lines, manager)

    order = create_order_from_checkout(
        checkout_info=checkout_info,
        manager=manager,
        user=None,
        app=app,
    )
    assert order.customer_note == checkout_with_item.note


@override_settings(LANGUAGE_CODE="fr")
def test_create_order_use_translations(
    checkout_with_item, customer_user, shipping_method, app
):
    translated_product_name = "French name"
    translated_variant_name = "French variant name"

    checkout = checkout_with_item
    checkout.user = customer_user
    checkout.billing_address = customer_user.default_billing_address
    checkout.shipping_address = customer_user.default_billing_address
    checkout.shipping_method = shipping_method
    checkout.tracking_code = ""
    checkout.redirect_url = "https://www.example.com"
    checkout.language_code = "fr"
    checkout.save()

    manager = get_plugins_manager()
    lines, _ = fetch_checkout_lines(checkout)
    checkout_info = fetch_checkout_info(checkout_with_item, lines, manager)
    variant = lines[0].variant
    product = lines[0].product

    ProductTranslation.objects.create(
        language_code="fr",
        product=product,
        name=translated_product_name,
    )
    ProductVariantTranslation.objects.create(
        language_code="fr",
        product_variant=variant,
        name=translated_variant_name,
    )

    order = create_order_from_checkout(
        checkout_info=checkout_info,
        manager=manager,
        user=None,
        app=app,
    )
    order_line = order.lines.first()

    assert order_line.translated_product_name == translated_product_name
    assert order_line.translated_variant_name == translated_variant_name


def test_create_order_from_checkout_updates_total_authorized_amount(
    checkout_with_item, address, customer_user, shipping_method, app
):
    # given
    checkout_with_item.shipping_address = address
    checkout_with_item.billing_address = address
    checkout_with_item.shipping_method = shipping_method
    checkout_with_item.redirect_url = "https://www.example.com"
    checkout_with_item.save()

    authorized_value = Decimal(10)
    checkout_with_item.payment_transactions.create(
        authorized_value=authorized_value,
        currency=checkout_with_item.currency,
    )
    manager = get_plugins_manager()

    checkout_lines, unavailable_variant_pks = fetch_checkout_lines(checkout_with_item)
    checkout_info = fetch_checkout_info(checkout_with_item, checkout_lines, manager)

    # when
    order = create_order_from_checkout(
        checkout_info=checkout_info,
        manager=manager,
        user=None,
        app=app,
    )

    # then
    assert order.total_authorized_amount == authorized_value


def test_create_order_from_checkout_updates_total_charged_amount(
    checkout_with_item, address, customer_user, shipping_method, app
):
    # given
    checkout_with_item.shipping_address = address
    checkout_with_item.billing_address = address
    checkout_with_item.shipping_method = shipping_method
    checkout_with_item.redirect_url = "https://www.example.com"
    checkout_with_item.save()

    charged_value = Decimal(10)
    checkout_with_item.payment_transactions.create(
        charged_value=charged_value,
        currency=checkout_with_item.currency,
    )
    checkout_with_item.payment_transactions.create(
        authorized_value=Decimal(2),
        currency=checkout_with_item.currency,
    )
    manager = get_plugins_manager()

    checkout_lines, unavailable_variant_pks = fetch_checkout_lines(checkout_with_item)
    checkout_info = fetch_checkout_info(checkout_with_item, checkout_lines, manager)

    # when
    order = create_order_from_checkout(
        checkout_info=checkout_info,
        manager=manager,
        user=None,
        app=app,
    )

    # then
    assert order.total_charged_amount == charged_value


def test_create_order_from_checkout_update_display_gross_prices(
    checkout_with_item, app
):
    # given
    checkout = checkout_with_item
    channel = checkout.channel
    tax_configuration = channel.tax_configuration

    tax_configuration.display_gross_prices = False
    tax_configuration.save()
    tax_configuration.country_exceptions.all().delete()

    manager = get_plugins_manager()
    checkout_info = fetch_checkout_info(checkout, [], manager)
    checkout_lines, _ = fetch_checkout_lines(checkout)

    # when
    order = create_order_from_checkout(
        checkout_info=checkout_info,
        manager=manager,
        user=None,
        app=app,
    )

    # then
    assert not order.display_gross_prices


def test_create_order_from_checkout_store_shipping_prices(
    checkout_with_items_and_shipping, shipping_method, customer_user, app
):
    # given
    checkout = checkout_with_items_and_shipping

    expected_base_shipping_price = shipping_method.channel_listings.get(
        channel=checkout.channel
    ).price
    expected_shipping_price = TaxedMoney(
        net=expected_base_shipping_price * Decimal("0.9"),
        gross=expected_base_shipping_price,
    )
    expected_shipping_tax_rate = Decimal("0.1")

    manager = get_plugins_manager()
    manager.get_checkout_shipping_tax_rate = mock.Mock(
        return_value=expected_shipping_tax_rate
    )
    manager.calculate_checkout_shipping = mock.Mock(
        return_value=expected_shipping_price
    )

    lines, _ = fetch_checkout_lines(checkout)
    checkout_info = fetch_checkout_info(checkout, lines, manager)

    # when
    order = create_order_from_checkout(
        checkout_info=checkout_info,
        manager=manager,
        user=None,
        app=app,
    )

    # then
    assert order.base_shipping_price == expected_base_shipping_price
    assert order.shipping_price == expected_shipping_price
    manager.calculate_checkout_shipping.assert_called_once_with(
        mock.ANY, lines, checkout.shipping_address
    )
    assert order.shipping_tax_rate == expected_shipping_tax_rate
    manager.get_checkout_shipping_tax_rate.assert_called_once_with(
        mock.ANY, lines, checkout.shipping_address, expected_shipping_price
    )


def test_create_order_from_checkout_valid_undiscounted_prices(
    checkout_with_items_and_shipping, shipping_method, customer_user, app
):
    # given
    checkout = checkout_with_items_and_shipping
    tc = checkout.channel.tax_configuration
    tc.country_exceptions.all().delete()
    tc.tax_calculation_strategy = "FLAT_RATES"
    tc.prices_entered_with_tax = False
    tc.save()
    line = checkout.lines.first()
    product = line.variant.product
    product.tax_class.country_rates.update_or_create(
        country=checkout.shipping_address.country.code, defaults={"rate": 7.75}
    )
    manager = get_plugins_manager()
    lines, _ = fetch_checkout_lines(checkout)

    checkout_info = fetch_checkout_info(checkout, lines, manager, [])

    # when
    order = create_order_from_checkout(
        checkout_info=checkout_info,
        manager=manager,
        user=None,
        app=app,
    )

    # then
    for line in order.lines.all():
        expected_gross = quantize_price(
            Money((line.base_unit_price.amount * (1 + line.tax_rate)), line.currency),
            line.currency,
        )
        expected_undiscounted_unit_price = TaxedMoney(
            net=line.base_unit_price,
            gross=expected_gross,
        )

        assert line.undiscounted_unit_price == expected_undiscounted_unit_price
        expected_total_gross = quantize_price(
            Money(
                (line.base_unit_price.amount * (1 + line.tax_rate)) * line.quantity,
                line.currency,
            ),
            line.currency,
        )
        expected_undiscounted_total_price = TaxedMoney(
            net=line.base_unit_price * line.quantity,
            gross=expected_total_gross,
        )
        assert line.undiscounted_total_price == expected_undiscounted_total_price


def test_create_order_from_store_shipping_prices_with_free_shipping_voucher(
    checkout_with_voucher_free_shipping,
    shipping_method,
    customer_user,
    voucher_free_shipping,
    app,
):
    # given
    checkout = checkout_with_voucher_free_shipping

    expected_base_shipping_price = zero_money(checkout.currency)
    expected_shipping_price = zero_taxed_money(checkout.currency)
    expected_shipping_tax_rate = Decimal("0.0")

    manager = get_plugins_manager()
    manager.get_checkout_shipping_tax_rate = mock.Mock(
        return_value=expected_shipping_tax_rate
    )
    manager.calculate_checkout_shipping = mock.Mock(
        return_value=expected_shipping_price
    )

    lines, _ = fetch_checkout_lines(checkout)
    checkout_info = fetch_checkout_info(checkout, lines, manager)

    # when
    order = create_order_from_checkout(
        checkout_info=checkout_info,
        manager=manager,
        user=None,
        app=app,
    )

    # then
    assert order.base_shipping_price == expected_base_shipping_price
    assert order.shipping_price == expected_shipping_price
    manager.calculate_checkout_shipping.assert_called_once_with(
        mock.ANY, lines, checkout.shipping_address
    )
    assert order.shipping_tax_rate == expected_shipping_tax_rate
    manager.get_checkout_shipping_tax_rate.assert_called_once_with(
        mock.ANY, lines, checkout.shipping_address, expected_shipping_price
    )


def test_note_in_created_order_checkout_line_deleted_in_the_meantime(
    checkout_with_item, address, shipping_method, app, voucher_percentage
):
    # given
    checkout_with_item.voucher_code = voucher_percentage.code
    checkout_with_item.shipping_address = address
    checkout_with_item.billing_address = address
    checkout_with_item.shipping_method = shipping_method
    checkout_with_item.tracking_code = "tracking_code"
    checkout_with_item.redirect_url = "https://www.example.com"
    checkout_with_item.save()
    manager = get_plugins_manager()

    checkout_lines, _ = fetch_checkout_lines(checkout_with_item)
    checkout_info = fetch_checkout_info(checkout_with_item, checkout_lines, manager)

    def delete_checkout_line(*args, **kwargs):
        CheckoutLine.objects.get(id=checkout_with_item.lines.first().id).delete()

    # when
    with before_after.after(
        "saleor.checkout.complete_checkout._increase_voucher_usage",
        delete_checkout_line,
    ):
        order = create_order_from_checkout(
            checkout_info=checkout_info,
            manager=manager,
            user=None,
            app=app,
        )

    # then
    assert order


def test_note_in_created_order_checkout_deleted_in_the_meantime(
    checkout_with_item, address, shipping_method, app, voucher_percentage
):
    # given
    checkout_with_item.voucher_code = voucher_percentage.code
    checkout_with_item.shipping_address = address
    checkout_with_item.billing_address = address
    checkout_with_item.shipping_method = shipping_method
    checkout_with_item.tracking_code = "tracking_code"
    checkout_with_item.redirect_url = "https://www.example.com"
    checkout_with_item.save()
    manager = get_plugins_manager()

    checkout_lines, _ = fetch_checkout_lines(checkout_with_item)
    checkout_info = fetch_checkout_info(checkout_with_item, checkout_lines, manager)

    def delete_checkout(*args, **kwargs):
        Checkout.objects.get(pk=checkout_with_item.pk).delete()

    # when
    with before_after.after(
        "saleor.checkout.complete_checkout._increase_voucher_usage",
        delete_checkout,
    ):
        order = create_order_from_checkout(
            checkout_info=checkout_info,
            manager=manager,
            user=None,
            app=app,
        )

    # then
    assert order is None


<<<<<<< HEAD
@mock.patch("saleor.checkout.calculations.checkout_line_total")
@mock.patch("saleor.checkout.calculations.checkout_line_unit_price")
def test_create_order_from_checkout_update_undiscounted_prices_match(
    mock_unit,
    mock_total,
    checkout_with_items_and_shipping,
    shipping_method,
    customer_user,
    app,
):
    # given
    checkout = checkout_with_items_and_shipping
    tc = checkout.channel.tax_configuration
    tc.country_exceptions.all().delete()
    tc.tax_calculation_strategy = "TAX_APP"
    tc.prices_entered_with_tax = False
    tc.save()

    # mock tax app returning different prices than local calculations
    expected_price = TaxedMoney(
        net=Money("35.000", "USD"),
        gross=Money("37.720", "USD"),
    )
    mock_unit.return_value = expected_price
    mock_total.return_value = expected_price

    manager = get_plugins_manager()
    country_code = checkout.shipping_address.country.code
    line = checkout.lines.first()
    line.quantity = 1
    line.save()
    product = line.variant.product
    channel_listing = line.variant.channel_listings.first()

    channel_listing.price = Money("35.000", "USD")
    channel_listing.save()
    product.tax_class.country_rates.update_or_create(
        country=country_code, defaults={"rate": 7.75}
    )
    lines, _ = fetch_checkout_lines(checkout)
    checkout_info = fetch_checkout_info(checkout, lines, manager, [])
=======
def test_create_order_product_on_promotion(
    checkout_with_item_on_promotion,
    customer_user,
    shipping_method,
    app,
    promotion_without_rules,
):
    # given
    checkout = checkout_with_item_on_promotion
    checkout.user = customer_user
    checkout.billing_address = customer_user.default_billing_address
    checkout.shipping_address = customer_user.default_billing_address
    checkout.shipping_method = shipping_method
    checkout.tracking_code = "tracking_code"
    checkout.redirect_url = "https://www.example.com"
    checkout.save()

    manager = get_plugins_manager()
    lines, _ = fetch_checkout_lines(checkout)
    checkout_info = fetch_checkout_info(checkout, lines, manager)
>>>>>>> b17f360e

    # when
    order = create_order_from_checkout(
        checkout_info=checkout_info,
        manager=manager,
        user=None,
        app=app,
    )
<<<<<<< HEAD
    line = order.lines.first()
    assert line.unit_price == line.undiscounted_unit_price
    assert line.total_price == line.undiscounted_total_price
=======

    # then
    assert order.lines.count() == 1
    line = order.lines.first()
    assert line.discounts.count() == 1
    assert line.sale_id
    assert line.unit_discount_amount
    assert line.unit_discount_reason
    assert line.discounts.count() == 1
    discount = line.discounts.first()
    assert discount.promotion_rule
    assert (
        discount.amount_value == (order.undiscounted_total - order.total).gross.amount
    )
>>>>>>> b17f360e
<|MERGE_RESOLUTION|>--- conflicted
+++ resolved
@@ -848,7 +848,6 @@
     assert order is None
 
 
-<<<<<<< HEAD
 @mock.patch("saleor.checkout.calculations.checkout_line_total")
 @mock.patch("saleor.checkout.calculations.checkout_line_unit_price")
 def test_create_order_from_checkout_update_undiscounted_prices_match(
@@ -890,7 +889,19 @@
     )
     lines, _ = fetch_checkout_lines(checkout)
     checkout_info = fetch_checkout_info(checkout, lines, manager, [])
-=======
+
+    # when
+    order = create_order_from_checkout(
+        checkout_info=checkout_info,
+        manager=manager,
+        user=None,
+        app=app,
+    )
+    line = order.lines.first()
+    assert line.unit_price == line.undiscounted_unit_price
+    assert line.total_price == line.undiscounted_total_price
+
+
 def test_create_order_product_on_promotion(
     checkout_with_item_on_promotion,
     customer_user,
@@ -911,20 +922,14 @@
     manager = get_plugins_manager()
     lines, _ = fetch_checkout_lines(checkout)
     checkout_info = fetch_checkout_info(checkout, lines, manager)
->>>>>>> b17f360e
-
-    # when
-    order = create_order_from_checkout(
-        checkout_info=checkout_info,
-        manager=manager,
-        user=None,
-        app=app,
-    )
-<<<<<<< HEAD
-    line = order.lines.first()
-    assert line.unit_price == line.undiscounted_unit_price
-    assert line.total_price == line.undiscounted_total_price
-=======
+
+    # when
+    order = create_order_from_checkout(
+        checkout_info=checkout_info,
+        manager=manager,
+        user=None,
+        app=app,
+    )
 
     # then
     assert order.lines.count() == 1
@@ -938,5 +943,4 @@
     assert discount.promotion_rule
     assert (
         discount.amount_value == (order.undiscounted_total - order.total).gross.amount
-    )
->>>>>>> b17f360e
+    )