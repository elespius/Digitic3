--- conflicted
+++ resolved
@@ -616,67 +616,7 @@
     assert order_1.pk == order_2.pk
 
 
-<<<<<<< HEAD
-@pytest.mark.parametrize("is_anonymous_user", (True, False))
-def test_create_order_with_line_discount(
-    checkout_with_item_on_sale, customer_user, shipping_method, is_anonymous_user
-):
-    # given
-    checkout_user = None if is_anonymous_user else customer_user
-    checkout = checkout_with_item_on_sale
-    checkout.user = checkout_user
-    checkout.billing_address = customer_user.default_billing_address
-    checkout.shipping_address = customer_user.default_billing_address
-    checkout.shipping_method = shipping_method
-    checkout.tracking_code = "tracking_code"
-    checkout.redirect_url = "https://www.example.com"
-    checkout.save()
-
-    manager = get_plugins_manager()
-    lines, _ = fetch_checkout_lines(checkout)
-    checkout_info = fetch_checkout_info(checkout, lines, manager)
-
-    subtotal = calculations.checkout_subtotal(
-        manager=manager,
-        checkout_info=checkout_info,
-        lines=lines,
-        address=checkout.shipping_address,
-    )
-    shipping_price = calculations.checkout_shipping_price(
-        manager=manager,
-        checkout_info=checkout_info,
-        lines=lines,
-        address=checkout.shipping_address,
-    )
-    total_gross = subtotal.gross + shipping_price.gross - checkout.discount
-
-    # when
-    order = _create_order(
-        checkout_info=checkout_info,
-        checkout_lines=lines,
-        order_data=_prepare_order_data(
-            manager=manager,
-            checkout_info=checkout_info,
-            lines=lines,
-            prices_entered_with_tax=True,
-        ),
-        user=customer_user if not is_anonymous_user else None,
-        app=None,
-        manager=manager,
-    )
-
-    # then
-    assert order.total.gross == total_gross
-    assert order.lines.count() == 1
-
-    line = order.lines.first()
-    assert line.discounts.count() == 1
-
-
-@pytest.mark.parametrize("is_anonymous_user", (True, False))
-=======
 @pytest.mark.parametrize("is_anonymous_user", [True, False])
->>>>>>> f10308fa
 def test_create_order_with_gift_card(
     checkout_with_gift_card, customer_user, shipping_method, is_anonymous_user
 ):
