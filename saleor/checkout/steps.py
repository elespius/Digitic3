from __future__ import unicode_literals

from django.core.exceptions import ValidationError
from django.db import models
from django.db import transaction
from django.shortcuts import redirect
from django.utils.encoding import smart_text
from django.utils.translation import ugettext_lazy as _
from satchless.process import InvalidData

from .forms import DigitalDeliveryForm, DeliveryForm
from ..checkout.forms import AnonymousEmailForm
from ..core.utils import BaseStep
from ..delivery import get_delivery_choices_for_group
from ..order.models import DigitalDeliveryGroup, ShippedDeliveryGroup
from ..userprofile.forms import AddressForm
from ..userprofile.models import Address, User


class BaseCheckoutStep(BaseStep):

    def __init__(self, request, storage):
        super(BaseCheckoutStep, self).__init__(request)
        self.storage = storage

    @models.permalink
    def get_absolute_url(self):
        return ('checkout:details', (), {'step': str(self)})

    def add_to_order(self, order):
        raise NotImplementedError()


class BaseAddressStep(BaseCheckoutStep):

    template = 'checkout/address.html'

    def __init__(self, request, storage, address):
        super(BaseAddressStep, self).__init__(request, storage)
        if address:
            address_dict = Address.objects.as_data(address)
            self.address = Address(**address_dict)
        else:
            self.address = Address()
        existing_selected = False
        address_form = AddressForm(request.POST or None, instance=self.address)
        if request.user.is_authenticated():
            address_book = list(request.user.address_book.all())
            for entry in address_book:
                data = Address.objects.as_data(entry.address)
                instance = Address(**data)
                entry.form = AddressForm(instance=instance)
                entry.is_selected = Address.objects.are_identical(
                    entry.address, self.address)
                if entry.is_selected:
                    existing_selected = True
        else:
            address_book = []
        self.existing_selected = existing_selected
        self.forms = {'address': address_form}
        self.address_book = address_book

    def forms_are_valid(self):
        address_form = self.forms['address']
        return address_form.is_valid()

    def validate(self):
        try:
            self.address.clean_fields()
        except ValidationError as e:
            raise InvalidData(e.messages)

    def process(self, extra_context=None):
        context = dict(extra_context or {})
        context['form'] = self.forms['address']
        context['address_book'] = self.address_book
        context['existing_address_selected'] = self.existing_selected
        return super(BaseAddressStep, self).process(extra_context=context)


class BillingAddressStep(BaseAddressStep):

    template = 'checkout/billing.html'
    title = _('Billing Address')

    def __init__(self, request, storage):
        address = storage.get('address')
        skip = False
        if not address and request.user.is_authenticated():
            if request.user.default_billing_address:
                address = request.user.default_billing_address.address
                skip = True
            elif request.user.address_book.count() == 1:
                address = request.user.address_book.all()[0].address
                skip = True
        super(BillingAddressStep, self).__init__(request, storage, address)
        if not request.user.is_authenticated():
            self.anonymous_user_email = self.storage.get(
                'anonymous_user_email')
            initial = {'email': self.anonymous_user_email}
            self.forms['anonymous'] = AnonymousEmailForm(request.POST or None,
                                                         initial=initial)
        else:
            self.anonymous_user_email = ''
        if skip:
            self.save()

    def __str__(self):
        return 'billing-address'

    def forms_are_valid(self):
        forms_are_valid = super(BillingAddressStep, self).forms_are_valid()
        if 'anonymous' not in self.forms:
            return forms_are_valid
        anonymous_form = self.forms['anonymous']
        if forms_are_valid and anonymous_form.is_valid():
            self.anonymous_user_email = anonymous_form.cleaned_data['email']
            return True
        return False

    def save(self):
        self.storage['anonymous_user_email'] = self.anonymous_user_email
        self.storage['address'] = self.address

    def add_to_order(self, order):
        self.address.save()
        order.anonymous_user_email = self.anonymous_user_email
        order.billing_address = self.address
        order.save()
        if order.user:
            alias = '%s, %s' % (order, self)
            User.objects.store_address(order.user, self.address, alias,
                                       billing=True)

    def validate(self):
        super(BillingAddressStep, self).validate()
        if 'anonymous' in self.forms and not self.anonymous_user_email:
            raise InvalidData()


class ShippingStep(BaseAddressStep):

    template = 'checkout/shipping.html'
    title = _('Shipping Details')

    def __init__(self, request, storage, purchased_items, _id=None,
                 default_address=None):
        self.id = _id
        address = storage.get('address', default_address)
        super(ShippingStep, self).__init__(request, storage, address)
        delivery_choices = list(
            get_delivery_choices_for_group(purchased_items, address=address))
        selected_delivery_name = storage.get('delivery_method')
        # TODO: find cheapest not first
        (selected_delivery_group_name,
         selected_delivery_group) = delivery_choices[0]
        for delivery_name, delivery in delivery_choices:
            if delivery_name == selected_delivery_name:
                selected_delivery_group = delivery
                selected_delivery_group_name = delivery_name
                break
        self.group = selected_delivery_group
        self.forms['delivery'] = DeliveryForm(
<<<<<<< HEAD
            delivery_group.get_delivery_methods(),
            data=request.POST or None,
            current_delivery_method=self.group.get('delivery_method'))
=======
            delivery_choices, request.POST or None,
            initial={'method': selected_delivery_group_name})
>>>>>>> 1cdefd6e

    def __str__(self):
        return 'delivery-%s' % (self.id,)

    def save(self):
        delivery_form = self.forms['delivery']
        self.storage['address'] = self.address
        delivery_method = delivery_form.cleaned_data['method']
        self.storage['delivery_method'] = delivery_method

    def validate(self):
        super(ShippingStep, self).validate()
        if 'delivery_method' not in self.storage:
            raise InvalidData()

    def forms_are_valid(self):
        base_forms_are_valid = super(ShippingStep, self).forms_are_valid()
        delivery_form = self.forms['delivery']
        if base_forms_are_valid and delivery_form.is_valid():
            return True
        return False

    def add_to_order(self, order):
        self.address.save()
        group = ShippedDeliveryGroup.objects.create(
            order=order, address=self.address,
            price=self.group.get_delivery_total(),
            method=smart_text(self.group))
        group.add_items_from_partition(self.group)
        if order.user:
            alias = '%s, %s' % (order, self)
            User.objects.store_address(order.user, self.address, alias,
                                       shipping=True)

    def process(self, extra_context=None):
        context = dict(extra_context or {})
        context['items'] = self.group
        context['delivery_form'] = self.forms['delivery']
        return super(ShippingStep, self).process(extra_context=context)


class DigitalDeliveryStep(BaseCheckoutStep):

    template = 'checkout/digitaldelivery.html'
    title = _('Digital Delivery')

    def __init__(self, request, storage, items_group=None, _id=None):
        super(DigitalDeliveryStep, self).__init__(request, storage)
        self.id = _id
        self.forms['email'] = DigitalDeliveryForm(request.POST or None,
                                                  initial=self.storage,
                                                  user=request.user)
        email = self.storage.get('email')
        delivery_choices = list(
            get_delivery_choices_for_group(items_group, email=email))
        selected_delivery_group = delivery_choices[0][1]
        self.storage['delivery_method'] = selected_delivery_group
        self.group = selected_delivery_group

    def __str__(self):
        return 'digital-delivery-%s' % (self.id,)

    def validate(self):
        if not 'email' in self.storage:
            raise InvalidData()

    def save(self):
        self.storage.update(self.forms['email'].cleaned_data)

    def add_to_order(self, order):
        group = DigitalDeliveryGroup.objects.create(
            order=order, email=self.storage['email'],
            price=self.group.get_delivery_total(),
            method=smart_text(self.group))
        group.add_items_from_partition(self.group)

    def process(self, extra_context=None):
        context = dict(extra_context or {})
        context['form'] = self.forms['email']
        context['items'] = self.group
        return super(DigitalDeliveryStep, self).process(extra_context=context)


class SummaryStep(BaseCheckoutStep):

    template = 'checkout/summary.html'
    title = _('Summary')

    def __init__(self, request, storage, checkout):
        self.checkout = checkout
        super(SummaryStep, self).__init__(request, storage)

    def __str__(self):
        return 'summary'

    def process(self, extra_context=None):
        context = dict(extra_context or {})
        context['all_steps_valid'] = self.forms_are_valid()
        response = super(SummaryStep, self).process(context)
        if not response:
            with transaction.atomic():
                order = self.checkout.create_order()
                order.send_confirmation_email()
            return redirect('order:details', token=order.token)
        return response

    def validate(self):
        raise InvalidData()

    def forms_are_valid(self):
        next_step = self.checkout.get_next_step()
        return next_step == self

    def save(self):
        pass

    def add_to_order(self, _order):
        self.checkout.clear_storage()<|MERGE_RESOLUTION|>--- conflicted
+++ resolved
@@ -161,14 +161,8 @@
                 break
         self.group = selected_delivery_group
         self.forms['delivery'] = DeliveryForm(
-<<<<<<< HEAD
-            delivery_group.get_delivery_methods(),
-            data=request.POST or None,
-            current_delivery_method=self.group.get('delivery_method'))
-=======
             delivery_choices, request.POST or None,
             initial={'method': selected_delivery_group_name})
->>>>>>> 1cdefd6e
 
     def __str__(self):
         return 'delivery-%s' % (self.id,)
