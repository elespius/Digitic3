--- conflicted
+++ resolved
@@ -1,8 +1,9 @@
 import datetime
 import json
 import logging
+from collections import defaultdict
 from collections.abc import Sequence
-from dataclasses import dataclass
+from dataclasses import asdict, dataclass
 from typing import TYPE_CHECKING, Any, Callable, Optional
 from urllib.parse import urlparse
 
@@ -56,39 +57,6 @@
 MAX_WEBHOOK_EVENTS_IN_DB_BULK = 100
 
 
-<<<<<<< HEAD
-def create_deliveries_for_deferred_payload_events(
-    event_type: str,
-    webhooks: Sequence["Webhook"],
-):
-    """Create a list of event deliveries for events with deferred payload.
-
-    This flow of creating deliveries defers the payload generation to the Celery task.
-    Flow can be enabled for async events by providing `is_deferred_payload=True` in
-    the WebhookEventAsyncType.EVENT_MAP config.
-
-    Note: the flow doesn't support "delete" events, as it requires model instances to
-    exist in database at the time of payload generation.
-    """
-    event_deliveries = []
-    for webhook in webhooks:
-        event_deliveries.append(
-            EventDelivery(
-                status=EventDeliveryStatus.PENDING,
-                event_type=event_type,
-                webhook=webhook,
-            )
-        )
-
-    with allow_writer():
-        return EventDelivery.objects.bulk_create(event_deliveries)
-
-
-def create_deliveries_for_subscriptions(
-    event_type: str,
-    subscribable_object,
-    webhooks: Sequence["Webhook"],
-=======
 @dataclass
 class WebhookPayloadData:
     subscribable_object: Any
@@ -102,7 +70,6 @@
     event_type,
     subscribable_objects,
     webhooks,
->>>>>>> 5ec14504
     requestor=None,
     allow_replica=False,
     pre_save_payloads: Optional[dict] = None,
@@ -144,16 +111,9 @@
             requestor,
             event_type in WebhookEventSyncType.ALL,
             event_type=event_type,
-<<<<<<< HEAD
-            subscribable_object=subscribable_object,
-            subscription_query=webhook.subscription_query,  # type: ignore
-            request=request,
-            app=webhook.app,
-=======
             allow_replica=allow_replica,
             request_time=request_time,
             dataloaders=dataloaders,
->>>>>>> 5ec14504
         )
 
         for webhook in webhooks:
@@ -228,9 +188,9 @@
 
 
 def create_deliveries_for_subscriptions(
-    event_type,
+    event_type: str,
     subscribable_object,
-    webhooks,
+    webhooks: Sequence["Webhook"],
     requestor=None,
     allow_replica=False,
     pre_save_payloads: Optional[dict] = None,
@@ -323,64 +283,21 @@
     """
     legacy_webhooks, subscription_webhooks = group_webhooks_by_subscription(webhooks)
 
-    deliveries = []
-<<<<<<< HEAD
-    deferred_deliveries = []
-
-    # Legacy webhooks are those that do not have a subscription query. In this case,
-    # create deliveries and the payload object on the core side, before scheduling the
-    # task `send_webhook_request_async`.
-    if legacy_webhooks:
-        if legacy_data_generator:
-            data = legacy_data_generator()
-        elif data is None:
-            raise NotImplementedError("No payload was provided for regular webhooks.")
-
-        with allow_writer():
-            # Use transaction to ensure EventPayload and EventDelivery are created together, preventing inconsistent DB state.
-            with transaction.atomic():
-                payload = EventPayload.objects.create_with_payload_file(data)
-                deliveries.extend(
-                    create_event_delivery_list_for_webhooks(
-                        webhooks=legacy_webhooks,
-                        event_payload=payload,
-                        event_type=event_type,
-                    )
-                )
-
     is_deferred_payload = WebhookEventAsyncType.EVENT_MAP.get(event_type, {}).get(
         "is_deferred_payload", False
     )
 
-    # Subscription webhooks are those that have a subscription query. Depending on the
-    # `defer_payload_generation` flag, deliveries are created with or without the
-    # payload. If payload generation is deferred, the payload is generated in the Celery
-    # task.
-    deferred_payload_data = {}
-    if subscription_webhooks:
-        if is_deferred_payload:
-            deferred_deliveries.extend(
-                create_deliveries_for_deferred_payload_events(
-                    event_type=event_type, webhooks=subscription_webhooks
-                )
-            )
-            deferred_payload_data = prepare_deferred_payload_data(
-                subscribable_object, requestor, request_time
-            )
-        else:
-            deliveries.extend(
-                create_deliveries_for_subscriptions(
-                    event_type=event_type,
-                    subscribable_object=subscribable_object,
-                    webhooks=subscription_webhooks,
-                    requestor=requestor,
-                    allow_replica=allow_replica,
-                    pre_save_payloads=pre_save_payloads,
-                    request_time=request_time,
-                )
-=======
+    # List of deliveries with payloads.
+    deliveries: list[EventDelivery] = []
+
+    # List of deliveries and data to generate deferred payloads for each subscribable
+    # object. Note: we assume that all subscribable objects are of the same type.
+    deferred_deliveries_per_object: dict[
+        int, list[tuple[EventDelivery, DeferredPayloadData]]
+    ] = defaultdict(list)
+
     for webhook_payload_detail in webhook_payloads_data:
-        if regular_webhooks:
+        if legacy_webhooks:
             data = webhook_payload_detail.data
             if webhook_payload_detail.legacy_data_generator:
                 data = webhook_payload_detail.legacy_data_generator()
@@ -390,50 +307,72 @@
                 )
 
             with allow_writer():
-                # Use transaction to ensure EventPayload and EventDelivery are created together, preventing inconsistent DB state.
+                # Use transaction to ensure EventPayload and EventDelivery are created
+                # together, preventing inconsistent DB state.
                 with transaction.atomic():
                     payload = EventPayload.objects.create_with_payload_file(data)
                     deliveries.extend(
                         create_event_delivery_list_for_webhooks(
-                            webhooks=regular_webhooks,
+                            webhooks=legacy_webhooks,
                             event_payload=payload,
                             event_type=event_type,
                         )
                     )
 
     if subscription_webhooks:
-        deliveries.extend(
-            create_deliveries_for_multiple_subscription_objects(
-                event_type=event_type,
-                subscribable_objects=[
-                    webhook_payload_data.subscribable_object
-                    for webhook_payload_data in webhook_payloads_data
-                ],
-                webhooks=subscription_webhooks,
-                requestor=requestor,
-                allow_replica=allow_replica,
-                pre_save_payloads=pre_save_payloads,
-                request_time=request_time,
->>>>>>> 5ec14504
-            )
-
-    if deferred_deliveries:
-        event_delivery_ids = [delivery.pk for delivery in deferred_deliveries]
-        generate_deferred_payloads.apply_async(
-            kwargs={
-                "event_delivery_ids": event_delivery_ids,
-                "deferred_payload_data": deferred_payload_data,
-                "queue": queue,
-            },
-            queue=queue or settings.WEBHOOK_CELERY_QUEUE_NAME,
-            bind=True,
-        )
+        subscribable_objects = [
+            webhook_payload_data.subscribable_object
+            for webhook_payload_data in webhook_payloads_data
+        ]
+        if is_deferred_payload:
+            _deferred_deliveries_to_create = []
+            for subscribable_object in subscribable_objects:
+                for webhook in subscription_webhooks:
+                    delivery = EventDelivery(
+                        status=EventDeliveryStatus.PENDING,
+                        event_type=event_type,
+                        webhook=webhook,
+                    )
+                    _deferred_deliveries_to_create.append(delivery)
+                    deferred_payload_data = prepare_deferred_payload_data(
+                        subscribable_object, requestor, request_time
+                    )
+                    deferred_deliveries_per_object[subscribable_object.pk].append(
+                        (delivery, deferred_payload_data)
+                    )
+
+            EventDelivery.objects.bulk_create(_deferred_deliveries_to_create)
+        else:
+            deliveries.extend(
+                create_deliveries_for_multiple_subscription_objects(
+                    event_type=event_type,
+                    subscribable_objects=subscribable_objects,
+                    webhooks=subscription_webhooks,
+                    requestor=requestor,
+                    allow_replica=allow_replica,
+                    pre_save_payloads=pre_save_payloads,
+                    request_time=request_time,
+                )
+            )
+
+    if deferred_deliveries_per_object:
+        for _, deferred_deliveries in deferred_deliveries_per_object.items():
+            event_delivery_ids = [delivery.id for delivery, _ in deferred_deliveries]
+
+            # Trigger deferred payload generation task for each subscribable object.
+            generate_deferred_payloads.apply_async(
+                kwargs={
+                    "event_delivery_ids": event_delivery_ids,
+                    "deferred_payload_data": asdict(deferred_payload_data),
+                    "queue": queue,
+                },
+                queue=queue or settings.WEBHOOK_CELERY_QUEUE_NAME,
+                bind=True,
+            )
 
     for delivery in deliveries:
         send_webhook_request_async.apply_async(
-            kwargs={
-                "event_delivery_id": delivery.id,
-            },
+            kwargs={"event_delivery_id": delivery.id},
             queue=get_queue_name_for_webhook(
                 delivery.webhook,
                 default_queue=queue or settings.WEBHOOK_CELERY_QUEUE_NAME,
