import json
from dataclasses import asdict
from datetime import datetime
from decimal import Decimal
from itertools import chain
from unittest import mock
from unittest.mock import ANY

import graphene
<<<<<<< HEAD
import pytest
=======
>>>>>>> 6fbc00c7
from django.core.serializers.json import DjangoJSONEncoder
from django.utils import timezone
from freezegun import freeze_time
from measurement.measures import Weight
from prices import Money, TaxedMoney

from ... import __version__
from ...core.prices import quantize_price
<<<<<<< HEAD
from ...core.taxes import include_taxes_in_prices
=======
>>>>>>> 6fbc00c7
from ...core.utils.json_serializer import CustomJsonEncoder
from ...discount import DiscountValueType, OrderDiscountType
from ...graphql.utils import get_user_or_app_from_context
from ...order import OrderOrigin
from ...order.actions import fulfill_order_lines
from ...order.fetch import OrderLineInfo
from ...order.models import Order
from ...plugins.manager import get_plugins_manager
from ...plugins.webhook.utils import from_payment_app_id
from ...product.models import ProductVariant
from ...shipping.interface import ShippingMethodData
from ...warehouse import WarehouseClickAndCollectOption
from ..payloads import (
    PRODUCT_VARIANT_FIELDS,
    _generate_collection_point_payload,
    generate_checkout_payload,
    generate_collection_payload,
    generate_customer_payload,
    generate_excluded_shipping_methods_for_checkout_payload,
    generate_excluded_shipping_methods_for_order_payload,
    generate_fulfillment_lines_payload,
    generate_invoice_payload,
    generate_list_gateways_payload,
    generate_meta,
    generate_order_payload,
    generate_payment_payload,
    generate_product_variant_payload,
    generate_product_variant_with_stock_payload,
    generate_requestor,
    generate_sale_payload,
    generate_translation_payload,
)
from ..serializers import serialize_checkout_lines


def parse_django_datetime(date):
    return json.loads(json.dumps(date, cls=DjangoJSONEncoder))


@freeze_time()
@mock.patch("saleor.webhook.payloads.generate_order_lines_payload")
@mock.patch("saleor.webhook.payloads.generate_fulfillment_lines_payload")
def test_generate_order_payload(
    mocked_fulfillment_lines,
    mocked_order_lines,
    fulfilled_order,
    payment_txn_captured,
    customer_user,
):
    fulfillment_lines = '"fulfillment_lines"'
    mocked_fulfillment_lines.return_value = fulfillment_lines
    order_lines = '"order_lines"'
    mocked_order_lines.return_value = order_lines

    order = fulfilled_order
    payment = payment_txn_captured

    payment.psp_reference = "123"
    payment.save(update_fields=["psp_reference"])

    new_order = Order.objects.create(
        channel=order.channel,
        billing_address=order.billing_address,
    )
    order.origin = OrderOrigin.REISSUE
    order.original = new_order
    order.save(update_fields=["origin", "original"])

    discount_1 = order.discounts.create(
        type=OrderDiscountType.MANUAL,
        value_type=DiscountValueType.PERCENTAGE,
        value=Decimal("20"),
        amount_value=Decimal("33.0"),
        reason="Discount from staff",
    )
    discount_2 = order.discounts.create(
        type=OrderDiscountType.VOUCHER,
        value_type=DiscountValueType.PERCENTAGE,
        value=Decimal("10"),
        amount_value=Decimal("16.5"),
        name="Voucher",
    )

    line_without_sku = order.lines.last()
    line_without_sku.product_sku = None
    line_without_sku.save()

    assert order.fulfillments.count() == 1

    fulfillment = order.fulfillments.first()

    payload = json.loads(generate_order_payload(order, customer_user))[0]

<<<<<<< HEAD
    assert payload["collection_point_name"] is None
    assert payload.get("token") == order_with_lines.token
    assert payload.get("shipping_method")
    assert payload.get("shipping_tax_rate")
    assert payload.get("lines")
    assert payload.get("shipping_address")
    assert payload.get("billing_address")
    assert payload.get("fulfillments")
    assert payload.get("discounts")
    assert payload.get("original") == graphene.Node.to_global_id("Order", new_order.pk)
    assert payload.get("payments")
    assert payload.get("included_taxes_in_prices") == include_taxes_in_prices()
    assert len(payload.get("payments")) == 1
    payments_data = payload.get("payments")[0]
    assert payments_data == {
        "id": graphene.Node.to_global_id("Payment", payment_txn_captured.pk),
        "gateway": payment_txn_captured.gateway,
        "payment_method_type": payment_txn_captured.payment_method_type,
        "partial": False,
        "cc_brand": payment_txn_captured.cc_brand,
        "is_active": payment_txn_captured.is_active,
        "created": ANY,
        "modified": ANY,
        "charge_status": payment_txn_captured.charge_status,
        "psp_reference": payment_txn_captured.psp_reference,
        "total": str(payment_txn_captured.total.quantize(Decimal("0.01"))),
        "type": "Payment",
        "captured_amount": str(
            payment_txn_captured.captured_amount.quantize(Decimal("0.01"))
=======
    currency = order.currency
    assert payload == {
        "id": graphene.Node.to_global_id("Order", order.id),
        "type": "Order",
        "token": order.token,
        "created": parse_django_datetime(order.created),
        "status": order.status,
        "origin": order.origin,
        "user_email": order.user_email,
        "shipping_method_name": order.shipping_method_name,
        "collection_point_name": None,
        "weight": f"{order.weight.value}:{order.weight.unit}",
        "metadata": order.metadata,
        "private_metadata": order.private_metadata,
        "channel": {
            "id": graphene.Node.to_global_id("Channel", order.channel_id),
            "type": "Channel",
            "slug": order.channel.slug,
            "currency_code": order.channel.currency_code,
        },
        "shipping_method": {
            "id": graphene.Node.to_global_id(
                "ShippingMethod", order.shipping_method_id
            ),
            "name": order.shipping_method.name,
            "type": order.shipping_method.type,
        },
        "payments": [
            {
                "id": graphene.Node.to_global_id("Payment", payment.pk),
                "type": "Payment",
                "gateway": payment.gateway,
                "payment_method_type": payment.payment_method_type,
                "partial": False,
                "cc_brand": payment.cc_brand,
                "is_active": payment.is_active,
                "created": parse_django_datetime(payment.created),
                "modified": parse_django_datetime(payment.modified),
                "charge_status": payment.charge_status,
                "psp_reference": payment.psp_reference,
                "total": str(quantize_price(payment.total, currency)),
                "captured_amount": str(
                    quantize_price(payment.captured_amount, currency)
                ),
                "currency": payment.currency,
                "billing_email": payment.billing_email,
                "billing_first_name": payment.billing_first_name,
                "billing_last_name": payment.billing_last_name,
                "billing_company_name": payment.billing_company_name,
                "billing_address_1": payment.billing_address_1,
                "billing_address_2": payment.billing_address_2,
                "billing_city": payment.billing_city,
                "billing_city_area": payment.billing_city_area,
                "billing_postal_code": payment.billing_postal_code,
                "billing_country_code": payment.billing_country_code,
                "billing_country_area": payment.billing_country_area,
            }
        ],
        "shipping_address": {
            "id": graphene.Node.to_global_id("Address", order.shipping_address_id),
            "type": "Address",
            "first_name": order.shipping_address.first_name,
            "last_name": order.shipping_address.last_name,
            "company_name": order.shipping_address.company_name,
            "street_address_1": order.shipping_address.street_address_1,
            "street_address_2": order.shipping_address.street_address_2,
            "city": order.shipping_address.city,
            "city_area": order.shipping_address.city_area,
            "postal_code": order.shipping_address.postal_code,
            "country": order.shipping_address.country.code,
            "country_area": order.shipping_address.country_area,
            "phone": str(order.shipping_address.phone),
        },
        "billing_address": {
            "id": graphene.Node.to_global_id("Address", order.billing_address_id),
            "type": "Address",
            "first_name": order.billing_address.first_name,
            "last_name": order.billing_address.last_name,
            "company_name": order.billing_address.company_name,
            "street_address_1": order.billing_address.street_address_1,
            "street_address_2": order.billing_address.street_address_2,
            "city": order.billing_address.city,
            "city_area": order.billing_address.city_area,
            "postal_code": order.billing_address.postal_code,
            "country": order.billing_address.country.code,
            "country_area": order.billing_address.country_area,
            "phone": str(order.billing_address.phone),
        },
        "discounts": [
            {
                "id": graphene.Node.to_global_id("OrderDiscount", discount_1.pk),
                "type": discount_1.type,
                "value_type": discount_1.value_type,
                "value": ANY,
                "amount_value": str(quantize_price(discount_1.amount_value, currency)),
                "name": discount_1.name,
                "translated_name": discount_1.translated_name,
                "reason": discount_1.reason,
            },
            {
                "id": graphene.Node.to_global_id("OrderDiscount", discount_2.pk),
                "type": discount_2.type,
                "value_type": discount_2.value_type,
                "value": ANY,
                "amount_value": str(quantize_price(discount_2.amount_value, currency)),
                "name": discount_2.name,
                "translated_name": discount_2.translated_name,
                "reason": discount_2.reason,
            },
        ],
        "original": graphene.Node.to_global_id("Order", order.original_id),
        "lines": json.loads(order_lines),
        "fulfillments": [
            {
                "id": graphene.Node.to_global_id("Fulfillment", fulfillment.pk),
                "type": "Fulfillment",
                "status": fulfillment.status,
                "tracking_number": fulfillment.tracking_number,
                "created": parse_django_datetime(fulfillment.created),
                "shipping_refund_amount": ANY,
                "total_refund_amount": ANY,
                "lines": json.loads(fulfillment_lines),
            }
        ],
        "collection_point": None,
        "shipping_tax_rate": str(order.shipping_tax_rate),
        "shipping_price_net_amount": str(
            quantize_price(order.shipping_price.net.amount, currency)
        ),
        "shipping_price_gross_amount": str(
            quantize_price(order.shipping_price.gross.amount, currency)
        ),
        "total_net_amount": str(quantize_price(order.total.net.amount, currency)),
        "total_gross_amount": str(quantize_price(order.total.gross.amount, currency)),
        "undiscounted_total_net_amount": str(
            quantize_price(order.undiscounted_total.net.amount, currency)
        ),
        "undiscounted_total_gross_amount": str(
            quantize_price(order.undiscounted_total.gross.amount, currency)
>>>>>>> 6fbc00c7
        ),
        "meta": generate_meta(requestor_data=generate_requestor(customer_user)),
    }

    mocked_fulfillment_lines.assert_called_with(fulfillment)


def test_generate_fulfillment_lines_payload(order_with_lines):
    fulfillment = order_with_lines.fulfillments.create(tracking_number="123")
    line = order_with_lines.lines.first()
    line.sale_id = graphene.Node.to_global_id("Sale", 1)
    line.voucher_code = "code"
    line.save()
    stock = line.allocations.get().stock
    warehouse_pk = stock.warehouse.pk
    fulfillment_line = fulfillment.lines.create(
        order_line=line, quantity=line.quantity, stock=stock
    )
    fulfill_order_lines(
        [OrderLineInfo(line=line, quantity=line.quantity, warehouse_pk=warehouse_pk)],
        get_plugins_manager(),
    )
    payload = json.loads(generate_fulfillment_lines_payload(fulfillment))[0]

    undiscounted_unit_price_gross = line.undiscounted_unit_price.gross.amount.quantize(
        Decimal("0.01")
    )
    undiscounted_unit_price_net = line.undiscounted_unit_price.net.amount.quantize(
        Decimal("0.01")
    )
    unit_price_gross = line.unit_price.gross.amount.quantize(Decimal("0.01"))
    unit_price_net = line.unit_price.net.amount.quantize(Decimal("0.01"))

    assert payload == {
        "currency": "USD",
        "product_name": line.product_name,
        "variant_name": line.variant_name,
        "product_sku": line.product_sku,
        "product_variant_id": line.product_variant_id,
        "id": graphene.Node.to_global_id("FulfillmentLine", fulfillment_line.id),
        "product_type": "Default Type",
        "quantity": fulfillment_line.quantity,
        "total_price_gross_amount": str(unit_price_gross * fulfillment_line.quantity),
        "total_price_net_amount": str(unit_price_net * fulfillment_line.quantity),
        "type": "FulfillmentLine",
        "undiscounted_unit_price_gross": str(undiscounted_unit_price_gross),
        "undiscounted_unit_price_net": str(undiscounted_unit_price_net),
        "unit_price_gross": str(unit_price_gross),
        "unit_price_net": str(unit_price_net),
        "weight": 0.0,
        "weight_unit": "gram",
        "warehouse_id": graphene.Node.to_global_id(
            "Warehouse", fulfillment_line.stock.warehouse_id
        ),
        "sale_id": line.sale_id,
        "voucher_code": line.voucher_code,
    }


def test_generate_fulfillment_lines_payload_deleted_variant(order_with_lines):
    # given
    fulfillment = order_with_lines.fulfillments.create(tracking_number="123")
    line = order_with_lines.lines.first()
    stock = line.allocations.get().stock
    warehouse_pk = stock.warehouse.pk
    fulfillment.lines.create(order_line=line, quantity=line.quantity, stock=stock)
    fulfill_order_lines(
        [OrderLineInfo(line=line, quantity=line.quantity, warehouse_pk=warehouse_pk)],
        get_plugins_manager(),
    )

    # when
    line.variant.delete()
    payload = json.loads(generate_fulfillment_lines_payload(fulfillment))[0]

    # then
    assert payload["product_type"] is None
    assert payload["weight"] is None


def test_order_lines_have_all_required_fields(order, order_line_with_one_allocation):
    order.lines.add(order_line_with_one_allocation)
    line = order_line_with_one_allocation
    line.voucher_code = "Voucher001"
    line.unit_discount_amount = Decimal("10.0")
    line.unit_discount_type = DiscountValueType.FIXED
    line.undiscounted_unit_price = line.unit_price + line.unit_discount
    line.undiscounted_total_price = line.undiscounted_unit_price * line.quantity
    line.sale_id = graphene.Node.to_global_id("Sale", 1)
    line.save()

    payload = json.loads(generate_order_payload(order))[0]
    lines_payload = payload.get("lines")

    assert len(lines_payload) == 1
    line_id = graphene.Node.to_global_id("OrderLine", line.id)
    line_payload = lines_payload[0]
    unit_net_amount = line.unit_price_net_amount.quantize(Decimal("0.01"))
    unit_gross_amount = line.unit_price_gross_amount.quantize(Decimal("0.01"))
    unit_discount_amount = line.unit_discount_amount.quantize(Decimal("0.01"))
    allocation = line.allocations.first()
    undiscounted_unit_price_net_amount = (
        line.undiscounted_unit_price.net.amount.quantize(Decimal("0.01"))
    )
    undiscounted_unit_price_gross_amount = (
        line.undiscounted_unit_price.gross.amount.quantize(Decimal("0.01"))
    )
    undiscounted_total_price_net_amount = (
        line.undiscounted_total_price.net.amount.quantize(Decimal("0.01"))
    )
    undiscounted_total_price_gross_amount = (
        line.undiscounted_total_price.gross.amount.quantize(Decimal("0.01"))
    )

    total_line = line.total_price
    global_warehouse_id = graphene.Node.to_global_id(
        "Warehouse", allocation.stock.warehouse_id
    )
    product = line.variant.product
    product_type = product.product_type
    assert line_payload == {
        "id": line_id,
        "type": "OrderLine",
        "product_name": line.product_name,
        "variant_name": line.variant_name,
        "translated_product_name": line.translated_product_name,
        "translated_variant_name": line.translated_variant_name,
        "product_sku": line.product_sku,
        "product_variant_id": line.product_variant_id,
        "quantity": line.quantity,
        "currency": line.currency,
        "unit_discount_amount": str(unit_discount_amount),
        "unit_discount_type": line.unit_discount_type,
        "unit_discount_reason": line.unit_discount_reason,
        "unit_price_net_amount": str(unit_net_amount),
        "unit_price_gross_amount": str(unit_gross_amount),
        "total_price_net_amount": str(total_line.net.amount.quantize(Decimal("0.01"))),
        "total_price_gross_amount": str(
            total_line.gross.amount.quantize(Decimal("0.01"))
        ),
        "tax_rate": str(line.tax_rate.quantize(Decimal("0.0001"))),
        "charge_taxes": line.variant.product.charge_taxes,
        "allocations": [
            {
                "warehouse_id": global_warehouse_id,
                "quantity_allocated": allocation.quantity_allocated,
            }
        ],
        "undiscounted_unit_price_net_amount": str(undiscounted_unit_price_net_amount),
        "undiscounted_unit_price_gross_amount": str(
            undiscounted_unit_price_gross_amount
        ),
        "undiscounted_total_price_net_amount": str(undiscounted_total_price_net_amount),
        "undiscounted_total_price_gross_amount": str(
            undiscounted_total_price_gross_amount
        ),
        "product_metadata": product.metadata,
        "product_type_metadata": product_type.metadata,
        "voucher_code": line.voucher_code,
        "sale_id": line.sale_id,
    }


def test_order_line_without_sku_still_has_id(order, order_line_with_one_allocation):
    order.lines.add(order_line_with_one_allocation)
    line = order_line_with_one_allocation
    line.unit_discount_amount = Decimal("10.0")
    line.unit_discount_type = DiscountValueType.FIXED
    line.undiscounted_unit_price = line.unit_price + line.unit_discount
    line.undiscounted_total_price = line.undiscounted_unit_price * line.quantity
    line.product_sku = None
    line.save()

    payload = json.loads(generate_order_payload(order))[0]
    lines_payload = payload.get("lines")

    assert len(lines_payload) == 1

    line_payload = lines_payload[0]
    assert line_payload["product_sku"] is None
    assert line_payload["product_variant_id"] == line.product_variant_id


def test_generate_collection_payload(collection):
    payload = json.loads(generate_collection_payload(collection))
    expected_payload = [
        {
            "type": "Collection",
            "id": graphene.Node.to_global_id("Collection", collection.id),
            "name": collection.name,
            "description": collection.description,
            "background_image": None,
            "background_image_alt": "",
            "private_metadata": {},
            "metadata": {},
            "meta": {
                "issued_at": ANY,
                "version": __version__,
                "issuing_principal": {"id": None, "type": None},
            },
        }
    ]

    assert payload == expected_payload


def test_generate_base_product_variant_payload(product_with_two_variants):
    stocks_to_serialize = [
        variant.stocks.first() for variant in product_with_two_variants.variants.all()
    ]
    first_stock, second_stock = stocks_to_serialize
    payload = json.loads(
        generate_product_variant_with_stock_payload(stocks_to_serialize)
    )
    expected_payload = [
        {
            "type": "Stock",
            "id": graphene.Node.to_global_id("Stock", first_stock.id),
            "product_id": graphene.Node.to_global_id(
                "Product", first_stock.product_variant.product_id
            ),
            "product_variant_id": graphene.Node.to_global_id(
                "ProductVariant", first_stock.product_variant_id
            ),
            "warehouse_id": graphene.Node.to_global_id(
                "Warehouse", first_stock.warehouse_id
            ),
            "product_slug": "test-product-with-two-variant",
            "meta": {
                "issuing_principal": {"id": None, "type": None},
                "issued_at": ANY,
                "version": __version__,
            },
        },
        {
            "type": "Stock",
            "id": graphene.Node.to_global_id("Stock", second_stock.id),
            "product_id": graphene.Node.to_global_id(
                "Product", second_stock.product_variant.product_id
            ),
            "product_variant_id": graphene.Node.to_global_id(
                "ProductVariant", second_stock.product_variant_id
            ),
            "warehouse_id": graphene.Node.to_global_id(
                "Warehouse", second_stock.warehouse_id
            ),
            "product_slug": "test-product-with-two-variant",
            "meta": {
                "issuing_principal": {"id": None, "type": None},
                "issued_at": ANY,
                "version": __version__,
            },
        },
    ]
    assert payload == expected_payload


def test_generate_product_variant_payload(
    product_with_variant_with_two_attributes,
    product_with_images,
    channel_USD,
    staff_user,
):
    variant = product_with_variant_with_two_attributes.variants.first()
    payload = json.loads(generate_product_variant_payload([variant], staff_user))[0]
    variant_id = graphene.Node.to_global_id("ProductVariant", variant.id)
    additional_fields = ["channel_listings"]
    extra_dict_data = ["attributes", "product_id", "media", "meta"]
    payload_fields = list(
        chain(
            ["id", "type"], PRODUCT_VARIANT_FIELDS, extra_dict_data, additional_fields
        )
    )

    for field in payload_fields:
        assert payload.get(field) is not None

    assert variant_id is not None
    assert payload["id"] == variant_id
    assert payload["sku"] == "prodVar1"
    assert len(payload["attributes"]) == 2
    assert len(payload["channel_listings"]) == 1
    assert payload["channel_listings"][0] == {
        "cost_price_amount": "1.000",
        "currency": "USD",
        "id": ANY,
        "channel_slug": channel_USD.slug,
        "price_amount": "10.000",
        "type": "ProductVariantChannelListing",
    }
    assert payload["meta"] == {
        "issuing_principal": generate_requestor(staff_user),
        "issued_at": ANY,
        "version": __version__,
    }
    assert len(payload.keys()) == len(payload_fields)


def test_generate_product_variant_with_external_media_payload(
    product_with_variant_with_external_media, channel_USD
):
    variant = product_with_variant_with_external_media.variants.first()
    payload = json.loads(generate_product_variant_payload([variant]))[0]
    variant_id = graphene.Node.to_global_id("ProductVariant", variant.id)
    additional_fields = ["channel_listings"]
    extra_dict_data = ["attributes", "product_id", "media", "meta"]
    payload_fields = list(
        chain(
            ["id", "type"], PRODUCT_VARIANT_FIELDS, extra_dict_data, additional_fields
        )
    )
    for field in payload_fields:
        assert payload.get(field) is not None

    assert variant_id is not None
    assert payload["id"] == variant_id
    assert payload["sku"] == "prodVar1"
    assert payload["media"] == [
        {"alt": "video_1", "url": "https://www.youtube.com/watch?v=di8_dJ3Clyo"}
    ]
    assert len(payload["attributes"]) == 2
    assert len(payload["channel_listings"]) == 1
    assert payload["channel_listings"][0] == {
        "cost_price_amount": "1.000",
        "currency": "USD",
        "id": ANY,
        "price_amount": "10.000",
        "channel_slug": channel_USD.slug,
        "type": "ProductVariantChannelListing",
    }
    assert len(payload.keys()) == len(payload_fields)


def test_generate_product_variant_without_sku_payload(
    product_with_variant_with_two_attributes, product_with_images, channel_USD
):
    variant = product_with_variant_with_two_attributes.variants.first()
    variant.sku = None
    variant.save()
    payload = json.loads(generate_product_variant_payload([variant]))[0]
    variant_id = graphene.Node.to_global_id("ProductVariant", variant.id)
    additional_fields = ["channel_listings"]
    extra_dict_data = ["attributes", "product_id", "media", "meta"]
    payload_fields = list(
        chain(
            ["id", "type"], PRODUCT_VARIANT_FIELDS, extra_dict_data, additional_fields
        )
    )
    assert variant_id is not None
    assert payload["id"] == variant_id
    assert payload["sku"] is None
    assert len(payload["attributes"]) == 2
    assert len(payload["channel_listings"]) == 1
    assert payload["channel_listings"][0] == {
        "cost_price_amount": "1.000",
        "currency": "USD",
        "id": ANY,
        "channel_slug": channel_USD.slug,
        "price_amount": "10.000",
        "type": "ProductVariantChannelListing",
    }
    assert len(payload.keys()) == len(payload_fields)


def test_generate_product_variant_deleted_payload(
    product_with_variant_with_two_attributes,
):
    variant = product_with_variant_with_two_attributes.variants.prefetch_related(
        "channel_listings",
        "attributes__values",
        "variant_media",
    ).first()
    ProductVariant.objects.filter(id=variant.id).delete()
    payload = json.loads(generate_product_variant_payload([variant]))[0]
    [_, payload_variant_id] = graphene.Node.from_global_id(payload["id"])
    additional_fields = ["channel_listings"]
    extra_dict_data = ["attributes", "product_id", "media", "meta"]
    payload_fields = list(
        chain(
            ["id", "type"], PRODUCT_VARIANT_FIELDS, extra_dict_data, additional_fields
        )
    )
    for field in payload_fields:
        assert payload.get(field) is not None

    assert payload_variant_id != "None"
    assert payload["id"] == variant.get_global_id()
    assert payload["sku"] == "prodVar1"
    assert len(payload["attributes"]) == 2
    assert len(payload["channel_listings"]) == 1
    assert len(payload.keys()) == len(payload_fields)


@freeze_time("1914-06-28 10:50")
def test_generate_invoice_payload(fulfilled_order):
    fulfilled_order.origin = OrderOrigin.CHECKOUT
    fulfilled_order.save(update_fields=["origin"])
    invoice = fulfilled_order.invoices.first()
    payload = json.loads(generate_invoice_payload(invoice))[0]
    undiscounted_total_net = fulfilled_order.undiscounted_total_net_amount.quantize(
        Decimal("0.01")
    )
    undiscounted_total_gross = fulfilled_order.undiscounted_total_gross_amount.quantize(
        Decimal("0.01")
    )
    timestamp = timezone.make_aware(
        datetime.strptime("1914-06-28 10:50", "%Y-%m-%d %H:%M"), timezone.utc
    ).isoformat()

    assert payload == {
        "type": "Invoice",
        "id": graphene.Node.to_global_id("Invoice", invoice.id),
        "meta": {
            "issued_at": timestamp,
            "issuing_principal": {"id": None, "type": None},
            "version": __version__,
        },
        "order": {
            "type": "Order",
            "token": invoice.order.token,
            "id": graphene.Node.to_global_id("Order", invoice.order.id),
            "private_metadata": {},
            "metadata": {},
            "created": ANY,
            "status": "fulfilled",
            "origin": OrderOrigin.CHECKOUT,
            "user_email": "test@example.com",
            "shipping_method_name": "DHL",
            "collection_point_name": None,
            "shipping_price_net_amount": "10.00",
            "shipping_price_gross_amount": "12.30",
            "shipping_tax_rate": "0.0000",
            "total_net_amount": "80.00",
            "total_gross_amount": "98.40",
            "weight": "0.0:g",
            "undiscounted_total_net_amount": str(undiscounted_total_net),
            "undiscounted_total_gross_amount": str(undiscounted_total_gross),
        },
        "number": "01/12/2020/TEST",
        "created": ANY,
        "external_url": "http://www.example.com/invoice.pdf",
    }


@freeze_time("1914-06-28 10:50")
def test_generate_list_gateways_payload(checkout):
    currency = "USD"
    payload = generate_list_gateways_payload(currency, checkout)
    data = json.loads(payload)
    assert data["checkout"] == json.loads(generate_checkout_payload(checkout))[0]
    assert data["checkout"]["channel"]["id"] == graphene.Node.to_global_id(
        "Channel", checkout.channel.pk
    )
    assert data["currency"] == currency


@freeze_time("1914-06-28 10:50")
def test_generate_payment_payload(dummy_webhook_app_payment_data):
    payload = generate_payment_payload(dummy_webhook_app_payment_data)
    expected_payload = asdict(dummy_webhook_app_payment_data)
    expected_payload["amount"] = Decimal(expected_payload["amount"]).quantize(
        Decimal("0.01")
    )
    expected_payload["payment_method"] = from_payment_app_id(
        dummy_webhook_app_payment_data.gateway
    ).name
    expected_payload["meta"] = generate_meta(requestor_data=generate_requestor())

    assert payload == json.dumps(expected_payload, cls=CustomJsonEncoder)


def test_generate_checkout_lines_payload(checkout_with_single_item):
    payload = json.loads(generate_checkout_payload(checkout_with_single_item))[0]
    assert payload.get("lines")

    variant = checkout_with_single_item.lines.first().variant
    line = payload["lines"][0]
    assert line["sku"] == variant.sku
    assert line["variant_id"] == variant.get_global_id()


def test_generate_product_translation_payload(product_translation_fr):
    payload = generate_translation_payload(product_translation_fr)
    data = json.loads(payload)
    assert data["id"] == graphene.Node.to_global_id(
        "Product", product_translation_fr.product_id
    )
    assert data["language_code"] == product_translation_fr.language_code
    assert "product_id" not in data.keys()
    assert "product_variant_id" not in data.keys()
    assert "attribute_id" not in data.keys()
    assert "page_id" not in data.keys()

    translation_keys = {i["key"]: i["value"] for i in data["keys"]}
    assert translation_keys["name"] == product_translation_fr.name
    assert translation_keys["description"] == product_translation_fr.description


def test_generate_product_variant_translation_payload(variant_translation_fr):
    payload = generate_translation_payload(variant_translation_fr)
    data = json.loads(payload)
    assert data["id"] == graphene.Node.to_global_id(
        "ProductVariant", variant_translation_fr.product_variant_id
    )
    assert data["language_code"] == variant_translation_fr.language_code
    assert "product_id" not in data.keys()
    assert "product_variant_id" not in data.keys()
    assert "attribute_id" not in data.keys()
    assert "page_id" not in data.keys()

    translation_keys = {i["key"]: i["value"] for i in data["keys"]}
    assert translation_keys["name"] == variant_translation_fr.name


def test_generate_choices_attribute_value_translation_payload(
    translated_attribute_value, color_attribute
):
    payload = generate_translation_payload(translated_attribute_value)
    data = json.loads(payload)
    assert data["id"] == graphene.Node.to_global_id(
        "AttributeValue", translated_attribute_value.attribute_value_id
    )
    assert data["language_code"] == translated_attribute_value.language_code
    assert data["product_id"] is None
    assert data["product_variant_id"] is None
    assert data["attribute_id"] == graphene.Node.to_global_id(
        "Attribute", color_attribute.id
    )
    assert data["page_id"] is None

    translation_keys = {i["key"]: i["value"] for i in data["keys"]}
    assert translation_keys["name"] == translated_attribute_value.name


def test_generate_unique_product_attribute_value_translation_payload(
    translated_product_unique_attribute_value, product, rich_text_attribute
):
    translated_attribute_value = translated_product_unique_attribute_value
    payload = generate_translation_payload(translated_attribute_value)
    data = json.loads(payload)
    assert data["id"] == graphene.Node.to_global_id(
        "AttributeValue", translated_attribute_value.attribute_value_id
    )
    assert data["language_code"] == translated_attribute_value.language_code
    assert data["product_id"] == graphene.Node.to_global_id("Product", product.id)
    assert data["product_variant_id"] is None
    assert data["attribute_id"] == graphene.Node.to_global_id(
        "Attribute", rich_text_attribute.id
    )
    assert data["page_id"] is None
    assert data["page_type_id"] is None
    translation_keys = {i["key"]: i["value"] for i in data["keys"]}
    assert translation_keys["rich_text"] == translated_attribute_value.rich_text


def test_generate_unique_variant_attribute_value_translation_payload(
    translated_variant_unique_attribute_value, variant, rich_text_attribute
):
    translated_attribute_value = translated_variant_unique_attribute_value
    payload = generate_translation_payload(translated_attribute_value)
    data = json.loads(payload)
    assert data["id"] == graphene.Node.to_global_id(
        "AttributeValue", translated_attribute_value.attribute_value_id
    )
    assert data["language_code"] == translated_attribute_value.language_code
    assert data["product_id"] == graphene.Node.to_global_id(
        "Product", variant.product_id
    )
    assert data["product_variant_id"] == graphene.Node.to_global_id(
        "ProductVariant", variant.id
    )
    assert data["attribute_id"] == graphene.Node.to_global_id(
        "Attribute", rich_text_attribute.id
    )
    assert data["page_id"] is None
    assert data["page_type_id"] is None
    translation_keys = {i["key"]: i["value"] for i in data["keys"]}
    assert translation_keys["rich_text"] == translated_attribute_value.rich_text


def test_generate_unique_page_attribute_value_translation_payload(
    translated_page_unique_attribute_value,
    page,
    rich_text_attribute_page_type,
):
    translated_attribute_value = translated_page_unique_attribute_value
    payload = generate_translation_payload(translated_attribute_value)
    data = json.loads(payload)
    assert data["id"] == graphene.Node.to_global_id(
        "AttributeValue", translated_attribute_value.attribute_value_id
    )
    assert data["language_code"] == translated_attribute_value.language_code
    assert data["product_id"] is None
    assert data["product_variant_id"] is None
    assert data["attribute_id"] == graphene.Node.to_global_id(
        "Attribute", rich_text_attribute_page_type.id
    )
    assert data["page_id"] == graphene.Node.to_global_id("Page", page.id)
    assert data["page_type_id"] == graphene.Node.to_global_id(
        "PageType", page.page_type_id
    )
    translation_keys = {i["key"]: i["value"] for i in data["keys"]}
    assert translation_keys["rich_text"] == translated_attribute_value.rich_text


@freeze_time("1914-06-28 10:50")
def test_generate_customer_payload(customer_user, address_other_country, address):
    customer = customer_user
    customer.default_billing_address = address_other_country
    customer.save()
    payload = json.loads(generate_customer_payload(customer))[0]
    timestamp = timezone.make_aware(
        datetime.strptime("1914-06-28 10:50", "%Y-%m-%d %H:%M"), timezone.utc
    ).isoformat()

    expected_payload = {
        "type": "User",
        "id": graphene.Node.to_global_id("User", customer.id),
        "meta": {
            "issuing_principal": {"id": None, "type": None},
            "issued_at": timestamp,
            "version": __version__,
        },
        "default_shipping_address": {
            "type": "Address",
            "id": graphene.Node.to_global_id(
                "Address", customer.default_shipping_address_id
            ),
            "first_name": customer.default_shipping_address.first_name,
            "last_name": customer.default_shipping_address.last_name,
            "company_name": customer.default_shipping_address.company_name,
            "street_address_1": customer.default_shipping_address.street_address_1,
            "street_address_2": customer.default_shipping_address.street_address_2,
            "city": customer.default_shipping_address.city,
            "city_area": customer.default_shipping_address.city_area,
            "postal_code": customer.default_shipping_address.postal_code,
            "country": customer.default_shipping_address.country,
            "country_area": customer.default_shipping_address.country_area,
            "phone": customer.default_shipping_address.phone,
        },
        "default_billing_address": {
            "type": "Address",
            "id": graphene.Node.to_global_id(
                "Address", customer.default_billing_address_id
            ),
            "first_name": customer.default_billing_address.first_name,
            "last_name": customer.default_billing_address.last_name,
            "company_name": customer.default_billing_address.company_name,
            "street_address_1": customer.default_billing_address.street_address_1,
            "street_address_2": customer.default_billing_address.street_address_2,
            "city": customer.default_billing_address.city,
            "city_area": customer.default_billing_address.city_area,
            "postal_code": customer.default_billing_address.postal_code,
            "country": customer.default_billing_address.country,
            "country_area": customer.default_billing_address.country_area,
            "phone": customer.default_billing_address.phone,
        },
        "addresses": [
            {
                "type": "Address",
                "id": graphene.Node.to_global_id(
                    "Address", customer.default_shipping_address_id
                ),
                "first_name": customer.default_shipping_address.first_name,
                "last_name": customer.default_shipping_address.last_name,
                "company_name": customer.default_shipping_address.company_name,
                "street_address_1": customer.default_shipping_address.street_address_1,
                "street_address_2": customer.default_shipping_address.street_address_2,
                "city": customer.default_shipping_address.city,
                "city_area": customer.default_shipping_address.city_area,
                "postal_code": customer.default_shipping_address.postal_code,
                "country": customer.default_shipping_address.country,
                "country_area": customer.default_shipping_address.country_area,
                "phone": customer.default_shipping_address.phone,
            }
        ],
        "private_metadata": customer.private_metadata,
        "metadata": customer.metadata,
        "email": customer.email,
        "first_name": customer.first_name,
        "last_name": customer.last_name,
        "is_active": customer.is_active,
        "date_joined": ANY,
    }

    assert payload == expected_payload


def test_generate_collection_point_payload(order_with_lines_for_cc):
    payload = json.loads(generate_order_payload(order_with_lines_for_cc))[0]

    payload_collection_point = payload.get("collection_point")

    assert payload_collection_point
    assert payload_collection_point.get("address")
    assert payload_collection_point.get("email") == "local@example.com"
    assert payload_collection_point.get("name") == "Local Warehouse"
    assert not payload_collection_point.get("is_private")
    assert (
        payload_collection_point.get("click_and_collect_option")
        == WarehouseClickAndCollectOption.LOCAL_STOCK
    )


def test_generate_sale_payload_no_previous_and_current_has_empty_catalogue_lists(sale):
    payload = json.loads(generate_sale_payload(sale))[0]

    assert not payload["categories_added"]
    assert not payload["categories_removed"]
    assert not payload["collections_added"]
    assert not payload["collections_removed"]
    assert not payload["products_added"]
    assert not payload["products_removed"]

    assert graphene.Node.to_global_id("Sale", sale.id) == payload["id"]


def test_generate_sale_payload_with_current_only_has_empty_removed_fields(sale):
    catalogue_info = {
        "categories": {1, 2, 3},
        "collections": {45, 70, 90},
        "products": {4, 5, 6},
        "variants": {"aa", "bb", "cc"},
    }
    payload = json.loads(generate_sale_payload(sale, current_catalogue=catalogue_info))[
        0
    ]

    assert set(payload["categories_added"]) == catalogue_info["categories"]
    assert set(payload["collections_added"]) == catalogue_info["collections"]
    assert set(payload["products_added"]) == catalogue_info["products"]
    assert set(payload["variants_added"]) == catalogue_info["variants"]
    assert not payload["categories_removed"]
    assert not payload["collections_removed"]
    assert not payload["products_removed"]
    assert not payload["variants_removed"]


def test_generate_sale_payload_with_current_only_has_empty_added_fields(sale):
    catalogue_info = {
        "categories": {1, 2, 3},
        "collections": {45, 70, 90},
        "products": {4, 5, 6},
        "variants": {"aa", "bb", "cc"},
    }
    payload = json.loads(
        generate_sale_payload(sale, previous_catalogue=catalogue_info)
    )[0]

    assert set(payload["categories_removed"]) == catalogue_info["categories"]
    assert set(payload["collections_removed"]) == catalogue_info["collections"]
    assert set(payload["products_removed"]) == catalogue_info["products"]
    assert set(payload["variants_removed"]) == catalogue_info["variants"]
    assert not payload["categories_added"]
    assert not payload["collections_added"]
    assert not payload["products_added"]
    assert not payload["variants_added"]


def test_generate_sale_payload_calculates_set_differences(sale):
    previous_info = {
        "categories": {1, 2, 3},
        "collections": {45, 70, 90},
        "products": {4, 5, 6},
        "variants": {"aaa", "bbb", "ccc"},
    }
    current_info = {
        "categories": {4, 2, 3},
        "collections": set(),
        "products": {4, 5, 6, 10, 20},
        "variants": {"aaa", "bbb", "ddd"},
    }

    payload = json.loads(
        generate_sale_payload(
            sale, previous_catalogue=previous_info, current_catalogue=current_info
        )
    )[0]

    assert set(payload["categories_removed"]) == {1}
    assert set(payload["categories_added"]) == {4}
    assert set(payload["collections_removed"]) == {45, 70, 90}
    assert not payload["collections_added"]
    assert not payload["products_removed"]
    assert set(payload["products_added"]) == {10, 20}
    assert set(payload["variants_added"]) == {"ddd"}
    assert set(payload["variants_removed"]) == {"ccc"}


<<<<<<< HEAD
@pytest.mark.parametrize("taxes_included", [True, False])
def test_generate_checkout_payload(
    checkout,
=======
@freeze_time()
def test_generate_checkout_payload(
    checkout_with_items,
>>>>>>> 6fbc00c7
    customer_user,
    address,
    address_other_country,
    shipping_method,
<<<<<<< HEAD
    site_settings,
    taxes_included,
    warehouse,
):
    # given
    def parse_django_datetime(date):
        return json.loads(json.dumps(date, cls=DjangoJSONEncoder))

    site_settings.include_taxes_in_prices = taxes_included
    site_settings.save(update_fields=["include_taxes_in_prices"])

    checkout = checkout
    billing_address = address
    shipping_address = address_other_country
    collection_point = warehouse
    user = customer_user
    subtotal = TaxedMoney(
        Money("100.00", checkout.currency), Money("123.00", checkout.currency)
    )
    total = TaxedMoney(
        Money("200.00", checkout.currency), Money("246.00", checkout.currency)
    )

    checkout.user = user
    checkout.billing_address = billing_address
    checkout.shipping_address = shipping_address
    checkout.shipping_method = shipping_method
    checkout.collection_point = collection_point
    checkout.subtotal = subtotal
    checkout.total = total
    checkout.save(
        update_fields=[
            "user",
            "billing_address",
            "shipping_address",
            "shipping_method",
            "collection_point",
            "subtotal_net_amount",
            "subtotal_gross_amount",
            "total_net_amount",
            "total_gross_amount",
        ]
    )

    # when
    payload = json.loads(generate_checkout_payload(checkout))[0]
=======
    warehouse,
):
    checkout = checkout_with_items

    checkout.user = customer_user
    checkout.billing_address = address
    checkout.shipping_address = address_other_country
    checkout.shipping_method = shipping_method
    checkout.collection_point = warehouse

    # when
    payload = json.loads(generate_checkout_payload(checkout, customer_user))[0]
>>>>>>> 6fbc00c7

    # then
    assert payload == {
        "type": "Checkout",
        "token": graphene.Node.to_global_id("Checkout", checkout.pk),
        "created": parse_django_datetime(checkout.created),
        "last_change": parse_django_datetime(checkout.last_change),
        "email": checkout.email,
        "currency": checkout.currency,
        "discount_amount": str(
            quantize_price(checkout.discount_amount, checkout.currency)
        ),
        "discount_name": checkout.discount_name,
        "private_metadata": checkout.private_metadata,
        "metadata": checkout.metadata,
<<<<<<< HEAD
        "channel": checkout.channel_id,
        "user": {
            "type": "User",
            "id": graphene.Node.to_global_id("User", user.pk),
            "email": user.email,
            "first_name": user.first_name,
            "last_name": user.last_name,
        },
        "billing_address": {
            "type": "Address",
            "id": graphene.Node.to_global_id("Address", billing_address.pk),
            "first_name": billing_address.first_name,
            "last_name": billing_address.last_name,
            "company_name": billing_address.company_name,
            "street_address_1": billing_address.street_address_1,
            "street_address_2": billing_address.street_address_2,
            "city": billing_address.city,
            "city_area": billing_address.city_area,
            "postal_code": billing_address.postal_code,
            "country": billing_address.country.code,
            "country_area": billing_address.country_area,
            "phone": str(billing_address.phone),
        },
        "shipping_address": {
            "type": "Address",
            "id": graphene.Node.to_global_id("Address", shipping_address.pk),
            "first_name": shipping_address.first_name,
            "last_name": shipping_address.last_name,
            "company_name": shipping_address.company_name,
            "street_address_1": shipping_address.street_address_1,
            "street_address_2": shipping_address.street_address_2,
            "city": shipping_address.city,
            "city_area": shipping_address.city_area,
            "postal_code": shipping_address.postal_code,
            "country": shipping_address.country.code,
            "country_area": shipping_address.country_area,
            "phone": str(shipping_address.phone),
        },
        "shipping_method": {
            "id": graphene.Node.to_global_id("ShippingMethod", shipping_method.pk),
            "name": shipping_method.name,
            "type": shipping_method.type,
        },
        "included_taxes_in_price": taxes_included,
        "lines": serialize_checkout_lines(checkout),
        "subtotal_net_amount": str(subtotal.net.amount),
        "subtotal_gross_amount": str(subtotal.gross.amount),
        "total_net_amount": str(total.net.amount),
        "total_gross_amount": str(total.gross.amount),
        "collection_point": json.loads(
            _generate_collection_point_payload(collection_point)
        )[0],
        "meta": ANY,
=======
        "channel": {
            "type": "Channel",
            "id": graphene.Node.to_global_id("Channel", checkout.channel_id),
            "currency_code": checkout.channel.currency_code,
            "slug": checkout.channel.slug,
        },
        "user": {
            "type": "User",
            "id": graphene.Node.to_global_id("User", checkout.user.pk),
            "email": checkout.user.email,
            "first_name": checkout.user.first_name,
            "last_name": checkout.user.last_name,
        },
        "billing_address": {
            "type": "Address",
            "id": graphene.Node.to_global_id("Address", checkout.billing_address.pk),
            "first_name": checkout.billing_address.first_name,
            "last_name": checkout.billing_address.last_name,
            "company_name": checkout.billing_address.company_name,
            "street_address_1": checkout.billing_address.street_address_1,
            "street_address_2": checkout.billing_address.street_address_2,
            "city": checkout.billing_address.city,
            "city_area": checkout.billing_address.city_area,
            "postal_code": checkout.billing_address.postal_code,
            "country": checkout.billing_address.country.code,
            "country_area": checkout.billing_address.country_area,
            "phone": str(checkout.billing_address.phone),
        },
        "shipping_address": {
            "type": "Address",
            "id": graphene.Node.to_global_id("Address", checkout.shipping_address.pk),
            "first_name": checkout.shipping_address.first_name,
            "last_name": checkout.shipping_address.last_name,
            "company_name": checkout.shipping_address.company_name,
            "street_address_1": checkout.shipping_address.street_address_1,
            "street_address_2": checkout.shipping_address.street_address_2,
            "city": checkout.shipping_address.city,
            "city_area": checkout.shipping_address.city_area,
            "postal_code": checkout.shipping_address.postal_code,
            "country": checkout.shipping_address.country.code,
            "country_area": checkout.shipping_address.country_area,
            "phone": str(checkout.shipping_address.phone),
        },
        "shipping_method": {
            "id": graphene.Node.to_global_id(
                "ShippingMethod", checkout.shipping_method.pk
            ),
            "name": checkout.shipping_method.name,
            "type": checkout.shipping_method.type,
        },
        "lines": serialize_checkout_lines(checkout),
        "collection_point": json.loads(
            _generate_collection_point_payload(checkout.collection_point)
        )[0],
        "meta": generate_meta(requestor_data=generate_requestor(customer_user)),
>>>>>>> 6fbc00c7
        "warehouse_address": ANY,
    }


def test_generate_excluded_shipping_methods_for_order(order):
    shipping_method = ShippingMethodData(
        id="123",
        price=Money(Decimal("10.59"), "USD"),
        name="shipping",
        maximum_order_weight=Weight(kg=10),
        minimum_order_weight=Weight(g=1),
        maximum_delivery_days=10,
        minimum_delivery_days=2,
    )
    response = json.loads(
        generate_excluded_shipping_methods_for_order_payload(order, [shipping_method])
    )

    assert "order" in response
    assert response["shipping_methods"] == [
        {
            "id": graphene.Node.to_global_id("ShippingMethod", "123"),
            "price": "10.59",
            "currency": "USD",
            "name": "shipping",
            "maximum_order_weight": "10.0:kg",
            "minimum_order_weight": "1.0:g",
            "maximum_delivery_days": 10,
            "minimum_delivery_days": 2,
        }
    ]


def test_generate_excluded_shipping_methods_for_checkout(checkout):
    shipping_method = ShippingMethodData(
        id="123",
        price=Money(Decimal("10.59"), "USD"),
        name="shipping",
        maximum_order_weight=Weight(kg=10),
        minimum_order_weight=Weight(g=1),
        maximum_delivery_days=10,
        minimum_delivery_days=2,
    )
    response = json.loads(
        generate_excluded_shipping_methods_for_checkout_payload(
            checkout, [shipping_method]
        )
    )

    assert "checkout" in response
    assert response["shipping_methods"] == [
        {
            "id": graphene.Node.to_global_id("ShippingMethod", "123"),
            "price": "10.59",
            "currency": "USD",
            "name": "shipping",
            "maximum_order_weight": "10.0:kg",
            "minimum_order_weight": "1.0:g",
            "maximum_delivery_days": 10,
            "minimum_delivery_days": 2,
        }
    ]


def test_generate_requestor_returns_dict_with_user_id_and_user_type(staff_user, rf):
    request = rf.request()
    request.user = staff_user
    request.app = None
    requestor = get_user_or_app_from_context(request)

    assert generate_requestor(requestor) == {
        "id": graphene.Node.to_global_id("User", staff_user.id),
        "type": "user",
    }


def test_generate_requestor_returns_dict_with_app_id_and_app_type(app, rf):
    request = rf.request()
    request.user = None
    request.app = app
    requestor = get_user_or_app_from_context(request)

    assert generate_requestor(requestor) == {"id": app.name, "type": "app"}


@freeze_time("1914-06-28 10:50")
def test_generate_meta(app, rf):
    request = rf.request()
    request.app = app
    request.user = None
    requestor = get_user_or_app_from_context(request)

    timestamp = timezone.make_aware(
        datetime.strptime("1914-06-28 10:50", "%Y-%m-%d %H:%M"), timezone.utc
    ).isoformat()

    assert generate_meta(requestor_data=generate_requestor(requestor)) == {
        "issuing_principal": {"id": "Sample app objects", "type": "app"},
        "issued_at": timestamp,
        "version": __version__,
    }<|MERGE_RESOLUTION|>--- conflicted
+++ resolved
@@ -7,10 +7,7 @@
 from unittest.mock import ANY
 
 import graphene
-<<<<<<< HEAD
 import pytest
-=======
->>>>>>> 6fbc00c7
 from django.core.serializers.json import DjangoJSONEncoder
 from django.utils import timezone
 from freezegun import freeze_time
@@ -19,10 +16,6 @@
 
 from ... import __version__
 from ...core.prices import quantize_price
-<<<<<<< HEAD
-from ...core.taxes import include_taxes_in_prices
-=======
->>>>>>> 6fbc00c7
 from ...core.utils.json_serializer import CustomJsonEncoder
 from ...discount import DiscountValueType, OrderDiscountType
 from ...graphql.utils import get_user_or_app_from_context
@@ -65,17 +58,23 @@
 @freeze_time()
 @mock.patch("saleor.webhook.payloads.generate_order_lines_payload")
 @mock.patch("saleor.webhook.payloads.generate_fulfillment_lines_payload")
+@pytest.mark.parametrize("taxes_included", [True, False])
 def test_generate_order_payload(
     mocked_fulfillment_lines,
     mocked_order_lines,
     fulfilled_order,
     payment_txn_captured,
     customer_user,
+    site_settings,
+    taxes_included,
 ):
     fulfillment_lines = '"fulfillment_lines"'
     mocked_fulfillment_lines.return_value = fulfillment_lines
     order_lines = '"order_lines"'
     mocked_order_lines.return_value = order_lines
+
+    site_settings.include_taxes_in_prices = taxes_included
+    site_settings.save(update_fields=["include_taxes_in_prices"])
 
     order = fulfilled_order
     payment = payment_txn_captured
@@ -116,37 +115,6 @@
 
     payload = json.loads(generate_order_payload(order, customer_user))[0]
 
-<<<<<<< HEAD
-    assert payload["collection_point_name"] is None
-    assert payload.get("token") == order_with_lines.token
-    assert payload.get("shipping_method")
-    assert payload.get("shipping_tax_rate")
-    assert payload.get("lines")
-    assert payload.get("shipping_address")
-    assert payload.get("billing_address")
-    assert payload.get("fulfillments")
-    assert payload.get("discounts")
-    assert payload.get("original") == graphene.Node.to_global_id("Order", new_order.pk)
-    assert payload.get("payments")
-    assert payload.get("included_taxes_in_prices") == include_taxes_in_prices()
-    assert len(payload.get("payments")) == 1
-    payments_data = payload.get("payments")[0]
-    assert payments_data == {
-        "id": graphene.Node.to_global_id("Payment", payment_txn_captured.pk),
-        "gateway": payment_txn_captured.gateway,
-        "payment_method_type": payment_txn_captured.payment_method_type,
-        "partial": False,
-        "cc_brand": payment_txn_captured.cc_brand,
-        "is_active": payment_txn_captured.is_active,
-        "created": ANY,
-        "modified": ANY,
-        "charge_status": payment_txn_captured.charge_status,
-        "psp_reference": payment_txn_captured.psp_reference,
-        "total": str(payment_txn_captured.total.quantize(Decimal("0.01"))),
-        "type": "Payment",
-        "captured_amount": str(
-            payment_txn_captured.captured_amount.quantize(Decimal("0.01"))
-=======
     currency = order.currency
     assert payload == {
         "id": graphene.Node.to_global_id("Order", order.id),
@@ -272,6 +240,7 @@
             }
         ],
         "collection_point": None,
+        "included_taxes_in_prices": taxes_included,
         "shipping_tax_rate": str(order.shipping_tax_rate),
         "shipping_price_net_amount": str(
             quantize_price(order.shipping_price.net.amount, currency)
@@ -286,7 +255,6 @@
         ),
         "undiscounted_total_gross_amount": str(
             quantize_price(order.undiscounted_total.gross.amount, currency)
->>>>>>> 6fbc00c7
         ),
         "meta": generate_meta(requestor_data=generate_requestor(customer_user)),
     }
@@ -1076,23 +1044,17 @@
     assert set(payload["variants_removed"]) == {"ccc"}
 
 
-<<<<<<< HEAD
+@freeze_time()
 @pytest.mark.parametrize("taxes_included", [True, False])
 def test_generate_checkout_payload(
-    checkout,
-=======
-@freeze_time()
-def test_generate_checkout_payload(
     checkout_with_items,
->>>>>>> 6fbc00c7
-    customer_user,
     address,
     address_other_country,
     shipping_method,
-<<<<<<< HEAD
     site_settings,
     taxes_included,
     warehouse,
+    customer_user,
 ):
     # given
     def parse_django_datetime(date):
@@ -1101,7 +1063,7 @@
     site_settings.include_taxes_in_prices = taxes_included
     site_settings.save(update_fields=["include_taxes_in_prices"])
 
-    checkout = checkout
+    checkout = checkout_with_items
     billing_address = address
     shipping_address = address_other_country
     collection_point = warehouse
@@ -1135,21 +1097,7 @@
     )
 
     # when
-    payload = json.loads(generate_checkout_payload(checkout))[0]
-=======
-    warehouse,
-):
-    checkout = checkout_with_items
-
-    checkout.user = customer_user
-    checkout.billing_address = address
-    checkout.shipping_address = address_other_country
-    checkout.shipping_method = shipping_method
-    checkout.collection_point = warehouse
-
-    # when
     payload = json.loads(generate_checkout_payload(checkout, customer_user))[0]
->>>>>>> 6fbc00c7
 
     # then
     assert payload == {
@@ -1165,61 +1113,6 @@
         "discount_name": checkout.discount_name,
         "private_metadata": checkout.private_metadata,
         "metadata": checkout.metadata,
-<<<<<<< HEAD
-        "channel": checkout.channel_id,
-        "user": {
-            "type": "User",
-            "id": graphene.Node.to_global_id("User", user.pk),
-            "email": user.email,
-            "first_name": user.first_name,
-            "last_name": user.last_name,
-        },
-        "billing_address": {
-            "type": "Address",
-            "id": graphene.Node.to_global_id("Address", billing_address.pk),
-            "first_name": billing_address.first_name,
-            "last_name": billing_address.last_name,
-            "company_name": billing_address.company_name,
-            "street_address_1": billing_address.street_address_1,
-            "street_address_2": billing_address.street_address_2,
-            "city": billing_address.city,
-            "city_area": billing_address.city_area,
-            "postal_code": billing_address.postal_code,
-            "country": billing_address.country.code,
-            "country_area": billing_address.country_area,
-            "phone": str(billing_address.phone),
-        },
-        "shipping_address": {
-            "type": "Address",
-            "id": graphene.Node.to_global_id("Address", shipping_address.pk),
-            "first_name": shipping_address.first_name,
-            "last_name": shipping_address.last_name,
-            "company_name": shipping_address.company_name,
-            "street_address_1": shipping_address.street_address_1,
-            "street_address_2": shipping_address.street_address_2,
-            "city": shipping_address.city,
-            "city_area": shipping_address.city_area,
-            "postal_code": shipping_address.postal_code,
-            "country": shipping_address.country.code,
-            "country_area": shipping_address.country_area,
-            "phone": str(shipping_address.phone),
-        },
-        "shipping_method": {
-            "id": graphene.Node.to_global_id("ShippingMethod", shipping_method.pk),
-            "name": shipping_method.name,
-            "type": shipping_method.type,
-        },
-        "included_taxes_in_price": taxes_included,
-        "lines": serialize_checkout_lines(checkout),
-        "subtotal_net_amount": str(subtotal.net.amount),
-        "subtotal_gross_amount": str(subtotal.gross.amount),
-        "total_net_amount": str(total.net.amount),
-        "total_gross_amount": str(total.gross.amount),
-        "collection_point": json.loads(
-            _generate_collection_point_payload(collection_point)
-        )[0],
-        "meta": ANY,
-=======
         "channel": {
             "type": "Channel",
             "id": graphene.Node.to_global_id("Channel", checkout.channel_id),
@@ -1271,11 +1164,15 @@
             "type": checkout.shipping_method.type,
         },
         "lines": serialize_checkout_lines(checkout),
+        "included_taxes_in_price": taxes_included,
+        "subtotal_net_amount": str(subtotal.net.amount),
+        "subtotal_gross_amount": str(subtotal.gross.amount),
+        "total_net_amount": str(total.net.amount),
+        "total_gross_amount": str(total.gross.amount),
         "collection_point": json.loads(
             _generate_collection_point_payload(checkout.collection_point)
         )[0],
         "meta": generate_meta(requestor_data=generate_requestor(customer_user)),
->>>>>>> 6fbc00c7
         "warehouse_address": ANY,
     }
 
