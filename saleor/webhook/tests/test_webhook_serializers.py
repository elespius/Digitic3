--- conflicted
+++ resolved
@@ -4,14 +4,7 @@
 import graphene
 import pytest
 
-<<<<<<< HEAD
 from ...checkout.fetch import fetch_checkout_info, fetch_checkout_lines
-=======
-from ...attribute.models import AttributeValue
-from ...attribute.utils import associate_attribute_values_to_instance
-from ...checkout.fetch import fetch_checkout_lines
-from ...checkout.models import CheckoutLine
->>>>>>> 7ad825eb
 from ...core.prices import quantize_price
 from ...plugins.manager import get_plugins_manager
 from ..serializers import (
@@ -22,7 +15,6 @@
 )
 
 
-<<<<<<< HEAD
 def test_serialize_product_attributes(
     product_with_variant_with_two_attributes, product_with_multiple_values_attributes
 ):
@@ -89,52 +81,51 @@
 @patch(
     "saleor.webhook.serializers.serialize_product_or_variant_attributes",
     new=Mock(return_value=ATTRIBUTES),
-=======
-@pytest.mark.parametrize(
-    "taxes_included, taxes_calculated",
-    [
-        (True, True),
-        (True, False),
-        (False, True),
-        (False, False),
-    ],
->>>>>>> 7ad825eb
+    # =======
+    # @pytest.mark.parametrize(
+    #     "taxes_included, taxes_calculated",
+    #     [
+    #         (True, True),
+    #         (True, False),
+    #         (False, True),
+    #         (False, False),
+    #     ],
+    # >>>>>>> upstream/taxes-by-sync-webhooks
 )
 def test_serialize_checkout_lines_with_taxes(
     checkout_with_prices,
     mocked_fetch_checkout,
 ):
     # given
-<<<<<<< HEAD
     checkout = checkout_with_prices
     lines, _ = fetch_checkout_lines(checkout)
     manager = get_plugins_manager()
     checkout_info = fetch_checkout_info(checkout, lines, [], manager)
-=======
-    site_settings.include_taxes_in_prices = taxes_included
-    site_settings.save()
-    checkout = checkout_with_items_for_cc
-    channel = checkout.channel
-    lines, _ = fetch_checkout_lines(checkout, prefetch_variant_attributes=True)
-
-    checkout_lines = [line_info.line for line_info in lines]
-
-    for line in checkout_lines:
-        line.currency = channel.currency_code
-        line.unit_price_net_amount = Decimal("10.00")
-        line.unit_price_gross_amount = (
-            Decimal("12.30") if taxes_calculated else Decimal("10.00")
-        )
-
-    CheckoutLine.objects.bulk_update(
-        checkout_lines,
-        fields=[
-            "currency",
-            "unit_price_net_amount",
-            "unit_price_gross_amount",
-        ],
-    )
->>>>>>> 7ad825eb
+    # =======
+    #     site_settings.include_taxes_in_prices = taxes_included
+    #     site_settings.save()
+    #     checkout = checkout_with_items_for_cc
+    #     channel = checkout.channel
+    #     lines, _ = fetch_checkout_lines(checkout, prefetch_variant_attributes=True)
+    #
+    #     checkout_lines = [line_info.line for line_info in lines]
+    #
+    #     for line in checkout_lines:
+    #         line.currency = channel.currency_code
+    #         line.unit_price_net_amount = Decimal("10.00")
+    #         line.unit_price_gross_amount = (
+    #             Decimal("12.30") if taxes_calculated else Decimal("10.00")
+    #         )
+    #
+    #     CheckoutLine.objects.bulk_update(
+    #         checkout_lines,
+    #         fields=[
+    #             "currency",
+    #             "unit_price_net_amount",
+    #             "unit_price_gross_amount",
+    #         ],
+    #     )
+    # >>>>>>> upstream/taxes-by-sync-webhooks
 
     # when
     checkout_lines_data = serialize_checkout_lines_with_taxes(
@@ -142,11 +133,6 @@
     )
 
     # then
-<<<<<<< HEAD
-
-    data_len = 0
-=======
->>>>>>> 7ad825eb
     for data, line_info in zip(checkout_lines_data, lines):
         line = line_info.line
         variant = line.variant
@@ -184,10 +170,8 @@
             "product_metadata": product.metadata,
             "product_type_metadata": product.product_type.metadata,
         }
-<<<<<<< HEAD
-        data_len += 1
-
-    assert len(checkout_lines_data) == data_len
+
+    assert len(checkout_lines_data) == len(list(lines))
     mocked_fetch_checkout.assert_called()
 
 
@@ -214,7 +198,6 @@
     )
 
     # then
-    data_len = 0
     for data, line_info in zip(checkout_lines_data, lines):
         line = line_info.line
         variant = line.variant
@@ -254,103 +237,98 @@
             "product_metadata": product.metadata,
             "product_type_metadata": product.product_type.metadata,
         }
-        data_len += 1
-
-    assert len(checkout_lines_data) == data_len
-    mocked_fetch_checkout.assert_not_called()
-=======
     assert len(checkout_lines_data) == len(list(lines))
 
 
-def test_serialize_product_attributes(
-    product_with_variant_with_two_attributes,
-    product_with_multiple_values_attributes,
-    product_type_page_reference_attribute,
-    page,
-):
-    variant_data = serialize_product_or_variant_attributes(
-        product_with_variant_with_two_attributes.variants.first()
-    )
-
-    product_type = product_with_multiple_values_attributes.product_type
-    product_type.product_attributes.add(product_type_page_reference_attribute)
-    attr_value = AttributeValue.objects.create(
-        attribute=product_type_page_reference_attribute,
-        name=page.title,
-        slug=f"{product_with_multiple_values_attributes.pk}_{page.pk}",
-        reference_page=page,
-    )
-    associate_attribute_values_to_instance(
-        product_with_multiple_values_attributes,
-        product_type_page_reference_attribute,
-        attr_value,
-    )
-    product_data = serialize_product_or_variant_attributes(
-        product_with_multiple_values_attributes
-    )
-    assert len(variant_data) == 2
-    assert variant_data[1] == {
-        "entity_type": None,
-        "id": ANY,
-        "input_type": "dropdown",
-        "name": "Size",
-        "slug": "size",
-        "unit": None,
-        "values": [
-            {
-                "file": None,
-                "name": "Small",
-                "reference": None,
-                "rich_text": None,
-                "date_time": None,
-                "date": None,
-                "boolean": None,
-                "slug": "small",
-                "value": "",
-            }
-        ],
-    }
-
-    assert len(product_data) == 2
-    assert product_data[0]["name"] == "Available Modes"
-    assert sorted(product_data[0]["values"], key=itemgetter("name")) == [
-        {
-            "name": "Eco Mode",
-            "slug": "eco",
-            "file": None,
-            "reference": None,
-            "rich_text": None,
-            "date_time": None,
-            "date": None,
-            "boolean": None,
-            "value": "",
-        },
-        {
-            "name": "Performance Mode",
-            "slug": "power",
-            "file": None,
-            "reference": None,
-            "rich_text": None,
-            "date_time": None,
-            "date": None,
-            "boolean": None,
-            "value": "",
-        },
-    ]
-    assert product_data[1]["name"] == "Page reference"
-    assert sorted(product_data[1]["values"], key=itemgetter("name")) == [
-        {
-            "name": "Test page",
-            "slug": attr_value.slug,
-            "file": None,
-            "reference": graphene.Node.to_global_id(
-                attr_value.attribute.entity_type, page.pk
-            ),
-            "rich_text": None,
-            "date_time": None,
-            "date": None,
-            "boolean": None,
-            "value": "",
-        },
-    ]
->>>>>>> 7ad825eb
+# def test_serialize_product_attributes(
+#     product_with_variant_with_two_attributes,
+#     product_with_multiple_values_attributes,
+#     product_type_page_reference_attribute,
+#     page,
+# ):
+#     variant_data = serialize_product_or_variant_attributes(
+#         product_with_variant_with_two_attributes.variants.first()
+#     )
+#
+#     product_type = product_with_multiple_values_attributes.product_type
+#     product_type.product_attributes.add(product_type_page_reference_attribute)
+#     attr_value = AttributeValue.objects.create(
+#         attribute=product_type_page_reference_attribute,
+#         name=page.title,
+#         slug=f"{product_with_multiple_values_attributes.pk}_{page.pk}",
+#         reference_page=page,
+#     )
+#     associate_attribute_values_to_instance(
+#         product_with_multiple_values_attributes,
+#         product_type_page_reference_attribute,
+#         attr_value,
+#     )
+#     product_data = serialize_product_or_variant_attributes(
+#         product_with_multiple_values_attributes
+#     )
+#     assert len(variant_data) == 2
+#     assert variant_data[1] == {
+#         "entity_type": None,
+#         "id": ANY,
+#         "input_type": "dropdown",
+#         "name": "Size",
+#         "slug": "size",
+#         "unit": None,
+#         "values": [
+#             {
+#                 "file": None,
+#                 "name": "Small",
+#                 "reference": None,
+#                 "rich_text": None,
+#                 "date_time": None,
+#                 "date": None,
+#                 "boolean": None,
+#                 "slug": "small",
+#                 "value": "",
+#             }
+#         ],
+#     }
+#
+#     assert len(product_data) == 2
+#     assert product_data[0]["name"] == "Available Modes"
+#     assert sorted(product_data[0]["values"], key=itemgetter("name")) == [
+#         {
+#             "name": "Eco Mode",
+#             "slug": "eco",
+#             "file": None,
+#             "reference": None,
+#             "rich_text": None,
+#             "date_time": None,
+#             "date": None,
+#             "boolean": None,
+#             "value": "",
+#         },
+#         {
+#             "name": "Performance Mode",
+#             "slug": "power",
+#             "file": None,
+#             "reference": None,
+#             "rich_text": None,
+#             "date_time": None,
+#             "date": None,
+#             "boolean": None,
+#             "value": "",
+#         },
+#     ]
+#     assert product_data[1]["name"] == "Page reference"
+#     assert sorted(product_data[1]["values"], key=itemgetter("name")) == [
+#         {
+#             "name": "Test page",
+#             "slug": attr_value.slug,
+#             "file": None,
+#             "reference": graphene.Node.to_global_id(
+#                 attr_value.attribute.entity_type, page.pk
+#             ),
+#             "rich_text": None,
+#             "date_time": None,
+#             "date": None,
+#             "boolean": None,
+#             "value": "",
+#         },
+#     ]
+# >>>>>>> upstream/taxes-by-sync-webhooks