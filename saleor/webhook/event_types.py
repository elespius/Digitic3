--- conflicted
+++ resolved
@@ -70,10 +70,6 @@
     FULFILLMENT_CANCELED = "fulfillment_canceled"
     FULFILLMENT_APPROVED = "fulfillment_approved"
     FULFILLMENT_METADATA_UPDATED = "fulfillment_metadata_updated"
-
-    FULFILLMENT_CREATED = "fulfillment_created"
-    FULFILLMENT_CANCELED = "fulfillment_canceled"
-    FULFILLMENT_APPROVED = "fulfillment_approved"
 
     DRAFT_ORDER_CREATED = "draft_order_created"
     DRAFT_ORDER_UPDATED = "draft_order_updated"
@@ -234,10 +230,7 @@
         FULFILLMENT_CREATED: "Fulfillment created",
         FULFILLMENT_CANCELED: "Fulfillment cancelled",
         FULFILLMENT_APPROVED: "Fulfillment approved",
-<<<<<<< HEAD
-=======
         FULFILLMENT_METADATA_UPDATED: "Fulfillment metadata updated",
->>>>>>> f5b8251d
         NOTIFY_USER: "Notify user",
         PAGE_CREATED: "Page Created",
         PAGE_UPDATED: "Page Updated",
@@ -350,10 +343,7 @@
         (FULFILLMENT_CREATED, DISPLAY_LABELS[FULFILLMENT_CREATED]),
         (FULFILLMENT_CANCELED, DISPLAY_LABELS[FULFILLMENT_CANCELED]),
         (FULFILLMENT_APPROVED, DISPLAY_LABELS[FULFILLMENT_APPROVED]),
-<<<<<<< HEAD
-=======
         (FULFILLMENT_METADATA_UPDATED, DISPLAY_LABELS[FULFILLMENT_METADATA_UPDATED]),
->>>>>>> f5b8251d
         (NOTIFY_USER, DISPLAY_LABELS[NOTIFY_USER]),
         (PAGE_CREATED, DISPLAY_LABELS[PAGE_CREATED]),
         (PAGE_UPDATED, DISPLAY_LABELS[PAGE_UPDATED]),
@@ -470,10 +460,7 @@
         FULFILLMENT_CREATED: OrderPermissions.MANAGE_ORDERS,
         FULFILLMENT_CANCELED: OrderPermissions.MANAGE_ORDERS,
         FULFILLMENT_APPROVED: OrderPermissions.MANAGE_ORDERS,
-<<<<<<< HEAD
-=======
         FULFILLMENT_METADATA_UPDATED: OrderPermissions.MANAGE_ORDERS,
->>>>>>> f5b8251d
         NOTIFY_USER: AccountPermissions.MANAGE_USERS,
         PAGE_CREATED: PagePermissions.MANAGE_PAGES,
         PAGE_UPDATED: PagePermissions.MANAGE_PAGES,
