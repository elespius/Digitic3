from typing import TYPE_CHECKING, Optional

from django.conf import settings
from django.db.models import Q
from django.db.models.expressions import Exists, OuterRef

from ..app.models import App
from .event_types import WebhookEventAsyncType, WebhookEventSyncType
from .models import Webhook, WebhookEvent

if TYPE_CHECKING:
    from django.db.models import QuerySet


def get_webhooks_for_event(
    event_type: str,
    webhooks: Optional["QuerySet[Webhook]"] = None,
    apps_ids: Optional["list[int]"] = None,
    apps_identifier: Optional[list[str]] = None,
) -> "QuerySet[Webhook]":
    """Get active webhooks from the database for an event."""
    permissions = {}
    required_permission = WebhookEventAsyncType.PERMISSIONS.get(
        event_type, WebhookEventSyncType.PERMISSIONS.get(event_type)
    )
    if required_permission:
        app_label, codename = required_permission.value.split(".")
        permissions["permissions__content_type__app_label"] = app_label
        permissions["permissions__codename"] = codename

    # In this function we use the replica database for all queryset reads, as there is
    # no risk that any mutation would change the result of these querysets.

    if webhooks is None:
        # For this QS replica usage is applied later, as this QS could be also passed
        # as parameter.
        webhooks = Webhook.objects.all()

    app_kwargs: dict = {"is_active": True, **permissions}
    if event_type != WebhookEventAsyncType.APP_DELETED:
        app_kwargs["removed_at__isnull"] = True
    if apps_ids:
        app_kwargs["id__in"] = apps_ids
    if apps_identifier:
        app_kwargs["identifier__in"] = apps_identifier

    apps = App.objects.using(settings.DATABASE_CONNECTION_REPLICA_NAME).filter(
        **app_kwargs
    )
    event_types = [event_type]
    if event_type in WebhookEventAsyncType.ALL:
        event_types.append(WebhookEventAsyncType.ANY)

    webhook_events = WebhookEvent.objects.using(
        settings.DATABASE_CONNECTION_REPLICA_NAME
    ).filter(event_type__in=event_types)
    return (
        webhooks.using(settings.DATABASE_CONNECTION_REPLICA_NAME)
        .filter(
<<<<<<< HEAD
            Q(is_active=True, app__in=apps)
=======
            Q(is_active=True)
            & Q(Exists(apps.filter(id=OuterRef("app_id"))))
>>>>>>> f10308fa
            & Q(Exists(webhook_events.filter(webhook_id=OuterRef("id"))))
        )
        .select_related("app")
        .prefetch_related("app__permissions__content_type")
    )<|MERGE_RESOLUTION|>--- conflicted
+++ resolved
@@ -57,12 +57,8 @@
     return (
         webhooks.using(settings.DATABASE_CONNECTION_REPLICA_NAME)
         .filter(
-<<<<<<< HEAD
-            Q(is_active=True, app__in=apps)
-=======
             Q(is_active=True)
             & Q(Exists(apps.filter(id=OuterRef("app_id"))))
->>>>>>> f10308fa
             & Q(Exists(webhook_events.filter(webhook_id=OuterRef("id"))))
         )
         .select_related("app")
