import datetime
import uuid
from collections import namedtuple
from contextlib import contextmanager
from datetime import timedelta
from decimal import Decimal
from functools import partial
from io import BytesIO
from typing import List, Optional
from unittest.mock import MagicMock, Mock

import graphene
import pytest
import pytz
from django.conf import settings
from django.contrib.auth.models import Group, Permission
from django.contrib.sites.models import Site
from django.core.files import File
from django.core.files.uploadedfile import SimpleUploadedFile
from django.db import connection
from django.forms import ModelForm
from django.template.defaultfilters import truncatechars
from django.test.utils import CaptureQueriesContext as BaseCaptureQueriesContext
from django.utils import timezone
from django_countries import countries
from freezegun import freeze_time
from PIL import Image
from prices import Money, TaxedMoney, fixed_discount

from ..account.models import Address, StaffNotificationRecipient, User
from ..app.models import App, AppExtension, AppInstallation
from ..app.types import AppExtensionMount, AppExtensionTarget, AppType
from ..attribute import AttributeEntityType, AttributeInputType, AttributeType
from ..attribute.models import (
    Attribute,
    AttributeTranslation,
    AttributeValue,
    AttributeValueTranslation,
)
from ..attribute.utils import associate_attribute_values_to_instance
from ..checkout.fetch import fetch_checkout_info, fetch_checkout_lines
from ..checkout.models import Checkout, CheckoutLine
from ..checkout.utils import add_variant_to_checkout
from ..core import EventDeliveryStatus, JobStatus, TimePeriodType
from ..core.models import EventDelivery, EventDeliveryAttempt, EventPayload
from ..core.payments import PaymentInterface
from ..core.taxes import zero_money
from ..core.units import MeasurementUnits
from ..core.utils.editorjs import clean_editor_js
from ..csv.events import ExportEvents
from ..csv.models import ExportEvent, ExportFile
from ..discount import DiscountInfo, DiscountValueType, VoucherType
from ..discount.models import (
    NotApplicable,
    Sale,
    SaleChannelListing,
    SaleTranslation,
    Voucher,
    VoucherChannelListing,
    VoucherCustomer,
    VoucherTranslation,
)
from ..giftcard import GiftCardEvents
from ..giftcard.models import GiftCard, GiftCardEvent, GiftCardTag
from ..menu.models import Menu, MenuItem, MenuItemTranslation
from ..order import OrderOrigin, OrderStatus
from ..order.actions import cancel_fulfillment, fulfill_order_lines
from ..order.events import (
    OrderEvents,
    fulfillment_refunded_event,
    order_added_products_event,
)
from ..order.fetch import OrderLineInfo
from ..order.models import (
    FulfillmentLine,
    FulfillmentStatus,
    Order,
    OrderEvent,
    OrderLine,
)
from ..order.search import prepare_order_search_document_value
from ..order.utils import (
    get_voucher_discount_assigned_to_order,
    get_voucher_discount_for_order,
)
from ..page.models import Page, PageTranslation, PageType
from ..payment import ChargeStatus, TransactionKind
from ..payment.interface import AddressData, GatewayConfig, PaymentData
from ..payment.models import Payment
from ..plugins.manager import get_plugins_manager
from ..plugins.models import PluginConfiguration
from ..plugins.vatlayer.plugin import VatlayerPlugin
from ..plugins.webhook.tasks import WebhookResponse
from ..plugins.webhook.utils import to_payment_app_id
from ..product import ProductMediaTypes, ProductTypeKind
from ..product.models import (
    Category,
    CategoryTranslation,
    Collection,
    CollectionChannelListing,
    CollectionTranslation,
    DigitalContent,
    DigitalContentUrl,
    Product,
    ProductChannelListing,
    ProductMedia,
    ProductTranslation,
    ProductType,
    ProductVariant,
    ProductVariantChannelListing,
    ProductVariantTranslation,
    VariantMedia,
)
from ..product.search import prepare_product_search_vector_value
from ..product.tests.utils import create_image
from ..shipping.models import (
    ShippingMethod,
    ShippingMethodChannelListing,
    ShippingMethodTranslation,
    ShippingMethodType,
    ShippingZone,
)
from ..shipping.utils import convert_to_shipping_method_data
from ..site.models import SiteSettings
from ..warehouse import WarehouseClickAndCollectOption
from ..warehouse.models import (
    Allocation,
    PreorderAllocation,
    PreorderReservation,
    Reservation,
    Stock,
    Warehouse,
)
from ..webhook.event_types import WebhookEventAsyncType, WebhookEventSyncType
from ..webhook.models import Webhook, WebhookEvent
from .utils import dummy_editorjs


class CaptureQueriesContext(BaseCaptureQueriesContext):
    IGNORED_QUERIES = settings.PATTERNS_IGNORED_IN_QUERY_CAPTURES  # type: ignore

    @property
    def captured_queries(self):
        # flake8: noqa
        base_queries = self.connection.queries[
            self.initial_queries : self.final_queries
        ]
        new_queries = []

        def is_query_ignored(sql):
            for pattern in self.IGNORED_QUERIES:
                # Ignore the query if matches
                if pattern.match(sql):
                    return True
            return False

        for query in base_queries:
            if not is_query_ignored(query["sql"]):
                new_queries.append(query)

        return new_queries


def _assert_num_queries(context, *, config, num, exact=True, info=None):
    """
    Extracted from pytest_django.fixtures._assert_num_queries
    """
    yield context

    verbose = config.getoption("verbose") > 0
    num_performed = len(context)

    if exact:
        failed = num != num_performed
    else:
        failed = num_performed > num

    if not failed:
        return

    msg = "Expected to perform {} queries {}{}".format(
        num,
        "" if exact else "or less ",
        "but {} done".format(
            num_performed == 1 and "1 was" or "%d were" % (num_performed,)
        ),
    )
    if info:
        msg += "\n{}".format(info)
    if verbose:
        sqls = (q["sql"] for q in context.captured_queries)
        msg += "\n\nQueries:\n========\n\n%s" % "\n\n".join(sqls)
    else:
        msg += " (add -v option to show queries)"
    pytest.fail(msg)


@pytest.fixture
def capture_queries(pytestconfig):
    cfg = pytestconfig

    @contextmanager
    def _capture_queries(
        num: Optional[int] = None, msg: Optional[str] = None, exact=False
    ):
        with CaptureQueriesContext(connection) as ctx:
            yield ctx
            if num is not None:
                _assert_num_queries(ctx, config=cfg, num=num, exact=exact, info=msg)

    return _capture_queries


@pytest.fixture
def assert_num_queries(capture_queries):
    return partial(capture_queries, exact=True)


@pytest.fixture
def assert_max_num_queries(capture_queries):
    return partial(capture_queries, exact=False)


@pytest.fixture
def setup_vatlayer(settings, channel_USD):
    settings.PLUGINS = ["saleor.plugins.vatlayer.plugin.VatlayerPlugin"]
    data = {
        "active": True,
        "channel": channel_USD,
        "configuration": [
            {"name": "Access key", "value": "vatlayer_access_key"},
        ],
    }
    PluginConfiguration.objects.create(identifier=VatlayerPlugin.PLUGIN_ID, **data)
    return settings


@pytest.fixture(autouse=True)
def setup_dummy_gateways(settings):
    settings.PLUGINS = [
        "saleor.payment.gateways.dummy.plugin.DummyGatewayPlugin",
        "saleor.payment.gateways.dummy_credit_card.plugin.DummyCreditCardGatewayPlugin",
    ]
    return settings


@pytest.fixture
def sample_gateway(settings):
    settings.PLUGINS += [
        "saleor.plugins.tests.sample_plugins.ActiveDummyPaymentGateway"
    ]


@pytest.fixture(autouse=True)
def site_settings(db, settings) -> SiteSettings:
    """Create a site and matching site settings.

    This fixture is autouse because django.contrib.sites.models.Site and
    saleor.site.models.SiteSettings have a one-to-one relationship and a site
    should never exist without a matching settings object.
    """
    site = Site.objects.get_or_create(name="mirumee.com", domain="mirumee.com")[0]
    obj = SiteSettings.objects.get_or_create(
        site=site,
        default_mail_sender_name="Mirumee Labs",
        default_mail_sender_address="mirumee@example.com",
    )[0]
    settings.SITE_ID = site.pk

    main_menu = Menu.objects.get_or_create(
        name=settings.DEFAULT_MENUS["top_menu_name"],
        slug=settings.DEFAULT_MENUS["top_menu_name"],
    )[0]
    secondary_menu = Menu.objects.get_or_create(
        name=settings.DEFAULT_MENUS["bottom_menu_name"],
        slug=settings.DEFAULT_MENUS["bottom_menu_name"],
    )[0]
    obj.top_menu = main_menu
    obj.bottom_menu = secondary_menu
    obj.save()
    return obj


@pytest.fixture
def site_settings_with_reservations(site_settings):
    site_settings.reserve_stock_duration_anonymous_user = 5
    site_settings.reserve_stock_duration_authenticated_user = 5
    site_settings.save()
    return site_settings


@pytest.fixture
def checkout(db, channel_USD, settings):
    checkout = Checkout.objects.create(
        currency=channel_USD.currency_code,
        channel=channel_USD,
        price_expiration=timezone.now() + settings.CHECKOUT_PRICES_TTL,
        email="user@email.com",
    )
    checkout.set_country("US", commit=True)
    return checkout


@pytest.fixture
def checkout_JPY(channel_JPY):
    checkout = Checkout.objects.create(
        currency=channel_JPY.currency_code, channel=channel_JPY
    )
    checkout.set_country("JP", commit=True)
    return checkout


@pytest.fixture
def checkout_with_item(checkout, product):
    variant = product.variants.first()
    checkout_info = fetch_checkout_info(checkout, [], [], get_plugins_manager())
    add_variant_to_checkout(checkout_info, variant, 3)
    checkout.save()
    return checkout


@pytest.fixture
def checkout_line(checkout_with_item):
    return checkout_with_item.lines.first()


@pytest.fixture
def checkout_with_item_total_0(checkout, product_price_0):
    variant = product_price_0.variants.get()
    checkout_info = fetch_checkout_info(checkout, [], [], get_plugins_manager())
    add_variant_to_checkout(checkout_info, variant, 1)
    checkout.save()
    return checkout


@pytest.fixture
def checkout_JPY_with_item(checkout_JPY, product_in_channel_JPY):
    variant = product_in_channel_JPY.variants.get()
    checkout_info = fetch_checkout_info(checkout_JPY, [], [], get_plugins_manager())
    add_variant_to_checkout(checkout_info, variant, 3)
    checkout_JPY.save()
    return checkout_JPY


@pytest.fixture
def checkouts_list(channel_USD, channel_PLN):
    checkouts_usd = Checkout.objects.bulk_create(
        [
            Checkout(currency=channel_USD.currency_code, channel=channel_USD),
            Checkout(currency=channel_USD.currency_code, channel=channel_USD),
            Checkout(currency=channel_USD.currency_code, channel=channel_USD),
        ]
    )
    checkouts_pln = Checkout.objects.bulk_create(
        [
            Checkout(currency=channel_PLN.currency_code, channel=channel_PLN),
            Checkout(currency=channel_PLN.currency_code, channel=channel_PLN),
        ]
    )
    return [*checkouts_pln, *checkouts_usd]


@pytest.fixture
def checkouts_assigned_to_customer(channel_USD, channel_PLN, customer_user):
    return Checkout.objects.bulk_create(
        [
            Checkout(
                currency=channel_USD.currency_code,
                channel=channel_USD,
                user=customer_user,
            ),
            Checkout(
                currency=channel_PLN.currency_code,
                channel=channel_PLN,
                user=customer_user,
            ),
        ]
    )


@pytest.fixture
def checkout_ready_to_complete(checkout_with_item, address, shipping_method, gift_card):
    checkout = checkout_with_item
    checkout.shipping_address = address
    checkout.shipping_method = shipping_method
    checkout.billing_address = address
    checkout.store_value_in_metadata(items={"accepted": "true"})
    checkout.store_value_in_private_metadata(items={"accepted": "false"})
    checkout_with_item.gift_cards.add(gift_card)
    checkout.save()
    return checkout


@pytest.fixture
def checkout_with_digital_item(checkout, digital_content):
    """Create a checkout with a digital line."""
    variant = digital_content.product_variant
    checkout_info = fetch_checkout_info(checkout, [], [], get_plugins_manager())
    add_variant_to_checkout(checkout_info, variant, 1)
    checkout.email = "customer@example.com"
    checkout.save()
    return checkout


@pytest.fixture
def checkout_with_shipping_required(checkout_with_item, product):
    checkout = checkout_with_item
    variant = product.variants.get()
    checkout_info = fetch_checkout_info(checkout, [], [], get_plugins_manager())
    add_variant_to_checkout(checkout_info, variant, 3)
    checkout.save()
    return checkout


@pytest.fixture
def checkout_with_item_and_shipping_method(checkout_with_item, shipping_method):
    checkout = checkout_with_item
    checkout.shipping_method = shipping_method
    checkout.save()
    return checkout


@pytest.fixture
def other_shipping_method(shipping_zone, channel_USD):
    method = ShippingMethod.objects.create(
        name="DPD",
        type=ShippingMethodType.PRICE_BASED,
        shipping_zone=shipping_zone,
    )
    ShippingMethodChannelListing.objects.create(
        channel=channel_USD,
        shipping_method=method,
        minimum_order_price=Money(0, "USD"),
        price=Money(9, "USD"),
    )
    return method


@pytest.fixture
def checkout_without_shipping_required(checkout, product_without_shipping):
    variant = product_without_shipping.variants.get()
    checkout_info = fetch_checkout_info(checkout, [], [], get_plugins_manager())
    add_variant_to_checkout(checkout_info, variant, 1)
    checkout.save()
    return checkout


@pytest.fixture
def checkout_with_single_item(checkout, product):
    variant = product.variants.get()
    checkout_info = fetch_checkout_info(checkout, [], [], get_plugins_manager())
    add_variant_to_checkout(checkout_info, variant, 1)
    checkout.save()
    return checkout


@pytest.fixture
def checkout_with_variant_without_inventory_tracking(
    checkout, variant_without_inventory_tracking, address, shipping_method
):
    variant = variant_without_inventory_tracking
    checkout_info = fetch_checkout_info(checkout, [], [], get_plugins_manager())
    add_variant_to_checkout(checkout_info, variant, 1)
    checkout.shipping_address = address
    checkout.shipping_method = shipping_method
    checkout.billing_address = address
    checkout.store_value_in_metadata(items={"accepted": "true"})
    checkout.store_value_in_private_metadata(items={"accepted": "false"})
    checkout.save()
    return checkout


@pytest.fixture()
def checkout_with_variants(
    checkout,
    stock,
    product_with_default_variant,
    product_with_single_variant,
    product_with_two_variants,
):
    checkout_info = fetch_checkout_info(checkout, [], [], get_plugins_manager())

    add_variant_to_checkout(
        checkout_info, product_with_default_variant.variants.get(), 1
    )
    add_variant_to_checkout(
        checkout_info, product_with_single_variant.variants.get(), 10
    )
    add_variant_to_checkout(
        checkout_info, product_with_two_variants.variants.first(), 3
    )
    add_variant_to_checkout(checkout_info, product_with_two_variants.variants.last(), 5)

    checkout.save()
    return checkout


@pytest.fixture()
def checkout_with_shipping_address(checkout_with_variants, address):
    checkout = checkout_with_variants

    checkout.shipping_address = address.get_copy()
    checkout.save()

    return checkout


@pytest.fixture
def checkout_with_variants_for_cc(
    checkout, stocks_for_cc, product_variant_list, product_with_two_variants
):
    checkout_info = fetch_checkout_info(checkout, [], [], get_plugins_manager())

    add_variant_to_checkout(checkout_info, product_variant_list[0], 3)
    add_variant_to_checkout(checkout_info, product_variant_list[1], 10)
    add_variant_to_checkout(checkout_info, product_with_two_variants.variants.last(), 5)

    checkout.save()
    return checkout


@pytest.fixture()
def checkout_with_shipping_address_for_cc(checkout_with_variants_for_cc, address):
    checkout = checkout_with_variants_for_cc

    checkout.shipping_address = address.get_copy()
    checkout.save()

    return checkout


@pytest.fixture
def checkout_with_items(checkout, product_list, product):
    variant = product.variants.get()
    checkout_info = fetch_checkout_info(checkout, [], [], get_plugins_manager())
    add_variant_to_checkout(checkout_info, variant, 1)
    for prod in product_list:
        variant = prod.variants.get()
        add_variant_to_checkout(checkout_info, variant, 1)
    checkout.save()
    checkout.refresh_from_db()
    return checkout


@pytest.fixture
def checkout_with_items_and_shipping(checkout_with_items, address, shipping_method):
    checkout_with_items.shipping_address = address
    checkout_with_items.shipping_method = shipping_method
    checkout_with_items.billing_address = address
    checkout_with_items.save()
    return checkout_with_items


@pytest.fixture
def checkout_with_voucher(checkout, product, voucher):
    variant = product.variants.get()
    checkout_info = fetch_checkout_info(checkout, [], [], get_plugins_manager())
    add_variant_to_checkout(checkout_info, variant, 3)
    checkout.voucher_code = voucher.code
    checkout.discount = Money("20.00", "USD")
    checkout.save()
    return checkout


@pytest.fixture
def checkout_with_voucher_percentage(checkout, product, voucher_percentage):
    variant = product.variants.get()
    checkout_info = fetch_checkout_info(checkout, [], [], get_plugins_manager())
    add_variant_to_checkout(checkout_info, variant, 3)
    checkout.voucher_code = voucher_percentage.code
    checkout.discount = Money("3.00", "USD")
    checkout.save()
    return checkout


@pytest.fixture
def checkout_with_gift_card(checkout_with_item, gift_card):
    checkout_with_item.gift_cards.add(gift_card)
    checkout_with_item.save()
    return checkout_with_item


@pytest.fixture()
def checkout_with_preorders_only(
    checkout,
    stocks_for_cc,
    preorder_variant_with_end_date,
    preorder_variant_channel_threshold,
):
    lines, _ = fetch_checkout_lines(checkout)
    checkout_info = fetch_checkout_info(checkout, lines, [], get_plugins_manager())
    add_variant_to_checkout(checkout_info, preorder_variant_with_end_date, 2)
    add_variant_to_checkout(checkout_info, preorder_variant_channel_threshold, 2)

    checkout.save()
    return checkout


@pytest.fixture()
def checkout_with_preorders_and_regular_variant(
    checkout, stocks_for_cc, preorder_variant_with_end_date, product_variant_list
):
    lines, _ = fetch_checkout_lines(checkout)
    checkout_info = fetch_checkout_info(checkout, lines, [], get_plugins_manager())
    add_variant_to_checkout(checkout_info, preorder_variant_with_end_date, 2)
    add_variant_to_checkout(checkout_info, product_variant_list[0], 2)

    checkout.save()
    return checkout


@pytest.fixture
def checkout_with_gift_card_items(
    checkout, non_shippable_gift_card_product, shippable_gift_card_product
):
    checkout_info = fetch_checkout_info(checkout, [], [], get_plugins_manager())
    non_shippable_variant = non_shippable_gift_card_product.variants.get()
    shippable_variant = shippable_gift_card_product.variants.get()
    add_variant_to_checkout(checkout_info, non_shippable_variant, 1)
    add_variant_to_checkout(checkout_info, shippable_variant, 2)
    checkout.save()
    return checkout


@pytest.fixture
def checkout_with_voucher_percentage_and_shipping(
    checkout_with_voucher_percentage, shipping_method, address
):
    checkout = checkout_with_voucher_percentage
    checkout.shipping_method = shipping_method
    checkout.shipping_address = address
    checkout.save()
    return checkout


@pytest.fixture
def checkout_with_payments(checkout):
    Payment.objects.bulk_create(
        [
            Payment(
                gateway="mirumee.payments.dummy", is_active=True, checkout=checkout
            ),
            Payment(
                gateway="mirumee.payments.dummy", is_active=False, checkout=checkout
            ),
        ]
    )
    return checkout


@pytest.fixture
def checkout_with_item_and_preorder_item(
    checkout_with_item, product, preorder_variant_channel_threshold
):
    checkout_info = fetch_checkout_info(
        checkout_with_item, [], [], get_plugins_manager()
    )
    add_variant_to_checkout(checkout_info, preorder_variant_channel_threshold, 1)
    return checkout_with_item


@pytest.fixture
def address(db):  # pylint: disable=W0613
    return Address.objects.create(
        first_name="John",
        last_name="Doe",
        company_name="Mirumee Software",
        street_address_1="Tęczowa 7",
        city="WROCŁAW",
        postal_code="53-601",
        country="PL",
        phone="+48713988102",
    )


@pytest.fixture
def address_with_areas(db):
    return Address.objects.create(
        first_name="John",
        last_name="Doe",
        company_name="Mirumee Software",
        street_address_1="Tęczowa 7",
        city="WROCŁAW",
        postal_code="53-601",
        country="PL",
        phone="+48713988102",
        country_area="test_country_area",
        city_area="test_city_area",
    )


@pytest.fixture
def address_other_country():
    return Address.objects.create(
        first_name="John",
        last_name="Doe",
        street_address_1="4371 Lucas Knoll Apt. 791",
        city="BENNETTMOUTH",
        postal_code="13377",
        country="IS",
        phone="+40123123123",
    )


@pytest.fixture
def address_usa():
    return Address.objects.create(
        first_name="John",
        last_name="Doe",
        street_address_1="2000 Main Street",
        city="Irvine",
        postal_code="92614",
        country_area="CA",
        country="US",
        phone="",
    )


@pytest.fixture
def graphql_address_data():
    return {
        "firstName": "John Saleor",
        "lastName": "Doe Mirumee",
        "companyName": "Mirumee Software",
        "streetAddress1": "Tęczowa 7",
        "streetAddress2": "",
        "postalCode": "53-601",
        "country": "PL",
        "city": "Wrocław",
        "countryArea": "",
        "phone": "+48321321888",
    }


@pytest.fixture
def customer_user(address):  # pylint: disable=W0613
    default_address = address.get_copy()
    user = User.objects.create_user(
        "test@example.com",
        "password",
        default_billing_address=default_address,
        default_shipping_address=default_address,
        first_name="Leslie",
        last_name="Wade",
    )
    user.addresses.add(default_address)
    user._password = "password"
    return user


@pytest.fixture
def customer_user2(address):
    default_address = address.get_copy()
    user = User.objects.create_user(
        "test2@example.com",
        "password",
        default_billing_address=default_address,
        default_shipping_address=default_address,
        first_name="Jane",
        last_name="Doe",
    )
    user.addresses.add(default_address)
    user._password = "password"
    return user


@pytest.fixture
def user_checkout(customer_user, channel_USD):
    checkout = Checkout.objects.create(
        user=customer_user,
        channel=channel_USD,
        billing_address=customer_user.default_billing_address,
        shipping_address=customer_user.default_shipping_address,
        note="Test notes",
        currency="USD",
    )
    return checkout


@pytest.fixture
def user_checkout_for_cc(customer_user, channel_USD, warehouse_for_cc):
    checkout = Checkout.objects.create(
        user=customer_user,
        email=customer_user.email,
        channel=channel_USD,
        billing_address=customer_user.default_billing_address,
        shipping_address=warehouse_for_cc.address,
        collection_point=warehouse_for_cc,
        note="Test notes",
        currency="USD",
    )
    return checkout


@pytest.fixture
def user_checkout_PLN(customer_user, channel_PLN):
    checkout = Checkout.objects.create(
        user=customer_user,
        channel=channel_PLN,
        billing_address=customer_user.default_billing_address,
        shipping_address=customer_user.default_shipping_address,
        note="Test notes",
        currency="PLN",
    )
    return checkout


@pytest.fixture
def user_checkout_with_items(user_checkout, product_list):
    checkout_info = fetch_checkout_info(user_checkout, [], [], get_plugins_manager())
    for product in product_list:
        variant = product.variants.get()
        add_variant_to_checkout(checkout_info, variant, 1)
    user_checkout.refresh_from_db()
    return user_checkout


@pytest.fixture
def user_checkout_with_items_for_cc(user_checkout_for_cc, product_list):
    checkout_info = fetch_checkout_info(
        user_checkout_for_cc, [], [], get_plugins_manager()
    )
    for product in product_list:
        variant = product.variants.get()
        add_variant_to_checkout(checkout_info, variant, 1)
    user_checkout_for_cc.refresh_from_db()
    return user_checkout_for_cc


@pytest.fixture
def user_checkouts(request, user_checkout_with_items, user_checkout_with_items_for_cc):
    if request.param == "regular":
        return user_checkout_with_items
    elif request.param == "click_and_collect":
        return user_checkout_with_items_for_cc
    else:
        raise ValueError("Internal test error")


@pytest.fixture
def order(customer_user, channel_USD):
    address = customer_user.default_billing_address.get_copy()
    order = Order.objects.create(
        billing_address=address,
        channel=channel_USD,
        currency=channel_USD.currency_code,
        shipping_address=address,
        user_email=customer_user.email,
        user=customer_user,
        origin=OrderOrigin.CHECKOUT,
        should_refresh_prices=False,
    )
    return order


@pytest.fixture
def order_with_search_document_value(order):
    order.search_document = prepare_order_search_document_value(order)
    order.save(update_fields=["search_document"])
    return order


@pytest.fixture
def order_JPY(customer_user, channel_JPY):
    address = customer_user.default_billing_address.get_copy()
    return Order.objects.create(
        billing_address=address,
        channel=channel_JPY,
        currency=channel_JPY.currency_code,
        shipping_address=address,
        user_email=customer_user.email,
        user=customer_user,
        origin=OrderOrigin.CHECKOUT,
    )


@pytest.fixture
def order_unconfirmed(order):
    order.status = OrderStatus.UNCONFIRMED
    order.save(update_fields=["status"])
    return order


@pytest.fixture
def admin_user(db):
    """Return a Django admin user."""
    return User.objects.create_superuser("admin@example.com", "password")


@pytest.fixture
def staff_user(db):
    """Return a staff member."""
    return User.objects.create_user(
        email="staff_test@example.com",
        password="password",
        is_staff=True,
        is_active=True,
    )


@pytest.fixture
def staff_users(staff_user):
    """Return a staff members."""
    staff_users = User.objects.bulk_create(
        [
            User(
                email="staff1_test@example.com",
                password="password",
                is_staff=True,
                is_active=True,
            ),
            User(
                email="staff2_test@example.com",
                password="password",
                is_staff=True,
                is_active=True,
            ),
        ]
    )
    return [staff_user] + staff_users


@pytest.fixture
def shipping_zone(db, channel_USD):  # pylint: disable=W0613
    shipping_zone = ShippingZone.objects.create(
        name="Europe", countries=[code for code, name in countries]
    )
    shipping_zone.channels.add(channel_USD)
    method = shipping_zone.shipping_methods.create(
        name="DHL",
        type=ShippingMethodType.PRICE_BASED,
        shipping_zone=shipping_zone,
    )
    ShippingMethodChannelListing.objects.create(
        channel=channel_USD,
        currency=channel_USD.currency_code,
        shipping_method=method,
        minimum_order_price=Money(0, channel_USD.currency_code),
        price=Money(10, channel_USD.currency_code),
    )
    return shipping_zone


@pytest.fixture
def shipping_zone_JPY(shipping_zone, channel_JPY):
    shipping_zone.channels.add(channel_JPY)
    method = shipping_zone.shipping_methods.get()
    ShippingMethodChannelListing.objects.create(
        channel=channel_JPY,
        currency=channel_JPY.currency_code,
        shipping_method=method,
        minimum_order_price=Money(0, channel_JPY.currency_code),
        price=Money(700, channel_JPY.currency_code),
    )
    return shipping_zone


@pytest.fixture
def shipping_zones(db, channel_USD, channel_PLN):
    shipping_zone_poland, shipping_zone_usa = ShippingZone.objects.bulk_create(
        [
            ShippingZone(name="Poland", countries=["PL"]),
            ShippingZone(name="USA", countries=["US"]),
        ]
    )

    shipping_zone_poland.channels.add(channel_PLN, channel_USD)
    shipping_zone_usa.channels.add(channel_PLN, channel_USD)

    method = shipping_zone_poland.shipping_methods.create(
        name="DHL",
        type=ShippingMethodType.PRICE_BASED,
        shipping_zone=shipping_zone,
    )
    second_method = shipping_zone_usa.shipping_methods.create(
        name="DHL",
        type=ShippingMethodType.PRICE_BASED,
        shipping_zone=shipping_zone,
    )
    ShippingMethodChannelListing.objects.bulk_create(
        [
            ShippingMethodChannelListing(
                channel=channel_USD,
                shipping_method=method,
                minimum_order_price=Money(0, "USD"),
                price=Money(10, "USD"),
                currency=channel_USD.currency_code,
            ),
            ShippingMethodChannelListing(
                channel=channel_USD,
                shipping_method=second_method,
                minimum_order_price=Money(0, "USD"),
                currency=channel_USD.currency_code,
            ),
            ShippingMethodChannelListing(
                channel=channel_PLN,
                shipping_method=method,
                minimum_order_price=Money(0, "PLN"),
                price=Money(40, "PLN"),
                currency=channel_PLN.currency_code,
            ),
            ShippingMethodChannelListing(
                channel=channel_PLN,
                shipping_method=second_method,
                minimum_order_price=Money(0, "PLN"),
                currency=channel_PLN.currency_code,
            ),
        ]
    )
    return [shipping_zone_poland, shipping_zone_usa]


@pytest.fixture
def shipping_zones_with_different_channels(db, channel_USD, channel_PLN):
    shipping_zone_poland, shipping_zone_usa = ShippingZone.objects.bulk_create(
        [
            ShippingZone(name="Poland", countries=["PL"]),
            ShippingZone(name="USA", countries=["US"]),
        ]
    )

    shipping_zone_poland.channels.add(channel_PLN, channel_USD)
    shipping_zone_usa.channels.add(channel_USD)

    method = shipping_zone_poland.shipping_methods.create(
        name="DHL",
        type=ShippingMethodType.PRICE_BASED,
        shipping_zone=shipping_zone,
    )
    second_method = shipping_zone_usa.shipping_methods.create(
        name="DHL",
        type=ShippingMethodType.PRICE_BASED,
        shipping_zone=shipping_zone,
    )
    ShippingMethodChannelListing.objects.bulk_create(
        [
            ShippingMethodChannelListing(
                channel=channel_USD,
                shipping_method=method,
                minimum_order_price=Money(0, "USD"),
                price=Money(10, "USD"),
                currency=channel_USD.currency_code,
            ),
            ShippingMethodChannelListing(
                channel=channel_USD,
                shipping_method=second_method,
                minimum_order_price=Money(0, "USD"),
                currency=channel_USD.currency_code,
            ),
            ShippingMethodChannelListing(
                channel=channel_PLN,
                shipping_method=method,
                minimum_order_price=Money(0, "PLN"),
                price=Money(40, "PLN"),
                currency=channel_PLN.currency_code,
            ),
            ShippingMethodChannelListing(
                channel=channel_PLN,
                shipping_method=second_method,
                minimum_order_price=Money(0, "PLN"),
                currency=channel_PLN.currency_code,
            ),
        ]
    )
    return [shipping_zone_poland, shipping_zone_usa]


@pytest.fixture
def shipping_zone_without_countries(db, channel_USD):  # pylint: disable=W0613
    shipping_zone = ShippingZone.objects.create(name="Europe", countries=[])
    method = shipping_zone.shipping_methods.create(
        name="DHL",
        type=ShippingMethodType.PRICE_BASED,
        shipping_zone=shipping_zone,
    )
    ShippingMethodChannelListing.objects.create(
        channel=channel_USD,
        shipping_method=method,
        minimum_order_price=Money(0, "USD"),
        price=Money(10, "USD"),
    )
    return shipping_zone


@pytest.fixture
def shipping_method(shipping_zone, channel_USD):
    method = ShippingMethod.objects.create(
        name="DHL",
        type=ShippingMethodType.PRICE_BASED,
        shipping_zone=shipping_zone,
        maximum_delivery_days=10,
        minimum_delivery_days=5,
    )
    ShippingMethodChannelListing.objects.create(
        shipping_method=method,
        channel=channel_USD,
        minimum_order_price=Money(0, "USD"),
        price=Money(10, "USD"),
    )
    return method


@pytest.fixture
def shipping_method_data(shipping_method, channel_USD):
    listing = ShippingMethodChannelListing.objects.filter(
        channel=channel_USD, shipping_method=shipping_method
    ).get()
    return convert_to_shipping_method_data(shipping_method, listing)


@pytest.fixture
def shipping_method_weight_based(shipping_zone, channel_USD):
    method = ShippingMethod.objects.create(
        name="weight based method",
        type=ShippingMethodType.WEIGHT_BASED,
        shipping_zone=shipping_zone,
        maximum_delivery_days=10,
        minimum_delivery_days=5,
    )
    ShippingMethodChannelListing.objects.create(
        shipping_method=method,
        channel=channel_USD,
        minimum_order_price=Money(0, "USD"),
        price=Money(10, "USD"),
    )
    return method


@pytest.fixture
def shipping_method_excluded_by_postal_code(shipping_method):
    shipping_method.postal_code_rules.create(start="HB2", end="HB6")
    return shipping_method


@pytest.fixture
def shipping_method_channel_PLN(shipping_zone, channel_PLN):
    method = ShippingMethod.objects.create(
        name="DHL",
        type=ShippingMethodType.PRICE_BASED,
        shipping_zone=shipping_zone,
    )
    ShippingMethodChannelListing.objects.create(
        shipping_method=method,
        channel=channel_PLN,
        minimum_order_price=Money(0, channel_PLN.currency_code),
        price=Money(10, channel_PLN.currency_code),
        currency=channel_PLN.currency_code,
    )
    return method


@pytest.fixture
def color_attribute(db):
    attribute = Attribute.objects.create(
        slug="color",
        name="Color",
        type=AttributeType.PRODUCT_TYPE,
        filterable_in_storefront=True,
        filterable_in_dashboard=True,
        available_in_grid=True,
    )
    AttributeValue.objects.create(attribute=attribute, name="Red", slug="red")
    AttributeValue.objects.create(attribute=attribute, name="Blue", slug="blue")
    return attribute


@pytest.fixture
def attribute_without_values():
    return Attribute.objects.create(
        slug="dropdown",
        name="Dropdown",
        type=AttributeType.PRODUCT_TYPE,
        filterable_in_storefront=True,
        filterable_in_dashboard=True,
        available_in_grid=True,
        visible_in_storefront=True,
        entity_type=None,
    )


@pytest.fixture
def product_type_with_product_attributes(attribute_without_values):
    product_type = ProductType.objects.create(
        name="product_type_with_product_attributes",
        slug="product-type-with-product-attributes",
        has_variants=False,
        is_shipping_required=False,
        weight=0,
    )
    product_type.product_attributes.add(attribute_without_values)
    return product_type


@pytest.fixture
def product_type_with_variant_attributes(attribute_without_values):
    product_type = ProductType.objects.create(
        name="product_type_with_variant_attributes",
        slug="product-type-with-variant-attributes",
        has_variants=False,
        is_shipping_required=False,
        weight=0,
    )
    product_type.variant_attributes.add(attribute_without_values)
    return product_type


@pytest.fixture
def product_with_product_attributes(
    product_type_with_product_attributes, non_default_category
):
    return Product.objects.create(
        name="product_with_product_attributes",
        slug="product-with-product-attributes",
        product_type=product_type_with_product_attributes,
        category=non_default_category,
    )


@pytest.fixture
def product_with_variant_attributes(
    product_type_with_variant_attributes, non_default_category
):
    return Product.objects.create(
        name="product_with_variant_attributes",
        slug="product-with-variant-attributes",
        product_type=product_type_with_variant_attributes,
        category=non_default_category,
    )


@pytest.fixture
def date_attribute(db):
    attribute = Attribute.objects.create(
        slug="release-date",
        name="Release date",
        type=AttributeType.PRODUCT_TYPE,
        input_type=AttributeInputType.DATE,
        filterable_in_storefront=True,
        filterable_in_dashboard=True,
        available_in_grid=True,
    )
    AttributeValue.objects.bulk_create(
        [
            AttributeValue(
                attribute=attribute,
                name=f"{attribute.name}: {value.date()}",
                slug=f"{value.date()}_{attribute.id}",
                date_time=value,
            )
            for value in [
                datetime.datetime(2020, 10, 5, tzinfo=pytz.utc),
                datetime.datetime(2020, 11, 5, tzinfo=pytz.utc),
            ]
        ]
    )

    return attribute


@pytest.fixture
def date_time_attribute(db):
    attribute = Attribute.objects.create(
        slug="release-date-time",
        name="Release date time",
        type=AttributeType.PRODUCT_TYPE,
        input_type=AttributeInputType.DATE_TIME,
        filterable_in_storefront=True,
        filterable_in_dashboard=True,
        available_in_grid=True,
    )

    AttributeValue.objects.bulk_create(
        [
            AttributeValue(
                attribute=attribute,
                name=f"{attribute.name}: {value.date()}",
                slug=f"{value.date()}_{attribute.id}",
                date_time=value,
            )
            for value in [
                datetime.datetime(2020, 10, 5, tzinfo=pytz.utc),
                datetime.datetime(2020, 11, 5, tzinfo=pytz.utc),
            ]
        ]
    )

    return attribute


@pytest.fixture
def attribute_choices_for_sorting(db):
    attribute = Attribute.objects.create(
        slug="sorting",
        name="Sorting",
        type=AttributeType.PRODUCT_TYPE,
        filterable_in_storefront=True,
        filterable_in_dashboard=True,
        available_in_grid=True,
    )
    AttributeValue.objects.create(attribute=attribute, name="Global", slug="summer")
    AttributeValue.objects.create(attribute=attribute, name="Apex", slug="zet")
    AttributeValue.objects.create(attribute=attribute, name="Police", slug="absorb")
    return attribute


@pytest.fixture
def boolean_attribute(db):
    attribute = Attribute.objects.create(
        slug="boolean",
        name="Boolean",
        type=AttributeType.PRODUCT_TYPE,
        input_type=AttributeInputType.BOOLEAN,
        filterable_in_storefront=True,
        filterable_in_dashboard=True,
        available_in_grid=True,
    )
    AttributeValue.objects.create(
        attribute=attribute,
        name=f"{attribute.name}: Yes",
        slug=f"{attribute.id}_true",
        boolean=True,
    )
    AttributeValue.objects.create(
        attribute=attribute,
        name=f"{attribute.name}: No",
        slug=f"{attribute.id}_false",
        boolean=False,
    )
    return attribute


@pytest.fixture
def rich_text_attribute(db):
    attribute = Attribute.objects.create(
        slug="text",
        name="Text",
        type=AttributeType.PRODUCT_TYPE,
        input_type=AttributeInputType.RICH_TEXT,
        filterable_in_storefront=False,
        filterable_in_dashboard=False,
        available_in_grid=False,
    )
    text = "Rich text attribute content."
    AttributeValue.objects.create(
        attribute=attribute,
        name=truncatechars(clean_editor_js(dummy_editorjs(text), to_string=True), 50),
        slug=f"instance_{attribute.id}",
        rich_text=dummy_editorjs(text),
    )
    return attribute


@pytest.fixture
def rich_text_attribute_page_type(db):
    attribute = Attribute.objects.create(
        slug="text",
        name="Text",
        type=AttributeType.PAGE_TYPE,
        input_type=AttributeInputType.RICH_TEXT,
        filterable_in_storefront=False,
        filterable_in_dashboard=False,
        available_in_grid=False,
    )
    text = "Rich text attribute content."
    AttributeValue.objects.create(
        attribute=attribute,
        name=truncatechars(clean_editor_js(dummy_editorjs(text), to_string=True), 50),
        slug=f"instance_{attribute.id}",
        rich_text=dummy_editorjs(text),
    )
    return attribute


@pytest.fixture
def rich_text_attribute_with_many_values(rich_text_attribute):
    attribute = rich_text_attribute
    values = []
    for i in range(5):
        text = f"Rich text attribute content{i}."
        values.append(
            AttributeValue(
                attribute=attribute,
                name=truncatechars(
                    clean_editor_js(dummy_editorjs(text), to_string=True), 50
                ),
                slug=f"instance_{attribute.id}_{i}",
                rich_text=dummy_editorjs(text),
            )
        )
    AttributeValue.objects.bulk_create(values)
    return rich_text_attribute


@pytest.fixture
def color_attribute_without_values(db):  # pylint: disable=W0613
    return Attribute.objects.create(
        slug="color",
        name="Color",
        type=AttributeType.PRODUCT_TYPE,
        filterable_in_storefront=True,
        filterable_in_dashboard=True,
        available_in_grid=True,
    )


@pytest.fixture
def pink_attribute_value(color_attribute):  # pylint: disable=W0613
    value = AttributeValue.objects.create(
        slug="pink", name="Pink", attribute=color_attribute, value="#FF69B4"
    )
    return value


@pytest.fixture
def size_attribute(db):  # pylint: disable=W0613
    attribute = Attribute.objects.create(
        slug="size",
        name="Size",
        type=AttributeType.PRODUCT_TYPE,
        filterable_in_storefront=True,
        filterable_in_dashboard=True,
        available_in_grid=True,
    )
    AttributeValue.objects.create(attribute=attribute, name="Small", slug="small")
    AttributeValue.objects.create(attribute=attribute, name="Big", slug="big")
    return attribute


@pytest.fixture
def weight_attribute(db):
    attribute = Attribute.objects.create(
        slug="material",
        name="Material",
        type=AttributeType.PRODUCT_TYPE,
        filterable_in_storefront=True,
        filterable_in_dashboard=True,
        available_in_grid=True,
    )
    AttributeValue.objects.create(attribute=attribute, name="Cotton", slug="cotton")
    AttributeValue.objects.create(
        attribute=attribute, name="Poliester", slug="poliester"
    )
    return attribute


@pytest.fixture
def numeric_attribute(db):
    attribute = Attribute.objects.create(
        slug="length",
        name="Length",
        type=AttributeType.PRODUCT_TYPE,
        input_type=AttributeInputType.NUMERIC,
        unit=MeasurementUnits.CM,
        filterable_in_storefront=True,
        filterable_in_dashboard=True,
        available_in_grid=True,
    )
    AttributeValue.objects.create(attribute=attribute, name="9.5", slug="10_5")
    AttributeValue.objects.create(attribute=attribute, name="15.2", slug="15_2")
    return attribute


@pytest.fixture
def numeric_attribute_without_unit(db):
    attribute = Attribute.objects.create(
        slug="count",
        name="Count",
        type=AttributeType.PRODUCT_TYPE,
        input_type=AttributeInputType.NUMERIC,
        filterable_in_storefront=True,
        filterable_in_dashboard=True,
        available_in_grid=True,
    )
    AttributeValue.objects.create(attribute=attribute, name="9", slug="9")
    AttributeValue.objects.create(attribute=attribute, name="15", slug="15")
    return attribute


@pytest.fixture
def file_attribute(db):
    attribute = Attribute.objects.create(
        slug="image",
        name="Image",
        type=AttributeType.PRODUCT_TYPE,
        input_type=AttributeInputType.FILE,
    )
    AttributeValue.objects.create(
        attribute=attribute,
        name="test_file.txt",
        slug="test_filetxt",
        file_url="test_file.txt",
        content_type="text/plain",
    )
    AttributeValue.objects.create(
        attribute=attribute,
        name="test_file.jpeg",
        slug="test_filejpeg",
        file_url="test_file.jpeg",
        content_type="image/jpeg",
    )
    return attribute


@pytest.fixture
def file_attribute_with_file_input_type_without_values(db):
    return Attribute.objects.create(
        slug="image",
        name="Image",
        type=AttributeType.PRODUCT_TYPE,
        input_type=AttributeInputType.FILE,
    )


@pytest.fixture
def swatch_attribute(db):
    attribute = Attribute.objects.create(
        slug="T-shirt color",
        name="t-shirt-color",
        type=AttributeType.PRODUCT_TYPE,
        input_type=AttributeInputType.SWATCH,
        filterable_in_storefront=True,
        filterable_in_dashboard=True,
        available_in_grid=True,
    )
    AttributeValue.objects.create(
        attribute=attribute, name="Red", slug="red", value="#ff0000"
    )
    AttributeValue.objects.create(
        attribute=attribute, name="White", slug="whit", value="#fffff"
    )
    AttributeValue.objects.create(
        attribute=attribute,
        name="Logo",
        slug="logo",
        file_url="http://mirumee.com/test_media/test_file.jpeg",
        content_type="image/jpeg",
    )
    return attribute


@pytest.fixture
def product_type_page_reference_attribute(db):
    return Attribute.objects.create(
        slug="page-reference",
        name="Page reference",
        type=AttributeType.PRODUCT_TYPE,
        input_type=AttributeInputType.REFERENCE,
        entity_type=AttributeEntityType.PAGE,
    )


@pytest.fixture
def page_type_page_reference_attribute(db):
    return Attribute.objects.create(
        slug="page-reference",
        name="Page reference",
        type=AttributeType.PAGE_TYPE,
        input_type=AttributeInputType.REFERENCE,
        entity_type=AttributeEntityType.PAGE,
    )


@pytest.fixture
def product_type_product_reference_attribute(db):
    return Attribute.objects.create(
        slug="product-reference",
        name="Product reference",
        type=AttributeType.PRODUCT_TYPE,
        input_type=AttributeInputType.REFERENCE,
        entity_type=AttributeEntityType.PRODUCT,
    )


@pytest.fixture
def page_type_product_reference_attribute(db):
    return Attribute.objects.create(
        slug="product-reference",
        name="Product reference",
        type=AttributeType.PAGE_TYPE,
        input_type=AttributeInputType.REFERENCE,
        entity_type=AttributeEntityType.PRODUCT,
    )


@pytest.fixture
def size_page_attribute(db):
    attribute = Attribute.objects.create(
        slug="page-size",
        name="Page size",
        type=AttributeType.PAGE_TYPE,
        filterable_in_storefront=True,
        filterable_in_dashboard=True,
        available_in_grid=True,
    )
    AttributeValue.objects.create(attribute=attribute, name="10", slug="10")
    AttributeValue.objects.create(attribute=attribute, name="15", slug="15")
    return attribute


@pytest.fixture
def tag_page_attribute(db):
    attribute = Attribute.objects.create(
        slug="tag",
        name="tag",
        type=AttributeType.PAGE_TYPE,
        filterable_in_storefront=True,
        filterable_in_dashboard=True,
        available_in_grid=True,
    )
    AttributeValue.objects.create(attribute=attribute, name="About", slug="about")
    AttributeValue.objects.create(attribute=attribute, name="Help", slug="help")
    return attribute


@pytest.fixture
def author_page_attribute(db):
    attribute = Attribute.objects.create(
        slug="author", name="author", type=AttributeType.PAGE_TYPE
    )
    AttributeValue.objects.create(
        attribute=attribute, name="Test author 1", slug="test-author-1"
    )
    AttributeValue.objects.create(
        attribute=attribute, name="Test author 2", slug="test-author-2"
    )
    return attribute


@pytest.fixture
def page_file_attribute(db):
    attribute = Attribute.objects.create(
        slug="image",
        name="Image",
        type=AttributeType.PAGE_TYPE,
        input_type=AttributeInputType.FILE,
    )
    AttributeValue.objects.create(
        attribute=attribute,
        name="test_file.txt",
        slug="test_filetxt",
        file_url="test_file.txt",
        content_type="text/plain",
    )
    AttributeValue.objects.create(
        attribute=attribute,
        name="test_file.jpeg",
        slug="test_filejpeg",
        file_url="test_file.jpeg",
        content_type="image/jpeg",
    )
    return attribute


@pytest.fixture
def product_type_attribute_list() -> List[Attribute]:
    return list(
        Attribute.objects.bulk_create(
            [
                Attribute(
                    slug="height", name="Height", type=AttributeType.PRODUCT_TYPE
                ),
                Attribute(
                    slug="weight", name="Weight", type=AttributeType.PRODUCT_TYPE
                ),
                Attribute(
                    slug="thickness", name="Thickness", type=AttributeType.PRODUCT_TYPE
                ),
            ]
        )
    )


@pytest.fixture
def page_type_attribute_list() -> List[Attribute]:
    return list(
        Attribute.objects.bulk_create(
            [
                Attribute(slug="size", name="Size", type=AttributeType.PAGE_TYPE),
                Attribute(slug="font", name="Weight", type=AttributeType.PAGE_TYPE),
                Attribute(
                    slug="margin", name="Thickness", type=AttributeType.PAGE_TYPE
                ),
            ]
        )
    )


@pytest.fixture
def image():
    img_data = BytesIO()
    image = Image.new("RGB", size=(1, 1))
    image.save(img_data, format="JPEG")
    return SimpleUploadedFile("product.jpg", img_data.getvalue())


@pytest.fixture
def image_list():
    img_data_1 = BytesIO()
    image_1 = Image.new("RGB", size=(1, 1))
    image_1.save(img_data_1, format="JPEG")

    img_data_2 = BytesIO()
    image_2 = Image.new("RGB", size=(1, 1))
    image_2.save(img_data_2, format="JPEG")
    return [
        SimpleUploadedFile("image1.jpg", img_data_1.getvalue()),
        SimpleUploadedFile("image2.jpg", img_data_2.getvalue()),
    ]


@pytest.fixture
def category(db):  # pylint: disable=W0613
    return Category.objects.create(name="Default", slug="default")


@pytest.fixture
def category_with_image(db, image, media_root):  # pylint: disable=W0613
    return Category.objects.create(
        name="Default", slug="default", background_image=image
    )


@pytest.fixture
def categories_tree(db, product_type, channel_USD):  # pylint: disable=W0613
    parent = Category.objects.create(name="Parent", slug="parent")
    parent.children.create(name="Child", slug="child")
    child = parent.children.first()

    product_attr = product_type.product_attributes.first()
    attr_value = product_attr.values.first()

    product = Product.objects.create(
        name="Test product",
        slug="test-product-10",
        product_type=product_type,
        category=child,
    )
    ProductChannelListing.objects.create(
        product=product,
        channel=channel_USD,
        is_published=True,
        visible_in_listings=True,
    )

    associate_attribute_values_to_instance(product, product_attr, attr_value)
    return parent


@pytest.fixture
def categories_tree_with_published_products(
    categories_tree, product, channel_USD, channel_PLN
):
    parent = categories_tree
    parent_product = product
    parent_product.category = parent

    child = parent.children.first()
    child_product = child.products.first()

    product_list = [child_product, parent_product]

    ProductChannelListing.objects.filter(product__in=product_list).delete()
    product_channel_listings = []
    for product in product_list:
        product.save()
        product_channel_listings.append(
            ProductChannelListing(
                product=product,
                channel=channel_USD,
                publication_date=datetime.date.today(),
                is_published=True,
            )
        )
        product_channel_listings.append(
            ProductChannelListing(
                product=product,
                channel=channel_PLN,
                publication_date=datetime.date.today(),
                is_published=True,
            )
        )
    ProductChannelListing.objects.bulk_create(product_channel_listings)
    return parent


@pytest.fixture
def non_default_category(db):  # pylint: disable=W0613
    return Category.objects.create(name="Not default", slug="not-default")


@pytest.fixture
def permission_manage_discounts():
    return Permission.objects.get(codename="manage_discounts")


@pytest.fixture
def permission_manage_gift_card():
    return Permission.objects.get(codename="manage_gift_card")


@pytest.fixture
def permission_manage_orders():
    return Permission.objects.get(codename="manage_orders")


@pytest.fixture
def permission_manage_checkouts():
    return Permission.objects.get(codename="manage_checkouts")


@pytest.fixture
def permission_handle_checkouts():
    return Permission.objects.get(codename="handle_checkouts")


@pytest.fixture
def permission_manage_plugins():
    return Permission.objects.get(codename="manage_plugins")


@pytest.fixture
def permission_manage_apps():
    return Permission.objects.get(codename="manage_apps")


@pytest.fixture
def permission_handle_taxes():
    return Permission.objects.get(codename="handle_taxes")


@pytest.fixture
def product_type(color_attribute, size_attribute):
    product_type = ProductType.objects.create(
        name="Default Type",
        slug="default-type",
        kind=ProductTypeKind.NORMAL,
        has_variants=True,
        is_shipping_required=True,
    )
    product_type.product_attributes.add(color_attribute)
    product_type.variant_attributes.add(
        size_attribute, through_defaults={"variant_selection": True}
    )
    return product_type


@pytest.fixture
def non_shippable_gift_card_product_type(db):
    product_type = ProductType.objects.create(
        name="Gift card type no shipping",
        slug="gift-card-type-no-shipping",
        kind=ProductTypeKind.GIFT_CARD,
        has_variants=True,
        is_shipping_required=False,
    )
    return product_type


@pytest.fixture
def shippable_gift_card_product_type(db):
    product_type = ProductType.objects.create(
        name="Gift card type with shipping",
        slug="gift-card-type-with-shipping",
        kind=ProductTypeKind.GIFT_CARD,
        has_variants=True,
        is_shipping_required=True,
    )
    return product_type


@pytest.fixture
def product_type_with_rich_text_attribute(
    rich_text_attribute, color_attribute, size_attribute
):
    product_type = ProductType.objects.create(
        name="Default Type",
        slug="default-type",
        kind=ProductTypeKind.NORMAL,
        has_variants=True,
        is_shipping_required=True,
    )
    product_type.product_attributes.add(rich_text_attribute)
    product_type.variant_attributes.add(rich_text_attribute)
    return product_type


@pytest.fixture
def product_type_without_variant():
    product_type = ProductType.objects.create(
        name="Type",
        slug="type",
        has_variants=False,
        is_shipping_required=True,
        kind=ProductTypeKind.NORMAL,
    )
    return product_type


@pytest.fixture
def product(product_type, category, warehouse, channel_USD):
    product_attr = product_type.product_attributes.first()
    product_attr_value = product_attr.values.first()

    product = Product.objects.create(
        name="Test product",
        slug="test-product-11",
        product_type=product_type,
        category=category,
    )
    ProductChannelListing.objects.create(
        product=product,
        channel=channel_USD,
        is_published=True,
        discounted_price_amount="10.00",
        currency=channel_USD.currency_code,
        visible_in_listings=True,
        available_for_purchase=datetime.date(1999, 1, 1),
    )

    associate_attribute_values_to_instance(product, product_attr, product_attr_value)

    variant_attr = product_type.variant_attributes.first()
    variant_attr_value = variant_attr.values.first()

    variant = ProductVariant.objects.create(product=product, sku="123")
    ProductVariantChannelListing.objects.create(
        variant=variant,
        channel=channel_USD,
        price_amount=Decimal(10),
        cost_price_amount=Decimal(1),
        currency=channel_USD.currency_code,
    )
    Stock.objects.create(warehouse=warehouse, product_variant=variant, quantity=10)

    associate_attribute_values_to_instance(variant, variant_attr, variant_attr_value)

    return product


@pytest.fixture
def shippable_gift_card_product(
    shippable_gift_card_product_type, category, warehouse, channel_USD
):
    product_type = shippable_gift_card_product_type

    product = Product.objects.create(
        name="Shippable gift card",
        slug="shippable-gift-card",
        product_type=product_type,
        category=category,
    )
    ProductChannelListing.objects.create(
        product=product,
        channel=channel_USD,
        is_published=True,
        discounted_price_amount="100.00",
        currency=channel_USD.currency_code,
        visible_in_listings=True,
        available_for_purchase=datetime.date(1999, 1, 1),
    )

    variant = ProductVariant.objects.create(
        product=product, sku="958", track_inventory=False
    )
    ProductVariantChannelListing.objects.create(
        variant=variant,
        channel=channel_USD,
        price_amount=Decimal(100),
        cost_price_amount=Decimal(1),
        currency=channel_USD.currency_code,
    )
    Stock.objects.create(warehouse=warehouse, product_variant=variant, quantity=1)

    return product


@pytest.fixture
def product_price_0(category, warehouse, channel_USD):
    product_type = ProductType.objects.create(
        name="Type with no shipping",
        slug="no-shipping",
        has_variants=False,
        is_shipping_required=False,
    )
    product = Product.objects.create(
        name="Test product",
        slug="test-product-4",
        product_type=product_type,
        category=category,
    )
    ProductChannelListing.objects.create(
        product=product,
        channel=channel_USD,
        is_published=True,
        visible_in_listings=True,
        available_for_purchase=datetime.date(1999, 1, 1),
    )
    variant = ProductVariant.objects.create(product=product, sku="SKU_C")
    ProductVariantChannelListing.objects.create(
        variant=variant,
        channel=channel_USD,
        price_amount=Decimal(0),
        cost_price_amount=Decimal(0),
        currency=channel_USD.currency_code,
    )
    Stock.objects.create(product_variant=variant, warehouse=warehouse, quantity=1)
    return product


@pytest.fixture
def product_in_channel_JPY(product, channel_JPY, warehouse_JPY):
    ProductChannelListing.objects.create(
        product=product,
        channel=channel_JPY,
        is_published=True,
        discounted_price_amount="1200",
        currency=channel_JPY.currency_code,
        visible_in_listings=True,
        available_for_purchase=datetime.date(1999, 1, 1),
    )
    variant = product.variants.get()
    ProductVariantChannelListing.objects.create(
        variant=variant,
        channel=channel_JPY,
        price_amount=Decimal(1200),
        cost_price_amount=Decimal(300),
        currency=channel_JPY.currency_code,
    )
    Stock.objects.create(warehouse=warehouse_JPY, product_variant=variant, quantity=10)
    return product


@pytest.fixture
def non_shippable_gift_card_product(
    non_shippable_gift_card_product_type, category, warehouse, channel_USD
):
    product_type = non_shippable_gift_card_product_type

    product = Product.objects.create(
        name="Non shippable gift card",
        slug="non-shippable-gift-card",
        product_type=product_type,
        category=category,
    )
    ProductChannelListing.objects.create(
        product=product,
        channel=channel_USD,
        is_published=True,
        discounted_price_amount="200.00",
        currency=channel_USD.currency_code,
        visible_in_listings=True,
        available_for_purchase=datetime.date(1999, 1, 1),
    )

    variant = ProductVariant.objects.create(
        product=product, sku="785", track_inventory=False
    )
    ProductVariantChannelListing.objects.create(
        variant=variant,
        channel=channel_USD,
        price_amount=Decimal(250),
        cost_price_amount=Decimal(1),
        currency=channel_USD.currency_code,
    )
    Stock.objects.create(warehouse=warehouse, product_variant=variant, quantity=1)

    return product


@pytest.fixture
def product_with_rich_text_attribute(
    product_type_with_rich_text_attribute, category, warehouse, channel_USD
):
    product_attr = product_type_with_rich_text_attribute.product_attributes.first()
    product_attr_value = product_attr.values.first()

    product = Product.objects.create(
        name="Test product",
        slug="test-product-11",
        product_type=product_type_with_rich_text_attribute,
        category=category,
    )
    ProductChannelListing.objects.create(
        product=product,
        channel=channel_USD,
        is_published=True,
        discounted_price_amount="10.00",
        currency=channel_USD.currency_code,
        visible_in_listings=True,
        available_for_purchase=datetime.date(1999, 1, 1),
    )

    associate_attribute_values_to_instance(product, product_attr, product_attr_value)

    variant_attr = product_type_with_rich_text_attribute.variant_attributes.first()
    variant_attr_value = variant_attr.values.first()

    variant = ProductVariant.objects.create(product=product, sku="123")
    ProductVariantChannelListing.objects.create(
        variant=variant,
        channel=channel_USD,
        price_amount=Decimal(10),
        cost_price_amount=Decimal(1),
        currency=channel_USD.currency_code,
    )
    Stock.objects.create(warehouse=warehouse, product_variant=variant, quantity=10)

    associate_attribute_values_to_instance(variant, variant_attr, variant_attr_value)
    return [product, variant]


@pytest.fixture
def product_with_collections(
    product, published_collection, unpublished_collection, collection
):
    product.collections.add(*[published_collection, unpublished_collection, collection])
    return product


@pytest.fixture
def product_available_in_many_channels(product, channel_PLN, channel_USD):
    ProductChannelListing.objects.create(
        product=product,
        channel=channel_PLN,
        is_published=True,
    )
    variant = product.variants.get()
    ProductVariantChannelListing.objects.create(
        variant=variant,
        channel=channel_PLN,
        price_amount=Decimal(50),
        cost_price_amount=Decimal(1),
        currency=channel_PLN.currency_code,
    )
    return product


@pytest.fixture
def product_with_single_variant(product_type, category, warehouse, channel_USD):
    product = Product.objects.create(
        name="Test product with single variant",
        slug="test-product-with-single-variant",
        product_type=product_type,
        category=category,
    )
    ProductChannelListing.objects.create(
        product=product,
        channel=channel_USD,
        is_published=True,
        visible_in_listings=True,
        available_for_purchase=datetime.date(1999, 1, 1),
    )
    variant = ProductVariant.objects.create(product=product, sku="SKU_SINGLE_VARIANT")
    ProductVariantChannelListing.objects.create(
        variant=variant,
        channel=channel_USD,
        price_amount=Decimal(1.99),
        cost_price_amount=Decimal(1),
        currency=channel_USD.currency_code,
    )
    Stock.objects.create(product_variant=variant, warehouse=warehouse, quantity=101)
    return product


@pytest.fixture
def product_with_two_variants(product_type, category, warehouse, channel_USD):
    product = Product.objects.create(
        name="Test product with two variants",
        slug="test-product-with-two-variant",
        product_type=product_type,
        category=category,
    )

    ProductChannelListing.objects.create(
        product=product,
        channel=channel_USD,
        is_published=True,
        visible_in_listings=True,
        available_for_purchase=datetime.date(1999, 1, 1),
    )

    variants = [
        ProductVariant(
            product=product,
            sku=f"Product variant #{i}",
        )
        for i in (1, 2)
    ]
    ProductVariant.objects.bulk_create(variants)
    variants_channel_listing = [
        ProductVariantChannelListing(
            variant=variant,
            channel=channel_USD,
            price_amount=Decimal(10),
            cost_price_amount=Decimal(1),
            currency=channel_USD.currency_code,
        )
        for variant in variants
    ]
    ProductVariantChannelListing.objects.bulk_create(variants_channel_listing)
    Stock.objects.bulk_create(
        [
            Stock(
                warehouse=warehouse,
                product_variant=variant,
                quantity=10,
            )
            for variant in variants
        ]
    )
    product.search_vector = prepare_product_search_vector_value(product)
    product.save(update_fields=["search_vector"])

    return product


@pytest.fixture
def product_with_variant_with_two_attributes(
    color_attribute, size_attribute, category, warehouse, channel_USD
):
    product_type = ProductType.objects.create(
        name="Type with two variants",
        slug="two-variants",
        kind=ProductTypeKind.NORMAL,
        has_variants=True,
        is_shipping_required=True,
    )
    product_type.variant_attributes.add(color_attribute)
    product_type.variant_attributes.add(size_attribute)

    product = Product.objects.create(
        name="Test product with two variants",
        slug="test-product-with-two-variant",
        product_type=product_type,
        category=category,
    )
    ProductChannelListing.objects.create(
        product=product,
        channel=channel_USD,
        is_published=True,
        currency=channel_USD.currency_code,
        visible_in_listings=True,
        available_for_purchase=datetime.date(1999, 1, 1),
    )

    variant = ProductVariant.objects.create(product=product, sku="prodVar1")
    ProductVariantChannelListing.objects.create(
        variant=variant,
        channel=channel_USD,
        price_amount=Decimal(10),
        cost_price_amount=Decimal(1),
        currency=channel_USD.currency_code,
    )

    associate_attribute_values_to_instance(
        variant, color_attribute, color_attribute.values.first()
    )
    associate_attribute_values_to_instance(
        variant, size_attribute, size_attribute.values.first()
    )

    return product


@pytest.fixture
def product_with_variant_with_external_media(
    color_attribute,
    size_attribute,
    category,
    warehouse,
    channel_USD,
):
    product_type = ProductType.objects.create(
        name="Type with two variants",
        slug="two-variants",
        kind=ProductTypeKind.NORMAL,
        has_variants=True,
        is_shipping_required=True,
    )
    product_type.variant_attributes.add(color_attribute)
    product_type.variant_attributes.add(size_attribute)

    product = Product.objects.create(
        name="Test product with two variants",
        slug="test-product-with-two-variant",
        product_type=product_type,
        category=category,
    )
    media_obj = ProductMedia.objects.create(
        product=product,
        external_url="https://www.youtube.com/watch?v=di8_dJ3Clyo",
        alt="video_1",
        type=ProductMediaTypes.VIDEO,
        oembed_data="{}",
    )
    product.media.add(media_obj)

    ProductChannelListing.objects.create(
        product=product,
        channel=channel_USD,
        is_published=True,
        currency=channel_USD.currency_code,
        visible_in_listings=True,
        available_for_purchase=datetime.date(1999, 1, 1),
    )

    variant = ProductVariant.objects.create(product=product, sku="prodVar1")
    variant.media.add(media_obj)
    ProductVariantChannelListing.objects.create(
        variant=variant,
        channel=channel_USD,
        price_amount=Decimal(10),
        cost_price_amount=Decimal(1),
        currency=channel_USD.currency_code,
    )

    associate_attribute_values_to_instance(
        variant, color_attribute, color_attribute.values.first()
    )
    associate_attribute_values_to_instance(
        variant, size_attribute, size_attribute.values.first()
    )

    return product


@pytest.fixture
def product_with_variant_with_file_attribute(
    color_attribute, file_attribute, category, warehouse, channel_USD
):
    product_type = ProductType.objects.create(
        name="Type with variant and file attribute",
        slug="type-with-file-attribute",
        kind=ProductTypeKind.NORMAL,
        has_variants=True,
        is_shipping_required=True,
    )
    product_type.variant_attributes.add(file_attribute)

    product = Product.objects.create(
        name="Test product with variant and file attribute",
        slug="test-product-with-variant-and-file-attribute",
        product_type=product_type,
        category=category,
    )
    ProductChannelListing.objects.create(
        product=product,
        channel=channel_USD,
        is_published=True,
        currency=channel_USD.currency_code,
        visible_in_listings=True,
        available_for_purchase=datetime.date(1999, 1, 1),
    )

    variant = ProductVariant.objects.create(
        product=product,
        sku="prodVarTest",
    )
    ProductVariantChannelListing.objects.create(
        variant=variant,
        channel=channel_USD,
        price_amount=Decimal(10),
        cost_price_amount=Decimal(1),
        currency=channel_USD.currency_code,
    )

    associate_attribute_values_to_instance(
        variant, file_attribute, file_attribute.values.first()
    )

    return product


@pytest.fixture
def product_with_multiple_values_attributes(product, product_type, category) -> Product:

    attribute = Attribute.objects.create(
        slug="modes",
        name="Available Modes",
        input_type=AttributeInputType.MULTISELECT,
        type=AttributeType.PRODUCT_TYPE,
    )

    attr_val_1 = AttributeValue.objects.create(
        attribute=attribute, name="Eco Mode", slug="eco"
    )
    attr_val_2 = AttributeValue.objects.create(
        attribute=attribute, name="Performance Mode", slug="power"
    )

    product_type.product_attributes.clear()
    product_type.product_attributes.add(attribute)

    associate_attribute_values_to_instance(product, attribute, attr_val_1, attr_val_2)
    return product


@pytest.fixture
def product_with_default_variant(
    product_type_without_variant, category, warehouse, channel_USD
):
    product = Product.objects.create(
        name="Test product",
        slug="test-product-3",
        product_type=product_type_without_variant,
        category=category,
    )
    ProductChannelListing.objects.create(
        product=product,
        channel=channel_USD,
        is_published=True,
        visible_in_listings=True,
        available_for_purchase=datetime.date(1999, 1, 1),
    )
    variant = ProductVariant.objects.create(
        product=product, sku="1234", track_inventory=True
    )
    ProductVariantChannelListing.objects.create(
        variant=variant,
        channel=channel_USD,
        price_amount=Decimal(10),
        cost_price_amount=Decimal(1),
        currency=channel_USD.currency_code,
    )
    Stock.objects.create(warehouse=warehouse, product_variant=variant, quantity=100)

    product.search_vector = prepare_product_search_vector_value(product)
    product.save(update_fields=["search_vector"])

    return product


@pytest.fixture
def variant_without_inventory_tracking(
    product_type_without_variant, category, warehouse, channel_USD
):
    product = Product.objects.create(
        name="Test product without inventory tracking",
        slug="test-product-without-tracking",
        product_type=product_type_without_variant,
        category=category,
    )
    ProductChannelListing.objects.create(
        product=product,
        channel=channel_USD,
        is_published=True,
        visible_in_listings=True,
        available_for_purchase=datetime.date.today(),
    )
    variant = ProductVariant.objects.create(
        product=product,
        sku="tracking123",
        track_inventory=False,
    )
    ProductVariantChannelListing.objects.create(
        variant=variant,
        channel=channel_USD,
        price_amount=Decimal(10),
        cost_price_amount=Decimal(1),
        currency=channel_USD.currency_code,
    )
    Stock.objects.create(warehouse=warehouse, product_variant=variant, quantity=0)
    return variant


@pytest.fixture
def variant(product, channel_USD) -> ProductVariant:
    product_variant = ProductVariant.objects.create(product=product, sku="SKU_A")
    ProductVariantChannelListing.objects.create(
        variant=product_variant,
        channel=channel_USD,
        price_amount=Decimal(10),
        cost_price_amount=Decimal(1),
        currency=channel_USD.currency_code,
    )
    return product_variant


@pytest.fixture
def variant_with_image(variant, image_list, media_root):
    media = ProductMedia.objects.create(product=variant.product, image=image_list[0])
    VariantMedia.objects.create(variant=variant, media=media)
    return variant


@pytest.fixture
def variant_with_many_stocks(variant, warehouses_with_shipping_zone):
    warehouses = warehouses_with_shipping_zone
    Stock.objects.bulk_create(
        [
            Stock(warehouse=warehouses[0], product_variant=variant, quantity=4),
            Stock(warehouse=warehouses[1], product_variant=variant, quantity=3),
        ]
    )
    return variant


@pytest.fixture
def preorder_variant_global_threshold(product, channel_USD):
    product_variant = ProductVariant.objects.create(
        product=product, sku="SKU_A_P", is_preorder=True, preorder_global_threshold=10
    )
    ProductVariantChannelListing.objects.create(
        variant=product_variant,
        channel=channel_USD,
        price_amount=Decimal(10),
        cost_price_amount=Decimal(1),
        currency=channel_USD.currency_code,
    )
    return product_variant


@pytest.fixture
def preorder_variant_channel_threshold(product, channel_USD):
    product_variant = ProductVariant.objects.create(
        product=product, sku="SKU_B_P", is_preorder=True, preorder_global_threshold=None
    )
    ProductVariantChannelListing.objects.create(
        variant=product_variant,
        channel=channel_USD,
        price_amount=Decimal(10),
        cost_price_amount=Decimal(1),
        currency=channel_USD.currency_code,
        preorder_quantity_threshold=10,
    )
    return product_variant


@pytest.fixture
def preorder_variant_global_and_channel_threshold(product, channel_USD, channel_PLN):
    product_variant = ProductVariant.objects.create(
        product=product, sku="SKU_C_P", is_preorder=True, preorder_global_threshold=10
    )
    ProductVariantChannelListing.objects.bulk_create(
        [
            ProductVariantChannelListing(
                variant=product_variant,
                channel=channel_USD,
                cost_price_amount=Decimal(1),
                price_amount=Decimal(10),
                currency=channel_USD.currency_code,
                preorder_quantity_threshold=8,
            ),
            ProductVariantChannelListing(
                variant=product_variant,
                channel=channel_PLN,
                cost_price_amount=Decimal(1),
                price_amount=Decimal(10),
                currency=channel_PLN.currency_code,
                preorder_quantity_threshold=4,
            ),
        ]
    )
    return product_variant


@pytest.fixture
def preorder_variant_with_end_date(product, channel_USD):
    product_variant = ProductVariant.objects.create(
        product=product,
        sku="SKU_D_P",
        is_preorder=True,
        preorder_global_threshold=10,
        preorder_end_date=timezone.now() + datetime.timedelta(days=10),
    )
    ProductVariantChannelListing.objects.create(
        variant=product_variant,
        channel=channel_USD,
        price_amount=Decimal(10),
        cost_price_amount=Decimal(1),
        currency=channel_USD.currency_code,
    )
    return product_variant


@pytest.fixture
def variant_with_many_stocks_different_shipping_zones(
    variant, warehouses_with_different_shipping_zone
):
    warehouses = warehouses_with_different_shipping_zone
    Stock.objects.bulk_create(
        [
            Stock(warehouse=warehouses[0], product_variant=variant, quantity=4),
            Stock(warehouse=warehouses[1], product_variant=variant, quantity=3),
        ]
    )
    return variant


@pytest.fixture
def gift_card_shippable_variant(shippable_gift_card_product, channel_USD, warehouse):
    product = shippable_gift_card_product
    product_variant = ProductVariant.objects.create(
        product=product, sku="SKU_CARD_A", track_inventory=False
    )
    ProductVariantChannelListing.objects.create(
        variant=product_variant,
        channel=channel_USD,
        price_amount=Decimal(10),
        cost_price_amount=Decimal(1),
        currency=channel_USD.currency_code,
    )
    Stock.objects.create(
        warehouse=warehouse, product_variant=product_variant, quantity=1
    )
    return product_variant


@pytest.fixture
def gift_card_non_shippable_variant(
    non_shippable_gift_card_product, channel_USD, warehouse
):
    product = non_shippable_gift_card_product
    product_variant = ProductVariant.objects.create(
        product=product, sku="SKU_CARD_B", track_inventory=False
    )
    ProductVariantChannelListing.objects.create(
        variant=product_variant,
        channel=channel_USD,
        price_amount=Decimal(10),
        cost_price_amount=Decimal(1),
        currency=channel_USD.currency_code,
    )
    Stock.objects.create(
        warehouse=warehouse, product_variant=product_variant, quantity=1
    )
    return product_variant


@pytest.fixture
def product_variant_list(product, channel_USD, channel_PLN):
    variants = list(
        ProductVariant.objects.bulk_create(
            [
                ProductVariant(product=product, sku="1"),
                ProductVariant(product=product, sku="2"),
                ProductVariant(product=product, sku="3"),
                ProductVariant(product=product, sku="4"),
            ]
        )
    )
    ProductVariantChannelListing.objects.bulk_create(
        [
            ProductVariantChannelListing(
                variant=variants[0],
                channel=channel_USD,
                cost_price_amount=Decimal(1),
                price_amount=Decimal(10),
                currency=channel_USD.currency_code,
            ),
            ProductVariantChannelListing(
                variant=variants[1],
                channel=channel_USD,
                cost_price_amount=Decimal(1),
                price_amount=Decimal(10),
                currency=channel_USD.currency_code,
            ),
            ProductVariantChannelListing(
                variant=variants[2],
                channel=channel_PLN,
                cost_price_amount=Decimal(1),
                price_amount=Decimal(10),
                currency=channel_PLN.currency_code,
            ),
            ProductVariantChannelListing(
                variant=variants[3],
                channel=channel_USD,
                cost_price_amount=Decimal(1),
                price_amount=Decimal(10),
                currency=channel_USD.currency_code,
            ),
        ]
    )
    return variants


@pytest.fixture
def product_without_shipping(category, warehouse, channel_USD):
    product_type = ProductType.objects.create(
        name="Type with no shipping",
        slug="no-shipping",
        kind=ProductTypeKind.NORMAL,
        has_variants=False,
        is_shipping_required=False,
    )
    product = Product.objects.create(
        name="Test product",
        slug="test-product-4",
        product_type=product_type,
        category=category,
    )
    ProductChannelListing.objects.create(
        product=product,
        channel=channel_USD,
        is_published=True,
        visible_in_listings=True,
        available_for_purchase=datetime.date(1999, 1, 1),
    )
    variant = ProductVariant.objects.create(product=product, sku="SKU_B")
    ProductVariantChannelListing.objects.create(
        variant=variant,
        channel=channel_USD,
        price_amount=Decimal(10),
        cost_price_amount=Decimal(1),
        currency=channel_USD.currency_code,
    )
    Stock.objects.create(product_variant=variant, warehouse=warehouse, quantity=1)
    return product


@pytest.fixture
def product_without_category(product):
    product.category = None
    product.save()
    product.channel_listings.all().update(is_published=False)
    return product


@pytest.fixture
def product_list(product_type, category, warehouse, channel_USD, channel_PLN):
    product_attr = product_type.product_attributes.first()
    attr_value = product_attr.values.first()

    products = list(
        Product.objects.bulk_create(
            [
                Product(
                    name="Test product 1",
                    slug="test-product-a",
                    description_plaintext="big blue product",
                    category=category,
                    product_type=product_type,
                ),
                Product(
                    name="Test product 2",
                    slug="test-product-b",
                    description_plaintext="big orange product",
                    category=category,
                    product_type=product_type,
                ),
                Product(
                    name="Test product 3",
                    slug="test-product-c",
                    description_plaintext="small red",
                    category=category,
                    product_type=product_type,
                ),
            ]
        )
    )
    ProductChannelListing.objects.bulk_create(
        [
            ProductChannelListing(
                product=products[0],
                channel=channel_USD,
                is_published=True,
                discounted_price_amount=10,
                currency=channel_USD.currency_code,
                visible_in_listings=True,
                available_for_purchase=datetime.date(1999, 1, 1),
            ),
            ProductChannelListing(
                product=products[1],
                channel=channel_USD,
                is_published=True,
                discounted_price_amount=20,
                currency=channel_USD.currency_code,
                visible_in_listings=True,
                available_for_purchase=datetime.date(1999, 1, 1),
            ),
            ProductChannelListing(
                product=products[2],
                channel=channel_USD,
                is_published=True,
                discounted_price_amount=30,
                currency=channel_USD.currency_code,
                visible_in_listings=True,
                available_for_purchase=datetime.date(1999, 1, 1),
            ),
        ]
    )
    variants = list(
        ProductVariant.objects.bulk_create(
            [
                ProductVariant(
                    product=products[0],
                    sku=str(uuid.uuid4()).replace("-", ""),
                    track_inventory=True,
                ),
                ProductVariant(
                    product=products[1],
                    sku=str(uuid.uuid4()).replace("-", ""),
                    track_inventory=True,
                ),
                ProductVariant(
                    product=products[2],
                    sku=str(uuid.uuid4()).replace("-", ""),
                    track_inventory=True,
                ),
            ]
        )
    )
    ProductVariantChannelListing.objects.bulk_create(
        [
            ProductVariantChannelListing(
                variant=variants[0],
                channel=channel_USD,
                cost_price_amount=Decimal(1),
                price_amount=Decimal(10),
                currency=channel_USD.currency_code,
            ),
            ProductVariantChannelListing(
                variant=variants[1],
                channel=channel_USD,
                cost_price_amount=Decimal(1),
                price_amount=Decimal(20),
                currency=channel_USD.currency_code,
            ),
            ProductVariantChannelListing(
                variant=variants[2],
                channel=channel_USD,
                cost_price_amount=Decimal(1),
                price_amount=Decimal(30),
                currency=channel_USD.currency_code,
            ),
        ]
    )
    stocks = []
    for variant in variants:
        stocks.append(Stock(warehouse=warehouse, product_variant=variant, quantity=100))
    Stock.objects.bulk_create(stocks)

    for product in products:
        associate_attribute_values_to_instance(product, product_attr, attr_value)
        product.search_vector = prepare_product_search_vector_value(product)

    Product.objects.bulk_update(products, ["search_vector"])

    return products


@pytest.fixture
def product_list_with_variants_many_channel(
    product_type, category, channel_USD, channel_PLN
):
    products = list(
        Product.objects.bulk_create(
            [
                Product(
                    name="Test product 1",
                    slug="test-product-a",
                    category=category,
                    product_type=product_type,
                ),
                Product(
                    name="Test product 2",
                    slug="test-product-b",
                    category=category,
                    product_type=product_type,
                ),
                Product(
                    name="Test product 3",
                    slug="test-product-c",
                    category=category,
                    product_type=product_type,
                ),
            ]
        )
    )
    ProductChannelListing.objects.bulk_create(
        [
            # Channel: USD
            ProductChannelListing(
                product=products[0],
                channel=channel_USD,
                is_published=True,
                currency=channel_USD.currency_code,
                visible_in_listings=True,
            ),
            # Channel: PLN
            ProductChannelListing(
                product=products[1],
                channel=channel_PLN,
                is_published=True,
                currency=channel_PLN.currency_code,
                visible_in_listings=True,
            ),
            ProductChannelListing(
                product=products[2],
                channel=channel_PLN,
                is_published=True,
                currency=channel_PLN.currency_code,
                visible_in_listings=True,
            ),
        ]
    )
    variants = list(
        ProductVariant.objects.bulk_create(
            [
                ProductVariant(
                    product=products[0],
                    sku=str(uuid.uuid4()).replace("-", ""),
                    track_inventory=True,
                ),
                ProductVariant(
                    product=products[1],
                    sku=str(uuid.uuid4()).replace("-", ""),
                    track_inventory=True,
                ),
                ProductVariant(
                    product=products[2],
                    sku=str(uuid.uuid4()).replace("-", ""),
                    track_inventory=True,
                ),
            ]
        )
    )
    ProductVariantChannelListing.objects.bulk_create(
        [
            # Channel: USD
            ProductVariantChannelListing(
                variant=variants[0],
                channel=channel_USD,
                cost_price_amount=Decimal(1),
                price_amount=Decimal(10),
                currency=channel_USD.currency_code,
            ),
            # Channel: PLN
            ProductVariantChannelListing(
                variant=variants[1],
                channel=channel_PLN,
                cost_price_amount=Decimal(1),
                price_amount=Decimal(20),
                currency=channel_PLN.currency_code,
            ),
            ProductVariantChannelListing(
                variant=variants[2],
                channel=channel_PLN,
                cost_price_amount=Decimal(1),
                price_amount=Decimal(30),
                currency=channel_PLN.currency_code,
            ),
        ]
    )


@pytest.fixture
def product_list_with_many_channels(product_list, channel_PLN):
    ProductChannelListing.objects.bulk_create(
        [
            ProductChannelListing(
                product=product_list[0],
                channel=channel_PLN,
                is_published=True,
            ),
            ProductChannelListing(
                product=product_list[1],
                channel=channel_PLN,
                is_published=True,
            ),
            ProductChannelListing(
                product=product_list[2],
                channel=channel_PLN,
                is_published=True,
            ),
        ]
    )
    return product_list


@pytest.fixture
def product_list_unpublished(product_list, channel_USD):
    products = Product.objects.filter(pk__in=[product.pk for product in product_list])
    ProductChannelListing.objects.filter(
        product__in=products, channel=channel_USD
    ).update(is_published=False)
    return products


@pytest.fixture
def product_list_published(product_list, channel_USD):
    products = Product.objects.filter(pk__in=[product.pk for product in product_list])
    ProductChannelListing.objects.filter(
        product__in=products, channel=channel_USD
    ).update(is_published=True)
    return products


@pytest.fixture
def order_list(customer_user, channel_USD):
    address = customer_user.default_billing_address.get_copy()
    data = {
        "billing_address": address,
        "user": customer_user,
        "user_email": customer_user.email,
        "channel": channel_USD,
        "origin": OrderOrigin.CHECKOUT,
    }
    order = Order.objects.create(**data)
    order1 = Order.objects.create(**data)
    order2 = Order.objects.create(**data)

    return [order, order1, order2]


@pytest.fixture
def product_with_image(product, image, media_root):
    ProductMedia.objects.create(product=product, image=image)
    return product


@pytest.fixture
def unavailable_product(product_type, category, channel_USD):
    product = Product.objects.create(
        name="Test product",
        slug="test-product-5",
        product_type=product_type,
        category=category,
    )
    ProductChannelListing.objects.create(
        product=product,
        channel=channel_USD,
        is_published=False,
        visible_in_listings=False,
    )
    return product


@pytest.fixture
def unavailable_product_with_variant(product_type, category, warehouse, channel_USD):
    product = Product.objects.create(
        name="Test product",
        slug="test-product-6",
        product_type=product_type,
        category=category,
    )
    ProductChannelListing.objects.create(
        product=product,
        channel=channel_USD,
        is_published=False,
        visible_in_listings=False,
    )

    variant_attr = product_type.variant_attributes.first()
    variant_attr_value = variant_attr.values.first()

    variant = ProductVariant.objects.create(
        product=product,
        sku="123",
    )
    ProductVariantChannelListing.objects.create(
        variant=variant,
        channel=channel_USD,
        price_amount=Decimal(10),
        cost_price_amount=Decimal(1),
        currency=channel_USD.currency_code,
    )
    Stock.objects.create(product_variant=variant, warehouse=warehouse, quantity=10)

    associate_attribute_values_to_instance(variant, variant_attr, variant_attr_value)
    return product


@pytest.fixture
def product_with_images(product_type, category, media_root, channel_USD):
    product = Product.objects.create(
        name="Test product",
        slug="test-product-7",
        product_type=product_type,
        category=category,
    )
    ProductChannelListing.objects.create(
        product=product,
        channel=channel_USD,
        is_published=True,
        visible_in_listings=True,
    )
    file_mock_0 = MagicMock(spec=File, name="FileMock0")
    file_mock_0.name = "image0.jpg"
    file_mock_1 = MagicMock(spec=File, name="FileMock1")
    file_mock_1.name = "image1.jpg"
    product.media.create(image=file_mock_0)
    product.media.create(image=file_mock_1)
    return product


@pytest.fixture
def voucher_without_channel(db):
    return Voucher.objects.create(code="mirumee")


@pytest.fixture
def voucher(voucher_without_channel, channel_USD):
    VoucherChannelListing.objects.create(
        voucher=voucher_without_channel,
        channel=channel_USD,
        discount=Money(20, channel_USD.currency_code),
    )
    return voucher_without_channel


@pytest.fixture
def voucher_with_many_channels(voucher, channel_PLN):
    VoucherChannelListing.objects.create(
        voucher=voucher,
        channel=channel_PLN,
        discount=Money(80, channel_PLN.currency_code),
    )
    return voucher


@pytest.fixture
def voucher_percentage(channel_USD):
    voucher = Voucher.objects.create(
        code="saleor",
        discount_value_type=DiscountValueType.PERCENTAGE,
    )
    VoucherChannelListing.objects.create(
        voucher=voucher,
        channel=channel_USD,
        discount_value=10,
        currency=channel_USD.currency_code,
    )
    return voucher


@pytest.fixture
def voucher_specific_product_type(voucher_percentage):
    voucher_percentage.type = VoucherType.SPECIFIC_PRODUCT
    voucher_percentage.save()
    return voucher_percentage


@pytest.fixture
def voucher_with_high_min_spent_amount(channel_USD):
    voucher = Voucher.objects.create(code="mirumee")
    VoucherChannelListing.objects.create(
        voucher=voucher,
        channel=channel_USD,
        discount=Money(10, channel_USD.currency_code),
        min_spent_amount=1_000_000,
    )
    return voucher


@pytest.fixture
def voucher_shipping_type(channel_USD):
    voucher = Voucher.objects.create(
        code="mirumee", type=VoucherType.SHIPPING, countries="IS"
    )
    VoucherChannelListing.objects.create(
        voucher=voucher,
        channel=channel_USD,
        discount=Money(10, channel_USD.currency_code),
    )
    return voucher


@pytest.fixture
def voucher_free_shipping(voucher_percentage, channel_USD):
    voucher_percentage.type = VoucherType.SHIPPING
    voucher_percentage.name = "Free shipping"
    voucher_percentage.save()
    voucher_percentage.channel_listings.filter(channel=channel_USD).update(
        discount_value=100
    )
    return voucher_percentage


@pytest.fixture
def voucher_customer(voucher, customer_user):
    email = customer_user.email
    return VoucherCustomer.objects.create(voucher=voucher, customer_email=email)


@pytest.fixture
def order_line(order, variant):
    product = variant.product
    channel = order.channel
    channel_listing = variant.channel_listings.get(channel=channel)
    net = variant.get_price(product, [], channel, channel_listing)
    currency = net.currency
    gross = Money(amount=net.amount * Decimal(1.23), currency=currency)
    quantity = 3
    unit_price = TaxedMoney(net=net, gross=gross)
    return order.lines.create(
        product_name=str(product),
        variant_name=str(variant),
        product_sku=variant.sku,
        product_variant_id=variant.get_global_id(),
        is_shipping_required=variant.is_shipping_required(),
        is_gift_card=variant.is_gift_card(),
        quantity=quantity,
        variant=variant,
        unit_price=unit_price,
        total_price=unit_price * quantity,
        undiscounted_unit_price=unit_price,
        undiscounted_total_price=unit_price * quantity,
        tax_rate=Decimal("0.23"),
    )


@pytest.fixture
def gift_card_non_shippable_order_line(
    order, gift_card_non_shippable_variant, warehouse
):
    variant = gift_card_non_shippable_variant
    product = variant.product
    channel = order.channel
    channel_listing = variant.channel_listings.get(channel=channel)
    net = variant.get_price(product, [], channel, channel_listing)
    currency = net.currency
    gross = Money(amount=net.amount * Decimal(1.23), currency=currency)
    quantity = 1
    unit_price = TaxedMoney(net=net, gross=gross)
    line = order.lines.create(
        product_name=str(product),
        variant_name=str(variant),
        product_sku=variant.sku,
        is_shipping_required=variant.is_shipping_required(),
        is_gift_card=variant.is_gift_card(),
        quantity=quantity,
        variant=variant,
        unit_price=unit_price,
        total_price=unit_price * quantity,
        undiscounted_unit_price=unit_price,
        undiscounted_total_price=unit_price * quantity,
        tax_rate=Decimal("0.23"),
    )
    Allocation.objects.create(
        order_line=line, stock=variant.stocks.first(), quantity_allocated=line.quantity
    )
    return line


@pytest.fixture
def gift_card_shippable_order_line(order, gift_card_shippable_variant, warehouse):
    variant = gift_card_shippable_variant
    product = variant.product
    channel = order.channel
    channel_listing = variant.channel_listings.get(channel=channel)
    net = variant.get_price(product, [], channel, channel_listing)
    currency = net.currency
    gross = Money(amount=net.amount * Decimal(1.23), currency=currency)
    quantity = 3
    unit_price = TaxedMoney(net=net, gross=gross)
    line = order.lines.create(
        product_name=str(product),
        variant_name=str(variant),
        product_sku=variant.sku,
        is_shipping_required=variant.is_shipping_required(),
        is_gift_card=variant.is_gift_card(),
        quantity=quantity,
        variant=variant,
        unit_price=unit_price,
        total_price=unit_price * quantity,
        undiscounted_unit_price=unit_price,
        undiscounted_total_price=unit_price * quantity,
        tax_rate=Decimal("0.23"),
    )
    Allocation.objects.create(
        order_line=line, stock=variant.stocks.first(), quantity_allocated=line.quantity
    )
    return line


@pytest.fixture
def order_line_JPY(order_JPY, product_in_channel_JPY):
    product = product_in_channel_JPY
    variant = product_in_channel_JPY.variants.get()
    channel = order_JPY.channel
    channel_listing = variant.channel_listings.get(channel=channel)
    net = variant.get_price(product, [], channel, channel_listing)
    currency = net.currency
    gross = Money(amount=net.amount * Decimal(1.23), currency=currency)
    quantity = 3
    unit_price = TaxedMoney(net=net, gross=gross)
    return order_JPY.lines.create(
        product_name=str(product),
        variant_name=str(variant),
        product_sku=variant.sku,
        is_shipping_required=variant.is_shipping_required(),
        is_gift_card=variant.is_gift_card(),
        quantity=quantity,
        variant=variant,
        unit_price=unit_price,
        total_price=unit_price * quantity,
        undiscounted_unit_price=unit_price,
        undiscounted_total_price=unit_price * quantity,
        tax_rate=Decimal("0.23"),
    )


@pytest.fixture
def order_line_with_allocation_in_many_stocks(
    customer_user, variant_with_many_stocks, channel_USD
):
    address = customer_user.default_billing_address.get_copy()
    variant = variant_with_many_stocks
    stocks = variant.stocks.all().order_by("pk")

    order = Order.objects.create(
        billing_address=address,
        user_email=customer_user.email,
        user=customer_user,
        channel=channel_USD,
        origin=OrderOrigin.CHECKOUT,
    )

    product = variant.product
    channel_listing = variant.channel_listings.get(channel=channel_USD)
    net = variant.get_price(product, [], channel_USD, channel_listing)
    currency = net.currency
    gross = Money(amount=net.amount * Decimal(1.23), currency=currency)
    quantity = 3
    unit_price = TaxedMoney(net=net, gross=gross)
    order_line = order.lines.create(
        product_name=str(product),
        variant_name=str(variant),
        product_sku=variant.sku,
        product_variant_id=variant.get_global_id(),
        is_shipping_required=variant.is_shipping_required(),
        is_gift_card=variant.is_gift_card(),
        quantity=quantity,
        variant=variant,
        unit_price=unit_price,
        total_price=unit_price * quantity,
        undiscounted_unit_price=unit_price,
        undiscounted_total_price=unit_price * quantity,
        tax_rate=Decimal("0.23"),
    )

    Allocation.objects.bulk_create(
        [
            Allocation(order_line=order_line, stock=stocks[0], quantity_allocated=2),
            Allocation(order_line=order_line, stock=stocks[1], quantity_allocated=1),
        ]
    )

    stocks_to_update = list(stocks)
    stocks_to_update[0].quantity_allocated = 2
    stocks_to_update[1].quantity_allocated = 1

    Stock.objects.bulk_update(stocks_to_update, ["quantity_allocated"])

    return order_line


@pytest.fixture
def order_line_with_one_allocation(
    customer_user, variant_with_many_stocks, channel_USD
):
    address = customer_user.default_billing_address.get_copy()
    variant = variant_with_many_stocks
    stocks = variant.stocks.all().order_by("pk")

    order = Order.objects.create(
        billing_address=address,
        user_email=customer_user.email,
        user=customer_user,
        channel=channel_USD,
        origin=OrderOrigin.CHECKOUT,
    )

    product = variant.product
    channel_listing = variant.channel_listings.get(channel=channel_USD)
    net = variant.get_price(product, [], channel_USD, channel_listing)
    currency = net.currency
    gross = Money(amount=net.amount * Decimal(1.23), currency=currency)
    quantity = 2
    unit_price = TaxedMoney(net=net, gross=gross)
    order_line = order.lines.create(
        product_name=str(product),
        variant_name=str(variant),
        product_sku=variant.sku,
        product_variant_id=variant.get_global_id(),
        is_shipping_required=variant.is_shipping_required(),
        is_gift_card=variant.is_gift_card(),
        quantity=quantity,
        variant=variant,
        unit_price=unit_price,
        total_price=unit_price * quantity,
        undiscounted_unit_price=unit_price,
        undiscounted_total_price=unit_price * quantity,
        tax_rate=Decimal("0.23"),
    )

    Allocation.objects.create(
        order_line=order_line, stock=stocks[0], quantity_allocated=1
    )
    stock = stocks[0]
    stock.quantity_allocated = 1
    stock.save(update_fields=["quantity_allocated"])

    return order_line


@pytest.fixture
def checkout_line_with_reservation_in_many_stocks(
    customer_user, variant_with_many_stocks, checkout
):
    address = customer_user.default_billing_address.get_copy()
    variant = variant_with_many_stocks
    stocks = variant.stocks.all().order_by("pk")
    checkout_line = checkout.lines.create(
        variant=variant,
        quantity=3,
    )

    reserved_until = timezone.now() + timedelta(minutes=5)

    Reservation.objects.bulk_create(
        [
            Reservation(
                checkout_line=checkout_line,
                stock=stocks[0],
                quantity_reserved=2,
                reserved_until=reserved_until,
            ),
            Reservation(
                checkout_line=checkout_line,
                stock=stocks[1],
                quantity_reserved=1,
                reserved_until=reserved_until,
            ),
        ]
    )

    return checkout_line


@pytest.fixture
def checkout_line_with_one_reservation(
    customer_user, variant_with_many_stocks, checkout
):
    address = customer_user.default_billing_address.get_copy()
    variant = variant_with_many_stocks
    stocks = variant.stocks.all().order_by("pk")
    checkout_line = checkout.lines.create(
        variant=variant,
        quantity=2,
    )

    reserved_until = timezone.now() + timedelta(minutes=5)

    Reservation.objects.create(
        checkout_line=checkout_line,
        stock=stocks[0],
        quantity_reserved=2,
        reserved_until=reserved_until,
    )

    return checkout_line


@pytest.fixture
def checkout_line_with_preorder_item(
    checkout, product, preorder_variant_channel_threshold
):
    checkout_info = fetch_checkout_info(checkout, [], [], get_plugins_manager())
    add_variant_to_checkout(checkout_info, preorder_variant_channel_threshold, 1)
    return checkout.lines.last()


@pytest.fixture
def checkout_line_with_reserved_preorder_item(
    checkout, product, preorder_variant_channel_threshold
):
    checkout_info = fetch_checkout_info(checkout, [], [], get_plugins_manager())
    add_variant_to_checkout(checkout_info, preorder_variant_channel_threshold, 2)
    checkout_line = checkout.lines.last()

    reserved_until = timezone.now() + timedelta(minutes=5)

    PreorderReservation.objects.create(
        checkout_line=checkout_line,
        product_variant_channel_listing=checkout_line.variant.channel_listings.first(),
        quantity_reserved=2,
        reserved_until=reserved_until,
    )

    return checkout_line


@pytest.fixture
def gift_card_tag_list(db):
    tags = [GiftCardTag(name=f"test-tag-{i}") for i in range(5)]
    return GiftCardTag.objects.bulk_create(tags)


@pytest.fixture
def gift_card(customer_user):
    gift_card = GiftCard.objects.create(
        code="never_expiry",
        created_by=customer_user,
        created_by_email=customer_user.email,
        initial_balance=Money(10, "USD"),
        current_balance=Money(10, "USD"),
    )
    tag, _ = GiftCardTag.objects.get_or_create(name="test-tag")
    gift_card.tags.add(tag)
    return gift_card


@pytest.fixture
def gift_card_with_metadata(customer_user):
    return GiftCard.objects.create(
        code="card_with_meta",
        created_by=customer_user,
        created_by_email=customer_user.email,
        initial_balance=Money(10, "USD"),
        current_balance=Money(10, "USD"),
        metadata={"test": "value"},
    )


@pytest.fixture
def gift_card_expiry_date(customer_user):
    gift_card = GiftCard.objects.create(
        code="expiry_date",
        created_by=customer_user,
        created_by_email=customer_user.email,
        initial_balance=Money(20, "USD"),
        current_balance=Money(20, "USD"),
        expiry_date=datetime.date.today() + datetime.timedelta(days=100),
    )
    tag = GiftCardTag.objects.create(name="another-tag")
    gift_card.tags.add(tag)
    return gift_card


@pytest.fixture
def gift_card_used(staff_user, customer_user):
    gift_card = GiftCard.objects.create(
        code="giftcard_used",
        created_by=staff_user,
        used_by=customer_user,
        created_by_email=staff_user.email,
        used_by_email=customer_user.email,
        initial_balance=Money(100, "USD"),
        current_balance=Money(80, "USD"),
    )
    tag = GiftCardTag.objects.create(name="tag")
    gift_card.tags.add(tag)
    return gift_card


@pytest.fixture
def gift_card_created_by_staff(staff_user):
    gift_card = GiftCard.objects.create(
        code="created_by_staff",
        created_by=staff_user,
        created_by_email=staff_user.email,
        initial_balance=Money(10, "USD"),
        current_balance=Money(10, "USD"),
    )
    tag, _ = GiftCardTag.objects.get_or_create(name="test-tag")
    gift_card.tags.add(tag)
    return gift_card


@pytest.fixture
def gift_card_event(gift_card, order, app, staff_user):
    parameters = {
        "message": "test message",
        "email": "testemail@email.com",
        "tags": ["test tag"],
        "old_tags": ["test old tag"],
        "balance": {
            "currency": "USD",
            "initial_balance": 10,
            "old_initial_balance": 20,
            "current_balance": 10,
            "old_current_balance": 5,
        },
        "expiry_date": datetime.date(2050, 1, 1),
        "old_expiry_date": datetime.date(2010, 1, 1),
    }
    return GiftCardEvent.objects.create(
        user=staff_user,
        app=app,
        gift_card=gift_card,
        order=order,
        type=GiftCardEvents.UPDATED,
        parameters=parameters,
        date=timezone.now() + datetime.timedelta(days=10),
    )


def recalculate_order(order):
    lines = OrderLine.objects.filter(order_id=order.pk)
    prices = [line.total_price for line in lines]
    total = sum(prices, order.shipping_price)
    undiscounted_total = TaxedMoney(total.net, total.gross)

    try:
        discount = get_voucher_discount_for_order(order)
    except NotApplicable:
        discount = zero_money(order.currency)

    discount = min(discount, total.gross)
    total -= discount

    order.total = total
    order.undiscounted_total = undiscounted_total

    if discount:
        assigned_order_discount = get_voucher_discount_assigned_to_order(order)
        if assigned_order_discount:
            assigned_order_discount.amount_value = discount.amount
            assigned_order_discount.value = discount.amount
            assigned_order_discount.save(update_fields=["value", "amount_value"])

    order.save()


@pytest.fixture
def order_with_lines(
    order, product_type, category, shipping_zone, warehouse, channel_USD
):
    product = Product.objects.create(
        name="Test product",
        slug="test-product-8",
        product_type=product_type,
        category=category,
    )
    ProductChannelListing.objects.create(
        product=product,
        channel=channel_USD,
        is_published=True,
        visible_in_listings=True,
        available_for_purchase=datetime.date.today(),
    )
    variant = ProductVariant.objects.create(product=product, sku="SKU_AA")
    channel_listing = ProductVariantChannelListing.objects.create(
        variant=variant,
        channel=channel_USD,
        price_amount=Decimal(10),
        cost_price_amount=Decimal(1),
        currency=channel_USD.currency_code,
    )
    stock = Stock.objects.create(
        warehouse=warehouse, product_variant=variant, quantity=5
    )
    net = variant.get_price(product, [], channel_USD, channel_listing)
    currency = net.currency
    gross = Money(amount=net.amount * Decimal(1.23), currency=currency)
    quantity = 3
    unit_price = TaxedMoney(net=net, gross=gross)
    line = order.lines.create(
        product_name=str(variant.product),
        variant_name=str(variant),
        product_sku=variant.sku,
        product_variant_id=variant.get_global_id(),
        is_shipping_required=variant.is_shipping_required(),
        is_gift_card=variant.is_gift_card(),
        quantity=quantity,
        variant=variant,
        unit_price=unit_price,
        total_price=unit_price * quantity,
        undiscounted_unit_price=unit_price,
        undiscounted_total_price=unit_price * quantity,
        tax_rate=Decimal("0.23"),
    )
    Allocation.objects.create(
        order_line=line, stock=stock, quantity_allocated=line.quantity
    )

    product = Product.objects.create(
        name="Test product 2",
        slug="test-product-9",
        product_type=product_type,
        category=category,
    )
    ProductChannelListing.objects.create(
        product=product,
        channel=channel_USD,
        is_published=True,
        visible_in_listings=True,
        available_for_purchase=datetime.date.today(),
    )
    variant = ProductVariant.objects.create(product=product, sku="SKU_B")
    channel_listing = ProductVariantChannelListing.objects.create(
        variant=variant,
        channel=channel_USD,
        price_amount=Decimal(20),
        cost_price_amount=Decimal(2),
        currency=channel_USD.currency_code,
    )
    stock = Stock.objects.create(
        product_variant=variant, warehouse=warehouse, quantity=2
    )
    stock.refresh_from_db()

    net = variant.get_price(product, [], channel_USD, channel_listing)
    currency = net.currency
    gross = Money(amount=net.amount * Decimal(1.23), currency=currency)
    unit_price = TaxedMoney(net=net, gross=gross)
    quantity = 2
    line = order.lines.create(
        product_name=str(variant.product),
        variant_name=str(variant),
        product_sku=variant.sku,
        product_variant_id=variant.get_global_id(),
        is_shipping_required=variant.is_shipping_required(),
        is_gift_card=variant.is_gift_card(),
        quantity=quantity,
        variant=variant,
        unit_price=unit_price,
        total_price=unit_price * quantity,
        undiscounted_unit_price=unit_price,
        undiscounted_total_price=unit_price * quantity,
        tax_rate=Decimal("0.23"),
    )
    Allocation.objects.create(
        order_line=line, stock=stock, quantity_allocated=line.quantity
    )

    order.shipping_address = order.billing_address.get_copy()
    order.channel = channel_USD
    shipping_method = shipping_zone.shipping_methods.first()
    shipping_price = shipping_method.channel_listings.get(channel_id=channel_USD.id)
    order.shipping_method_name = shipping_method.name
    order.shipping_method = shipping_method

    net = shipping_price.get_total()
    gross = Money(amount=net.amount * Decimal(1.23), currency=net.currency)
    order.shipping_price = TaxedMoney(net=net, gross=gross)
    order.save()

    recalculate_order(order)

    order.refresh_from_db()
    return order


@pytest.fixture
def order_with_lines_for_cc(
    warehouse_for_cc,
    channel_USD,
    customer_user,
):
    address = customer_user.default_billing_address.get_copy()

    order = Order.objects.create(
        billing_address=address,
        channel=channel_USD,
        currency=channel_USD.currency_code,
        shipping_address=address,
        user_email=customer_user.email,
        user=customer_user,
        origin=OrderOrigin.CHECKOUT,
    )

    order.collection_point = warehouse_for_cc
    order.collection_point_name = warehouse_for_cc.name
    order.save()

    recalculate_order(order)

    order.refresh_from_db()
    return order


@pytest.fixture
def order_fulfill_data(order_with_lines, warehouse):
    FulfillmentData = namedtuple("FulfillmentData", "order variables warehouse")
    order = order_with_lines
    order_id = graphene.Node.to_global_id("Order", order.id)
    order_line, order_line2 = order.lines.all()
    order_line_id = graphene.Node.to_global_id("OrderLine", order_line.id)
    order_line2_id = graphene.Node.to_global_id("OrderLine", order_line2.id)
    warehouse_id = graphene.Node.to_global_id("Warehouse", warehouse.pk)

    variables = {
        "order": order_id,
        "input": {
            "notifyCustomer": False,
            "allowStockToBeExceeded": True,
            "lines": [
                {
                    "orderLineId": order_line_id,
                    "stocks": [{"quantity": 3, "warehouse": warehouse_id}],
                },
                {
                    "orderLineId": order_line2_id,
                    "stocks": [{"quantity": 2, "warehouse": warehouse_id}],
                },
            ],
        },
    }

    return FulfillmentData(order, variables, warehouse)


@pytest.fixture
def lines_info(order_with_lines):
    return [
        OrderLineInfo(
            line=line,
            quantity=line.quantity,
            variant=line.variant,
            warehouse_pk=line.allocations.first().stock.warehouse.pk,
        )
        for line in order_with_lines.lines.all()
    ]


@pytest.fixture
def order_with_lines_and_events(order_with_lines, staff_user):
    events = []
    for event_type, _ in OrderEvents.CHOICES:
        events.append(
            OrderEvent(
                type=event_type,
                order=order_with_lines,
                user=staff_user,
            )
        )
    OrderEvent.objects.bulk_create(events)
    fulfillment_refunded_event(
        order=order_with_lines,
        user=staff_user,
        app=None,
        refunded_lines=[(1, order_with_lines.lines.first())],
        amount=Decimal("10.0"),
        shipping_costs_included=False,
    )
    order_added_products_event(
        order=order_with_lines,
        user=staff_user,
        app=None,
        order_lines=[(1, order_with_lines.lines.first())],
    )
    return order_with_lines


@pytest.fixture
def order_with_lines_channel_PLN(
    customer_user,
    product_type,
    category,
    shipping_method_channel_PLN,
    warehouse,
    channel_PLN,
):
    address = customer_user.default_billing_address.get_copy()
    order = Order.objects.create(
        billing_address=address,
        channel=channel_PLN,
        shipping_address=address,
        user_email=customer_user.email,
        user=customer_user,
        origin=OrderOrigin.CHECKOUT,
    )
    product = Product.objects.create(
        name="Test product in PLN channel",
        slug="test-product-8-pln",
        product_type=product_type,
        category=category,
    )
    ProductChannelListing.objects.create(
        product=product,
        channel=channel_PLN,
        is_published=True,
        visible_in_listings=True,
        available_for_purchase=datetime.date.today(),
    )
    variant = ProductVariant.objects.create(product=product, sku="SKU_A_PLN")
    channel_listing = ProductVariantChannelListing.objects.create(
        variant=variant,
        channel=channel_PLN,
        price_amount=Decimal(10),
        cost_price_amount=Decimal(1),
        currency=channel_PLN.currency_code,
    )
    stock = Stock.objects.create(
        warehouse=warehouse, product_variant=variant, quantity=5
    )
    net = variant.get_price(product, [], channel_PLN, channel_listing)
    currency = net.currency
    gross = Money(amount=net.amount * Decimal(1.23), currency=currency)
    quantity = 3
    unit_price = TaxedMoney(net=net, gross=gross)
    line = order.lines.create(
        product_name=str(variant.product),
        variant_name=str(variant),
        product_sku=variant.sku,
        product_variant_id=variant.get_global_id(),
        is_shipping_required=variant.is_shipping_required(),
        is_gift_card=variant.is_gift_card(),
        quantity=quantity,
        variant=variant,
        unit_price=unit_price,
        total_price=unit_price * quantity,
        undiscounted_unit_price=unit_price,
        undiscounted_total_price=unit_price * quantity,
        tax_rate=Decimal("0.23"),
    )
    Allocation.objects.create(
        order_line=line, stock=stock, quantity_allocated=line.quantity
    )

    product = Product.objects.create(
        name="Test product 2 in PLN channel",
        slug="test-product-9-pln",
        product_type=product_type,
        category=category,
    )
    ProductChannelListing.objects.create(
        product=product,
        channel=channel_PLN,
        is_published=True,
        visible_in_listings=True,
        available_for_purchase=datetime.date.today(),
    )
    variant = ProductVariant.objects.create(product=product, sku="SKU_B_PLN")
    channel_listing = ProductVariantChannelListing.objects.create(
        variant=variant,
        channel=channel_PLN,
        price_amount=Decimal(20),
        cost_price_amount=Decimal(2),
        currency=channel_PLN.currency_code,
    )
    stock = Stock.objects.create(
        product_variant=variant, warehouse=warehouse, quantity=2
    )

    net = variant.get_price(product, [], channel_PLN, channel_listing, None)
    currency = net.currency
    gross = Money(amount=net.amount * Decimal(1.23), currency=currency)
    quantity = 2
    unit_price = TaxedMoney(net=net, gross=gross)
    line = order.lines.create(
        product_name=str(variant.product),
        variant_name=str(variant),
        product_sku=variant.sku,
        product_variant_id=variant.get_global_id(),
        is_shipping_required=variant.is_shipping_required(),
        is_gift_card=variant.is_gift_card(),
        quantity=quantity,
        variant=variant,
        unit_price=unit_price,
        total_price=unit_price * quantity,
        undiscounted_unit_price=unit_price,
        undiscounted_total_price=unit_price * quantity,
        tax_rate=Decimal("0.23"),
    )
    Allocation.objects.create(
        order_line=line, stock=stock, quantity_allocated=line.quantity
    )

    order.shipping_address = order.billing_address.get_copy()
    order.channel = channel_PLN
    shipping_method = shipping_method_channel_PLN
    shipping_price = shipping_method.channel_listings.get(
        channel_id=channel_PLN.id,
    )
    order.shipping_method_name = shipping_method.name
    order.shipping_method = shipping_method

    net = shipping_price.get_total()
    gross = Money(amount=net.amount * Decimal(1.23), currency=net.currency)
    order.shipping_price = TaxedMoney(net=net, gross=gross)
    order.save()

    recalculate_order(order)

    order.refresh_from_db()
    return order


@pytest.fixture
def order_with_line_without_inventory_tracking(
    order, variant_without_inventory_tracking
):
    variant = variant_without_inventory_tracking
    product = variant.product
    channel = order.channel
    channel_listing = variant.channel_listings.get(channel=channel)
    net = variant.get_price(product, [], channel, channel_listing)
    currency = net.currency
    gross = Money(amount=net.amount * Decimal(1.23), currency=currency)
    quantity = 3
    unit_price = TaxedMoney(net=net, gross=gross)
    line = order.lines.create(
        product_name=str(variant.product),
        variant_name=str(variant),
        product_sku=variant.sku,
        product_variant_id=variant.get_global_id(),
        is_shipping_required=variant.is_shipping_required(),
        is_gift_card=variant.is_gift_card(),
        quantity=quantity,
        variant=variant,
        unit_price=unit_price,
        total_price=unit_price * quantity,
        undiscounted_unit_price=unit_price,
        undiscounted_total_price=unit_price * quantity,
        tax_rate=Decimal("0.23"),
    )

    recalculate_order(order)

    order.refresh_from_db()
    return order


@pytest.fixture
def order_with_preorder_lines(
    order, product_type, category, shipping_zone, warehouse, channel_USD
):
    product = Product.objects.create(
        name="Test product",
        slug="test-product-8",
        product_type=product_type,
        category=category,
    )
    ProductChannelListing.objects.create(
        product=product,
        channel=channel_USD,
        is_published=True,
        visible_in_listings=True,
        available_for_purchase=datetime.date.today(),
    )
    variant = ProductVariant.objects.create(
        product=product, sku="SKU_AA_P", is_preorder=True
    )
    channel_listing = ProductVariantChannelListing.objects.create(
        variant=variant,
        channel=channel_USD,
        price_amount=Decimal(10),
        cost_price_amount=Decimal(1),
        currency=channel_USD.currency_code,
        preorder_quantity_threshold=10,
    )

    net = variant.get_price(product, [], channel_USD, channel_listing)
    currency = net.currency
    gross = Money(amount=net.amount * Decimal(1.23), currency=currency)
    quantity = 3
    unit_price = TaxedMoney(net=net, gross=gross)
    line = order.lines.create(
        product_name=str(variant.product),
        variant_name=str(variant),
        product_sku=variant.sku,
        is_shipping_required=variant.is_shipping_required(),
        is_gift_card=variant.is_gift_card(),
        quantity=quantity,
        variant=variant,
        unit_price=unit_price,
        total_price=unit_price * quantity,
        undiscounted_unit_price=unit_price,
        undiscounted_total_price=unit_price * quantity,
        tax_rate=Decimal("0.23"),
    )
    PreorderAllocation.objects.create(
        order_line=line,
        product_variant_channel_listing=channel_listing,
        quantity=line.quantity,
    )

    order.shipping_address = order.billing_address.get_copy()
    order.channel = channel_USD
    shipping_method = shipping_zone.shipping_methods.first()
    shipping_price = shipping_method.channel_listings.get(channel_id=channel_USD.id)
    order.shipping_method_name = shipping_method.name
    order.shipping_method = shipping_method

    net = shipping_price.get_total()
    gross = Money(amount=net.amount * Decimal(1.23), currency=net.currency)
    order.shipping_price = TaxedMoney(net=net, gross=gross)
    order.save()

    recalculate_order(order)

    order.refresh_from_db()
    return order


@pytest.fixture
def order_events(order):
    order_events = [
        OrderEvent(type=event_type, order=order)
        for event_type, _ in OrderEvents.CHOICES
    ]
    OrderEvent.objects.bulk_create(order_events)
    return order_events


@pytest.fixture
def fulfilled_order(order_with_lines):
    order = order_with_lines
    order.invoices.create(
        url="http://www.example.com/invoice.pdf",
        number="01/12/2020/TEST",
        created_at=datetime.datetime.now(tz=pytz.utc),
        status=JobStatus.SUCCESS,
    )
    fulfillment = order.fulfillments.create(tracking_number="123")
    line_1 = order.lines.first()
    stock_1 = line_1.allocations.get().stock
    warehouse_1_pk = stock_1.warehouse.pk
    line_2 = order.lines.last()
    stock_2 = line_2.allocations.get().stock
    warehouse_2_pk = stock_2.warehouse.pk
    fulfillment.lines.create(order_line=line_1, quantity=line_1.quantity, stock=stock_1)
    fulfillment.lines.create(order_line=line_2, quantity=line_2.quantity, stock=stock_2)
    fulfill_order_lines(
        [
            OrderLineInfo(
                line=line_1, quantity=line_1.quantity, warehouse_pk=warehouse_1_pk
            ),
            OrderLineInfo(
                line=line_2, quantity=line_2.quantity, warehouse_pk=warehouse_2_pk
            ),
        ],
        manager=get_plugins_manager(),
    )
    order.status = OrderStatus.FULFILLED
    order.save(update_fields=["status"])
    return order


@pytest.fixture
def fulfilled_order_without_inventory_tracking(
    order_with_line_without_inventory_tracking,
):
    order = order_with_line_without_inventory_tracking
    fulfillment = order.fulfillments.create(tracking_number="123")
    line = order.lines.first()
    stock = line.variant.stocks.get()
    warehouse_pk = stock.warehouse.pk
    fulfillment.lines.create(order_line=line, quantity=line.quantity, stock=stock)
    fulfill_order_lines(
        [OrderLineInfo(line=line, quantity=line.quantity, warehouse_pk=warehouse_pk)],
        get_plugins_manager(),
    )
    order.status = OrderStatus.FULFILLED
    order.save(update_fields=["status"])
    return order


@pytest.fixture
def fulfilled_order_with_cancelled_fulfillment(fulfilled_order):
    fulfillment = fulfilled_order.fulfillments.create()
    line_1 = fulfilled_order.lines.first()
    line_2 = fulfilled_order.lines.last()
    fulfillment.lines.create(order_line=line_1, quantity=line_1.quantity)
    fulfillment.lines.create(order_line=line_2, quantity=line_2.quantity)
    fulfillment.status = FulfillmentStatus.CANCELED
    fulfillment.save()
    return fulfilled_order


@pytest.fixture
def fulfilled_order_with_all_cancelled_fulfillments(
    fulfilled_order, staff_user, warehouse
):
    fulfillment = fulfilled_order.fulfillments.get()
    cancel_fulfillment(fulfillment, staff_user, None, warehouse, get_plugins_manager())
    return fulfilled_order


@pytest.fixture
def fulfillment(fulfilled_order):
    return fulfilled_order.fulfillments.first()


@pytest.fixture
def fulfillment_awaiting_approval(fulfilled_order):
    fulfillment = fulfilled_order.fulfillments.first()
    fulfillment.status = FulfillmentStatus.WAITING_FOR_APPROVAL
    fulfillment.save(update_fields=["status"])

    quantity = 1
    fulfillment_lines_to_update = []
    order_lines_to_update = []
    for f_line in fulfillment.lines.all():
        f_line.quantity = quantity
        fulfillment_lines_to_update.append(f_line)

        order_line = f_line.order_line
        order_line.quantity_fulfilled = quantity
        order_lines_to_update.append(order_line)

    FulfillmentLine.objects.bulk_update(fulfillment_lines_to_update, ["quantity"])
    OrderLine.objects.bulk_update(order_lines_to_update, ["quantity_fulfilled"])

    return fulfillment


@pytest.fixture
def draft_order(order_with_lines, shipping_method):
    Allocation.objects.filter(order_line__order=order_with_lines).delete()
    order_with_lines.status = OrderStatus.DRAFT
    order_with_lines.origin = OrderOrigin.DRAFT
    order_with_lines.shipping_method = shipping_method
    order_with_lines.save(update_fields=["status", "origin"])
    return order_with_lines


@pytest.fixture
def draft_order_with_fixed_discount_order(draft_order):
    value = Decimal("20")
    discount = partial(fixed_discount, discount=Money(value, draft_order.currency))
    draft_order.undiscounted_total = draft_order.total
    draft_order.total = discount(draft_order.total)
    draft_order.discounts.create(
        value_type=DiscountValueType.FIXED,
        value=value,
        reason="Discount reason",
        amount=(draft_order.undiscounted_total - draft_order.total).gross,  # type: ignore
    )
    draft_order.save()
    return draft_order


@pytest.fixture
def draft_order_without_inventory_tracking(order_with_line_without_inventory_tracking):
    order_with_line_without_inventory_tracking.status = OrderStatus.DRAFT
    order_with_line_without_inventory_tracking.origin = OrderStatus.DRAFT
    order_with_line_without_inventory_tracking.save(update_fields=["status", "origin"])
    return order_with_line_without_inventory_tracking


@pytest.fixture
def draft_order_with_preorder_lines(order_with_preorder_lines):
    PreorderAllocation.objects.filter(
        order_line__order=order_with_preorder_lines
    ).delete()
    order_with_preorder_lines.status = OrderStatus.DRAFT
    order_with_preorder_lines.origin = OrderOrigin.DRAFT
    order_with_preorder_lines.save(update_fields=["status", "origin"])
    return order_with_preorder_lines


@pytest.fixture
def payment_txn_preauth(order_with_lines, payment_dummy):
    order = order_with_lines
    payment = payment_dummy
    payment.order = order
    payment.save()

    payment.transactions.create(
        amount=payment.total,
        currency=payment.currency,
        kind=TransactionKind.AUTH,
        gateway_response={},
        is_success=True,
    )
    return payment


@pytest.fixture
def payment_txn_captured(order_with_lines, payment_dummy):
    order = order_with_lines
    payment = payment_dummy
    payment.order = order
    payment.charge_status = ChargeStatus.FULLY_CHARGED
    payment.captured_amount = payment.total
    payment.save()

    payment.transactions.create(
        amount=payment.total,
        currency=payment.currency,
        kind=TransactionKind.CAPTURE,
        gateway_response={},
        is_success=True,
    )
    return payment


@pytest.fixture
def payment_txn_capture_failed(order_with_lines, payment_dummy):
    order = order_with_lines
    payment = payment_dummy
    payment.order = order
    payment.charge_status = ChargeStatus.REFUSED
    payment.save()

    payment.transactions.create(
        amount=payment.total,
        currency=payment.currency,
        kind=TransactionKind.CAPTURE_FAILED,
        gateway_response={
            "status": 403,
            "errorCode": "901",
            "message": "Invalid Merchant Account",
            "errorType": "security",
        },
        error="invalid",
        is_success=False,
    )
    return payment


@pytest.fixture
def payment_txn_to_confirm(order_with_lines, payment_dummy):
    order = order_with_lines
    payment = payment_dummy
    payment.order = order
    payment.to_confirm = True
    payment.save()

    payment.transactions.create(
        amount=payment.total,
        currency=payment.currency,
        kind=TransactionKind.ACTION_TO_CONFIRM,
        gateway_response={},
        is_success=True,
        action_required=True,
    )
    return payment


@pytest.fixture
def payment_txn_refunded(order_with_lines, payment_dummy):
    order = order_with_lines
    payment = payment_dummy
    payment.order = order
    payment.charge_status = ChargeStatus.FULLY_REFUNDED
    payment.is_active = False
    payment.save()

    payment.transactions.create(
        amount=payment.total,
        currency=payment.currency,
        kind=TransactionKind.REFUND,
        gateway_response={},
        is_success=True,
    )
    return payment


@pytest.fixture
def payment_not_authorized(payment_dummy):
    payment_dummy.is_active = False
    payment_dummy.save()
    return payment_dummy


@pytest.fixture
def dummy_gateway_config():
    return GatewayConfig(
        gateway_name="Dummy",
        auto_capture=True,
        supported_currencies="USD",
        connection_params={"secret-key": "nobodylikesspanishinqusition"},
    )


@pytest.fixture
def dummy_payment_data(payment_dummy):
    return PaymentData(
        gateway=payment_dummy.gateway,
        amount=Decimal(10),
        currency="USD",
        graphql_payment_id=graphene.Node.to_global_id("Payment", payment_dummy.pk),
        payment_id=payment_dummy.pk,
        billing=None,
        shipping=None,
        order_id=None,
        customer_ip_address=None,
        customer_email="example@test.com",
    )


@pytest.fixture
def dummy_address_data(address):
    return AddressData(
        first_name=address.first_name,
        last_name=address.last_name,
        company_name=address.company_name,
        street_address_1=address.street_address_1,
        street_address_2=address.street_address_2,
        city=address.city,
        city_area=address.city_area,
        postal_code=address.postal_code,
        country=address.country,
        country_area=address.country_area,
        phone=address.phone,
    )


@pytest.fixture
def dummy_webhook_app_payment_data(dummy_payment_data, payment_app):
    dummy_payment_data.gateway = to_payment_app_id(payment_app, "credit-card")
    return dummy_payment_data


@pytest.fixture
def new_sale(category, channel_USD):
    sale = Sale.objects.create(name="Sale")
    SaleChannelListing.objects.create(
        sale=sale,
        channel=channel_USD,
        discount_value=5,
        currency=channel_USD.currency_code,
    )
    return sale


@pytest.fixture
def sale(product, category, collection, variant, channel_USD):
    sale = Sale.objects.create(name="Sale")
    SaleChannelListing.objects.create(
        sale=sale,
        channel=channel_USD,
        discount_value=5,
        currency=channel_USD.currency_code,
    )
    sale.products.add(product)
    sale.categories.add(category)
    sale.collections.add(collection)
    sale.variants.add(variant)
    return sale


@pytest.fixture
def sale_with_many_channels(product, category, collection, channel_USD, channel_PLN):
    sale = Sale.objects.create(name="Sale")
    SaleChannelListing.objects.create(
        sale=sale,
        channel=channel_USD,
        discount_value=5,
        currency=channel_USD.currency_code,
    )
    SaleChannelListing.objects.create(
        sale=sale,
        channel=channel_PLN,
        discount_value=5,
        currency=channel_PLN.currency_code,
    )
    sale.products.add(product)
    sale.categories.add(category)
    sale.collections.add(collection)
    return sale


@pytest.fixture
def discount_info(category, collection, sale, channel_USD):
    sale_channel_listing = sale.channel_listings.get(channel=channel_USD)

    return DiscountInfo(
        sale=sale,
        channel_listings={channel_USD.slug: sale_channel_listing},
        product_ids=set(),
        category_ids={category.id},  # assumes this category does not have children
        collection_ids={collection.id},
        variants_ids=set(),
    )


@pytest.fixture
def permission_manage_staff():
    return Permission.objects.get(codename="manage_staff")


@pytest.fixture
def permission_manage_products():
    return Permission.objects.get(codename="manage_products")


@pytest.fixture
def permission_manage_product_types_and_attributes():
    return Permission.objects.get(codename="manage_product_types_and_attributes")


@pytest.fixture
def permission_manage_shipping():
    return Permission.objects.get(codename="manage_shipping")


@pytest.fixture
def permission_manage_users():
    return Permission.objects.get(codename="manage_users")


@pytest.fixture
def permission_impersonate_user():
    return Permission.objects.get(codename="impersonate_user")


@pytest.fixture
def permission_manage_settings():
    return Permission.objects.get(codename="manage_settings")


@pytest.fixture
def permission_manage_menus():
    return Permission.objects.get(codename="manage_menus")


@pytest.fixture
def permission_manage_pages():
    return Permission.objects.get(codename="manage_pages")


@pytest.fixture
def permission_manage_page_types_and_attributes():
    return Permission.objects.get(codename="manage_page_types_and_attributes")


@pytest.fixture
def permission_manage_translations():
    return Permission.objects.get(codename="manage_translations")


@pytest.fixture
def permission_manage_webhooks():
    return Permission.objects.get(codename="manage_webhooks")


@pytest.fixture
def permission_manage_channels():
    return Permission.objects.get(codename="manage_channels")


@pytest.fixture
def permission_manage_payments():
    return Permission.objects.get(codename="handle_payments")


@pytest.fixture
def permission_group_manage_users(permission_manage_users, staff_users):
    group = Group.objects.create(name="Manage user groups.")
    group.permissions.add(permission_manage_users)

    group.user_set.add(staff_users[1])
    return group


@pytest.fixture
def collection(db):
    collection = Collection.objects.create(
        name="Collection",
        slug="collection",
        description=dummy_editorjs("Test description."),
    )
    return collection


@pytest.fixture
def published_collection(db, channel_USD):
    collection = Collection.objects.create(
        name="Collection USD",
        slug="collection-usd",
        description=dummy_editorjs("Test description."),
    )
    CollectionChannelListing.objects.create(
        channel=channel_USD,
        collection=collection,
        is_published=True,
        publication_date=datetime.date.today(),
    )
    return collection


@pytest.fixture
def published_collection_PLN(db, channel_PLN):
    collection = Collection.objects.create(
        name="Collection PLN",
        slug="collection-pln",
        description=dummy_editorjs("Test description."),
    )
    CollectionChannelListing.objects.create(
        channel=channel_PLN,
        collection=collection,
        is_published=True,
        publication_date=datetime.date.today(),
    )
    return collection


@pytest.fixture
def unpublished_collection(db, channel_USD):
    collection = Collection.objects.create(
        name="Unpublished Collection",
        slug="unpublished-collection",
        description=dummy_editorjs("Test description."),
    )
    CollectionChannelListing.objects.create(
        channel=channel_USD, collection=collection, is_published=False
    )
    return collection


@pytest.fixture
def unpublished_collection_PLN(db, channel_PLN):
    collection = Collection.objects.create(
        name="Collection",
        slug="collection",
        description=dummy_editorjs("Test description."),
    )
    CollectionChannelListing.objects.create(
        channel=channel_PLN, collection=collection, is_published=False
    )
    return collection


@pytest.fixture
def collection_with_products(db, published_collection, product_list_published):
    published_collection.products.set(list(product_list_published))
    return product_list_published


@pytest.fixture
def collection_with_image(db, image, media_root, channel_USD):
    collection = Collection.objects.create(
        name="Collection",
        slug="collection",
        description=dummy_editorjs("Test description."),
        background_image=image,
    )
    CollectionChannelListing.objects.create(
        channel=channel_USD, collection=collection, is_published=False
    )
    return collection


@pytest.fixture
def collection_list(db, channel_USD):
    collections = Collection.objects.bulk_create(
        [
            Collection(name="Collection 1", slug="collection-1"),
            Collection(name="Collection 2", slug="collection-2"),
            Collection(name="Collection 3", slug="collection-3"),
        ]
    )
    CollectionChannelListing.objects.bulk_create(
        [
            CollectionChannelListing(
                channel=channel_USD, collection=collection, is_published=True
            )
            for collection in collections
        ]
    )
    return collections


@pytest.fixture
def page(db, page_type):
    data = {
        "slug": "test-url",
        "title": "Test page",
        "content": dummy_editorjs("Test content."),
        "is_published": True,
        "page_type": page_type,
    }
    page = Page.objects.create(**data)

    # associate attribute value
    page_attr = page_type.page_attributes.first()
    page_attr_value = page_attr.values.first()

    associate_attribute_values_to_instance(page, page_attr, page_attr_value)

    return page


@pytest.fixture
def page_with_rich_text_attribute(db, page_type_with_rich_text_attribute):
    data = {
        "slug": "test-url",
        "title": "Test page",
        "content": dummy_editorjs("Test content."),
        "is_published": True,
        "page_type": page_type_with_rich_text_attribute,
    }
    page = Page.objects.create(**data)

    # associate attribute value
    page_attr = page_type_with_rich_text_attribute.page_attributes.first()
    page_attr_value = page_attr.values.first()

    associate_attribute_values_to_instance(page, page_attr, page_attr_value)

    return page


@pytest.fixture
def page_list(db, page_type):
    data_1 = {
        "slug": "test-url-1",
        "title": "Test page",
        "content": dummy_editorjs("Test content."),
        "is_published": True,
        "page_type": page_type,
    }
    data_2 = {
        "slug": "test-url-2",
        "title": "Test page",
        "content": dummy_editorjs("Test content."),
        "is_published": True,
        "page_type": page_type,
    }
    pages = Page.objects.bulk_create([Page(**data_1), Page(**data_2)])
    return pages


@pytest.fixture
def page_list_unpublished(db, page_type):
    pages = Page.objects.bulk_create(
        [
            Page(
                slug="page-1", title="Page 1", is_published=False, page_type=page_type
            ),
            Page(
                slug="page-2", title="Page 2", is_published=False, page_type=page_type
            ),
            Page(
                slug="page-3", title="Page 3", is_published=False, page_type=page_type
            ),
        ]
    )
    return pages


@pytest.fixture
def page_type(db, size_page_attribute, tag_page_attribute):
    page_type = PageType.objects.create(name="Test page type", slug="test-page-type")
    page_type.page_attributes.add(size_page_attribute)
    page_type.page_attributes.add(tag_page_attribute)

    return page_type


@pytest.fixture
def page_type_with_rich_text_attribute(db, rich_text_attribute_page_type):
    page_type = PageType.objects.create(name="Test page type", slug="test-page-type")
    page_type.page_attributes.add(rich_text_attribute_page_type)
    return page_type


@pytest.fixture
def page_type_list(db, tag_page_attribute):
    page_types = list(
        PageType.objects.bulk_create(
            [
                PageType(name="Test page type 1", slug="test-page-type-1"),
                PageType(name="Example page type 2", slug="page-type-2"),
                PageType(name="Example page type 3", slug="page-type-3"),
            ]
        )
    )

    for i, page_type in enumerate(page_types):
        page_type.page_attributes.add(tag_page_attribute)
        Page.objects.create(
            title=f"Test page {i}",
            slug=f"test-url-{i}",
            is_published=True,
            page_type=page_type,
        )

    return page_types


@pytest.fixture
def model_form_class():
    mocked_form_class = MagicMock(name="test", spec=ModelForm)
    mocked_form_class._meta = Mock(name="_meta")
    mocked_form_class._meta.model = "test_model"
    mocked_form_class._meta.fields = "test_field"
    return mocked_form_class


@pytest.fixture
def menu(db):
    return Menu.objects.get_or_create(name="test-navbar", slug="test-navbar")[0]


@pytest.fixture
def menu_item(menu):
    return MenuItem.objects.create(menu=menu, name="Link 1", url="http://example.com/")


@pytest.fixture
def menu_item_list(menu):
    menu_item_1 = MenuItem.objects.create(menu=menu, name="Link 1")
    menu_item_2 = MenuItem.objects.create(menu=menu, name="Link 2")
    menu_item_3 = MenuItem.objects.create(menu=menu, name="Link 3")
    return menu_item_1, menu_item_2, menu_item_3


@pytest.fixture
def menu_with_items(menu, category, published_collection):
    menu.items.create(name="Link 1", url="http://example.com/")
    menu_item = menu.items.create(name="Link 2", url="http://example.com/")
    menu.items.create(name=category.name, category=category, parent=menu_item)
    menu.items.create(
        name=published_collection.name,
        collection=published_collection,
        parent=menu_item,
    )
    return menu


@pytest.fixture
def translated_variant_fr(product):
    attribute = product.product_type.variant_attributes.first()
    return AttributeTranslation.objects.create(
        language_code="fr", attribute=attribute, name="Name tranlsated to french"
    )


@pytest.fixture
def translated_attribute(product):
    attribute = product.product_type.product_attributes.first()
    return AttributeTranslation.objects.create(
        language_code="fr", attribute=attribute, name="French attribute name"
    )


@pytest.fixture
def translated_attribute_value(pink_attribute_value):
    return AttributeValueTranslation.objects.create(
        language_code="fr",
        attribute_value=pink_attribute_value,
        name="French attribute value name",
    )


@pytest.fixture
def translated_page_unique_attribute_value(page, rich_text_attribute_page_type):
    page_type = page.page_type
    page_type.page_attributes.add(rich_text_attribute_page_type)
    attribute_value = rich_text_attribute_page_type.values.first()
    associate_attribute_values_to_instance(
        page, rich_text_attribute_page_type, attribute_value
    )
    return AttributeValueTranslation.objects.create(
        language_code="fr",
        attribute_value=attribute_value,
        rich_text=dummy_editorjs("French description."),
    )


@pytest.fixture
def translated_product_unique_attribute_value(product, rich_text_attribute):
    product_type = product.product_type
    product_type.product_attributes.add(rich_text_attribute)
    attribute_value = rich_text_attribute.values.first()
    associate_attribute_values_to_instance(
        product, rich_text_attribute, attribute_value
    )
    return AttributeValueTranslation.objects.create(
        language_code="fr",
        attribute_value=attribute_value,
        rich_text=dummy_editorjs("French description."),
    )


@pytest.fixture
def translated_variant_unique_attribute_value(variant, rich_text_attribute):
    product_type = variant.product.product_type
    product_type.variant_attributes.add(rich_text_attribute)
    attribute_value = rich_text_attribute.values.first()
    associate_attribute_values_to_instance(
        variant, rich_text_attribute, attribute_value
    )
    return AttributeValueTranslation.objects.create(
        language_code="fr",
        attribute_value=attribute_value,
        rich_text=dummy_editorjs("French description."),
    )


@pytest.fixture
def voucher_translation_fr(voucher):
    return VoucherTranslation.objects.create(
        language_code="fr", voucher=voucher, name="French name"
    )


@pytest.fixture
def product_translation_fr(product):
    return ProductTranslation.objects.create(
        language_code="fr",
        product=product,
        name="French name",
        description=dummy_editorjs("French description."),
    )


@pytest.fixture
def variant_translation_fr(variant):
    return ProductVariantTranslation.objects.create(
        language_code="fr", product_variant=variant, name="French product variant name"
    )


@pytest.fixture
def collection_translation_fr(published_collection):
    return CollectionTranslation.objects.create(
        language_code="fr",
        collection=published_collection,
        name="French collection name",
        description=dummy_editorjs("French description."),
    )


@pytest.fixture
def category_translation_fr(category):
    return CategoryTranslation.objects.create(
        language_code="fr",
        category=category,
        name="French category name",
        description=dummy_editorjs("French category description."),
    )


@pytest.fixture
def page_translation_fr(page):
    return PageTranslation.objects.create(
        language_code="fr",
        page=page,
        title="French page title",
        content=dummy_editorjs("French page content."),
    )


@pytest.fixture
def shipping_method_translation_fr(shipping_method):
    return ShippingMethodTranslation.objects.create(
        language_code="fr",
        shipping_method=shipping_method,
        name="French shipping method name",
    )


@pytest.fixture
def sale_translation_fr(sale):
    return SaleTranslation.objects.create(
        language_code="fr", sale=sale, name="French sale name"
    )


@pytest.fixture
def menu_item_translation_fr(menu_item):
    return MenuItemTranslation.objects.create(
        language_code="fr", menu_item=menu_item, name="French manu item name"
    )


@pytest.fixture
def payment_dummy(db, order_with_lines):
    return Payment.objects.create(
        gateway="mirumee.payments.dummy",
        order=order_with_lines,
        is_active=True,
        cc_first_digits="4111",
        cc_last_digits="1111",
        cc_brand="visa",
        cc_exp_month=12,
        cc_exp_year=2027,
        total=order_with_lines.total.gross.amount,
        currency=order_with_lines.currency,
        billing_first_name=order_with_lines.billing_address.first_name,
        billing_last_name=order_with_lines.billing_address.last_name,
        billing_company_name=order_with_lines.billing_address.company_name,
        billing_address_1=order_with_lines.billing_address.street_address_1,
        billing_address_2=order_with_lines.billing_address.street_address_2,
        billing_city=order_with_lines.billing_address.city,
        billing_postal_code=order_with_lines.billing_address.postal_code,
        billing_country_code=order_with_lines.billing_address.country.code,
        billing_country_area=order_with_lines.billing_address.country_area,
        billing_email=order_with_lines.user_email,
    )


@pytest.fixture
def payment(payment_dummy, payment_app):
    gateway_id = "credit-card"
    gateway = to_payment_app_id(payment_app, gateway_id)
    payment_dummy.gateway = gateway
    payment_dummy.save()
    return payment_dummy


@pytest.fixture
def payment_cancelled(payment_dummy):
    payment_dummy.charge_status = ChargeStatus.CANCELLED
    payment_dummy.save()
    return payment_dummy


@pytest.fixture
def payment_dummy_fully_charged(payment_dummy):
    payment_dummy.captured_amount = payment_dummy.total
    payment_dummy.charge_status = ChargeStatus.FULLY_CHARGED
    payment_dummy.save()
    return payment_dummy


@pytest.fixture
def payment_dummy_credit_card(db, order_with_lines):
    return Payment.objects.create(
        gateway="mirumee.payments.dummy_credit_card",
        order=order_with_lines,
        is_active=True,
        cc_first_digits="4111",
        cc_last_digits="1111",
        cc_brand="visa",
        cc_exp_month=12,
        cc_exp_year=2027,
        total=order_with_lines.total.gross.amount,
        currency=order_with_lines.total.gross.currency,
        billing_first_name=order_with_lines.billing_address.first_name,
        billing_last_name=order_with_lines.billing_address.last_name,
        billing_company_name=order_with_lines.billing_address.company_name,
        billing_address_1=order_with_lines.billing_address.street_address_1,
        billing_address_2=order_with_lines.billing_address.street_address_2,
        billing_city=order_with_lines.billing_address.city,
        billing_postal_code=order_with_lines.billing_address.postal_code,
        billing_country_code=order_with_lines.billing_address.country.code,
        billing_country_area=order_with_lines.billing_address.country_area,
        billing_email=order_with_lines.user_email,
    )


@pytest.fixture
def digital_content(category, media_root, warehouse, channel_USD) -> DigitalContent:
    product_type = ProductType.objects.create(
        name="Digital Type",
        slug="digital-type",
        kind=ProductTypeKind.NORMAL,
        has_variants=True,
        is_shipping_required=False,
        is_digital=True,
    )
    product = Product.objects.create(
        name="Test digital product",
        slug="test-digital-product",
        product_type=product_type,
        category=category,
    )
    ProductChannelListing.objects.create(
        product=product,
        channel=channel_USD,
        is_published=True,
        visible_in_listings=True,
        available_for_purchase=datetime.date(1999, 1, 1),
    )
    product_variant = ProductVariant.objects.create(product=product, sku="SKU_554")
    ProductVariantChannelListing.objects.create(
        variant=product_variant,
        channel=channel_USD,
        price_amount=Decimal(10),
        cost_price_amount=Decimal(1),
        currency=channel_USD.currency_code,
    )
    Stock.objects.create(
        product_variant=product_variant,
        warehouse=warehouse,
        quantity=5,
    )

    assert product_variant.is_digital()

    image_file, image_name = create_image()
    d_content = DigitalContent.objects.create(
        content_file=image_file,
        product_variant=product_variant,
        use_default_settings=True,
    )
    return d_content


@pytest.fixture
def digital_content_url(digital_content, order_line):
    return DigitalContentUrl.objects.create(content=digital_content, line=order_line)


@pytest.fixture
def media_root(tmpdir, settings):
    settings.MEDIA_ROOT = str(tmpdir.mkdir("media"))


@pytest.fixture
def description_json():
    return {
        "blocks": [
            {
                "key": "",
                "data": {
                    "text": "E-commerce for the PWA era",
                },
                "text": "E-commerce for the PWA era",
                "type": "header-two",
                "depth": 0,
                "entityRanges": [],
                "inlineStyleRanges": [],
            },
            {
                "key": "",
                "data": {
                    "text": (
                        "A modular, high performance e-commerce storefront "
                        "built with GraphQL, Django, and ReactJS."
                    )
                },
                "text": (
                    "A modular, high performance e-commerce storefront "
                    "built with GraphQL, Django, and ReactJS."
                ),
                "type": "unstyled",
                "depth": 0,
                "entityRanges": [],
                "inlineStyleRanges": [],
            },
            {
                "key": "",
                "data": {},
                "text": "",
                "type": "unstyled",
                "depth": 0,
                "entityRanges": [],
                "inlineStyleRanges": [],
            },
            {
                "key": "",
                "data": {
                    "text": (
                        "Saleor is a rapidly-growing open source e-commerce platform "
                        "that has served high-volume companies from branches "
                        "like publishing and apparel since 2012. Based on Python "
                        "and Django, the latest major update introduces a modular "
                        "front end with a GraphQL API and storefront and dashboard "
                        "written in React to make Saleor a full-functionality "
                        "open source e-commerce."
                    ),
                },
                "text": (
                    "Saleor is a rapidly-growing open source e-commerce platform "
                    "that has served high-volume companies from branches "
                    "like publishing and apparel since 2012. Based on Python "
                    "and Django, the latest major update introduces a modular "
                    "front end with a GraphQL API and storefront and dashboard "
                    "written in React to make Saleor a full-functionality "
                    "open source e-commerce."
                ),
                "type": "unstyled",
                "depth": 0,
                "entityRanges": [],
                "inlineStyleRanges": [],
            },
            {
                "key": "",
                "data": {"text": ""},
                "text": "",
                "type": "unstyled",
                "depth": 0,
                "entityRanges": [],
                "inlineStyleRanges": [],
            },
            {
                "key": "",
                "data": {
                    "text": "Get Saleor today!",
                },
                "text": "Get Saleor today!",
                "type": "unstyled",
                "depth": 0,
                "entityRanges": [{"key": 0, "length": 17, "offset": 0}],
                "inlineStyleRanges": [],
            },
        ],
        "entityMap": {
            "0": {
                "data": {"href": "https://github.com/mirumee/saleor"},
                "type": "LINK",
                "mutability": "MUTABLE",
            }
        },
    }


@pytest.fixture
def other_description_json():
    return {
        "blocks": [
            {
                "key": "",
                "data": {
                    "text": "A GRAPHQL-FIRST <b>ECOMMERCE</b> PLATFORM FOR PERFECTIONISTS",
                },
                "text": "A GRAPHQL-FIRST ECOMMERCE PLATFORM FOR PERFECTIONISTS",
                "type": "header-two",
                "depth": 0,
                "entityRanges": [],
                "inlineStyleRanges": [],
            },
            {
                "key": "",
                "data": {
                    "text": (
                        "Saleor is powered by a GraphQL server running on "
                        "top of Python 3 and a Django 2 framework."
                    ),
                },
                "text": (
                    "Saleor is powered by a GraphQL server running on "
                    "top of Python 3 and a Django 2 framework."
                ),
                "type": "unstyled",
                "depth": 0,
                "entityRanges": [],
                "inlineStyleRanges": [],
            },
        ],
        "entityMap": {},
    }


@pytest.fixture
def app(db):
<<<<<<< HEAD
    app = App.objects.create(
        name="Sample app objects",
        is_active=True,
    )
    app.tokens.create(name="Default")
=======
    app = App.objects.create(name="Sample app objects", is_active=True)
>>>>>>> e5d78c63
    return app


@pytest.fixture
def webhook_app(db, permission_manage_shipping):
    app = App.objects.create(name="Sample app objects", is_active=True)
    app.permissions.add(permission_manage_shipping)
    return app


@pytest.fixture
def app_with_token(db):
    app = App.objects.create(name="Sample app objects", is_active=True)
    app.tokens.create(name="Test")
    return app


@pytest.fixture
def app_with_extensions(app_with_token, permission_manage_products):
    first_app_extension = AppExtension(
        app=app_with_token,
        label="Create product with App",
        url="www.example.com/app-product",
        mount=AppExtensionMount.PRODUCT_OVERVIEW_MORE_ACTIONS,
    )
    extensions = AppExtension.objects.bulk_create(
        [
            first_app_extension,
            AppExtension(
                app=app_with_token,
                label="Update product with App",
                url="www.example.com/app-product-update",
                mount=AppExtensionMount.PRODUCT_DETAILS_MORE_ACTIONS,
            ),
        ]
    )
    first_app_extension.permissions.add(permission_manage_products)
    return app_with_token, extensions


@pytest.fixture
def payment_app(db, permission_manage_payments):
    app = App.objects.create(name="Payment App", is_active=True)
    app.tokens.create(name="Default")
    app.permissions.add(permission_manage_payments)

    webhook = Webhook.objects.create(
        name="payment-webhook-1",
        app=app,
        target_url="https://payment-gateway.com/api/",
    )
    webhook.events.bulk_create(
        [
            WebhookEvent(event_type=event_type, webhook=webhook)
            for event_type in WebhookEventSyncType.PAYMENT_EVENTS
        ]
    )
    return app


@pytest.fixture
def shipping_app(db, permission_manage_shipping):
    app = App.objects.create(name="Shipping App", is_active=True)
    app.tokens.create(name="Default")
    app.permissions.add(permission_manage_shipping)

    webhook = Webhook.objects.create(
        name="shipping-webhook-1",
        app=app,
        target_url="https://shipping-app.com/api/",
    )
    webhook.events.bulk_create(
        [
            WebhookEvent(event_type=event_type, webhook=webhook)
            for event_type in [
                WebhookEventSyncType.SHIPPING_LIST_METHODS_FOR_CHECKOUT,
                WebhookEventAsyncType.FULFILLMENT_CREATED,
            ]
        ]
    )
    return app


@pytest.fixture
def tax_app(db, permission_handle_taxes):
    app = App.objects.create(name="Tax App", is_active=True)
    app.tokens.create(name="Default")
    app.permissions.add(permission_handle_taxes)

    webhook = Webhook.objects.create(
        name="tax-webhook-1",
        app=app,
        target_url="https://tax-app.com/api/",
    )
    webhook.events.bulk_create(
        [
            WebhookEvent(event_type=event_type, webhook=webhook)
            for event_type in [
                WebhookEventSyncType.ORDER_CALCULATE_TAXES,
                WebhookEventSyncType.CHECKOUT_CALCULATE_TAXES,
            ]
        ]
    )
    return app


@pytest.fixture
def external_app(db):
    app = App.objects.create(
        name="External App",
        is_active=True,
        type=AppType.THIRDPARTY,
        identifier="mirumee.app.sample",
        about_app="About app text.",
        data_privacy="Data privacy text.",
        data_privacy_url="http://www.example.com/privacy/",
        homepage_url="http://www.example.com/homepage/",
        support_url="http://www.example.com/support/contact/",
        configuration_url="http://www.example.com/app-configuration/",
        app_url="http://www.example.com/app/",
    )
    app.tokens.create(name="Default")
    return app


@pytest.fixture
def webhook(app):
    webhook = Webhook.objects.create(
        name="Simple webhook", app=app, target_url="http://www.example.com/test"
    )
    webhook.events.create(event_type=WebhookEventAsyncType.ORDER_CREATED)
    return webhook


@pytest.fixture
def any_webhook(app):
    webhook = Webhook.objects.create(
        name="Any webhook", app=app, target_url="http://www.example.com/any"
    )
    webhook.events.create(event_type=WebhookEventAsyncType.ANY)
    return webhook


@pytest.fixture
def fake_payment_interface(mocker):
    return mocker.Mock(spec=PaymentInterface)


@pytest.fixture
def staff_notification_recipient(db, staff_user):
    return StaffNotificationRecipient.objects.create(active=True, user=staff_user)


@pytest.fixture
def warehouse(address, shipping_zone):
    warehouse = Warehouse.objects.create(
        address=address,
        name="Example Warehouse",
        slug="example-warehouse",
        email="test@example.com",
    )
    warehouse.shipping_zones.add(shipping_zone)
    warehouse.save()
    return warehouse


@pytest.fixture
def warehouse_JPY(address, shipping_zone_JPY):
    warehouse = Warehouse.objects.create(
        address=address,
        name="Example Warehouse JPY",
        slug="example-warehouse-jpy",
        email="test-jpy@example.com",
    )
    warehouse.shipping_zones.add(shipping_zone_JPY)
    warehouse.save()
    return warehouse


@pytest.fixture
def warehouses(address, address_usa):
    return Warehouse.objects.bulk_create(
        [
            Warehouse(
                address=address.get_copy(),
                name="Warehouse PL",
                slug="warehouse1",
                email="warehouse1@example.com",
            ),
            Warehouse(
                address=address_usa.get_copy(),
                name="Warehouse USA",
                slug="warehouse2",
                email="warehouse2@example.com",
            ),
        ]
    )


@pytest.fixture()
def warehouses_for_cc(address, shipping_zones):
    warehouses = Warehouse.objects.bulk_create(
        [
            Warehouse(
                address=address.get_copy(),
                name="Warehouse1",
                slug="warehouse1",
                email="warehouse1@example.com",
            ),
            Warehouse(
                address=address.get_copy(),
                name="Warehouse2",
                slug="warehouse2",
                email="warehouse2@example.com",
                click_and_collect_option=WarehouseClickAndCollectOption.ALL_WAREHOUSES,
            ),
            Warehouse(
                address=address.get_copy(),
                name="Warehouse3",
                slug="warehouse3",
                email="warehouse3@example.com",
                click_and_collect_option=WarehouseClickAndCollectOption.LOCAL_STOCK,
                is_private=False,
            ),
            Warehouse(
                address=address.get_copy(),
                name="Warehouse4",
                slug="warehouse4",
                email="warehouse4@example.com",
                click_and_collect_option=WarehouseClickAndCollectOption.LOCAL_STOCK,
                is_private=False,
            ),
        ]
    )
    for warehouse in warehouses:
        warehouse.shipping_zones.add(shipping_zones[0])
        warehouse.shipping_zones.add(shipping_zones[1])
        warehouse.save()
    return warehouses


@pytest.fixture
def warehouse_for_cc(address, product_variant_list, shipping_zones):
    warehouse = Warehouse.objects.create(
        address=address.get_copy(),
        name="Local Warehouse",
        slug="local-warehouse",
        email="local@example.com",
        is_private=False,
        click_and_collect_option=WarehouseClickAndCollectOption.LOCAL_STOCK,
    )
    warehouse.shipping_zones.add(shipping_zones[0])
    warehouse.shipping_zones.add(shipping_zones[1])

    Stock.objects.bulk_create(
        [
            Stock(
                warehouse=warehouse, product_variant=product_variant_list[0], quantity=1
            ),
            Stock(
                warehouse=warehouse, product_variant=product_variant_list[1], quantity=2
            ),
            Stock(
                warehouse=warehouse, product_variant=product_variant_list[2], quantity=2
            ),
        ]
    )
    return warehouse


@pytest.fixture(params=["warehouse_for_cc", "shipping_method"])
def delivery_method(request, warehouse_for_cc, shipping_method):
    if request.param == "warehouse":
        return warehouse_for_cc
    if request.param == "shipping_method":
        return shipping_method


@pytest.fixture
def stocks_for_cc(warehouses_for_cc, product_variant_list, product_with_two_variants):
    return Stock.objects.bulk_create(
        [
            Stock(
                warehouse=warehouses_for_cc[0],
                product_variant=product_variant_list[0],
                quantity=5,
            ),
            Stock(
                warehouse=warehouses_for_cc[1],
                product_variant=product_variant_list[0],
                quantity=3,
            ),
            Stock(
                warehouse=warehouses_for_cc[1],
                product_variant=product_variant_list[1],
                quantity=10,
            ),
            Stock(
                warehouse=warehouses_for_cc[1],
                product_variant=product_variant_list[2],
                quantity=10,
            ),
            Stock(
                warehouse=warehouses_for_cc[2],
                product_variant=product_variant_list[0],
                quantity=3,
            ),
            Stock(
                warehouse=warehouses_for_cc[3],
                product_variant=product_variant_list[0],
                quantity=3,
            ),
            Stock(
                warehouse=warehouses_for_cc[3],
                product_variant=product_variant_list[1],
                quantity=3,
            ),
            Stock(
                warehouse=warehouses_for_cc[3],
                product_variant=product_with_two_variants.variants.last(),
                quantity=7,
            ),
            Stock(
                warehouse=warehouses_for_cc[3],
                product_variant=product_variant_list[2],
                quantity=3,
            ),
        ]
    )


@pytest.fixture
def checkout_for_cc(channel_USD, customer_user, product_variant_list):
    return Checkout.objects.create(
        channel=channel_USD,
        billing_address=customer_user.default_billing_address,
        shipping_address=customer_user.default_shipping_address,
        note="Test notes",
        currency="USD",
        email=customer_user.email,
    )


@pytest.fixture
def checkout_with_items_for_cc(checkout_for_cc, product_variant_list):
    CheckoutLine.objects.bulk_create(
        [
            CheckoutLine(
                checkout=checkout_for_cc,
                variant=product_variant_list[0],
                quantity=1,
                currency=checkout_for_cc.currency,
            ),
            CheckoutLine(
                checkout=checkout_for_cc,
                variant=product_variant_list[1],
                quantity=1,
                currency=checkout_for_cc.currency,
            ),
            CheckoutLine(
                checkout=checkout_for_cc,
                variant=product_variant_list[2],
                quantity=1,
                currency=checkout_for_cc.currency,
            ),
        ]
    )
    checkout_for_cc.set_country("US", commit=True)

    return checkout_for_cc


@pytest.fixture
def checkout_with_item_for_cc(checkout_for_cc, product_variant_list):
    CheckoutLine.objects.create(
        checkout=checkout_for_cc,
        variant=product_variant_list[0],
        quantity=1,
        currency=checkout_for_cc.currency,
    )
    return checkout_for_cc


@pytest.fixture
def warehouses_with_shipping_zone(warehouses, shipping_zone):
    warehouses[0].shipping_zones.add(shipping_zone)
    warehouses[1].shipping_zones.add(shipping_zone)
    return warehouses


@pytest.fixture
def warehouses_with_different_shipping_zone(warehouses, shipping_zones):
    warehouses[0].shipping_zones.add(shipping_zones[0])
    warehouses[1].shipping_zones.add(shipping_zones[1])
    return warehouses


@pytest.fixture
def warehouse_no_shipping_zone(address):
    warehouse = Warehouse.objects.create(
        address=address,
        name="Warehouse without shipping zone",
        slug="warehouse-no-shipping-zone",
        email="test2@example.com",
    )
    return warehouse


@pytest.fixture
def stock(variant, warehouse):
    return Stock.objects.create(
        product_variant=variant, warehouse=warehouse, quantity=15
    )


@pytest.fixture
def allocation(order_line, stock):
    return Allocation.objects.create(
        order_line=order_line, stock=stock, quantity_allocated=order_line.quantity
    )


@pytest.fixture
def allocations(order_list, stock, channel_USD):
    variant = stock.product_variant
    product = variant.product
    channel_listing = variant.channel_listings.get(channel=channel_USD)
    net = variant.get_price(product, [], channel_USD, channel_listing)
    gross = Money(amount=net.amount * Decimal(1.23), currency=net.currency)
    price = TaxedMoney(net=net, gross=gross)
    lines = OrderLine.objects.bulk_create(
        [
            OrderLine(
                order=order_list[0],
                variant=variant,
                quantity=1,
                product_name=str(variant.product),
                variant_name=str(variant),
                product_sku=variant.sku,
                product_variant_id=variant.get_global_id(),
                is_shipping_required=variant.is_shipping_required(),
                is_gift_card=variant.is_gift_card(),
                unit_price=price,
                total_price=price,
                tax_rate=Decimal("0.23"),
            ),
            OrderLine(
                order=order_list[1],
                variant=variant,
                quantity=2,
                product_name=str(variant.product),
                variant_name=str(variant),
                product_sku=variant.sku,
                product_variant_id=variant.get_global_id(),
                is_shipping_required=variant.is_shipping_required(),
                is_gift_card=variant.is_gift_card(),
                unit_price=price,
                total_price=price,
                tax_rate=Decimal("0.23"),
            ),
            OrderLine(
                order=order_list[2],
                variant=variant,
                quantity=4,
                product_name=str(variant.product),
                variant_name=str(variant),
                product_sku=variant.sku,
                product_variant_id=variant.get_global_id(),
                is_shipping_required=variant.is_shipping_required(),
                is_gift_card=variant.is_gift_card(),
                unit_price=price,
                total_price=price,
                tax_rate=Decimal("0.23"),
            ),
        ]
    )

    for order in order_list:
        order.search_document = prepare_order_search_document_value(order)
    Order.objects.bulk_update(order_list, ["search_document"])

    return Allocation.objects.bulk_create(
        [
            Allocation(
                order_line=lines[0], stock=stock, quantity_allocated=lines[0].quantity
            ),
            Allocation(
                order_line=lines[1], stock=stock, quantity_allocated=lines[1].quantity
            ),
            Allocation(
                order_line=lines[2], stock=stock, quantity_allocated=lines[2].quantity
            ),
        ]
    )


@pytest.fixture
def preorder_allocation(
    order_line, preorder_variant_global_and_channel_threshold, channel_PLN
):
    variant = preorder_variant_global_and_channel_threshold
    product_variant_channel_listing = variant.channel_listings.get(channel=channel_PLN)
    return PreorderAllocation.objects.create(
        order_line=order_line,
        product_variant_channel_listing=product_variant_channel_listing,
        quantity=order_line.quantity,
    )


@pytest.fixture
def app_installation():
    app_installation = AppInstallation.objects.create(
        app_name="External App",
        manifest_url="http://localhost:3000/manifest",
    )
    return app_installation


@pytest.fixture
def user_export_file(staff_user):
    job = ExportFile.objects.create(user=staff_user)
    return job


@pytest.fixture
def app_export_file(app):
    job = ExportFile.objects.create(app=app)
    return job


@pytest.fixture
def export_file_list(staff_user):
    export_file_list = list(
        ExportFile.objects.bulk_create(
            [
                ExportFile(user=staff_user),
                ExportFile(
                    user=staff_user,
                ),
                ExportFile(
                    user=staff_user,
                    status=JobStatus.SUCCESS,
                ),
                ExportFile(user=staff_user, status=JobStatus.SUCCESS),
                ExportFile(
                    user=staff_user,
                    status=JobStatus.FAILED,
                ),
            ]
        )
    )

    updated_date = datetime.datetime(
        2019, 4, 18, tzinfo=timezone.get_current_timezone()
    )
    created_date = datetime.datetime(
        2019, 4, 10, tzinfo=timezone.get_current_timezone()
    )
    new_created_and_updated_dates = [
        (created_date, updated_date),
        (created_date, updated_date + datetime.timedelta(hours=2)),
        (
            created_date + datetime.timedelta(hours=2),
            updated_date - datetime.timedelta(days=2),
        ),
        (created_date - datetime.timedelta(days=2), updated_date),
        (
            created_date - datetime.timedelta(days=5),
            updated_date - datetime.timedelta(days=5),
        ),
    ]
    for counter, export_file in enumerate(export_file_list):
        created, updated = new_created_and_updated_dates[counter]
        export_file.created_at = created
        export_file.updated_at = updated

    ExportFile.objects.bulk_update(export_file_list, ["created_at", "updated_at"])

    return export_file_list


@pytest.fixture
def user_export_event(user_export_file):
    return ExportEvent.objects.create(
        type=ExportEvents.EXPORT_FAILED,
        export_file=user_export_file,
        user=user_export_file.user,
        parameters={"message": "Example error message"},
    )


@pytest.fixture
def app_export_event(app_export_file):
    return ExportEvent.objects.create(
        type=ExportEvents.EXPORT_FAILED,
        export_file=app_export_file,
        app=app_export_file.app,
        parameters={"message": "Example error message"},
    )


@pytest.fixture
def app_manifest():
    return {
        "name": "Sample Saleor App",
        "version": "0.1",
        "about": "Sample Saleor App serving as an example.",
        "dataPrivacy": "",
        "dataPrivacyUrl": "",
        "homepageUrl": "http://172.17.0.1:5000/homepageUrl",
        "supportUrl": "http://172.17.0.1:5000/supportUrl",
        "id": "saleor-complex-sample",
        "permissions": ["MANAGE_PRODUCTS", "MANAGE_USERS"],
        "appUrl": "",
        "configurationUrl": "http://127.0.0.1:5000/configuration/",
        "tokenTargetUrl": "http://127.0.0.1:5000/configuration/install",
    }


@pytest.fixture
def event_payload():
    """Return event payload."""
    return EventPayload.objects.create(payload='{"payload_key": "payload_value"}')


@pytest.fixture
def event_delivery(event_payload, webhook, app):
    """Return event delivery object"""
    return EventDelivery.objects.create(
        event_type=WebhookEventAsyncType.ANY,
        payload=event_payload,
        webhook=webhook,
    )


@pytest.fixture
def event_attempt(event_delivery):
    """Return event delivery attempt object"""
    return EventDeliveryAttempt.objects.create(
        delivery=event_delivery,
        task_id="example_task_id",
        duration=None,
        response="example_response",
        response_headers=None,
        request_headers=None,
    )


@pytest.fixture
def webhook_response():
    return WebhookResponse(
        content="test_content",
        request_headers={"headers": "test_request"},
        response_headers={"headers": "test_response"},
        response_status_code=200,
        duration=2.0,
        status=EventDeliveryStatus.SUCCESS,
    )


@pytest.fixture
def webhook_response_failed():
    return WebhookResponse(
        content="example_content_response",
        request_headers={"headers": "test_request"},
        response_headers={"headers": "test_response"},
        response_status_code=500,
        duration=2.0,
        status=EventDeliveryStatus.FAILED,
    )


@pytest.fixture
def check_payment_balance_input():
    return {
        "gatewayId": "mirumee.payments.gateway",
        "channel": "channel_default",
        "method": "givex",
        "card": {
            "cvc": "9891",
            "code": "12345678910",
            "money": {"currency": "GBP", "amount": 100.0},
        },
    }


@pytest.fixture
def delivery_attempts(event_delivery):
    """Return consecutive deliveries attempts ids"""
    with freeze_time("2020-03-18 12:00:00"):
        attempt_1 = EventDeliveryAttempt.objects.create(
            delivery=event_delivery,
            task_id="example_task_id_1",
            duration=None,
            response="example_response",
            response_headers=None,
            request_headers=None,
        )

    with freeze_time("2020-03-18 13:00:00"):
        attempt_2 = EventDeliveryAttempt.objects.create(
            delivery=event_delivery,
            task_id="example_task_id_2",
            duration=None,
            response="example_response",
            response_headers=None,
            request_headers=None,
        )

    with freeze_time("2020-03-18 14:00:00"):
        attempt_3 = EventDeliveryAttempt.objects.create(
            delivery=event_delivery,
            task_id="example_task_id_3",
            duration=None,
            response="example_response",
            response_headers=None,
            request_headers=None,
        )

    attempt_1 = graphene.Node.to_global_id("EventDeliveryAttempt", attempt_1.pk)
    attempt_2 = graphene.Node.to_global_id("EventDeliveryAttempt", attempt_2.pk)
    attempt_3 = graphene.Node.to_global_id("EventDeliveryAttempt", attempt_3.pk)
    webhook_id = graphene.Node.to_global_id("Webhook", event_delivery.webhook.pk)

    return {
        "webhook_id": webhook_id,
        "attempt_1_id": attempt_1,
        "attempt_2_id": attempt_2,
        "attempt_3_id": attempt_3,
    }


@pytest.fixture
def event_deliveries(event_payload, webhook, app):
    """Return consecutive event deliveries ids"""
    delivery_1 = EventDelivery.objects.create(
        event_type=WebhookEventAsyncType.ANY,
        payload=event_payload,
        webhook=webhook,
    )
    delivery_2 = EventDelivery.objects.create(
        event_type=WebhookEventAsyncType.ANY,
        payload=event_payload,
        webhook=webhook,
    )
    delivery_3 = EventDelivery.objects.create(
        event_type=WebhookEventAsyncType.ANY,
        payload=event_payload,
        webhook=webhook,
    )
    webhook_id = graphene.Node.to_global_id("Webhook", webhook.pk)
    delivery_1 = graphene.Node.to_global_id("EventDelivery", delivery_1.pk)
    delivery_2 = graphene.Node.to_global_id("EventDelivery", delivery_2.pk)
    delivery_3 = graphene.Node.to_global_id("EventDelivery", delivery_3.pk)

    return {
        "webhook_id": webhook_id,
        "delivery_1_id": delivery_1,
        "delivery_2_id": delivery_2,
        "delivery_3_id": delivery_3,
    }<|MERGE_RESOLUTION|>--- conflicted
+++ resolved
@@ -5215,15 +5215,10 @@
 
 @pytest.fixture
 def app(db):
-<<<<<<< HEAD
     app = App.objects.create(
         name="Sample app objects",
         is_active=True,
     )
-    app.tokens.create(name="Default")
-=======
-    app = App.objects.create(name="Sample app objects", is_active=True)
->>>>>>> e5d78c63
     return app
 
 
@@ -5310,7 +5305,6 @@
 @pytest.fixture
 def tax_app(db, permission_handle_taxes):
     app = App.objects.create(name="Tax App", is_active=True)
-    app.tokens.create(name="Default")
     app.permissions.add(permission_handle_taxes)
 
     webhook = Webhook.objects.create(
