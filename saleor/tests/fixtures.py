import datetime
import uuid
from contextlib import contextmanager
from decimal import Decimal
from functools import partial
from io import BytesIO
from typing import List, Optional
from unittest.mock import MagicMock, Mock

import graphene
import pytest
import pytz
from django.conf import settings
from django.contrib.auth.models import Group, Permission
from django.contrib.postgres.search import SearchVector
from django.contrib.sites.models import Site
from django.core.files import File
from django.core.files.uploadedfile import SimpleUploadedFile
from django.db import connection
from django.forms import ModelForm
from django.test.utils import CaptureQueriesContext as BaseCaptureQueriesContext
from django.utils import timezone
from django_countries import countries
from PIL import Image
from prices import Money, TaxedMoney, fixed_discount

from ..account.models import Address, StaffNotificationRecipient, User
from ..app.models import App, AppInstallation
from ..app.types import AppType
from ..attribute import AttributeEntityType, AttributeInputType, AttributeType
from ..attribute.models import (
    Attribute,
    AttributeTranslation,
    AttributeValue,
    AttributeValueTranslation,
)
from ..attribute.utils import associate_attribute_values_to_instance
from ..checkout.models import Checkout
from ..checkout.utils import add_variant_to_checkout
from ..core import JobStatus
from ..core.payments import PaymentInterface
from ..csv.events import ExportEvents
from ..csv.models import ExportEvent, ExportFile
from ..discount import DiscountInfo, DiscountValueType, VoucherType
from ..discount.models import (
    Sale,
    SaleChannelListing,
    SaleTranslation,
    Voucher,
    VoucherChannelListing,
    VoucherCustomer,
    VoucherTranslation,
)
from ..giftcard.models import GiftCard
from ..menu.models import Menu, MenuItem, MenuItemTranslation
<<<<<<< HEAD
from ..order import OrderStatus
from ..order.actions import cancel_fulfillment, fulfill_order_line
from ..order.events import (
    OrderEvents,
    draft_order_added_products_event,
    fulfillment_refunded_event,
)
=======
from ..order import OrderLineData, OrderStatus
from ..order.actions import cancel_fulfillment, fulfill_order_lines
from ..order.events import OrderEvents
>>>>>>> a1c4c453
from ..order.models import FulfillmentStatus, Order, OrderEvent, OrderLine
from ..order.utils import recalculate_order
from ..page.models import Page, PageTranslation, PageType
from ..payment import ChargeStatus, TransactionKind
from ..payment.interface import GatewayConfig, PaymentData
from ..payment.models import Payment
from ..plugins.models import PluginConfiguration
from ..plugins.vatlayer.plugin import VatlayerPlugin
from ..product.models import (
    Category,
    CategoryTranslation,
    Collection,
    CollectionChannelListing,
    CollectionTranslation,
    DigitalContent,
    DigitalContentUrl,
    Product,
    ProductChannelListing,
    ProductImage,
    ProductTranslation,
    ProductType,
    ProductVariant,
    ProductVariantChannelListing,
    ProductVariantTranslation,
    VariantImage,
)
from ..product.tests.utils import create_image
from ..shipping.models import (
    ShippingMethod,
    ShippingMethodChannelListing,
    ShippingMethodTranslation,
    ShippingMethodType,
    ShippingZone,
)
from ..site.models import SiteSettings
from ..warehouse.models import Allocation, Stock, Warehouse
from ..webhook.event_types import WebhookEventType
from ..webhook.models import Webhook
from ..wishlist.models import Wishlist
from .utils import dummy_editorjs


class CaptureQueriesContext(BaseCaptureQueriesContext):
    IGNORED_QUERIES = settings.PATTERNS_IGNORED_IN_QUERY_CAPTURES  # type: ignore

    @property
    def captured_queries(self):
        # flake8: noqa
        base_queries = self.connection.queries[
            self.initial_queries : self.final_queries
        ]
        new_queries = []

        def is_query_ignored(sql):
            for pattern in self.IGNORED_QUERIES:
                # Ignore the query if matches
                if pattern.match(sql):
                    return True
            return False

        for query in base_queries:
            if not is_query_ignored(query["sql"]):
                new_queries.append(query)

        return new_queries


def _assert_num_queries(context, *, config, num, exact=True, info=None):
    """
    Extracted from pytest_django.fixtures._assert_num_queries
    """
    yield context

    verbose = config.getoption("verbose") > 0
    num_performed = len(context)

    if exact:
        failed = num != num_performed
    else:
        failed = num_performed > num

    if not failed:
        return

    msg = "Expected to perform {} queries {}{}".format(
        num,
        "" if exact else "or less ",
        "but {} done".format(
            num_performed == 1 and "1 was" or "%d were" % (num_performed,)
        ),
    )
    if info:
        msg += "\n{}".format(info)
    if verbose:
        sqls = (q["sql"] for q in context.captured_queries)
        msg += "\n\nQueries:\n========\n\n%s" % "\n\n".join(sqls)
    else:
        msg += " (add -v option to show queries)"
    pytest.fail(msg)


@pytest.fixture
def capture_queries(pytestconfig):
    cfg = pytestconfig

    @contextmanager
    def _capture_queries(
        num: Optional[int] = None, msg: Optional[str] = None, exact=False
    ):
        with CaptureQueriesContext(connection) as ctx:
            yield ctx
            if num is not None:
                _assert_num_queries(ctx, config=cfg, num=num, exact=exact, info=msg)

    return _capture_queries


@pytest.fixture
def assert_num_queries(capture_queries):
    return partial(capture_queries, exact=True)


@pytest.fixture
def assert_max_num_queries(capture_queries):
    return partial(capture_queries, exact=False)


@pytest.fixture
def setup_vatlayer(settings):
    settings.PLUGINS = ["saleor.plugins.vatlayer.plugin.VatlayerPlugin"]
    data = {
        "active": True,
        "configuration": [
            {"name": "Access key", "value": "vatlayer_access_key"},
        ],
    }
    PluginConfiguration.objects.create(identifier=VatlayerPlugin.PLUGIN_ID, **data)
    return settings


@pytest.fixture(autouse=True)
def setup_dummy_gateways(settings):
    settings.PLUGINS = [
        "saleor.payment.gateways.dummy.plugin.DummyGatewayPlugin",
        "saleor.payment.gateways.dummy_credit_card.plugin.DummyCreditCardGatewayPlugin",
    ]
    return settings


@pytest.fixture
def sample_gateway(settings):
    settings.PLUGINS += [
        "saleor.plugins.tests.sample_plugins.ActiveDummyPaymentGateway"
    ]


@pytest.fixture(autouse=True)
def site_settings(db, settings) -> SiteSettings:
    """Create a site and matching site settings.

    This fixture is autouse because django.contrib.sites.models.Site and
    saleor.site.models.SiteSettings have a one-to-one relationship and a site
    should never exist without a matching settings object.
    """
    site = Site.objects.get_or_create(name="mirumee.com", domain="mirumee.com")[0]
    obj = SiteSettings.objects.get_or_create(
        site=site,
        default_mail_sender_name="Mirumee Labs",
        default_mail_sender_address="mirumee@example.com",
    )[0]
    settings.SITE_ID = site.pk

    main_menu = Menu.objects.get_or_create(
        name=settings.DEFAULT_MENUS["top_menu_name"],
        slug=settings.DEFAULT_MENUS["top_menu_name"],
    )[0]
    secondary_menu = Menu.objects.get_or_create(
        name=settings.DEFAULT_MENUS["bottom_menu_name"],
        slug=settings.DEFAULT_MENUS["bottom_menu_name"],
    )[0]
    obj.top_menu = main_menu
    obj.bottom_menu = secondary_menu
    obj.save()
    return obj


@pytest.fixture
def checkout(db, channel_USD):
    checkout = Checkout.objects.create(
        currency=channel_USD.currency_code, channel=channel_USD
    )
    checkout.set_country("US", commit=True)
    return checkout


@pytest.fixture
def checkout_with_item(checkout, product):
    variant = product.variants.get()
    add_variant_to_checkout(checkout, variant, 3)
    checkout.save()
    return checkout


@pytest.fixture
def checkouts_list(channel_USD, channel_PLN):
    checkouts_usd = Checkout.objects.bulk_create(
        [
            Checkout(currency=channel_USD.currency_code, channel=channel_USD),
            Checkout(currency=channel_USD.currency_code, channel=channel_USD),
            Checkout(currency=channel_USD.currency_code, channel=channel_USD),
        ]
    )
    checkouts_pln = Checkout.objects.bulk_create(
        [
            Checkout(currency=channel_PLN.currency_code, channel=channel_PLN),
            Checkout(currency=channel_PLN.currency_code, channel=channel_PLN),
        ]
    )
    return [*checkouts_pln, *checkouts_usd]


@pytest.fixture
def checkouts_assigned_to_customer(channel_USD, channel_PLN, customer_user):
    return Checkout.objects.bulk_create(
        [
            Checkout(
                currency=channel_USD.currency_code,
                channel=channel_USD,
                user=customer_user,
            ),
            Checkout(
                currency=channel_PLN.currency_code,
                channel=channel_PLN,
                user=customer_user,
            ),
        ]
    )


@pytest.fixture
def checkout_ready_to_complete(checkout_with_item, address, shipping_method, gift_card):
    checkout = checkout_with_item
    checkout.shipping_address = address
    checkout.shipping_method = shipping_method
    checkout.billing_address = address
    checkout.store_value_in_metadata(items={"accepted": "true"})
    checkout.store_value_in_private_metadata(items={"accepted": "false"})
    checkout_with_item.gift_cards.add(gift_card)
    checkout.save()
    return checkout


@pytest.fixture
def checkout_with_digital_item(checkout, digital_content):
    """Create a checkout with a digital line."""
    variant = digital_content.product_variant
    add_variant_to_checkout(checkout, variant, 1)
    checkout.email = "customer@example.com"
    checkout.save()
    return checkout


@pytest.fixture
def checkout_with_shipping_required(checkout_with_item, product):
    checkout = checkout_with_item
    variant = product.variants.get()
    add_variant_to_checkout(checkout, variant, 3)
    checkout.save()
    return checkout


@pytest.fixture
def other_shipping_method(shipping_zone, channel_USD):
    method = ShippingMethod.objects.create(
        name="DPD",
        type=ShippingMethodType.PRICE_BASED,
        shipping_zone=shipping_zone,
    )
    ShippingMethodChannelListing.objects.create(
        channel=channel_USD,
        shipping_method=method,
        minimum_order_price=Money(0, "USD"),
        price=Money(9, "USD"),
    )
    return method


@pytest.fixture
def checkout_without_shipping_required(checkout, product_without_shipping):
    variant = product_without_shipping.variants.get()
    add_variant_to_checkout(checkout, variant, 1)
    checkout.save()
    return checkout


@pytest.fixture
def checkout_with_single_item(checkout, product):
    variant = product.variants.get()
    add_variant_to_checkout(checkout, variant, 1)
    checkout.save()
    return checkout


@pytest.fixture
def checkout_with_variant_without_inventory_tracking(
    checkout, variant_without_inventory_tracking, address, shipping_method
):
    variant = variant_without_inventory_tracking
    add_variant_to_checkout(checkout, variant, 1)
    checkout.shipping_address = address
    checkout.shipping_method = shipping_method
    checkout.billing_address = address
    checkout.store_value_in_metadata(items={"accepted": "true"})
    checkout.store_value_in_private_metadata(items={"accepted": "false"})
    checkout.save()
    return checkout


@pytest.fixture
def checkout_with_items(checkout, product_list, product):
    variant = product.variants.get()
    add_variant_to_checkout(checkout, variant, 1)
    for prod in product_list:
        variant = prod.variants.get()
        add_variant_to_checkout(checkout, variant, 1)
    checkout.refresh_from_db()
    return checkout


@pytest.fixture
def checkout_with_voucher(checkout, product, voucher):
    variant = product.variants.get()
    add_variant_to_checkout(checkout, variant, 3)
    checkout.voucher_code = voucher.code
    checkout.discount = Money("20.00", "USD")
    checkout.save()
    return checkout


@pytest.fixture
def checkout_with_voucher_percentage(checkout, product, voucher_percentage):
    variant = product.variants.get()
    add_variant_to_checkout(checkout, variant, 3)
    checkout.voucher_code = voucher_percentage.code
    checkout.discount = Money("3.00", "USD")
    checkout.save()
    return checkout


@pytest.fixture
def checkout_with_gift_card(checkout_with_item, gift_card):
    checkout_with_item.gift_cards.add(gift_card)
    checkout_with_item.save()
    return checkout_with_item


@pytest.fixture
def checkout_with_voucher_percentage_and_shipping(
    checkout_with_voucher_percentage, shipping_method, address
):
    checkout = checkout_with_voucher_percentage
    checkout.shipping_method = shipping_method
    checkout.shipping_address = address
    checkout.save()
    return checkout


@pytest.fixture
def checkout_with_payments(checkout):
    Payment.objects.bulk_create(
        [
            Payment(
                gateway="mirumee.payments.dummy", is_active=True, checkout=checkout
            ),
            Payment(
                gateway="mirumee.payments.dummy", is_active=False, checkout=checkout
            ),
        ]
    )
    return checkout


@pytest.fixture
def address(db):  # pylint: disable=W0613
    return Address.objects.create(
        first_name="John",
        last_name="Doe",
        company_name="Mirumee Software",
        street_address_1="Tęczowa 7",
        city="WROCŁAW",
        postal_code="53-601",
        country="PL",
        phone="+48713988102",
    )


@pytest.fixture
def address_other_country():
    return Address.objects.create(
        first_name="John",
        last_name="Doe",
        street_address_1="4371 Lucas Knoll Apt. 791",
        city="BENNETTMOUTH",
        postal_code="13377",
        country="IS",
        phone="+40123123123",
    )


@pytest.fixture
def address_usa():
    return Address.objects.create(
        first_name="John",
        last_name="Doe",
        street_address_1="2000 Main Street",
        city="Irvine",
        postal_code="92614",
        country_area="CA",
        country="US",
        phone="",
    )


@pytest.fixture
def graphql_address_data():
    return {
        "firstName": "John Saleor",
        "lastName": "Doe Mirumee",
        "companyName": "Mirumee Software",
        "streetAddress1": "Tęczowa 7",
        "streetAddress2": "",
        "postalCode": "53-601",
        "country": "PL",
        "city": "Wrocław",
        "countryArea": "",
        "phone": "+48321321888",
    }


@pytest.fixture
def customer_user(address):  # pylint: disable=W0613
    default_address = address.get_copy()
    user = User.objects.create_user(
        "test@example.com",
        "password",
        default_billing_address=default_address,
        default_shipping_address=default_address,
        first_name="Leslie",
        last_name="Wade",
    )
    user.addresses.add(default_address)
    user._password = "password"
    return user


@pytest.fixture
def user_checkout(customer_user, channel_USD):
    checkout = Checkout.objects.create(
        user=customer_user,
        channel=channel_USD,
        billing_address=customer_user.default_billing_address,
        shipping_address=customer_user.default_shipping_address,
        note="Test notes",
        currency="USD",
    )
    return checkout


@pytest.fixture
def user_checkout_PLN(customer_user, channel_PLN):
    checkout = Checkout.objects.create(
        user=customer_user,
        channel=channel_PLN,
        billing_address=customer_user.default_billing_address,
        shipping_address=customer_user.default_shipping_address,
        note="Test notes",
        currency="PLN",
    )
    return checkout


@pytest.fixture
def user_checkout_with_items(user_checkout, product_list):
    for product in product_list:
        variant = product.variants.get()
        add_variant_to_checkout(user_checkout, variant, 1)
    user_checkout.refresh_from_db()
    return user_checkout


@pytest.fixture
def order(customer_user, channel_USD):
    address = customer_user.default_billing_address.get_copy()
    return Order.objects.create(
        billing_address=address,
        channel=channel_USD,
        currency=channel_USD.currency_code,
        shipping_address=address,
        user_email=customer_user.email,
        user=customer_user,
    )


@pytest.fixture
def order_unconfirmed(order):
    order.status = OrderStatus.UNCONFIRMED
    order.save(update_fields=["status"])
    return order


@pytest.fixture
def admin_user(db):
    """Return a Django admin user."""
    return User.objects.create_superuser("admin@example.com", "password")


@pytest.fixture
def staff_user(db):
    """Return a staff member."""
    return User.objects.create_user(
        email="staff_test@example.com",
        password="password",
        is_staff=True,
        is_active=True,
    )


@pytest.fixture
def staff_users(staff_user):
    """Return a staff members."""
    staff_users = User.objects.bulk_create(
        [
            User(
                email="staff1_test@example.com",
                password="password",
                is_staff=True,
                is_active=True,
            ),
            User(
                email="staff2_test@example.com",
                password="password",
                is_staff=True,
                is_active=True,
            ),
        ]
    )
    return [staff_user] + staff_users


@pytest.fixture
def shipping_zone(db, channel_USD):  # pylint: disable=W0613
    shipping_zone = ShippingZone.objects.create(
        name="Europe", countries=[code for code, name in countries]
    )
    method = shipping_zone.shipping_methods.create(
        name="DHL",
        type=ShippingMethodType.PRICE_BASED,
        shipping_zone=shipping_zone,
    )
    ShippingMethodChannelListing.objects.create(
        channel=channel_USD,
        currency=channel_USD.currency_code,
        shipping_method=method,
        minimum_order_price=Money(0, channel_USD.currency_code),
        price=Money(10, channel_USD.currency_code),
    )
    return shipping_zone


@pytest.fixture
def shipping_zones(db, channel_USD, channel_PLN):
    shipping_zone_poland, shipping_zone_usa = ShippingZone.objects.bulk_create(
        [
            ShippingZone(name="Poland", countries=["PL"]),
            ShippingZone(name="USA", countries=["US"]),
        ]
    )
    method = shipping_zone_poland.shipping_methods.create(
        name="DHL",
        type=ShippingMethodType.PRICE_BASED,
        shipping_zone=shipping_zone,
    )
    second_method = shipping_zone_usa.shipping_methods.create(
        name="DHL",
        type=ShippingMethodType.PRICE_BASED,
        shipping_zone=shipping_zone,
    )
    ShippingMethodChannelListing.objects.bulk_create(
        [
            ShippingMethodChannelListing(
                channel=channel_USD,
                shipping_method=method,
                minimum_order_price=Money(0, "USD"),
                price=Money(10, "USD"),
                currency=channel_USD.currency_code,
            ),
            ShippingMethodChannelListing(
                channel=channel_USD,
                shipping_method=second_method,
                minimum_order_price=Money(0, "USD"),
                currency=channel_USD.currency_code,
            ),
            ShippingMethodChannelListing(
                channel=channel_PLN,
                shipping_method=method,
                minimum_order_price=Money(0, "PLN"),
                price=Money(40, "PLN"),
                currency=channel_PLN.currency_code,
            ),
            ShippingMethodChannelListing(
                channel=channel_PLN,
                shipping_method=second_method,
                minimum_order_price=Money(0, "PLN"),
                currency=channel_PLN.currency_code,
            ),
        ]
    )
    return [shipping_zone_poland, shipping_zone_usa]


@pytest.fixture
def shipping_zone_without_countries(db, channel_USD):  # pylint: disable=W0613
    shipping_zone = ShippingZone.objects.create(name="Europe", countries=[])
    method = shipping_zone.shipping_methods.create(
        name="DHL",
        type=ShippingMethodType.PRICE_BASED,
        shipping_zone=shipping_zone,
    )
    ShippingMethodChannelListing.objects.create(
        channel=channel_USD,
        shipping_method=method,
        minimum_order_price=Money(0, "USD"),
        price=Money(10, "USD"),
    )
    return shipping_zone


@pytest.fixture
def shipping_method(shipping_zone, channel_USD):
    method = ShippingMethod.objects.create(
        name="DHL",
        type=ShippingMethodType.PRICE_BASED,
        shipping_zone=shipping_zone,
        maximum_delivery_days=10,
        minimum_delivery_days=5,
    )
    ShippingMethodChannelListing.objects.create(
        shipping_method=method,
        channel=channel_USD,
        minimum_order_price=Money(0, "USD"),
        price=Money(10, "USD"),
    )
    return method


@pytest.fixture
def shipping_method_excluded_by_postal_code(shipping_method):
    shipping_method.postal_code_rules.create(start="HB2", end="HB6")
    return shipping_method


@pytest.fixture
def shipping_method_channel_PLN(shipping_zone, channel_PLN):
    method = ShippingMethod.objects.create(
        name="DHL",
        type=ShippingMethodType.PRICE_BASED,
        shipping_zone=shipping_zone,
    )
    ShippingMethodChannelListing.objects.create(
        shipping_method=method,
        channel=channel_PLN,
        minimum_order_price=Money(0, channel_PLN.currency_code),
        price=Money(10, channel_PLN.currency_code),
        currency=channel_PLN.currency_code,
    )
    return method


@pytest.fixture
def color_attribute(db):  # pylint: disable=W0613
    attribute = Attribute.objects.create(
        slug="color",
        name="Color",
        type=AttributeType.PRODUCT_TYPE,
        filterable_in_storefront=True,
        filterable_in_dashboard=True,
        available_in_grid=True,
    )
    AttributeValue.objects.create(attribute=attribute, name="Red", slug="red")
    AttributeValue.objects.create(attribute=attribute, name="Blue", slug="blue")
    return attribute


@pytest.fixture
def color_attribute_without_values(db):  # pylint: disable=W0613
    return Attribute.objects.create(
        slug="color",
        name="Color",
        type=AttributeType.PRODUCT_TYPE,
        filterable_in_storefront=True,
        filterable_in_dashboard=True,
        available_in_grid=True,
    )


@pytest.fixture
def pink_attribute_value(color_attribute):  # pylint: disable=W0613
    value = AttributeValue.objects.create(
        slug="pink", name="Pink", attribute=color_attribute, value="#FF69B4"
    )
    return value


@pytest.fixture
def size_attribute(db):  # pylint: disable=W0613
    attribute = Attribute.objects.create(
        slug="size",
        name="Size",
        type=AttributeType.PRODUCT_TYPE,
        filterable_in_storefront=True,
        filterable_in_dashboard=True,
        available_in_grid=True,
    )
    AttributeValue.objects.create(attribute=attribute, name="Small", slug="small")
    AttributeValue.objects.create(attribute=attribute, name="Big", slug="big")
    return attribute


@pytest.fixture
def weight_attribute(db):
    attribute = Attribute.objects.create(
        slug="material",
        name="Material",
        type=AttributeType.PRODUCT_TYPE,
        filterable_in_storefront=True,
        filterable_in_dashboard=True,
        available_in_grid=True,
    )
    AttributeValue.objects.create(attribute=attribute, name="Cotton", slug="cotton")
    AttributeValue.objects.create(
        attribute=attribute, name="Poliester", slug="poliester"
    )
    return attribute


@pytest.fixture
def file_attribute(db):
    attribute = Attribute.objects.create(
        slug="image",
        name="Image",
        type=AttributeType.PRODUCT_TYPE,
        input_type=AttributeInputType.FILE,
    )
    AttributeValue.objects.create(
        attribute=attribute,
        name="test_file.txt",
        slug="test_filetxt",
        file_url="http://mirumee.com/test_media/test_file.txt",
        content_type="text/plain",
    )
    AttributeValue.objects.create(
        attribute=attribute,
        name="test_file.jpeg",
        slug="test_filejpeg",
        file_url="http://mirumee.com/test_media/test_file.jpeg",
        content_type="image/jpeg",
    )
    return attribute


@pytest.fixture
def file_attribute_with_file_input_type_without_values(db):
    return Attribute.objects.create(
        slug="image",
        name="Image",
        type=AttributeType.PRODUCT_TYPE,
        input_type=AttributeInputType.FILE,
    )


@pytest.fixture
def product_type_page_reference_attribute(db):
    return Attribute.objects.create(
        slug="page-reference",
        name="Page reference",
        type=AttributeType.PRODUCT_TYPE,
        input_type=AttributeInputType.REFERENCE,
        entity_type=AttributeEntityType.PAGE,
    )


@pytest.fixture
def page_type_page_reference_attribute(db):
    return Attribute.objects.create(
        slug="page-reference",
        name="Page reference",
        type=AttributeType.PAGE_TYPE,
        input_type=AttributeInputType.REFERENCE,
        entity_type=AttributeEntityType.PAGE,
    )


@pytest.fixture
def product_type_product_reference_attribute(db):
    return Attribute.objects.create(
        slug="product-reference",
        name="Product reference",
        type=AttributeType.PRODUCT_TYPE,
        input_type=AttributeInputType.REFERENCE,
        entity_type=AttributeEntityType.PRODUCT,
    )


@pytest.fixture
def page_type_product_reference_attribute(db):
    return Attribute.objects.create(
        slug="product-reference",
        name="Product reference",
        type=AttributeType.PAGE_TYPE,
        input_type=AttributeInputType.REFERENCE,
        entity_type=AttributeEntityType.PRODUCT,
    )


@pytest.fixture
def size_page_attribute(db):
    attribute = Attribute.objects.create(
        slug="page-size",
        name="Page size",
        type=AttributeType.PAGE_TYPE,
        filterable_in_storefront=True,
        filterable_in_dashboard=True,
        available_in_grid=True,
    )
    AttributeValue.objects.create(attribute=attribute, name="10", slug="10")
    AttributeValue.objects.create(attribute=attribute, name="15", slug="15")
    return attribute


@pytest.fixture
def tag_page_attribute(db):
    attribute = Attribute.objects.create(
        slug="tag",
        name="tag",
        type=AttributeType.PAGE_TYPE,
        filterable_in_storefront=True,
        filterable_in_dashboard=True,
        available_in_grid=True,
    )
    AttributeValue.objects.create(attribute=attribute, name="About", slug="about")
    AttributeValue.objects.create(attribute=attribute, name="Help", slug="help")
    return attribute


@pytest.fixture
def author_page_attribute(db):
    attribute = Attribute.objects.create(
        slug="author", name="author", type=AttributeType.PAGE_TYPE
    )
    AttributeValue.objects.create(
        attribute=attribute, name="Test author 1", slug="test-author-1"
    )
    AttributeValue.objects.create(
        attribute=attribute, name="Test author 2", slug="test-author-2"
    )
    return attribute


@pytest.fixture
def page_file_attribute(db):
    attribute = Attribute.objects.create(
        slug="image",
        name="Image",
        type=AttributeType.PAGE_TYPE,
        input_type=AttributeInputType.FILE,
    )
    AttributeValue.objects.create(
        attribute=attribute,
        name="test_file.txt",
        slug="test_filetxt",
        file_url="http://mirumee.com/test_media/test_file.txt",
        content_type="text/plain",
    )
    AttributeValue.objects.create(
        attribute=attribute,
        name="test_file.jpeg",
        slug="test_filejpeg",
        file_url="http://mirumee.com/test_media/test_file.jpeg",
        content_type="image/jpeg",
    )
    return attribute


@pytest.fixture
def product_type_attribute_list() -> List[Attribute]:
    return list(
        Attribute.objects.bulk_create(
            [
                Attribute(slug="size", name="Size", type=AttributeType.PRODUCT_TYPE),
                Attribute(
                    slug="weight", name="Weight", type=AttributeType.PRODUCT_TYPE
                ),
                Attribute(
                    slug="thickness", name="Thickness", type=AttributeType.PRODUCT_TYPE
                ),
            ]
        )
    )


@pytest.fixture
def page_type_attribute_list() -> List[Attribute]:
    return list(
        Attribute.objects.bulk_create(
            [
                Attribute(slug="size", name="Size", type=AttributeType.PAGE_TYPE),
                Attribute(slug="font", name="Weight", type=AttributeType.PAGE_TYPE),
                Attribute(
                    slug="margin", name="Thickness", type=AttributeType.PAGE_TYPE
                ),
            ]
        )
    )


@pytest.fixture
def image():
    img_data = BytesIO()
    image = Image.new("RGB", size=(1, 1))
    image.save(img_data, format="JPEG")
    return SimpleUploadedFile("product.jpg", img_data.getvalue())


@pytest.fixture
def category(db):  # pylint: disable=W0613
    return Category.objects.create(name="Default", slug="default")


@pytest.fixture
def category_with_image(db, image, media_root):  # pylint: disable=W0613
    return Category.objects.create(
        name="Default", slug="default", background_image=image
    )


@pytest.fixture
def categories_tree(db, product_type, channel_USD):  # pylint: disable=W0613
    parent = Category.objects.create(name="Parent", slug="parent")
    parent.children.create(name="Child", slug="child")
    child = parent.children.first()

    product_attr = product_type.product_attributes.first()
    attr_value = product_attr.values.first()

    product = Product.objects.create(
        name="Test product",
        slug="test-product-10",
        product_type=product_type,
        category=child,
    )
    ProductChannelListing.objects.create(
        product=product,
        channel=channel_USD,
        is_published=True,
        visible_in_listings=True,
    )

    associate_attribute_values_to_instance(product, product_attr, attr_value)
    return parent


@pytest.fixture
def categories_tree_with_published_products(
    categories_tree, product, channel_USD, channel_PLN
):
    parent = categories_tree
    parent_product = product
    parent_product.category = parent

    child = parent.children.first()
    child_product = child.products.first()

    product_list = [child_product, parent_product]

    ProductChannelListing.objects.filter(product__in=product_list).delete()
    product_channel_listings = []
    for product in product_list:
        product.save()
        product_channel_listings.append(
            ProductChannelListing(
                product=product,
                channel=channel_USD,
                publication_date=datetime.date.today(),
                is_published=True,
            )
        )
        product_channel_listings.append(
            ProductChannelListing(
                product=product,
                channel=channel_PLN,
                publication_date=datetime.date.today(),
                is_published=True,
            )
        )
    ProductChannelListing.objects.bulk_create(product_channel_listings)
    return parent


@pytest.fixture
def non_default_category(db):  # pylint: disable=W0613
    return Category.objects.create(name="Not default", slug="not-default")


@pytest.fixture
def permission_manage_discounts():
    return Permission.objects.get(codename="manage_discounts")


@pytest.fixture
def permission_manage_gift_card():
    return Permission.objects.get(codename="manage_gift_card")


@pytest.fixture
def permission_manage_orders():
    return Permission.objects.get(codename="manage_orders")


@pytest.fixture
def permission_manage_checkouts():
    return Permission.objects.get(codename="manage_checkouts")


@pytest.fixture
def permission_manage_plugins():
    return Permission.objects.get(codename="manage_plugins")


@pytest.fixture
def permission_manage_apps():
    return Permission.objects.get(codename="manage_apps")


@pytest.fixture
def product_type(color_attribute, size_attribute):
    product_type = ProductType.objects.create(
        name="Default Type",
        slug="default-type",
        has_variants=True,
        is_shipping_required=True,
    )
    product_type.product_attributes.add(color_attribute)
    product_type.variant_attributes.add(size_attribute)
    return product_type


@pytest.fixture
def product_type_without_variant():
    product_type = ProductType.objects.create(
        name="Type", slug="type", has_variants=False, is_shipping_required=True
    )
    return product_type


@pytest.fixture
def product(product_type, category, warehouse, channel_USD):
    product_attr = product_type.product_attributes.first()
    product_attr_value = product_attr.values.first()

    product = Product.objects.create(
        name="Test product",
        slug="test-product-11",
        product_type=product_type,
        category=category,
    )
    ProductChannelListing.objects.create(
        product=product,
        channel=channel_USD,
        is_published=True,
        discounted_price_amount="10.00",
        currency=channel_USD.currency_code,
        visible_in_listings=True,
        available_for_purchase=datetime.date(1999, 1, 1),
    )

    associate_attribute_values_to_instance(product, product_attr, product_attr_value)

    variant_attr = product_type.variant_attributes.first()
    variant_attr_value = variant_attr.values.first()

    variant = ProductVariant.objects.create(product=product, sku="123")
    ProductVariantChannelListing.objects.create(
        variant=variant,
        channel=channel_USD,
        price_amount=Decimal(10),
        cost_price_amount=Decimal(1),
        currency=channel_USD.currency_code,
    )
    Stock.objects.create(warehouse=warehouse, product_variant=variant, quantity=10)

    associate_attribute_values_to_instance(variant, variant_attr, variant_attr_value)
    return product


@pytest.fixture
def product_with_collections(
    product, published_collection, unpublished_collection, collection
):
    product.collections.add(*[published_collection, unpublished_collection, collection])
    return product


@pytest.fixture
def product_available_in_many_channels(product, channel_PLN):
    ProductChannelListing.objects.create(
        product=product,
        channel=channel_PLN,
        is_published=True,
    )
    variant = product.variants.get()
    ProductVariantChannelListing.objects.create(
        variant=variant,
        channel=channel_PLN,
        price_amount=Decimal(50),
        cost_price_amount=Decimal(1),
        currency=channel_PLN.currency_code,
    )
    return product


@pytest.fixture
def product_with_single_variant(product_type, category, warehouse, channel_USD):
    product = Product.objects.create(
        name="Test product with single variant",
        slug="test-product-with-single-variant",
        product_type=product_type,
        category=category,
    )
    ProductChannelListing.objects.create(
        product=product,
        channel=channel_USD,
        is_published=True,
        visible_in_listings=True,
        available_for_purchase=datetime.date(1999, 1, 1),
    )
    variant = ProductVariant.objects.create(product=product, sku="SKU_SINGLE_VARIANT")
    ProductVariantChannelListing.objects.create(
        variant=variant,
        channel=channel_USD,
        price_amount=Decimal(1.99),
        cost_price_amount=Decimal(1),
        currency=channel_USD.currency_code,
    )
    Stock.objects.create(product_variant=variant, warehouse=warehouse, quantity=101)
    return product


@pytest.fixture
def product_with_two_variants(product_type, category, warehouse, channel_USD):
    product = Product.objects.create(
        name="Test product with two variants",
        slug="test-product-with-two-variant",
        product_type=product_type,
        category=category,
    )

    ProductChannelListing.objects.create(
        product=product,
        channel=channel_USD,
        is_published=True,
        visible_in_listings=True,
        available_for_purchase=datetime.date(1999, 1, 1),
    )

    variants = [
        ProductVariant(
            product=product,
            sku=f"Product variant #{i}",
        )
        for i in (1, 2)
    ]
    ProductVariant.objects.bulk_create(variants)
    variants_channel_listing = [
        ProductVariantChannelListing(
            variant=variant,
            channel=channel_USD,
            price_amount=Decimal(10),
            cost_price_amount=Decimal(1),
            currency=channel_USD.currency_code,
        )
        for variant in variants
    ]
    ProductVariantChannelListing.objects.bulk_create(variants_channel_listing)
    Stock.objects.bulk_create(
        [
            Stock(
                warehouse=warehouse,
                product_variant=variant,
                quantity=10,
            )
            for variant in variants
        ]
    )

    return product


@pytest.fixture
def product_with_variant_with_two_attributes(
    color_attribute, size_attribute, category, warehouse, channel_USD
):
    product_type = ProductType.objects.create(
        name="Type with two variants",
        slug="two-variants",
        has_variants=True,
        is_shipping_required=True,
    )
    product_type.variant_attributes.add(color_attribute)
    product_type.variant_attributes.add(size_attribute)

    product = Product.objects.create(
        name="Test product with two variants",
        slug="test-product-with-two-variant",
        product_type=product_type,
        category=category,
    )
    ProductChannelListing.objects.create(
        product=product,
        channel=channel_USD,
        is_published=True,
        currency=channel_USD.currency_code,
        visible_in_listings=True,
        available_for_purchase=datetime.date(1999, 1, 1),
    )

    variant = ProductVariant.objects.create(product=product, sku="prodVar1")
    ProductVariantChannelListing.objects.create(
        variant=variant,
        channel=channel_USD,
        price_amount=Decimal(10),
        cost_price_amount=Decimal(1),
        currency=channel_USD.currency_code,
    )

    associate_attribute_values_to_instance(
        variant, color_attribute, color_attribute.values.first()
    )
    associate_attribute_values_to_instance(
        variant, size_attribute, size_attribute.values.first()
    )

    return product


@pytest.fixture
def product_with_variant_with_file_attribute(
    color_attribute, file_attribute, category, warehouse, channel_USD
):
    product_type = ProductType.objects.create(
        name="Type with variant and file attribute",
        slug="type-with-file-attribute",
        has_variants=True,
        is_shipping_required=True,
    )
    product_type.variant_attributes.add(file_attribute)

    product = Product.objects.create(
        name="Test product with variant and file attribute",
        slug="test-product-with-variant-and-file-attribute",
        product_type=product_type,
        category=category,
    )
    ProductChannelListing.objects.create(
        product=product,
        channel=channel_USD,
        is_published=True,
        currency=channel_USD.currency_code,
        visible_in_listings=True,
        available_for_purchase=datetime.date(1999, 1, 1),
    )

    variant = ProductVariant.objects.create(
        product=product,
        sku="prodVarTest",
    )
    ProductVariantChannelListing.objects.create(
        variant=variant,
        channel=channel_USD,
        price_amount=Decimal(10),
        cost_price_amount=Decimal(1),
        currency=channel_USD.currency_code,
    )

    associate_attribute_values_to_instance(
        variant, file_attribute, file_attribute.values.first()
    )

    return product


@pytest.fixture
def product_with_multiple_values_attributes(product, product_type, category) -> Product:

    attribute = Attribute.objects.create(
        slug="modes",
        name="Available Modes",
        input_type=AttributeInputType.MULTISELECT,
        type=AttributeType.PRODUCT_TYPE,
    )

    attr_val_1 = AttributeValue.objects.create(
        attribute=attribute, name="Eco Mode", slug="eco"
    )
    attr_val_2 = AttributeValue.objects.create(
        attribute=attribute, name="Performance Mode", slug="power"
    )

    product_type.product_attributes.clear()
    product_type.product_attributes.add(attribute)

    associate_attribute_values_to_instance(product, attribute, attr_val_1, attr_val_2)
    return product


@pytest.fixture
def product_with_default_variant(
    product_type_without_variant, category, warehouse, channel_USD
):
    product = Product.objects.create(
        name="Test product",
        slug="test-product-3",
        product_type=product_type_without_variant,
        category=category,
    )
    ProductChannelListing.objects.create(
        product=product,
        channel=channel_USD,
        is_published=True,
        visible_in_listings=True,
        available_for_purchase=datetime.date(1999, 1, 1),
    )
    variant = ProductVariant.objects.create(
        product=product, sku="1234", track_inventory=True
    )
    ProductVariantChannelListing.objects.create(
        variant=variant,
        channel=channel_USD,
        price_amount=Decimal(10),
        cost_price_amount=Decimal(1),
        currency=channel_USD.currency_code,
    )
    Stock.objects.create(warehouse=warehouse, product_variant=variant, quantity=100)
    return product


@pytest.fixture
def variant_without_inventory_tracking(
    product_type_without_variant, category, warehouse, channel_USD
):
    product = Product.objects.create(
        name="Test product without inventory tracking",
        slug="test-product-without-tracking",
        product_type=product_type_without_variant,
        category=category,
    )
    ProductChannelListing.objects.create(
        product=product,
        channel=channel_USD,
        is_published=True,
        visible_in_listings=True,
        available_for_purchase=datetime.date.today(),
    )
    variant = ProductVariant.objects.create(
        product=product,
        sku="tracking123",
        track_inventory=False,
    )
    ProductVariantChannelListing.objects.create(
        variant=variant,
        channel=channel_USD,
        price_amount=Decimal(10),
        cost_price_amount=Decimal(1),
        currency=channel_USD.currency_code,
    )
    Stock.objects.create(warehouse=warehouse, product_variant=variant, quantity=0)
    return variant


@pytest.fixture
def variant(product, channel_USD) -> ProductVariant:
    product_variant = ProductVariant.objects.create(product=product, sku="SKU_A")
    ProductVariantChannelListing.objects.create(
        variant=product_variant,
        channel=channel_USD,
        price_amount=Decimal(10),
        cost_price_amount=Decimal(1),
        currency=channel_USD.currency_code,
    )
    return product_variant


@pytest.fixture
def variant_with_many_stocks(variant, warehouses_with_shipping_zone):
    warehouses = warehouses_with_shipping_zone
    Stock.objects.bulk_create(
        [
            Stock(warehouse=warehouses[0], product_variant=variant, quantity=4),
            Stock(warehouse=warehouses[1], product_variant=variant, quantity=3),
        ]
    )
    return variant


@pytest.fixture
def variant_with_many_stocks_different_shipping_zones(
    variant, warehouses_with_different_shipping_zone
):
    warehouses = warehouses_with_different_shipping_zone
    Stock.objects.bulk_create(
        [
            Stock(warehouse=warehouses[0], product_variant=variant, quantity=4),
            Stock(warehouse=warehouses[1], product_variant=variant, quantity=3),
        ]
    )
    return variant


@pytest.fixture
def product_variant_list(product, channel_USD):
    variants = list(
        ProductVariant.objects.bulk_create(
            [
                ProductVariant(product=product, sku="1"),
                ProductVariant(product=product, sku="2"),
                ProductVariant(product=product, sku="3"),
            ]
        )
    )
    ProductVariantChannelListing.objects.bulk_create(
        [
            ProductVariantChannelListing(
                variant=variants[0],
                channel=channel_USD,
                cost_price_amount=Decimal(1),
                price_amount=Decimal(10),
                currency=channel_USD.currency_code,
            ),
            ProductVariantChannelListing(
                variant=variants[1],
                channel=channel_USD,
                cost_price_amount=Decimal(1),
                price_amount=Decimal(10),
                currency=channel_USD.currency_code,
            ),
            ProductVariantChannelListing(
                variant=variants[2],
                channel=channel_USD,
                cost_price_amount=Decimal(1),
                price_amount=Decimal(10),
                currency=channel_USD.currency_code,
            ),
        ]
    )
    return variants


@pytest.fixture
def product_without_shipping(category, warehouse, channel_USD):
    product_type = ProductType.objects.create(
        name="Type with no shipping",
        slug="no-shipping",
        has_variants=False,
        is_shipping_required=False,
    )
    product = Product.objects.create(
        name="Test product",
        slug="test-product-4",
        product_type=product_type,
        category=category,
    )
    ProductChannelListing.objects.create(
        product=product,
        channel=channel_USD,
        is_published=True,
        visible_in_listings=True,
    )
    variant = ProductVariant.objects.create(product=product, sku="SKU_B")
    ProductVariantChannelListing.objects.create(
        variant=variant,
        channel=channel_USD,
        price_amount=Decimal(10),
        cost_price_amount=Decimal(1),
        currency=channel_USD.currency_code,
    )
    Stock.objects.create(product_variant=variant, warehouse=warehouse, quantity=1)
    return product


@pytest.fixture
def product_without_category(product):
    product.category = None
    product.save()
    product.channel_listings.all().update(is_published=False)
    return product


@pytest.fixture
def product_list(product_type, category, warehouse, channel_USD, channel_PLN):
    product_attr = product_type.product_attributes.first()
    attr_value = product_attr.values.first()

    products = list(
        Product.objects.bulk_create(
            [
                Product(
                    pk=1486,
                    name="Test product 1",
                    slug="test-product-a",
                    description_plaintext="big blue product",
                    category=category,
                    product_type=product_type,
                ),
                Product(
                    pk=1487,
                    name="Test product 2",
                    slug="test-product-b",
                    description_plaintext="big orange product",
                    category=category,
                    product_type=product_type,
                ),
                Product(
                    pk=1489,
                    name="Test product 3",
                    slug="test-product-c",
                    description_plaintext="small red",
                    category=category,
                    product_type=product_type,
                ),
            ]
        )
    )
    ProductChannelListing.objects.bulk_create(
        [
            ProductChannelListing(
                product=products[0],
                channel=channel_USD,
                is_published=True,
                discounted_price_amount=10,
                currency=channel_USD.currency_code,
                visible_in_listings=True,
            ),
            ProductChannelListing(
                product=products[1],
                channel=channel_USD,
                is_published=True,
                discounted_price_amount=20,
                currency=channel_USD.currency_code,
                visible_in_listings=True,
            ),
            ProductChannelListing(
                product=products[2],
                channel=channel_USD,
                is_published=True,
                discounted_price_amount=30,
                currency=channel_USD.currency_code,
                visible_in_listings=True,
            ),
        ]
    )
    variants = list(
        ProductVariant.objects.bulk_create(
            [
                ProductVariant(
                    product=products[0],
                    sku=str(uuid.uuid4()).replace("-", ""),
                    track_inventory=True,
                ),
                ProductVariant(
                    product=products[1],
                    sku=str(uuid.uuid4()).replace("-", ""),
                    track_inventory=True,
                ),
                ProductVariant(
                    product=products[2],
                    sku=str(uuid.uuid4()).replace("-", ""),
                    track_inventory=True,
                ),
            ]
        )
    )
    ProductVariantChannelListing.objects.bulk_create(
        [
            ProductVariantChannelListing(
                variant=variants[0],
                channel=channel_USD,
                cost_price_amount=Decimal(1),
                price_amount=Decimal(10),
                currency=channel_USD.currency_code,
            ),
            ProductVariantChannelListing(
                variant=variants[1],
                channel=channel_USD,
                cost_price_amount=Decimal(1),
                price_amount=Decimal(20),
                currency=channel_USD.currency_code,
            ),
            ProductVariantChannelListing(
                variant=variants[2],
                channel=channel_USD,
                cost_price_amount=Decimal(1),
                price_amount=Decimal(30),
                currency=channel_USD.currency_code,
            ),
        ]
    )
    stocks = []
    for variant in variants:
        stocks.append(Stock(warehouse=warehouse, product_variant=variant, quantity=100))
    Stock.objects.bulk_create(stocks)

    for product in products:
        associate_attribute_values_to_instance(product, product_attr, attr_value)

    return products


@pytest.fixture
def product_list_with_variants_many_channel(
    product_type, category, channel_USD, channel_PLN
):
    products = list(
        Product.objects.bulk_create(
            [
                Product(
                    pk=1486,
                    name="Test product 1",
                    slug="test-product-a",
                    category=category,
                    product_type=product_type,
                ),
                Product(
                    pk=1487,
                    name="Test product 2",
                    slug="test-product-b",
                    category=category,
                    product_type=product_type,
                ),
                Product(
                    pk=1489,
                    name="Test product 3",
                    slug="test-product-c",
                    category=category,
                    product_type=product_type,
                ),
            ]
        )
    )
    ProductChannelListing.objects.bulk_create(
        [
            # Channel: USD
            ProductChannelListing(
                product=products[0],
                channel=channel_USD,
                is_published=True,
                currency=channel_USD.currency_code,
                visible_in_listings=True,
            ),
            # Channel: PLN
            ProductChannelListing(
                product=products[1],
                channel=channel_PLN,
                is_published=True,
                currency=channel_PLN.currency_code,
                visible_in_listings=True,
            ),
            ProductChannelListing(
                product=products[2],
                channel=channel_PLN,
                is_published=True,
                currency=channel_PLN.currency_code,
                visible_in_listings=True,
            ),
        ]
    )
    variants = list(
        ProductVariant.objects.bulk_create(
            [
                ProductVariant(
                    product=products[0],
                    sku=str(uuid.uuid4()).replace("-", ""),
                    track_inventory=True,
                ),
                ProductVariant(
                    product=products[1],
                    sku=str(uuid.uuid4()).replace("-", ""),
                    track_inventory=True,
                ),
                ProductVariant(
                    product=products[2],
                    sku=str(uuid.uuid4()).replace("-", ""),
                    track_inventory=True,
                ),
            ]
        )
    )
    ProductVariantChannelListing.objects.bulk_create(
        [
            # Channel: USD
            ProductVariantChannelListing(
                variant=variants[0],
                channel=channel_USD,
                cost_price_amount=Decimal(1),
                price_amount=Decimal(10),
                currency=channel_USD.currency_code,
            ),
            # Channel: PLN
            ProductVariantChannelListing(
                variant=variants[1],
                channel=channel_PLN,
                cost_price_amount=Decimal(1),
                price_amount=Decimal(20),
                currency=channel_PLN.currency_code,
            ),
            ProductVariantChannelListing(
                variant=variants[2],
                channel=channel_PLN,
                cost_price_amount=Decimal(1),
                price_amount=Decimal(30),
                currency=channel_PLN.currency_code,
            ),
        ]
    )


@pytest.fixture
def product_list_with_many_channels(product_list, channel_PLN):
    ProductChannelListing.objects.bulk_create(
        [
            ProductChannelListing(
                product=product_list[0],
                channel=channel_PLN,
                is_published=True,
            ),
            ProductChannelListing(
                product=product_list[1],
                channel=channel_PLN,
                is_published=True,
            ),
            ProductChannelListing(
                product=product_list[2],
                channel=channel_PLN,
                is_published=True,
            ),
        ]
    )
    return product_list


@pytest.fixture
def product_list_unpublished(product_list, channel_USD):
    products = Product.objects.filter(pk__in=[product.pk for product in product_list])
    ProductChannelListing.objects.filter(
        product__in=products, channel=channel_USD
    ).update(is_published=False)
    return products


@pytest.fixture
def product_list_published(product_list, channel_USD):
    products = Product.objects.filter(pk__in=[product.pk for product in product_list])
    ProductChannelListing.objects.filter(
        product__in=products, channel=channel_USD
    ).update(is_published=True)
    return products


@pytest.fixture
def order_list(customer_user, channel_USD):
    address = customer_user.default_billing_address.get_copy()
    data = {
        "billing_address": address,
        "user": customer_user,
        "user_email": customer_user.email,
        "channel": channel_USD,
    }
    order = Order.objects.create(**data)
    order1 = Order.objects.create(**data)
    order2 = Order.objects.create(**data)

    return [order, order1, order2]


@pytest.fixture
def product_with_image(product, image, media_root):
    ProductImage.objects.create(product=product, image=image)
    return product


@pytest.fixture
def unavailable_product(product_type, category, channel_USD):
    product = Product.objects.create(
        name="Test product",
        slug="test-product-5",
        product_type=product_type,
        category=category,
    )
    ProductChannelListing.objects.create(
        product=product,
        channel=channel_USD,
        is_published=False,
        visible_in_listings=False,
    )
    return product


@pytest.fixture
def unavailable_product_with_variant(product_type, category, warehouse, channel_USD):
    product = Product.objects.create(
        name="Test product",
        slug="test-product-6",
        product_type=product_type,
        category=category,
    )
    ProductChannelListing.objects.create(
        product=product,
        channel=channel_USD,
        is_published=False,
        visible_in_listings=False,
    )

    variant_attr = product_type.variant_attributes.first()
    variant_attr_value = variant_attr.values.first()

    variant = ProductVariant.objects.create(
        product=product,
        sku="123",
    )
    ProductVariantChannelListing.objects.create(
        variant=variant,
        channel=channel_USD,
        price_amount=Decimal(10),
        cost_price_amount=Decimal(1),
        currency=channel_USD.currency_code,
    )
    Stock.objects.create(product_variant=variant, warehouse=warehouse, quantity=10)

    associate_attribute_values_to_instance(variant, variant_attr, variant_attr_value)
    return product


@pytest.fixture
def product_with_images(product_type, category, media_root, channel_USD):
    product = Product.objects.create(
        name="Test product",
        slug="test-product-7",
        product_type=product_type,
        category=category,
    )
    ProductChannelListing.objects.create(
        product=product,
        channel=channel_USD,
        is_published=True,
        visible_in_listings=True,
    )
    file_mock_0 = MagicMock(spec=File, name="FileMock0")
    file_mock_0.name = "image0.jpg"
    file_mock_1 = MagicMock(spec=File, name="FileMock1")
    file_mock_1.name = "image1.jpg"
    product.images.create(image=file_mock_0)
    product.images.create(image=file_mock_1)
    return product


@pytest.fixture
def voucher_without_channel(db):
    return Voucher.objects.create(code="mirumee")


@pytest.fixture
def voucher(voucher_without_channel, channel_USD):
    VoucherChannelListing.objects.create(
        voucher=voucher_without_channel,
        channel=channel_USD,
        discount=Money(20, channel_USD.currency_code),
    )
    return voucher_without_channel


@pytest.fixture
def voucher_with_many_channels(voucher, channel_PLN):
    VoucherChannelListing.objects.create(
        voucher=voucher,
        channel=channel_PLN,
        discount=Money(80, channel_PLN.currency_code),
    )
    return voucher


@pytest.fixture
def voucher_percentage(channel_USD):
    voucher = Voucher.objects.create(
        code="saleor",
        discount_value_type=DiscountValueType.PERCENTAGE,
    )
    VoucherChannelListing.objects.create(
        voucher=voucher,
        channel=channel_USD,
        discount_value=10,
        currency=channel_USD.currency_code,
    )
    return voucher


@pytest.fixture
def voucher_specific_product_type(voucher_percentage):
    voucher_percentage.type = VoucherType.SPECIFIC_PRODUCT
    voucher_percentage.save()
    return voucher_percentage


@pytest.fixture
def voucher_with_high_min_spent_amount(channel_USD):
    voucher = Voucher.objects.create(code="mirumee")
    VoucherChannelListing.objects.create(
        voucher=voucher,
        channel=channel_USD,
        discount=Money(10, channel_USD.currency_code),
        min_spent_amount=1_000_000,
    )
    return voucher


@pytest.fixture
def voucher_shipping_type(channel_USD):
    voucher = Voucher.objects.create(
        code="mirumee", type=VoucherType.SHIPPING, countries="IS"
    )
    VoucherChannelListing.objects.create(
        voucher=voucher,
        channel=channel_USD,
        discount=Money(10, channel_USD.currency_code),
    )
    return voucher


@pytest.fixture
def voucher_free_shipping(voucher_percentage, channel_USD):
    voucher_percentage.type = VoucherType.SHIPPING
    voucher_percentage.name = "Free shipping"
    voucher_percentage.save()
    voucher_percentage.channel_listings.filter(channel=channel_USD).update(
        discount_value=100
    )
    return voucher_percentage


@pytest.fixture
def voucher_customer(voucher, customer_user):
    email = customer_user.email
    return VoucherCustomer.objects.create(voucher=voucher, customer_email=email)


@pytest.fixture
def order_line(order, variant):
    product = variant.product
    channel = order.channel
    channel_listing = variant.channel_listings.get(channel=channel)
    net = variant.get_price(product, [], channel, channel_listing)
    currency = net.currency
    gross = Money(amount=net.amount * Decimal(1.23), currency=currency)
    quantity = 3
    unit_price = TaxedMoney(net=net, gross=gross)
    return order.lines.create(
        product_name=str(product),
        variant_name=str(variant),
        product_sku=variant.sku,
        is_shipping_required=variant.is_shipping_required(),
        quantity=quantity,
        variant=variant,
        unit_price=unit_price,
        total_price=unit_price * quantity,
        tax_rate=Decimal("0.23"),
    )


@pytest.fixture
def order_line_with_allocation_in_many_stocks(
    customer_user, variant_with_many_stocks, channel_USD
):
    address = customer_user.default_billing_address.get_copy()
    variant = variant_with_many_stocks
    stocks = variant.stocks.all().order_by("pk")

    order = Order.objects.create(
        billing_address=address,
        user_email=customer_user.email,
        user=customer_user,
        channel=channel_USD,
    )

    product = variant.product
    channel_listing = variant.channel_listings.get(channel=channel_USD)
    net = variant.get_price(product, [], channel_USD, channel_listing)
    currency = net.currency
    gross = Money(amount=net.amount * Decimal(1.23), currency=currency)
    quantity = 3
    unit_price = TaxedMoney(net=net, gross=gross)
    order_line = order.lines.create(
        product_name=str(product),
        variant_name=str(variant),
        product_sku=variant.sku,
        is_shipping_required=variant.is_shipping_required(),
        quantity=quantity,
        variant=variant,
        unit_price=unit_price,
        total_price=unit_price * quantity,
        tax_rate=Decimal("0.23"),
    )

    Allocation.objects.bulk_create(
        [
            Allocation(order_line=order_line, stock=stocks[0], quantity_allocated=2),
            Allocation(order_line=order_line, stock=stocks[1], quantity_allocated=1),
        ]
    )

    return order_line


@pytest.fixture
def order_line_with_one_allocation(
    customer_user, variant_with_many_stocks, channel_USD
):
    address = customer_user.default_billing_address.get_copy()
    variant = variant_with_many_stocks
    stocks = variant.stocks.all().order_by("pk")

    order = Order.objects.create(
        billing_address=address,
        user_email=customer_user.email,
        user=customer_user,
        channel=channel_USD,
    )

    product = variant.product
    channel_listing = variant.channel_listings.get(channel=channel_USD)
    net = variant.get_price(product, [], channel_USD, channel_listing)
    currency = net.currency
    gross = Money(amount=net.amount * Decimal(1.23), currency=currency)
    quantity = 2
    unit_price = TaxedMoney(net=net, gross=gross)
    order_line = order.lines.create(
        product_name=str(product),
        variant_name=str(variant),
        product_sku=variant.sku,
        is_shipping_required=variant.is_shipping_required(),
        quantity=quantity,
        variant=variant,
        unit_price=unit_price,
        total_price=unit_price * quantity,
        tax_rate=Decimal("0.23"),
    )

    Allocation.objects.create(
        order_line=order_line, stock=stocks[0], quantity_allocated=1
    )

    return order_line


@pytest.fixture
def gift_card(customer_user, staff_user):
    return GiftCard.objects.create(
        code="mirumee_giftcard",
        user=customer_user,
        initial_balance=Money(10, "USD"),
        current_balance=Money(10, "USD"),
    )


@pytest.fixture
def gift_card_used(staff_user):
    return GiftCard.objects.create(
        code="gift_card_used",
        initial_balance=Money(150, "USD"),
        current_balance=Money(100, "USD"),
    )


@pytest.fixture
def gift_card_created_by_staff(staff_user):
    return GiftCard.objects.create(
        code="mirumee_staff",
        initial_balance=Money(5, "USD"),
        current_balance=Money(5, "USD"),
    )


@pytest.fixture
def order_with_lines(
    order, product_type, category, shipping_zone, warehouse, channel_USD
):
    product = Product.objects.create(
        name="Test product",
        slug="test-product-8",
        product_type=product_type,
        category=category,
    )
    ProductChannelListing.objects.create(
        product=product,
        channel=channel_USD,
        is_published=True,
        visible_in_listings=True,
        available_for_purchase=datetime.date.today(),
    )
    variant = ProductVariant.objects.create(product=product, sku="SKU_AA")
    channel_listing = ProductVariantChannelListing.objects.create(
        variant=variant,
        channel=channel_USD,
        price_amount=Decimal(10),
        cost_price_amount=Decimal(1),
        currency=channel_USD.currency_code,
    )
    stock = Stock.objects.create(
        warehouse=warehouse, product_variant=variant, quantity=5
    )
    net = variant.get_price(product, [], channel_USD, channel_listing)
    currency = net.currency
    gross = Money(amount=net.amount * Decimal(1.23), currency=currency)
    quantity = 3
    unit_price = TaxedMoney(net=net, gross=gross)
    line = order.lines.create(
        product_name=str(variant.product),
        variant_name=str(variant),
        product_sku=variant.sku,
        is_shipping_required=variant.is_shipping_required(),
        quantity=quantity,
        variant=variant,
        unit_price=unit_price,
        total_price=unit_price * quantity,
        tax_rate=Decimal("0.23"),
    )
    Allocation.objects.create(
        order_line=line, stock=stock, quantity_allocated=line.quantity
    )

    product = Product.objects.create(
        name="Test product 2",
        slug="test-product-9",
        product_type=product_type,
        category=category,
    )
    ProductChannelListing.objects.create(
        product=product,
        channel=channel_USD,
        is_published=True,
        visible_in_listings=True,
        available_for_purchase=datetime.date.today(),
    )
    variant = ProductVariant.objects.create(product=product, sku="SKU_B")
    channel_listing = ProductVariantChannelListing.objects.create(
        variant=variant,
        channel=channel_USD,
        price_amount=Decimal(20),
        cost_price_amount=Decimal(2),
        currency=channel_USD.currency_code,
    )
    stock = Stock.objects.create(
        product_variant=variant, warehouse=warehouse, quantity=2
    )

    net = variant.get_price(product, [], channel_USD, channel_listing)
    currency = net.currency
    gross = Money(amount=net.amount * Decimal(1.23), currency=currency)
    unit_price = TaxedMoney(net=net, gross=gross)
    quantity = 2
    line = order.lines.create(
        product_name=str(variant.product),
        variant_name=str(variant),
        product_sku=variant.sku,
        is_shipping_required=variant.is_shipping_required(),
        quantity=quantity,
        variant=variant,
        unit_price=unit_price,
        total_price=unit_price * quantity,
        tax_rate=Decimal("0.23"),
    )
    Allocation.objects.create(
        order_line=line, stock=stock, quantity_allocated=line.quantity
    )

    order.shipping_address = order.billing_address.get_copy()
    order.channel = channel_USD
    shipping_method = shipping_zone.shipping_methods.first()
    shipping_price = shipping_method.channel_listings.get(channel_id=channel_USD.id)
    order.shipping_method_name = shipping_method.name
    order.shipping_method = shipping_method

    net = shipping_price.get_total()
    gross = Money(amount=net.amount * Decimal(1.23), currency=net.currency)
    order.shipping_price = TaxedMoney(net=net, gross=gross)
    order.save()

    recalculate_order(order)

    order.refresh_from_db()
    return order


@pytest.fixture
def order_with_lines_and_events(order_with_lines, staff_user):
    events = []
    for event_type, _ in OrderEvents.CHOICES:
        events.append(
            OrderEvent(
                type=event_type,
                order=order_with_lines,
                user=staff_user,
            )
        )
    OrderEvent.objects.bulk_create(events)
    fulfillment_refunded_event(
        order=order_with_lines,
        user=staff_user,
        refunded_lines=[(1, order_with_lines.lines.first())],
        amount=Decimal("10.0"),
        shipping_costs_included=False,
    )
    draft_order_added_products_event(
        order=order_with_lines,
        user=staff_user,
        order_lines=[(1, order_with_lines.lines.first())],
    )
    return order_with_lines


@pytest.fixture
def order_with_lines_channel_PLN(
    customer_user,
    product_type,
    category,
    shipping_method_channel_PLN,
    warehouse,
    channel_PLN,
):
    address = customer_user.default_billing_address.get_copy()
    order = Order.objects.create(
        billing_address=address,
        channel=channel_PLN,
        shipping_address=address,
        user_email=customer_user.email,
        user=customer_user,
    )
    product = Product.objects.create(
        name="Test product in PLN channel",
        slug="test-product-8-pln",
        product_type=product_type,
        category=category,
    )
    ProductChannelListing.objects.create(
        product=product,
        channel=channel_PLN,
        is_published=True,
        visible_in_listings=True,
        available_for_purchase=datetime.date.today(),
    )
    variant = ProductVariant.objects.create(product=product, sku="SKU_A_PLN")
    channel_listing = ProductVariantChannelListing.objects.create(
        variant=variant,
        channel=channel_PLN,
        price_amount=Decimal(10),
        cost_price_amount=Decimal(1),
        currency=channel_PLN.currency_code,
    )
    stock = Stock.objects.create(
        warehouse=warehouse, product_variant=variant, quantity=5
    )
    net = variant.get_price(product, [], channel_PLN, channel_listing)
    currency = net.currency
    gross = Money(amount=net.amount * Decimal(1.23), currency=currency)
    quantity = 3
    unit_price = TaxedMoney(net=net, gross=gross)
    line = order.lines.create(
        product_name=str(variant.product),
        variant_name=str(variant),
        product_sku=variant.sku,
        is_shipping_required=variant.is_shipping_required(),
        quantity=quantity,
        variant=variant,
        unit_price=unit_price,
        total_price=unit_price * quantity,
        tax_rate=Decimal("0.23"),
    )
    Allocation.objects.create(
        order_line=line, stock=stock, quantity_allocated=line.quantity
    )

    product = Product.objects.create(
        name="Test product 2 in PLN channel",
        slug="test-product-9-pln",
        product_type=product_type,
        category=category,
    )
    ProductChannelListing.objects.create(
        product=product,
        channel=channel_PLN,
        is_published=True,
        visible_in_listings=True,
        available_for_purchase=datetime.date.today(),
    )
    variant = ProductVariant.objects.create(product=product, sku="SKU_B_PLN")
    channel_listing = ProductVariantChannelListing.objects.create(
        variant=variant,
        channel=channel_PLN,
        price_amount=Decimal(20),
        cost_price_amount=Decimal(2),
        currency=channel_PLN.currency_code,
    )
    stock = Stock.objects.create(
        product_variant=variant, warehouse=warehouse, quantity=2
    )

    net = variant.get_price(product, [], channel_PLN, channel_listing, None)
    currency = net.currency
    gross = Money(amount=net.amount * Decimal(1.23), currency=currency)
    quantity = 2
    unit_price = TaxedMoney(net=net, gross=gross)
    line = order.lines.create(
        product_name=str(variant.product),
        variant_name=str(variant),
        product_sku=variant.sku,
        is_shipping_required=variant.is_shipping_required(),
        quantity=quantity,
        variant=variant,
        unit_price=unit_price,
        total_price=unit_price * quantity,
        tax_rate=Decimal("0.23"),
    )
    Allocation.objects.create(
        order_line=line, stock=stock, quantity_allocated=line.quantity
    )

    order.shipping_address = order.billing_address.get_copy()
    order.channel = channel_PLN
    shipping_method = shipping_method_channel_PLN
    shipping_price = shipping_method.channel_listings.get(
        channel_id=channel_PLN.id,
    )
    order.shipping_method_name = shipping_method.name
    order.shipping_method = shipping_method

    net = shipping_price.get_total()
    gross = Money(amount=net.amount * Decimal(1.23), currency=net.currency)
    order.shipping_price = TaxedMoney(net=net, gross=gross)
    order.save()

    recalculate_order(order)

    order.refresh_from_db()
    return order


@pytest.fixture
def order_with_line_without_inventory_tracking(
    order, variant_without_inventory_tracking
):
    variant = variant_without_inventory_tracking
    product = variant.product
    channel = order.channel
    channel_listing = variant.channel_listings.get(channel=channel)
    net = variant.get_price(product, [], channel, channel_listing)
    currency = net.currency
    gross = Money(amount=net.amount * Decimal(1.23), currency=currency)
    quantity = 3
    unit_price = TaxedMoney(net=net, gross=gross)
    line = order.lines.create(
        product_name=str(variant.product),
        variant_name=str(variant),
        product_sku=variant.sku,
        is_shipping_required=variant.is_shipping_required(),
        quantity=quantity,
        variant=variant,
        unit_price=unit_price,
        total_price=unit_price * quantity,
        tax_rate=Decimal("0.23"),
    )

    recalculate_order(order)

    order.refresh_from_db()
    return order


@pytest.fixture
def order_events(order):
    for event_type, _ in OrderEvents.CHOICES:
        OrderEvent.objects.create(type=event_type, order=order)


@pytest.fixture
def fulfilled_order(order_with_lines):
    order = order_with_lines
    invoice = order.invoices.create(
        url="http://www.example.com/invoice.pdf",
        number="01/12/2020/TEST",
        created=datetime.datetime.now(tz=pytz.utc),
        status=JobStatus.SUCCESS,
    )
    fulfillment = order.fulfillments.create(tracking_number="123")
    line_1 = order.lines.first()
    stock_1 = line_1.allocations.get().stock
    warehouse_1_pk = stock_1.warehouse.pk
    line_2 = order.lines.last()
    stock_2 = line_2.allocations.get().stock
    warehouse_2_pk = stock_2.warehouse.pk
    fulfillment.lines.create(order_line=line_1, quantity=line_1.quantity, stock=stock_1)
    fulfillment.lines.create(order_line=line_2, quantity=line_2.quantity, stock=stock_2)
    fulfill_order_lines(
        [
            OrderLineData(
                line=line_1, quantity=line_1.quantity, warehouse_pk=warehouse_1_pk
            ),
            OrderLineData(
                line=line_2, quantity=line_2.quantity, warehouse_pk=warehouse_2_pk
            ),
        ],
    )
    order.status = OrderStatus.FULFILLED
    order.save(update_fields=["status"])
    return order


@pytest.fixture
def fulfilled_order_without_inventory_tracking(
    order_with_line_without_inventory_tracking,
):
    order = order_with_line_without_inventory_tracking
    fulfillment = order.fulfillments.create(tracking_number="123")
    line = order.lines.first()
    stock = line.variant.stocks.get()
    warehouse_pk = stock.warehouse.pk
    fulfillment.lines.create(order_line=line, quantity=line.quantity, stock=stock)
    fulfill_order_lines(
        [OrderLineData(line=line, quantity=line.quantity, warehouse_pk=warehouse_pk)]
    )
    order.status = OrderStatus.FULFILLED
    order.save(update_fields=["status"])
    return order


@pytest.fixture
def fulfilled_order_with_cancelled_fulfillment(fulfilled_order):
    fulfillment = fulfilled_order.fulfillments.create()
    line_1 = fulfilled_order.lines.first()
    line_2 = fulfilled_order.lines.last()
    fulfillment.lines.create(order_line=line_1, quantity=line_1.quantity)
    fulfillment.lines.create(order_line=line_2, quantity=line_2.quantity)
    fulfillment.status = FulfillmentStatus.CANCELED
    fulfillment.save()
    return fulfilled_order


@pytest.fixture
def fulfilled_order_with_all_cancelled_fulfillments(
    fulfilled_order, staff_user, warehouse
):
    fulfillment = fulfilled_order.fulfillments.get()
    cancel_fulfillment(fulfillment, staff_user, warehouse)
    return fulfilled_order


@pytest.fixture
def fulfillment(fulfilled_order):
    return fulfilled_order.fulfillments.first()


@pytest.fixture
def draft_order(order_with_lines):
    Allocation.objects.filter(order_line__order=order_with_lines).delete()
    order_with_lines.status = OrderStatus.DRAFT
    order_with_lines.save(update_fields=["status"])
    return order_with_lines


@pytest.fixture
def draft_order_with_fixed_discount_order(draft_order):
    value = Decimal("20")
    discount = partial(fixed_discount, discount=Money(value, draft_order.currency))
    draft_order.undiscounted_total = draft_order.total
    draft_order.total = discount(draft_order.total)
    draft_order.discounts.create(
        value_type=DiscountValueType.FIXED,
        value=value,
        reason="Discount reason",
        amount=(draft_order.undiscounted_total - draft_order.total).gross,  # type: ignore
    )
    draft_order.save()
    return draft_order


@pytest.fixture
def draft_order_without_inventory_tracking(order_with_line_without_inventory_tracking):
    order_with_line_without_inventory_tracking.status = OrderStatus.DRAFT
    order_with_line_without_inventory_tracking.save(update_fields=["status"])
    return order_with_line_without_inventory_tracking


@pytest.fixture
def payment_txn_preauth(order_with_lines, payment_dummy):
    order = order_with_lines
    payment = payment_dummy
    payment.order = order
    payment.save()

    payment.transactions.create(
        amount=payment.total,
        currency=payment.currency,
        kind=TransactionKind.AUTH,
        gateway_response={},
        is_success=True,
    )
    return payment


@pytest.fixture
def payment_txn_captured(order_with_lines, payment_dummy):
    order = order_with_lines
    payment = payment_dummy
    payment.order = order
    payment.charge_status = ChargeStatus.FULLY_CHARGED
    payment.captured_amount = payment.total
    payment.save()

    payment.transactions.create(
        amount=payment.total,
        currency=payment.currency,
        kind=TransactionKind.CAPTURE,
        gateway_response={},
        is_success=True,
    )
    return payment


@pytest.fixture
def payment_txn_to_confirm(order_with_lines, payment_dummy):
    order = order_with_lines
    payment = payment_dummy
    payment.order = order
    payment.to_confirm = True
    payment.save()

    payment.transactions.create(
        amount=payment.total,
        currency=payment.currency,
        kind=TransactionKind.ACTION_TO_CONFIRM,
        gateway_response={},
        is_success=True,
        action_required=True,
    )
    return payment


@pytest.fixture
def payment_txn_refunded(order_with_lines, payment_dummy):
    order = order_with_lines
    payment = payment_dummy
    payment.order = order
    payment.charge_status = ChargeStatus.FULLY_REFUNDED
    payment.is_active = False
    payment.save()

    payment.transactions.create(
        amount=payment.total,
        currency=payment.currency,
        kind=TransactionKind.REFUND,
        gateway_response={},
        is_success=True,
    )
    return payment


@pytest.fixture
def payment_not_authorized(payment_dummy):
    payment_dummy.is_active = False
    payment_dummy.save()
    return payment_dummy


@pytest.fixture
def dummy_gateway_config():
    return GatewayConfig(
        gateway_name="Dummy",
        auto_capture=True,
        supported_currencies="USD",
        connection_params={"secret-key": "nobodylikesspanishinqusition"},
    )


@pytest.fixture
def dummy_payment_data(payment_dummy):
    return PaymentData(
        amount=Decimal(10),
        currency="USD",
        graphql_payment_id=graphene.Node.to_global_id("Payment", payment_dummy.pk),
        payment_id=payment_dummy.pk,
        billing=None,
        shipping=None,
        order_id=None,
        customer_ip_address=None,
        customer_email="example@test.com",
    )


@pytest.fixture
def new_sale(category, channel_USD):
    sale = Sale.objects.create(name="Sale")
    SaleChannelListing.objects.create(
        sale=sale,
        channel=channel_USD,
        discount_value=5,
        currency=channel_USD.currency_code,
    )
    return sale


@pytest.fixture
def sale(product, category, collection, channel_USD):
    sale = Sale.objects.create(name="Sale")
    SaleChannelListing.objects.create(
        sale=sale,
        channel=channel_USD,
        discount_value=5,
        currency=channel_USD.currency_code,
    )
    sale.products.add(product)
    sale.categories.add(category)
    sale.collections.add(collection)
    return sale


@pytest.fixture
def sale_with_many_channels(product, category, collection, channel_USD, channel_PLN):
    sale = Sale.objects.create(name="Sale")
    SaleChannelListing.objects.create(
        sale=sale,
        channel=channel_USD,
        discount_value=5,
        currency=channel_USD.currency_code,
    )
    SaleChannelListing.objects.create(
        sale=sale,
        channel=channel_PLN,
        discount_value=5,
        currency=channel_PLN.currency_code,
    )
    sale.products.add(product)
    sale.categories.add(category)
    sale.collections.add(collection)
    return sale


@pytest.fixture
def discount_info(category, collection, sale, channel_USD):
    sale_channel_listing = sale.channel_listings.get(channel=channel_USD)

    return DiscountInfo(
        sale=sale,
        channel_listings={channel_USD.slug: sale_channel_listing},
        product_ids=set(),
        category_ids={category.id},  # assumes this category does not have children
        collection_ids={collection.id},
    )


@pytest.fixture
def permission_manage_staff():
    return Permission.objects.get(codename="manage_staff")


@pytest.fixture
def permission_manage_products():
    return Permission.objects.get(codename="manage_products")


@pytest.fixture
def permission_manage_product_types_and_attributes():
    return Permission.objects.get(codename="manage_product_types_and_attributes")


@pytest.fixture
def permission_manage_shipping():
    return Permission.objects.get(codename="manage_shipping")


@pytest.fixture
def permission_manage_users():
    return Permission.objects.get(codename="manage_users")


@pytest.fixture
def permission_manage_settings():
    return Permission.objects.get(codename="manage_settings")


@pytest.fixture
def permission_manage_menus():
    return Permission.objects.get(codename="manage_menus")


@pytest.fixture
def permission_manage_pages():
    return Permission.objects.get(codename="manage_pages")


@pytest.fixture
def permission_manage_page_types_and_attributes():
    return Permission.objects.get(codename="manage_page_types_and_attributes")


@pytest.fixture
def permission_manage_translations():
    return Permission.objects.get(codename="manage_translations")


@pytest.fixture
def permission_manage_webhooks():
    return Permission.objects.get(codename="manage_webhooks")


@pytest.fixture
def permission_manage_channels():
    return Permission.objects.get(codename="manage_channels")


@pytest.fixture
def permission_group_manage_users(permission_manage_users, staff_users):
    group = Group.objects.create(name="Manage user groups.")
    group.permissions.add(permission_manage_users)

    group.user_set.add(staff_users[1])
    return group


@pytest.fixture
def collection(db):
    collection = Collection.objects.create(
        name="Collection",
        slug="collection",
        description=dummy_editorjs("Test description."),
    )
    return collection


@pytest.fixture
def published_collection(db, channel_USD):
    collection = Collection.objects.create(
        name="Collection USD",
        slug="collection-usd",
        description=dummy_editorjs("Test description."),
    )
    CollectionChannelListing.objects.create(
        channel=channel_USD,
        collection=collection,
        is_published=True,
        publication_date=datetime.date.today(),
    )
    return collection


@pytest.fixture
def published_collection_PLN(db, channel_PLN):
    collection = Collection.objects.create(
        name="Collection PLN",
        slug="collection-pln",
        description=dummy_editorjs("Test description."),
    )
    CollectionChannelListing.objects.create(
        channel=channel_PLN,
        collection=collection,
        is_published=True,
        publication_date=datetime.date.today(),
    )
    return collection


@pytest.fixture
def unpublished_collection(db, channel_USD):
    collection = Collection.objects.create(
        name="Unpublished Collection",
        slug="unpublished-collection",
        description=dummy_editorjs("Test description."),
    )
    CollectionChannelListing.objects.create(
        channel=channel_USD, collection=collection, is_published=False
    )
    return collection


@pytest.fixture
def unpublished_collection_PLN(db, channel_PLN):
    collection = Collection.objects.create(
        name="Collection",
        slug="collection",
        description=dummy_editorjs("Test description."),
    )
    CollectionChannelListing.objects.create(
        channel=channel_PLN, collection=collection, is_published=False
    )
    return collection


@pytest.fixture
def collection_with_products(db, published_collection, product_list_published):
    published_collection.products.set(list(product_list_published))
    return product_list_published


@pytest.fixture
def collection_with_image(db, image, media_root, channel_USD):
    collection = Collection.objects.create(
        name="Collection",
        slug="collection",
        description=dummy_editorjs("Test description."),
        background_image=image,
    )
    CollectionChannelListing.objects.create(
        channel=channel_USD, collection=collection, is_published=False
    )
    return collection


@pytest.fixture
def collection_list(db, channel_USD):
    collections = Collection.objects.bulk_create(
        [
            Collection(name="Collection 1", slug="collection-1"),
            Collection(name="Collection 2", slug="collection-2"),
            Collection(name="Collection 3", slug="collection-3"),
        ]
    )
    CollectionChannelListing.objects.bulk_create(
        [
            CollectionChannelListing(
                channel=channel_USD, collection=collection, is_published=True
            )
            for collection in collections
        ]
    )
    return collections


@pytest.fixture
def page(db, page_type):
    data = {
        "slug": "test-url",
        "title": "Test page",
        "content": dummy_editorjs("Test content."),
        "is_published": True,
        "page_type": page_type,
    }
    page = Page.objects.create(**data)

    # associate attribute value
    page_attr = page_type.page_attributes.first()
    page_attr_value = page_attr.values.first()

    associate_attribute_values_to_instance(page, page_attr, page_attr_value)

    return page


@pytest.fixture
def page_list(db, page_type):
    data_1 = {
        "slug": "test-url",
        "title": "Test page",
        "content": dummy_editorjs("Test content."),
        "is_published": True,
        "page_type": page_type,
    }
    data_2 = {
        "slug": "test-url-2",
        "title": "Test page",
        "content": dummy_editorjs("Test content."),
        "is_published": True,
        "page_type": page_type,
    }
    pages = Page.objects.bulk_create([Page(**data_1), Page(**data_2)])
    return pages


@pytest.fixture
def page_list_unpublished(db, page_type):
    pages = Page.objects.bulk_create(
        [
            Page(
                slug="page-1", title="Page 1", is_published=False, page_type=page_type
            ),
            Page(
                slug="page-2", title="Page 2", is_published=False, page_type=page_type
            ),
            Page(
                slug="page-3", title="Page 3", is_published=False, page_type=page_type
            ),
        ]
    )
    return pages


@pytest.fixture
def page_type(db, size_page_attribute, tag_page_attribute):
    page_type = PageType.objects.create(name="Test page type", slug="test-page-type")
    page_type.page_attributes.add(size_page_attribute)
    page_type.page_attributes.add(tag_page_attribute)

    return page_type


@pytest.fixture
def page_type_list(db, tag_page_attribute):
    page_types = list(
        PageType.objects.bulk_create(
            [
                PageType(name="Test page type 1", slug="test-page-type-1"),
                PageType(name="Example page type 2", slug="page-type-2"),
                PageType(name="Example page type 3", slug="page-type-3"),
            ]
        )
    )

    for i, page_type in enumerate(page_types):
        page_type.page_attributes.add(tag_page_attribute)
        Page.objects.create(
            title=f"Test page {i}",
            slug=f"test-url-{i}",
            is_published=True,
            page_type=page_type,
        )

    return page_types


@pytest.fixture
def model_form_class():
    mocked_form_class = MagicMock(name="test", spec=ModelForm)
    mocked_form_class._meta = Mock(name="_meta")
    mocked_form_class._meta.model = "test_model"
    mocked_form_class._meta.fields = "test_field"
    return mocked_form_class


@pytest.fixture
def menu(db):
    return Menu.objects.get_or_create(name="test-navbar", slug="test-navbar")[0]


@pytest.fixture
def menu_item(menu):
    return MenuItem.objects.create(menu=menu, name="Link 1", url="http://example.com/")


@pytest.fixture
def menu_item_list(menu):
    menu_item_1 = MenuItem.objects.create(menu=menu, name="Link 1")
    menu_item_2 = MenuItem.objects.create(menu=menu, name="Link 2")
    menu_item_3 = MenuItem.objects.create(menu=menu, name="Link 3")
    return menu_item_1, menu_item_2, menu_item_3


@pytest.fixture
def menu_with_items(menu, category, published_collection):
    menu.items.create(name="Link 1", url="http://example.com/")
    menu_item = menu.items.create(name="Link 2", url="http://example.com/")
    menu.items.create(name=category.name, category=category, parent=menu_item)
    menu.items.create(
        name=published_collection.name,
        collection=published_collection,
        parent=menu_item,
    )
    return menu


@pytest.fixture
def translated_variant_fr(product):
    attribute = product.product_type.variant_attributes.first()
    return AttributeTranslation.objects.create(
        language_code="fr", attribute=attribute, name="Name tranlsated to french"
    )


@pytest.fixture
def translated_attribute(product):
    attribute = product.product_type.product_attributes.first()
    return AttributeTranslation.objects.create(
        language_code="fr", attribute=attribute, name="French attribute name"
    )


@pytest.fixture
def translated_attribute_value(pink_attribute_value):
    return AttributeValueTranslation.objects.create(
        language_code="fr",
        attribute_value=pink_attribute_value,
        name="French attribute value name",
    )


@pytest.fixture
def voucher_translation_fr(voucher):
    return VoucherTranslation.objects.create(
        language_code="fr", voucher=voucher, name="French name"
    )


@pytest.fixture
def product_translation_fr(product):
    return ProductTranslation.objects.create(
        language_code="fr",
        product=product,
        name="French name",
        description=dummy_editorjs("French description."),
    )


@pytest.fixture
def variant_translation_fr(variant):
    return ProductVariantTranslation.objects.create(
        language_code="fr", product_variant=variant, name="French product variant name"
    )


@pytest.fixture
def collection_translation_fr(published_collection):
    return CollectionTranslation.objects.create(
        language_code="fr",
        collection=published_collection,
        name="French collection name",
        description=dummy_editorjs("French description."),
    )


@pytest.fixture
def category_translation_fr(category):
    return CategoryTranslation.objects.create(
        language_code="fr",
        category=category,
        name="French category name",
        description=dummy_editorjs("French category description."),
    )


@pytest.fixture
def page_translation_fr(page):
    return PageTranslation.objects.create(
        language_code="fr",
        page=page,
        title="French page title",
        content=dummy_editorjs("French page content."),
    )


@pytest.fixture
def shipping_method_translation_fr(shipping_method):
    return ShippingMethodTranslation.objects.create(
        language_code="fr",
        shipping_method=shipping_method,
        name="French shipping method name",
    )


@pytest.fixture
def sale_translation_fr(sale):
    return SaleTranslation.objects.create(
        language_code="fr", sale=sale, name="French sale name"
    )


@pytest.fixture
def menu_item_translation_fr(menu_item):
    return MenuItemTranslation.objects.create(
        language_code="fr", menu_item=menu_item, name="French manu item name"
    )


@pytest.fixture
def payment_dummy(db, order_with_lines):
    return Payment.objects.create(
        gateway="mirumee.payments.dummy",
        order=order_with_lines,
        is_active=True,
        cc_first_digits="4111",
        cc_last_digits="1111",
        cc_brand="visa",
        cc_exp_month=12,
        cc_exp_year=2027,
        total=order_with_lines.total.gross.amount,
        currency=order_with_lines.currency,
        billing_first_name=order_with_lines.billing_address.first_name,
        billing_last_name=order_with_lines.billing_address.last_name,
        billing_company_name=order_with_lines.billing_address.company_name,
        billing_address_1=order_with_lines.billing_address.street_address_1,
        billing_address_2=order_with_lines.billing_address.street_address_2,
        billing_city=order_with_lines.billing_address.city,
        billing_postal_code=order_with_lines.billing_address.postal_code,
        billing_country_code=order_with_lines.billing_address.country.code,
        billing_country_area=order_with_lines.billing_address.country_area,
        billing_email=order_with_lines.user_email,
    )


@pytest.fixture
def payment_dummy_fully_charged(payment_dummy):
    payment_dummy.captured_amount = payment_dummy.total
    payment_dummy.charge_status = ChargeStatus.FULLY_CHARGED
    payment_dummy.save()
    return payment_dummy


@pytest.fixture
def payment_dummy_credit_card(db, order_with_lines):
    return Payment.objects.create(
        gateway="mirumee.payments.dummy_credit_card",
        order=order_with_lines,
        is_active=True,
        cc_first_digits="4111",
        cc_last_digits="1111",
        cc_brand="visa",
        cc_exp_month=12,
        cc_exp_year=2027,
        total=order_with_lines.total.gross.amount,
        currency=order_with_lines.total.gross.currency,
        billing_first_name=order_with_lines.billing_address.first_name,
        billing_last_name=order_with_lines.billing_address.last_name,
        billing_company_name=order_with_lines.billing_address.company_name,
        billing_address_1=order_with_lines.billing_address.street_address_1,
        billing_address_2=order_with_lines.billing_address.street_address_2,
        billing_city=order_with_lines.billing_address.city,
        billing_postal_code=order_with_lines.billing_address.postal_code,
        billing_country_code=order_with_lines.billing_address.country.code,
        billing_country_area=order_with_lines.billing_address.country_area,
        billing_email=order_with_lines.user_email,
    )


@pytest.fixture
def digital_content(category, media_root, warehouse, channel_USD) -> DigitalContent:
    product_type = ProductType.objects.create(
        name="Digital Type",
        slug="digital-type",
        has_variants=True,
        is_shipping_required=False,
        is_digital=True,
    )
    product = Product.objects.create(
        name="Test digital product",
        slug="test-digital-product",
        product_type=product_type,
        category=category,
    )
    ProductChannelListing.objects.create(
        product=product,
        channel=channel_USD,
        is_published=True,
        visible_in_listings=True,
        available_for_purchase=datetime.date(1999, 1, 1),
    )
    product_variant = ProductVariant.objects.create(product=product, sku="SKU_554")
    ProductVariantChannelListing.objects.create(
        variant=product_variant,
        channel=channel_USD,
        price_amount=Decimal(10),
        cost_price_amount=Decimal(1),
        currency=channel_USD.currency_code,
    )
    Stock.objects.create(
        product_variant=product_variant,
        warehouse=warehouse,
        quantity=5,
    )

    assert product_variant.is_digital()

    image_file, image_name = create_image()
    d_content = DigitalContent.objects.create(
        content_file=image_file,
        product_variant=product_variant,
        use_default_settings=True,
    )
    return d_content


@pytest.fixture
def digital_content_url(digital_content, order_line):
    return DigitalContentUrl.objects.create(content=digital_content, line=order_line)


@pytest.fixture
def media_root(tmpdir, settings):
    settings.MEDIA_ROOT = str(tmpdir.mkdir("media"))


@pytest.fixture
def description_json():
    return {
        "blocks": [
            {
                "key": "",
                "data": {
                    "text": "E-commerce for the PWA era",
                },
                "text": "E-commerce for the PWA era",
                "type": "header-two",
                "depth": 0,
                "entityRanges": [],
                "inlineStyleRanges": [],
            },
            {
                "key": "",
                "data": {
                    "text": (
                        "A modular, high performance e-commerce storefront "
                        "built with GraphQL, Django, and ReactJS."
                    )
                },
                "text": (
                    "A modular, high performance e-commerce storefront "
                    "built with GraphQL, Django, and ReactJS."
                ),
                "type": "unstyled",
                "depth": 0,
                "entityRanges": [],
                "inlineStyleRanges": [],
            },
            {
                "key": "",
                "data": {},
                "text": "",
                "type": "unstyled",
                "depth": 0,
                "entityRanges": [],
                "inlineStyleRanges": [],
            },
            {
                "key": "",
                "data": {
                    "text": (
                        "Saleor is a rapidly-growing open source e-commerce platform "
                        "that has served high-volume companies from branches "
                        "like publishing and apparel since 2012. Based on Python "
                        "and Django, the latest major update introduces a modular "
                        "front end with a GraphQL API and storefront and dashboard "
                        "written in React to make Saleor a full-functionality "
                        "open source e-commerce."
                    ),
                },
                "text": (
                    "Saleor is a rapidly-growing open source e-commerce platform "
                    "that has served high-volume companies from branches "
                    "like publishing and apparel since 2012. Based on Python "
                    "and Django, the latest major update introduces a modular "
                    "front end with a GraphQL API and storefront and dashboard "
                    "written in React to make Saleor a full-functionality "
                    "open source e-commerce."
                ),
                "type": "unstyled",
                "depth": 0,
                "entityRanges": [],
                "inlineStyleRanges": [],
            },
            {
                "key": "",
                "data": {"text": ""},
                "text": "",
                "type": "unstyled",
                "depth": 0,
                "entityRanges": [],
                "inlineStyleRanges": [],
            },
            {
                "key": "",
                "data": {
                    "text": "Get Saleor today!",
                },
                "text": "Get Saleor today!",
                "type": "unstyled",
                "depth": 0,
                "entityRanges": [{"key": 0, "length": 17, "offset": 0}],
                "inlineStyleRanges": [],
            },
        ],
        "entityMap": {
            "0": {
                "data": {"href": "https://github.com/mirumee/saleor"},
                "type": "LINK",
                "mutability": "MUTABLE",
            }
        },
    }


@pytest.fixture
def other_description_json():
    return {
        "blocks": [
            {
                "key": "",
                "data": {
                    "text": "A GRAPHQL-FIRST ECOMMERCE PLATFORM FOR PERFECTIONISTS",
                },
                "text": "A GRAPHQL-FIRST ECOMMERCE PLATFORM FOR PERFECTIONISTS",
                "type": "header-two",
                "depth": 0,
                "entityRanges": [],
                "inlineStyleRanges": [],
            },
            {
                "key": "",
                "data": {
                    "text": (
                        "Saleor is powered by a GraphQL server running on "
                        "top of Python 3 and a Django 2 framework."
                    ),
                },
                "text": (
                    "Saleor is powered by a GraphQL server running on "
                    "top of Python 3 and a Django 2 framework."
                ),
                "type": "unstyled",
                "depth": 0,
                "entityRanges": [],
                "inlineStyleRanges": [],
            },
        ],
        "entityMap": {},
    }


@pytest.fixture
def app(db):
    app = App.objects.create(name="Sample app objects", is_active=True)
    app.tokens.create(name="Default")
    return app


@pytest.fixture
def external_app(db):
    app = App.objects.create(
        name="External App",
        is_active=True,
        type=AppType.THIRDPARTY,
        identifier="mirumee.app.sample",
        about_app="About app text.",
        data_privacy="Data privacy text.",
        data_privacy_url="http://www.example.com/privacy/",
        homepage_url="http://www.example.com/homepage/",
        support_url="http://www.example.com/support/contact/",
        configuration_url="http://www.example.com/app-configuration/",
        app_url="http://www.example.com/app/",
    )
    app.tokens.create(name="Default")
    return app


@pytest.fixture
def webhook(app):
    webhook = Webhook.objects.create(
        name="Simple webhook", app=app, target_url="http://www.example.com/test"
    )
    webhook.events.create(event_type=WebhookEventType.ORDER_CREATED)
    return webhook


@pytest.fixture
def fake_payment_interface(mocker):
    return mocker.Mock(spec=PaymentInterface)


@pytest.fixture
def staff_notification_recipient(db, staff_user):
    return StaffNotificationRecipient.objects.create(active=True, user=staff_user)


@pytest.fixture
def customer_wishlist(customer_user):
    return Wishlist.objects.create(user=customer_user)


@pytest.fixture
def customer_wishlist_item(customer_wishlist, product_with_single_variant):
    product = product_with_single_variant
    assert product.variants.count() == 1
    variant = product.variants.first()
    item = customer_wishlist.add_variant(variant)
    return item


@pytest.fixture
def customer_wishlist_item_with_two_variants(
    customer_wishlist, product_with_two_variants
):
    product = product_with_two_variants
    assert product.variants.count() == 2
    [variant_1, variant_2] = product.variants.all()
    item = customer_wishlist.add_variant(variant_1)
    item.variants.add(variant_2)
    return item


@pytest.fixture
def warehouse(address, shipping_zone):
    warehouse = Warehouse.objects.create(
        address=address,
        name="Example Warehouse",
        slug="example-warehouse",
        email="test@example.com",
    )
    warehouse.shipping_zones.add(shipping_zone)
    warehouse.save()
    return warehouse


@pytest.fixture
def warehouses(address):
    return Warehouse.objects.bulk_create(
        [
            Warehouse(
                address=address.get_copy(),
                name="Warehouse1",
                slug="warehouse1",
                email="warehouse1@example.com",
            ),
            Warehouse(
                address=address.get_copy(),
                name="Warehouse2",
                slug="warehouse2",
                email="warehouse2@example.com",
            ),
        ]
    )


@pytest.fixture
def warehouses_with_shipping_zone(warehouses, shipping_zone):
    warehouses[0].shipping_zones.add(shipping_zone)
    warehouses[1].shipping_zones.add(shipping_zone)
    return warehouses


@pytest.fixture
def warehouses_with_different_shipping_zone(warehouses, shipping_zones):
    warehouses[0].shipping_zones.add(shipping_zones[0])
    warehouses[1].shipping_zones.add(shipping_zones[1])
    return warehouses


@pytest.fixture
def warehouse_no_shipping_zone(address):
    warehouse = Warehouse.objects.create(
        address=address,
        name="Warehouse without shipping zone",
        slug="warehouse-no-shipping-zone",
        email="test2@example.com",
    )
    return warehouse


@pytest.fixture
def stock(variant, warehouse):
    return Stock.objects.create(
        product_variant=variant, warehouse=warehouse, quantity=15
    )


@pytest.fixture
def allocation(order_line, stock):
    return Allocation.objects.create(
        order_line=order_line, stock=stock, quantity_allocated=order_line.quantity
    )


@pytest.fixture
def allocations(order_list, stock, channel_USD):
    variant = stock.product_variant
    product = variant.product
    channel_listing = variant.channel_listings.get(channel=channel_USD)
    net = variant.get_price(product, [], channel_USD, channel_listing)
    gross = Money(amount=net.amount * Decimal(1.23), currency=net.currency)
    price = TaxedMoney(net=net, gross=gross)
    lines = OrderLine.objects.bulk_create(
        [
            OrderLine(
                order=order_list[0],
                variant=variant,
                quantity=1,
                product_name=str(variant.product),
                variant_name=str(variant),
                product_sku=variant.sku,
                is_shipping_required=variant.is_shipping_required(),
                unit_price=price,
                total_price=price,
                tax_rate=Decimal("0.23"),
            ),
            OrderLine(
                order=order_list[1],
                variant=variant,
                quantity=2,
                product_name=str(variant.product),
                variant_name=str(variant),
                product_sku=variant.sku,
                is_shipping_required=variant.is_shipping_required(),
                unit_price=price,
                total_price=price,
                tax_rate=Decimal("0.23"),
            ),
            OrderLine(
                order=order_list[2],
                variant=variant,
                quantity=4,
                product_name=str(variant.product),
                variant_name=str(variant),
                product_sku=variant.sku,
                is_shipping_required=variant.is_shipping_required(),
                unit_price=price,
                total_price=price,
                tax_rate=Decimal("0.23"),
            ),
        ]
    )
    return Allocation.objects.bulk_create(
        [
            Allocation(
                order_line=lines[0], stock=stock, quantity_allocated=lines[0].quantity
            ),
            Allocation(
                order_line=lines[1], stock=stock, quantity_allocated=lines[1].quantity
            ),
            Allocation(
                order_line=lines[2], stock=stock, quantity_allocated=lines[2].quantity
            ),
        ]
    )


@pytest.fixture
def app_installation():
    app_installation = AppInstallation.objects.create(
        app_name="External App",
        manifest_url="http://localhost:3000/manifest",
    )
    return app_installation


@pytest.fixture
def user_export_file(staff_user):
    job = ExportFile.objects.create(user=staff_user)
    return job


@pytest.fixture
def app_export_file(app):
    job = ExportFile.objects.create(app=app)
    return job


@pytest.fixture
def export_file_list(staff_user):
    export_file_list = list(
        ExportFile.objects.bulk_create(
            [
                ExportFile(user=staff_user),
                ExportFile(
                    user=staff_user,
                ),
                ExportFile(
                    user=staff_user,
                    status=JobStatus.SUCCESS,
                ),
                ExportFile(user=staff_user, status=JobStatus.SUCCESS),
                ExportFile(
                    user=staff_user,
                    status=JobStatus.FAILED,
                ),
            ]
        )
    )

    updated_date = datetime.datetime(
        2019, 4, 18, tzinfo=timezone.get_current_timezone()
    )
    created_date = datetime.datetime(
        2019, 4, 10, tzinfo=timezone.get_current_timezone()
    )
    new_created_and_updated_dates = [
        (created_date, updated_date),
        (created_date, updated_date + datetime.timedelta(hours=2)),
        (
            created_date + datetime.timedelta(hours=2),
            updated_date - datetime.timedelta(days=2),
        ),
        (created_date - datetime.timedelta(days=2), updated_date),
        (
            created_date - datetime.timedelta(days=5),
            updated_date - datetime.timedelta(days=5),
        ),
    ]
    for counter, export_file in enumerate(export_file_list):
        created, updated = new_created_and_updated_dates[counter]
        export_file.created_at = created
        export_file.updated_at = updated

    ExportFile.objects.bulk_update(export_file_list, ["created_at", "updated_at"])

    return export_file_list


@pytest.fixture
def user_export_event(user_export_file):
    return ExportEvent.objects.create(
        type=ExportEvents.EXPORT_FAILED,
        export_file=user_export_file,
        user=user_export_file.user,
        parameters={"message": "Example error message"},
    )


@pytest.fixture
def app_export_event(app_export_file):
    return ExportEvent.objects.create(
        type=ExportEvents.EXPORT_FAILED,
        export_file=app_export_file,
        app=app_export_file.app,
        parameters={"message": "Example error message"},
    )<|MERGE_RESOLUTION|>--- conflicted
+++ resolved
@@ -53,19 +53,13 @@
 )
 from ..giftcard.models import GiftCard
 from ..menu.models import Menu, MenuItem, MenuItemTranslation
-<<<<<<< HEAD
-from ..order import OrderStatus
-from ..order.actions import cancel_fulfillment, fulfill_order_line
+from ..order import OrderLineData, OrderStatus
+from ..order.actions import cancel_fulfillment, fulfill_order_lines
 from ..order.events import (
     OrderEvents,
     draft_order_added_products_event,
     fulfillment_refunded_event,
 )
-=======
-from ..order import OrderLineData, OrderStatus
-from ..order.actions import cancel_fulfillment, fulfill_order_lines
-from ..order.events import OrderEvents
->>>>>>> a1c4c453
 from ..order.models import FulfillmentStatus, Order, OrderEvent, OrderLine
 from ..order.utils import recalculate_order
 from ..page.models import Page, PageTranslation, PageType
