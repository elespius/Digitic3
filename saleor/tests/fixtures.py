import datetime
import uuid
from collections import namedtuple
from contextlib import contextmanager
from datetime import timedelta
from decimal import Decimal
from functools import partial
from io import BytesIO
from typing import List, Optional
from unittest.mock import MagicMock, Mock

import graphene
import pytest
import pytz
from django.conf import settings
from django.contrib.auth.models import Group, Permission
from django.contrib.sites.models import Site
from django.core.files import File
from django.core.files.uploadedfile import SimpleUploadedFile
from django.db import connection
from django.forms import ModelForm
from django.template.defaultfilters import truncatechars
from django.test.utils import CaptureQueriesContext as BaseCaptureQueriesContext
from django.utils import timezone
from django_countries import countries
from freezegun import freeze_time
from PIL import Image
from prices import Money, TaxedMoney, fixed_discount

from ..account.models import Address, StaffNotificationRecipient, User
from ..app.models import App, AppExtension, AppInstallation, AppToken
from ..app.types import AppExtensionMount, AppType
from ..attribute import AttributeEntityType, AttributeInputType, AttributeType
from ..attribute.models import (
    Attribute,
    AttributeTranslation,
    AttributeValue,
    AttributeValueTranslation,
)
from ..attribute.utils import associate_attribute_values_to_instance
from ..checkout.fetch import fetch_checkout_info, fetch_checkout_lines
from ..checkout.models import Checkout, CheckoutLine
from ..checkout.utils import add_variant_to_checkout, add_voucher_to_checkout
from ..core import EventDeliveryStatus, JobStatus
from ..core.models import EventDelivery, EventDeliveryAttempt, EventPayload
from ..core.payments import PaymentInterface
from ..core.postgres import FlatConcatSearchVector
from ..core.taxes import zero_money
from ..core.units import MeasurementUnits
from ..core.utils.editorjs import clean_editor_js
from ..csv.events import ExportEvents
from ..csv.models import ExportEvent, ExportFile
from ..discount import DiscountInfo, DiscountValueType, VoucherType
from ..discount.models import (
    NotApplicable,
    Sale,
    SaleChannelListing,
    SaleTranslation,
    Voucher,
    VoucherChannelListing,
    VoucherCustomer,
    VoucherTranslation,
)
from ..giftcard import GiftCardEvents
from ..giftcard.models import GiftCard, GiftCardEvent, GiftCardTag
from ..menu.models import Menu, MenuItem, MenuItemTranslation
from ..order import OrderOrigin, OrderStatus
from ..order.actions import cancel_fulfillment, fulfill_order_lines
from ..order.events import (
    OrderEvents,
    fulfillment_refunded_event,
    order_added_products_event,
)
from ..order.fetch import OrderLineInfo
from ..order.models import (
    FulfillmentLine,
    FulfillmentStatus,
    Order,
    OrderEvent,
    OrderLine,
)
from ..order.search import prepare_order_search_vector_value
from ..order.utils import (
    get_voucher_discount_assigned_to_order,
    get_voucher_discount_for_order,
)
from ..page.models import Page, PageTranslation, PageType
from ..payment import ChargeStatus, TransactionKind
from ..payment.interface import AddressData, GatewayConfig, GatewayResponse, PaymentData
from ..payment.models import Payment, TransactionItem
from ..plugins.manager import get_plugins_manager
from ..plugins.models import PluginConfiguration
from ..plugins.webhook.tasks import WebhookResponse
from ..plugins.webhook.tests.subscription_webhooks import subscription_queries
from ..plugins.webhook.utils import to_payment_app_id
from ..product import ProductMediaTypes, ProductTypeKind
from ..product.models import (
    Category,
    CategoryTranslation,
    Collection,
    CollectionChannelListing,
    CollectionTranslation,
    DigitalContent,
    DigitalContentUrl,
    Product,
    ProductChannelListing,
    ProductMedia,
    ProductTranslation,
    ProductType,
    ProductVariant,
    ProductVariantChannelListing,
    ProductVariantTranslation,
    VariantMedia,
)
from ..product.search import prepare_product_search_vector_value
from ..product.tests.utils import create_image
from ..shipping.models import (
    ShippingMethod,
    ShippingMethodChannelListing,
    ShippingMethodTranslation,
    ShippingMethodType,
    ShippingZone,
)
from ..shipping.utils import convert_to_shipping_method_data
from ..site.models import SiteSettings
from ..warehouse import WarehouseClickAndCollectOption
from ..warehouse.models import (
    Allocation,
    PreorderAllocation,
    PreorderReservation,
    Reservation,
    Stock,
    Warehouse,
)
from ..webhook.event_types import WebhookEventAsyncType, WebhookEventSyncType
from ..webhook.models import Webhook, WebhookEvent
from ..webhook.observability import WebhookData
from .utils import dummy_editorjs


class CaptureQueriesContext(BaseCaptureQueriesContext):
    IGNORED_QUERIES = settings.PATTERNS_IGNORED_IN_QUERY_CAPTURES  # type: ignore

    @property
    def captured_queries(self):
        # flake8: noqa
        base_queries = self.connection.queries[
            self.initial_queries : self.final_queries
        ]
        new_queries = []

        def is_query_ignored(sql):
            for pattern in self.IGNORED_QUERIES:
                # Ignore the query if matches
                if pattern.match(sql):
                    return True
            return False

        for query in base_queries:
            if not is_query_ignored(query["sql"]):
                new_queries.append(query)

        return new_queries


def _assert_num_queries(context, *, config, num, exact=True, info=None):
    """
    Extracted from pytest_django.fixtures._assert_num_queries
    """
    yield context

    verbose = config.getoption("verbose") > 0
    num_performed = len(context)

    if exact:
        failed = num != num_performed
    else:
        failed = num_performed > num

    if not failed:
        return

    msg = "Expected to perform {} queries {}{}".format(
        num,
        "" if exact else "or less ",
        "but {} done".format(
            num_performed == 1 and "1 was" or "%d were" % (num_performed,)
        ),
    )
    if info:
        msg += "\n{}".format(info)
    if verbose:
        sqls = (q["sql"] for q in context.captured_queries)
        msg += "\n\nQueries:\n========\n\n%s" % "\n\n".join(sqls)
    else:
        msg += " (add -v option to show queries)"
    pytest.fail(msg)


@pytest.fixture
def capture_queries(pytestconfig):
    cfg = pytestconfig

    @contextmanager
    def _capture_queries(
        num: Optional[int] = None, msg: Optional[str] = None, exact=False
    ):
        with CaptureQueriesContext(connection) as ctx:
            yield ctx
            if num is not None:
                _assert_num_queries(ctx, config=cfg, num=num, exact=exact, info=msg)

    return _capture_queries


@pytest.fixture
def assert_num_queries(capture_queries):
    return partial(capture_queries, exact=True)


@pytest.fixture
def assert_max_num_queries(capture_queries):
    return partial(capture_queries, exact=False)


@pytest.fixture(autouse=True)
def setup_dummy_gateways(settings):
    settings.PLUGINS = [
        "saleor.payment.gateways.dummy.plugin.DummyGatewayPlugin",
        "saleor.payment.gateways.dummy_credit_card.plugin.DummyCreditCardGatewayPlugin",
    ]
    return settings


@pytest.fixture
def sample_gateway(settings):
    settings.PLUGINS += [
        "saleor.plugins.tests.sample_plugins.ActiveDummyPaymentGateway"
    ]


@pytest.fixture(autouse=True)
def site_settings(db, settings) -> SiteSettings:
    """Create a site and matching site settings.

    This fixture is autouse because django.contrib.sites.models.Site and
    saleor.site.models.SiteSettings have a one-to-one relationship and a site
    should never exist without a matching settings object.
    """
    site = Site.objects.get_or_create(name="mirumee.com", domain="mirumee.com")[0]
    obj = SiteSettings.objects.get_or_create(
        site=site,
        default_mail_sender_name="Mirumee Labs",
        default_mail_sender_address="mirumee@example.com",
    )[0]
    settings.SITE_ID = site.pk
    settings.ALLOWED_HOSTS += [site.domain]

    main_menu = Menu.objects.get_or_create(
        name=settings.DEFAULT_MENUS["top_menu_name"],
        slug=settings.DEFAULT_MENUS["top_menu_name"],
    )[0]
    secondary_menu = Menu.objects.get_or_create(
        name=settings.DEFAULT_MENUS["bottom_menu_name"],
        slug=settings.DEFAULT_MENUS["bottom_menu_name"],
    )[0]
    obj.top_menu = main_menu
    obj.bottom_menu = secondary_menu
    obj.save()
    return obj


@pytest.fixture
def site_settings_with_reservations(site_settings):
    site_settings.reserve_stock_duration_anonymous_user = 5
    site_settings.reserve_stock_duration_authenticated_user = 5
    site_settings.save()
    return site_settings


@pytest.fixture
def checkout(db, channel_USD, settings):
    checkout = Checkout.objects.create(
        currency=channel_USD.currency_code,
        channel=channel_USD,
        price_expiration=timezone.now() + settings.CHECKOUT_PRICES_TTL,
        email="user@email.com",
    )
    checkout.set_country("US", commit=True)
    return checkout


@pytest.fixture
def checkout_JPY(channel_JPY):
    checkout = Checkout.objects.create(
        currency=channel_JPY.currency_code, channel=channel_JPY
    )
    checkout.set_country("JP", commit=True)
    return checkout


@pytest.fixture
def checkout_with_item(checkout, product):
    variant = product.variants.first()
    checkout_info = fetch_checkout_info(checkout, [], [], get_plugins_manager())
    add_variant_to_checkout(checkout_info, variant, 3)
    checkout.save()
    return checkout


@pytest.fixture
def checkout_with_item_and_tax_exemption(checkout_with_item):
    checkout_with_item.tax_exemption = True
    checkout_with_item.save(update_fields=["tax_exemption"])
    return checkout_with_item


@pytest.fixture
def checkout_with_same_items_in_multiple_lines(checkout, product):
    variant = product.variants.first()
    checkout_info = fetch_checkout_info(checkout, [], [], get_plugins_manager())
    add_variant_to_checkout(checkout_info, variant, 1)
    add_variant_to_checkout(checkout_info, variant, 1, force_new_line=True)
    checkout.save()
    return checkout


@pytest.fixture
def checkout_with_item_and_voucher_specific_products(
    checkout_with_item, voucher_specific_product_type
):
    manager = get_plugins_manager()
    lines, _ = fetch_checkout_lines(checkout_with_item)
    checkout_info = fetch_checkout_info(checkout_with_item, lines, [], manager)
    add_voucher_to_checkout(
        manager, checkout_info, lines, voucher_specific_product_type
    )
    checkout_with_item.refresh_from_db()
    return checkout_with_item


@pytest.fixture
def checkout_with_item_and_voucher_once_per_order(checkout_with_item, voucher):
    voucher.apply_once_per_order = True
    voucher.save()
    manager = get_plugins_manager()
    lines, _ = fetch_checkout_lines(checkout_with_item)
    checkout_info = fetch_checkout_info(checkout_with_item, lines, [], manager)
    add_voucher_to_checkout(manager, checkout_info, lines, voucher)
    checkout_with_item.refresh_from_db()
    return checkout_with_item


@pytest.fixture
def checkout_line(checkout_with_item):
    return checkout_with_item.lines.first()


@pytest.fixture
def checkout_with_item_total_0(checkout, product_price_0):
    variant = product_price_0.variants.get()
    checkout_info = fetch_checkout_info(checkout, [], [], get_plugins_manager())
    add_variant_to_checkout(checkout_info, variant, 1)
    checkout.save()
    return checkout


@pytest.fixture
def checkout_JPY_with_item(checkout_JPY, product_in_channel_JPY):
    variant = product_in_channel_JPY.variants.get()
    checkout_info = fetch_checkout_info(checkout_JPY, [], [], get_plugins_manager())
    add_variant_to_checkout(checkout_info, variant, 3)
    checkout_JPY.save()
    return checkout_JPY


@pytest.fixture
def checkouts_list(channel_USD, channel_PLN):
    checkouts_usd = Checkout.objects.bulk_create(
        [
            Checkout(currency=channel_USD.currency_code, channel=channel_USD),
            Checkout(currency=channel_USD.currency_code, channel=channel_USD),
            Checkout(currency=channel_USD.currency_code, channel=channel_USD),
        ]
    )
    checkouts_pln = Checkout.objects.bulk_create(
        [
            Checkout(currency=channel_PLN.currency_code, channel=channel_PLN),
            Checkout(currency=channel_PLN.currency_code, channel=channel_PLN),
        ]
    )
    return [*checkouts_pln, *checkouts_usd]


@pytest.fixture
def checkouts_assigned_to_customer(channel_USD, channel_PLN, customer_user):
    return Checkout.objects.bulk_create(
        [
            Checkout(
                currency=channel_USD.currency_code,
                channel=channel_USD,
                user=customer_user,
            ),
            Checkout(
                currency=channel_PLN.currency_code,
                channel=channel_PLN,
                user=customer_user,
            ),
        ]
    )


@pytest.fixture
def checkout_ready_to_complete(checkout_with_item, address, shipping_method, gift_card):
    checkout = checkout_with_item
    checkout.shipping_address = address
    checkout.shipping_method = shipping_method
    checkout.billing_address = address
    checkout.store_value_in_metadata(items={"accepted": "true"})
    checkout.store_value_in_private_metadata(items={"accepted": "false"})
    checkout_with_item.gift_cards.add(gift_card)
    checkout.save()
    return checkout


@pytest.fixture
def checkout_with_digital_item(checkout, digital_content, address):
    """Create a checkout with a digital line."""
    variant = digital_content.product_variant
    checkout_info = fetch_checkout_info(checkout, [], [], get_plugins_manager())
    add_variant_to_checkout(checkout_info, variant, 1)
    checkout.discount_amount = Decimal(0)
    checkout.billing_address = address
    checkout.email = "customer@example.com"
    checkout.save()
    return checkout


@pytest.fixture
def checkout_with_shipping_required(checkout_with_item, product):
    checkout = checkout_with_item
    variant = product.variants.get()
    checkout_info = fetch_checkout_info(checkout, [], [], get_plugins_manager())
    add_variant_to_checkout(checkout_info, variant, 3)
    checkout.save()
    return checkout


@pytest.fixture
def checkout_with_item_and_shipping_method(checkout_with_item, shipping_method):
    checkout = checkout_with_item
    checkout.shipping_method = shipping_method
    checkout.save()
    return checkout


@pytest.fixture
def other_shipping_method(shipping_zone, channel_USD):
    method = ShippingMethod.objects.create(
        name="DPD",
        type=ShippingMethodType.PRICE_BASED,
        shipping_zone=shipping_zone,
    )
    ShippingMethodChannelListing.objects.create(
        channel=channel_USD,
        shipping_method=method,
        minimum_order_price=Money(0, "USD"),
        price=Money(9, "USD"),
    )
    return method


@pytest.fixture
def checkout_without_shipping_required(checkout, product_without_shipping):
    variant = product_without_shipping.variants.get()
    checkout_info = fetch_checkout_info(checkout, [], [], get_plugins_manager())
    add_variant_to_checkout(checkout_info, variant, 1)
    checkout.save()
    return checkout


@pytest.fixture
def checkout_with_single_item(checkout, product):
    variant = product.variants.get()
    checkout_info = fetch_checkout_info(checkout, [], [], get_plugins_manager())
    add_variant_to_checkout(checkout_info, variant, 1)
    checkout.save()
    return checkout


@pytest.fixture
def checkout_with_variant_without_inventory_tracking(
    checkout, variant_without_inventory_tracking, address, shipping_method
):
    variant = variant_without_inventory_tracking
    checkout_info = fetch_checkout_info(checkout, [], [], get_plugins_manager())
    add_variant_to_checkout(checkout_info, variant, 1)
    checkout.shipping_address = address
    checkout.shipping_method = shipping_method
    checkout.billing_address = address
    checkout.store_value_in_metadata(items={"accepted": "true"})
    checkout.store_value_in_private_metadata(items={"accepted": "false"})
    checkout.save()
    return checkout


@pytest.fixture()
def checkout_with_variants(
    checkout,
    stock,
    product_with_default_variant,
    product_with_single_variant,
    product_with_two_variants,
):
    checkout_info = fetch_checkout_info(checkout, [], [], get_plugins_manager())

    add_variant_to_checkout(
        checkout_info, product_with_default_variant.variants.get(), 1
    )
    add_variant_to_checkout(
        checkout_info, product_with_single_variant.variants.get(), 10
    )
    add_variant_to_checkout(
        checkout_info, product_with_two_variants.variants.first(), 3
    )
    add_variant_to_checkout(checkout_info, product_with_two_variants.variants.last(), 5)

    checkout.save()
    return checkout


@pytest.fixture()
def checkout_with_shipping_address(checkout_with_variants, address):
    checkout = checkout_with_variants

    checkout.shipping_address = address.get_copy()
    checkout.save()

    return checkout


@pytest.fixture
def checkout_with_variants_for_cc(
    checkout, stocks_for_cc, product_variant_list, product_with_two_variants
):
    CheckoutLine.objects.bulk_create(
        [
            CheckoutLine(
                checkout=checkout,
                variant=product_variant_list[0],
                quantity=3,
                currency="USD",
            ),
            CheckoutLine(
                checkout=checkout,
                variant=product_variant_list[1],
                quantity=10,
                currency="USD",
            ),
            CheckoutLine(
                checkout=checkout,
                variant=product_with_two_variants.variants.last(),
                quantity=5,
                currency="USD",
            ),
        ]
    )
    return checkout


@pytest.fixture()
def checkout_with_shipping_address_for_cc(checkout_with_variants_for_cc, address):
    checkout = checkout_with_variants_for_cc

    checkout.shipping_address = address.get_copy()
    checkout.save()

    return checkout


@pytest.fixture
def checkout_with_items(checkout, product_list, product):
    variant = product.variants.get()
    checkout_info = fetch_checkout_info(checkout, [], [], get_plugins_manager())
    add_variant_to_checkout(checkout_info, variant, 1)
    for prod in product_list:
        variant = prod.variants.get()
        add_variant_to_checkout(checkout_info, variant, 1)
    checkout.save()
    checkout.refresh_from_db()
    return checkout


@pytest.fixture
def checkout_with_items_and_shipping(checkout_with_items, address, shipping_method):
    checkout_with_items.shipping_address = address
    checkout_with_items.shipping_method = shipping_method
    checkout_with_items.billing_address = address
    checkout_with_items.save()
    return checkout_with_items


@pytest.fixture
def checkout_with_voucher(checkout, product, voucher):
    variant = product.variants.get()
    checkout_info = fetch_checkout_info(checkout, [], [], get_plugins_manager())
    add_variant_to_checkout(checkout_info, variant, 3)
    checkout.voucher_code = voucher.code
    checkout.discount = Money("20.00", "USD")
    checkout.save()
    return checkout


@pytest.fixture
def checkout_with_voucher_percentage(checkout, product, voucher_percentage):
    variant = product.variants.get()
    checkout_info = fetch_checkout_info(checkout, [], [], get_plugins_manager())
    add_variant_to_checkout(checkout_info, variant, 3)
    checkout.voucher_code = voucher_percentage.code
    checkout.discount = Money("3.00", "USD")
    checkout.save()
    return checkout


@pytest.fixture
def checkout_with_gift_card(checkout_with_item, gift_card):
    checkout_with_item.gift_cards.add(gift_card)
    checkout_with_item.save()
    return checkout_with_item


@pytest.fixture()
def checkout_with_preorders_only(
    checkout,
    stocks_for_cc,
    preorder_variant_with_end_date,
    preorder_variant_channel_threshold,
):
    lines, _ = fetch_checkout_lines(checkout)
    checkout_info = fetch_checkout_info(checkout, lines, [], get_plugins_manager())
    add_variant_to_checkout(checkout_info, preorder_variant_with_end_date, 2)
    add_variant_to_checkout(checkout_info, preorder_variant_channel_threshold, 2)

    checkout.save()
    return checkout


@pytest.fixture()
def checkout_with_preorders_and_regular_variant(
    checkout, stocks_for_cc, preorder_variant_with_end_date, product_variant_list
):
    lines, _ = fetch_checkout_lines(checkout)
    checkout_info = fetch_checkout_info(checkout, lines, [], get_plugins_manager())
    add_variant_to_checkout(checkout_info, preorder_variant_with_end_date, 2)
    add_variant_to_checkout(checkout_info, product_variant_list[0], 2)

    checkout.save()
    return checkout


@pytest.fixture
def checkout_with_gift_card_items(
    checkout, non_shippable_gift_card_product, shippable_gift_card_product
):
    checkout_info = fetch_checkout_info(checkout, [], [], get_plugins_manager())
    non_shippable_variant = non_shippable_gift_card_product.variants.get()
    shippable_variant = shippable_gift_card_product.variants.get()
    add_variant_to_checkout(checkout_info, non_shippable_variant, 1)
    add_variant_to_checkout(checkout_info, shippable_variant, 2)
    checkout.save()
    return checkout


@pytest.fixture
def checkout_with_voucher_percentage_and_shipping(
    checkout_with_voucher_percentage, shipping_method, address
):
    checkout = checkout_with_voucher_percentage
    checkout.shipping_method = shipping_method
    checkout.shipping_address = address
    checkout.save()
    return checkout


@pytest.fixture
def checkout_with_payments(checkout):
    Payment.objects.bulk_create(
        [
            Payment(
                gateway="mirumee.payments.dummy", is_active=True, checkout=checkout
            ),
            Payment(
                gateway="mirumee.payments.dummy", is_active=False, checkout=checkout
            ),
        ]
    )
    return checkout


@pytest.fixture
def checkout_with_item_and_preorder_item(
    checkout_with_item, product, preorder_variant_channel_threshold
):
    checkout_info = fetch_checkout_info(
        checkout_with_item, [], [], get_plugins_manager()
    )
    add_variant_to_checkout(checkout_info, preorder_variant_channel_threshold, 1)
    return checkout_with_item


@pytest.fixture
def address(db):  # pylint: disable=W0613
    return Address.objects.create(
        first_name="John",
        last_name="Doe",
        company_name="Mirumee Software",
        street_address_1="Tęczowa 7",
        city="WROCŁAW",
        postal_code="53-601",
        country="PL",
        phone="+48713988102",
    )


@pytest.fixture
def address_with_areas(db):
    return Address.objects.create(
        first_name="John",
        last_name="Doe",
        company_name="Mirumee Software",
        street_address_1="Tęczowa 7",
        city="WROCŁAW",
        postal_code="53-601",
        country="PL",
        phone="+48713988102",
        country_area="test_country_area",
        city_area="test_city_area",
    )


@pytest.fixture
def address_other_country():
    return Address.objects.create(
        first_name="John",
        last_name="Doe",
        street_address_1="4371 Lucas Knoll Apt. 791",
        city="BENNETTMOUTH",
        postal_code="13377",
        country="IS",
        phone="+40123123123",
    )


@pytest.fixture
def address_usa():
    return Address.objects.create(
        first_name="John",
        last_name="Doe",
        street_address_1="2000 Main Street",
        city="Irvine",
        postal_code="92614",
        country_area="CA",
        country="US",
        phone="",
    )


@pytest.fixture
def graphql_address_data():
    return {
        "firstName": "John Saleor",
        "lastName": "Doe Mirumee",
        "companyName": "Mirumee Software",
        "streetAddress1": "Tęczowa 7",
        "streetAddress2": "",
        "postalCode": "53-601",
        "country": "PL",
        "city": "Wrocław",
        "countryArea": "",
        "phone": "+48321321888",
    }


@pytest.fixture
def customer_user(address):  # pylint: disable=W0613
    default_address = address.get_copy()
    user = User.objects.create_user(
        "test@example.com",
        "password",
        default_billing_address=default_address,
        default_shipping_address=default_address,
        first_name="Leslie",
        last_name="Wade",
        metadata={"key": "value"},
        private_metadata={"secret_key": "secret_value"},
    )
    user.addresses.add(default_address)
    user._password = "password"
    return user


@pytest.fixture
def customer_user2(address):
    default_address = address.get_copy()
    user = User.objects.create_user(
        "test2@example.com",
        "password",
        default_billing_address=default_address,
        default_shipping_address=default_address,
        first_name="Jane",
        last_name="Doe",
    )
    user.addresses.add(default_address)
    user._password = "password"
    return user


@pytest.fixture
def user_checkout(customer_user, channel_USD):
    checkout = Checkout.objects.create(
        user=customer_user,
        channel=channel_USD,
        billing_address=customer_user.default_billing_address,
        shipping_address=customer_user.default_shipping_address,
        note="Test notes",
        currency="USD",
    )
    return checkout


@pytest.fixture
def user_checkout_for_cc(customer_user, channel_USD, warehouse_for_cc):
    checkout = Checkout.objects.create(
        user=customer_user,
        email=customer_user.email,
        channel=channel_USD,
        billing_address=customer_user.default_billing_address,
        shipping_address=warehouse_for_cc.address,
        collection_point=warehouse_for_cc,
        note="Test notes",
        currency="USD",
    )
    return checkout


@pytest.fixture
def user_checkout_PLN(customer_user, channel_PLN):
    checkout = Checkout.objects.create(
        user=customer_user,
        channel=channel_PLN,
        billing_address=customer_user.default_billing_address,
        shipping_address=customer_user.default_shipping_address,
        note="Test notes",
        currency="PLN",
    )
    return checkout


@pytest.fixture
def user_checkout_with_items(user_checkout, product_list):
    checkout_info = fetch_checkout_info(user_checkout, [], [], get_plugins_manager())
    for product in product_list:
        variant = product.variants.get()
        add_variant_to_checkout(checkout_info, variant, 1)
    user_checkout.refresh_from_db()
    return user_checkout


@pytest.fixture
def user_checkout_with_items_for_cc(user_checkout_for_cc, product_list):
    checkout_info = fetch_checkout_info(
        user_checkout_for_cc, [], [], get_plugins_manager()
    )
    for product in product_list:
        variant = product.variants.get()
        add_variant_to_checkout(checkout_info, variant, 1)
    user_checkout_for_cc.refresh_from_db()
    return user_checkout_for_cc


@pytest.fixture
def user_checkouts(request, user_checkout_with_items, user_checkout_with_items_for_cc):
    if request.param == "regular":
        return user_checkout_with_items
    elif request.param == "click_and_collect":
        return user_checkout_with_items_for_cc
    else:
        raise ValueError("Internal test error")


@pytest.fixture
def order(customer_user, channel_USD):
    address = customer_user.default_billing_address.get_copy()
    order = Order.objects.create(
        billing_address=address,
        channel=channel_USD,
        currency=channel_USD.currency_code,
        shipping_address=address,
        user_email=customer_user.email,
        user=customer_user,
        origin=OrderOrigin.CHECKOUT,
        should_refresh_prices=False,
        metadata={"key": "value"},
        private_metadata={"secret_key": "secret_value"},
    )
    return order


@pytest.fixture
def order_with_search_vector_value(order):
    order.search_vector = FlatConcatSearchVector(
        *prepare_order_search_vector_value(order)
    )
    order.save(update_fields=["search_vector"])
    return order


@pytest.fixture
def order_JPY(customer_user, channel_JPY):
    address = customer_user.default_billing_address.get_copy()
    return Order.objects.create(
        billing_address=address,
        channel=channel_JPY,
        currency=channel_JPY.currency_code,
        shipping_address=address,
        user_email=customer_user.email,
        user=customer_user,
        origin=OrderOrigin.CHECKOUT,
    )


@pytest.fixture
def order_unconfirmed(order):
    order.status = OrderStatus.UNCONFIRMED
    order.save(update_fields=["status"])
    return order


@pytest.fixture
def admin_user(db):
    """Return a Django admin user."""
    return User.objects.create_superuser("admin@example.com", "password")


@pytest.fixture
def staff_user(db):
    """Return a staff member."""
    return User.objects.create_user(
        email="staff_test@example.com",
        password="password",
        is_staff=True,
        is_active=True,
    )


@pytest.fixture
def staff_users(staff_user):
    """Return a staff members."""
    staff_users = User.objects.bulk_create(
        [
            User(
                email="staff1_test@example.com",
                password="password",
                is_staff=True,
                is_active=True,
            ),
            User(
                email="staff2_test@example.com",
                password="password",
                is_staff=True,
                is_active=True,
            ),
        ]
    )
    return [staff_user] + staff_users


@pytest.fixture
def shipping_zone(db, channel_USD, default_tax_class):  # pylint: disable=W0613
    shipping_zone = ShippingZone.objects.create(
        name="Europe", countries=[code for code, name in countries]
    )
    shipping_zone.channels.add(channel_USD)
    method = shipping_zone.shipping_methods.create(
        name="DHL",
        type=ShippingMethodType.PRICE_BASED,
        shipping_zone=shipping_zone,
        tax_class=default_tax_class,
    )
    ShippingMethodChannelListing.objects.create(
        channel=channel_USD,
        currency=channel_USD.currency_code,
        shipping_method=method,
        minimum_order_price=Money(0, channel_USD.currency_code),
        price=Money(10, channel_USD.currency_code),
    )
    return shipping_zone


@pytest.fixture
def shipping_zone_JPY(shipping_zone, channel_JPY):
    shipping_zone.channels.add(channel_JPY)
    method = shipping_zone.shipping_methods.get()
    ShippingMethodChannelListing.objects.create(
        channel=channel_JPY,
        currency=channel_JPY.currency_code,
        shipping_method=method,
        minimum_order_price=Money(0, channel_JPY.currency_code),
        price=Money(700, channel_JPY.currency_code),
    )
    return shipping_zone


@pytest.fixture
def shipping_zones(db, channel_USD, channel_PLN):
    shipping_zone_poland, shipping_zone_usa = ShippingZone.objects.bulk_create(
        [
            ShippingZone(name="Poland", countries=["PL"]),
            ShippingZone(name="USA", countries=["US"]),
        ]
    )

    shipping_zone_poland.channels.add(channel_PLN, channel_USD)
    shipping_zone_usa.channels.add(channel_PLN, channel_USD)

    method = shipping_zone_poland.shipping_methods.create(
        name="DHL",
        type=ShippingMethodType.PRICE_BASED,
        shipping_zone=shipping_zone,
    )
    second_method = shipping_zone_usa.shipping_methods.create(
        name="DHL",
        type=ShippingMethodType.PRICE_BASED,
        shipping_zone=shipping_zone,
    )
    ShippingMethodChannelListing.objects.bulk_create(
        [
            ShippingMethodChannelListing(
                channel=channel_USD,
                shipping_method=method,
                minimum_order_price=Money(0, "USD"),
                price=Money(10, "USD"),
                currency=channel_USD.currency_code,
            ),
            ShippingMethodChannelListing(
                channel=channel_USD,
                shipping_method=second_method,
                minimum_order_price=Money(0, "USD"),
                currency=channel_USD.currency_code,
            ),
            ShippingMethodChannelListing(
                channel=channel_PLN,
                shipping_method=method,
                minimum_order_price=Money(0, "PLN"),
                price=Money(40, "PLN"),
                currency=channel_PLN.currency_code,
            ),
            ShippingMethodChannelListing(
                channel=channel_PLN,
                shipping_method=second_method,
                minimum_order_price=Money(0, "PLN"),
                currency=channel_PLN.currency_code,
            ),
        ]
    )
    return [shipping_zone_poland, shipping_zone_usa]


@pytest.fixture
def shipping_zones_with_different_channels(db, channel_USD, channel_PLN):
    shipping_zone_poland, shipping_zone_usa = ShippingZone.objects.bulk_create(
        [
            ShippingZone(name="Poland", countries=["PL"]),
            ShippingZone(name="USA", countries=["US"]),
        ]
    )

    shipping_zone_poland.channels.add(channel_PLN, channel_USD)
    shipping_zone_usa.channels.add(channel_USD)

    method = shipping_zone_poland.shipping_methods.create(
        name="DHL",
        type=ShippingMethodType.PRICE_BASED,
        shipping_zone=shipping_zone,
    )
    second_method = shipping_zone_usa.shipping_methods.create(
        name="DHL",
        type=ShippingMethodType.PRICE_BASED,
        shipping_zone=shipping_zone,
    )
    ShippingMethodChannelListing.objects.bulk_create(
        [
            ShippingMethodChannelListing(
                channel=channel_USD,
                shipping_method=method,
                minimum_order_price=Money(0, "USD"),
                price=Money(10, "USD"),
                currency=channel_USD.currency_code,
            ),
            ShippingMethodChannelListing(
                channel=channel_USD,
                shipping_method=second_method,
                minimum_order_price=Money(0, "USD"),
                currency=channel_USD.currency_code,
            ),
            ShippingMethodChannelListing(
                channel=channel_PLN,
                shipping_method=method,
                minimum_order_price=Money(0, "PLN"),
                price=Money(40, "PLN"),
                currency=channel_PLN.currency_code,
            ),
            ShippingMethodChannelListing(
                channel=channel_PLN,
                shipping_method=second_method,
                minimum_order_price=Money(0, "PLN"),
                currency=channel_PLN.currency_code,
            ),
        ]
    )
    return [shipping_zone_poland, shipping_zone_usa]


@pytest.fixture
def shipping_zone_without_countries(db, channel_USD):  # pylint: disable=W0613
    shipping_zone = ShippingZone.objects.create(name="Europe", countries=[])
    method = shipping_zone.shipping_methods.create(
        name="DHL",
        type=ShippingMethodType.PRICE_BASED,
        shipping_zone=shipping_zone,
    )
    ShippingMethodChannelListing.objects.create(
        channel=channel_USD,
        shipping_method=method,
        minimum_order_price=Money(0, "USD"),
        price=Money(10, "USD"),
    )
    return shipping_zone


@pytest.fixture
def shipping_method(shipping_zone, channel_USD, default_tax_class):
    method = ShippingMethod.objects.create(
        name="DHL",
        type=ShippingMethodType.PRICE_BASED,
        shipping_zone=shipping_zone,
        maximum_delivery_days=10,
        minimum_delivery_days=5,
        tax_class=default_tax_class,
    )
    ShippingMethodChannelListing.objects.create(
        shipping_method=method,
        channel=channel_USD,
        minimum_order_price=Money(0, "USD"),
        price=Money(10, "USD"),
    )
    return method


@pytest.fixture
def shipping_method_data(shipping_method, channel_USD):
    listing = ShippingMethodChannelListing.objects.filter(
        channel=channel_USD, shipping_method=shipping_method
    ).get()
    return convert_to_shipping_method_data(shipping_method, listing)


@pytest.fixture
def shipping_method_weight_based(shipping_zone, channel_USD):
    method = ShippingMethod.objects.create(
        name="weight based method",
        type=ShippingMethodType.WEIGHT_BASED,
        shipping_zone=shipping_zone,
        maximum_delivery_days=10,
        minimum_delivery_days=5,
    )
    ShippingMethodChannelListing.objects.create(
        shipping_method=method,
        channel=channel_USD,
        minimum_order_price=Money(0, "USD"),
        price=Money(10, "USD"),
    )
    return method


@pytest.fixture
def shipping_method_excluded_by_postal_code(shipping_method):
    shipping_method.postal_code_rules.create(start="HB2", end="HB6")
    return shipping_method


@pytest.fixture
def shipping_method_channel_PLN(shipping_zone, channel_PLN):
    method = ShippingMethod.objects.create(
        name="DHL",
        type=ShippingMethodType.PRICE_BASED,
        shipping_zone=shipping_zone,
    )
    ShippingMethodChannelListing.objects.create(
        shipping_method=method,
        channel=channel_PLN,
        minimum_order_price=Money(0, channel_PLN.currency_code),
        price=Money(10, channel_PLN.currency_code),
        currency=channel_PLN.currency_code,
    )
    return method


@pytest.fixture
def color_attribute(db):
    attribute = Attribute.objects.create(
        slug="color",
        name="Color",
        type=AttributeType.PRODUCT_TYPE,
        filterable_in_storefront=True,
        filterable_in_dashboard=True,
        available_in_grid=True,
    )
    AttributeValue.objects.create(attribute=attribute, name="Red", slug="red")
    AttributeValue.objects.create(attribute=attribute, name="Blue", slug="blue")
    return attribute


@pytest.fixture
def attribute_without_values():
    return Attribute.objects.create(
        slug="dropdown",
        name="Dropdown",
        type=AttributeType.PRODUCT_TYPE,
        filterable_in_storefront=True,
        filterable_in_dashboard=True,
        available_in_grid=True,
        visible_in_storefront=True,
        entity_type=None,
    )


@pytest.fixture
def product_type_with_product_attributes(attribute_without_values):
    product_type = ProductType.objects.create(
        name="product_type_with_product_attributes",
        slug="product-type-with-product-attributes",
        has_variants=False,
        is_shipping_required=False,
        weight=0,
    )
    product_type.product_attributes.add(attribute_without_values)
    return product_type


@pytest.fixture
def product_type_with_variant_attributes(attribute_without_values):
    product_type = ProductType.objects.create(
        name="product_type_with_variant_attributes",
        slug="product-type-with-variant-attributes",
        has_variants=False,
        is_shipping_required=False,
        weight=0,
    )
    product_type.variant_attributes.add(attribute_without_values)
    return product_type


@pytest.fixture
def product_with_product_attributes(
    product_type_with_product_attributes, non_default_category
):
    return Product.objects.create(
        name="product_with_product_attributes",
        slug="product-with-product-attributes",
        product_type=product_type_with_product_attributes,
        category=non_default_category,
    )


@pytest.fixture
def product_with_variant_attributes(
    product_type_with_variant_attributes, non_default_category
):
    return Product.objects.create(
        name="product_with_variant_attributes",
        slug="product-with-variant-attributes",
        product_type=product_type_with_variant_attributes,
        category=non_default_category,
    )


@pytest.fixture
def date_attribute(db):
    attribute = Attribute.objects.create(
        slug="release-date",
        name="Release date",
        type=AttributeType.PRODUCT_TYPE,
        input_type=AttributeInputType.DATE,
        filterable_in_storefront=True,
        filterable_in_dashboard=True,
        available_in_grid=True,
    )
    AttributeValue.objects.bulk_create(
        [
            AttributeValue(
                attribute=attribute,
                name=f"{attribute.name}: {value.date()}",
                slug=f"{value.date()}_{attribute.id}",
                date_time=value,
            )
            for value in [
                datetime.datetime(2020, 10, 5, tzinfo=pytz.utc),
                datetime.datetime(2020, 11, 5, tzinfo=pytz.utc),
            ]
        ]
    )

    return attribute


@pytest.fixture
def date_time_attribute(db):
    attribute = Attribute.objects.create(
        slug="release-date-time",
        name="Release date time",
        type=AttributeType.PRODUCT_TYPE,
        input_type=AttributeInputType.DATE_TIME,
        filterable_in_storefront=True,
        filterable_in_dashboard=True,
        available_in_grid=True,
    )

    AttributeValue.objects.bulk_create(
        [
            AttributeValue(
                attribute=attribute,
                name=f"{attribute.name}: {value.date()}",
                slug=f"{value.date()}_{attribute.id}",
                date_time=value,
            )
            for value in [
                datetime.datetime(2020, 10, 5, tzinfo=pytz.utc),
                datetime.datetime(2020, 11, 5, tzinfo=pytz.utc),
            ]
        ]
    )

    return attribute


@pytest.fixture
def attribute_choices_for_sorting(db):
    attribute = Attribute.objects.create(
        slug="sorting",
        name="Sorting",
        type=AttributeType.PRODUCT_TYPE,
        filterable_in_storefront=True,
        filterable_in_dashboard=True,
        available_in_grid=True,
    )
    AttributeValue.objects.create(attribute=attribute, name="Global", slug="summer")
    AttributeValue.objects.create(attribute=attribute, name="Apex", slug="zet")
    AttributeValue.objects.create(attribute=attribute, name="Police", slug="absorb")
    return attribute


@pytest.fixture
def boolean_attribute(db):
    attribute = Attribute.objects.create(
        slug="boolean",
        name="Boolean",
        type=AttributeType.PRODUCT_TYPE,
        input_type=AttributeInputType.BOOLEAN,
        filterable_in_storefront=True,
        filterable_in_dashboard=True,
        available_in_grid=True,
    )
    AttributeValue.objects.create(
        attribute=attribute,
        name=f"{attribute.name}: Yes",
        slug=f"{attribute.id}_true",
        boolean=True,
    )
    AttributeValue.objects.create(
        attribute=attribute,
        name=f"{attribute.name}: No",
        slug=f"{attribute.id}_false",
        boolean=False,
    )
    return attribute


@pytest.fixture
def rich_text_attribute(db):
    attribute = Attribute.objects.create(
        slug="text",
        name="Text",
        type=AttributeType.PRODUCT_TYPE,
        input_type=AttributeInputType.RICH_TEXT,
        filterable_in_storefront=False,
        filterable_in_dashboard=False,
        available_in_grid=False,
    )
    text = "Rich text attribute content."
    AttributeValue.objects.create(
        attribute=attribute,
        name=truncatechars(clean_editor_js(dummy_editorjs(text), to_string=True), 50),
        slug=f"instance_{attribute.id}",
        rich_text=dummy_editorjs(text),
    )
    return attribute


@pytest.fixture
def rich_text_attribute_page_type(db):
    attribute = Attribute.objects.create(
        slug="text",
        name="Text",
        type=AttributeType.PAGE_TYPE,
        input_type=AttributeInputType.RICH_TEXT,
        filterable_in_storefront=False,
        filterable_in_dashboard=False,
        available_in_grid=False,
    )
    text = "Rich text attribute content."
    AttributeValue.objects.create(
        attribute=attribute,
        name=truncatechars(clean_editor_js(dummy_editorjs(text), to_string=True), 50),
        slug=f"instance_{attribute.id}",
        rich_text=dummy_editorjs(text),
    )
    return attribute


@pytest.fixture
def rich_text_attribute_with_many_values(rich_text_attribute):
    attribute = rich_text_attribute
    values = []
    for i in range(5):
        text = f"Rich text attribute content{i}."
        values.append(
            AttributeValue(
                attribute=attribute,
                name=truncatechars(
                    clean_editor_js(dummy_editorjs(text), to_string=True), 50
                ),
                slug=f"instance_{attribute.id}_{i}",
                rich_text=dummy_editorjs(text),
            )
        )
    AttributeValue.objects.bulk_create(values)
    return rich_text_attribute


@pytest.fixture
def plain_text_attribute(db):
    attribute = Attribute.objects.create(
        slug="plain-text",
        name="Plain text",
        type=AttributeType.PRODUCT_TYPE,
        input_type=AttributeInputType.PLAIN_TEXT,
        filterable_in_storefront=False,
        filterable_in_dashboard=False,
        available_in_grid=False,
    )
    text = "Plain text attribute content."
    AttributeValue.objects.create(
        attribute=attribute,
        name=truncatechars(text, 50),
        slug=f"instance_{attribute.id}",
        plain_text=text,
    )
    return attribute


@pytest.fixture
def plain_text_attribute_page_type(db):
    attribute = Attribute.objects.create(
        slug="plain-text",
        name="Plain text",
        type=AttributeType.PAGE_TYPE,
        input_type=AttributeInputType.PLAIN_TEXT,
        filterable_in_storefront=False,
        filterable_in_dashboard=False,
        available_in_grid=False,
    )
    text = "Plain text attribute content."
    AttributeValue.objects.create(
        attribute=attribute,
        name=truncatechars(text, 50),
        slug=f"instance_{attribute.id}",
        plain_text=text,
    )
    return attribute


@pytest.fixture
def color_attribute_without_values(db):  # pylint: disable=W0613
    return Attribute.objects.create(
        slug="color",
        name="Color",
        type=AttributeType.PRODUCT_TYPE,
        filterable_in_storefront=True,
        filterable_in_dashboard=True,
        available_in_grid=True,
    )


@pytest.fixture
def pink_attribute_value(color_attribute):  # pylint: disable=W0613
    value = AttributeValue.objects.create(
        slug="pink", name="Pink", attribute=color_attribute, value="#FF69B4"
    )
    return value


@pytest.fixture
def size_attribute(db):  # pylint: disable=W0613
    attribute = Attribute.objects.create(
        slug="size",
        name="Size",
        type=AttributeType.PRODUCT_TYPE,
        filterable_in_storefront=True,
        filterable_in_dashboard=True,
        available_in_grid=True,
    )
    AttributeValue.objects.create(attribute=attribute, name="Small", slug="small")
    AttributeValue.objects.create(attribute=attribute, name="Big", slug="big")
    return attribute


@pytest.fixture
def weight_attribute(db):
    attribute = Attribute.objects.create(
        slug="material",
        name="Material",
        type=AttributeType.PRODUCT_TYPE,
        filterable_in_storefront=True,
        filterable_in_dashboard=True,
        available_in_grid=True,
    )
    AttributeValue.objects.create(attribute=attribute, name="Cotton", slug="cotton")
    AttributeValue.objects.create(
        attribute=attribute, name="Poliester", slug="poliester"
    )
    return attribute


@pytest.fixture
def numeric_attribute(db):
    attribute = Attribute.objects.create(
        slug="length",
        name="Length",
        type=AttributeType.PRODUCT_TYPE,
        input_type=AttributeInputType.NUMERIC,
        unit=MeasurementUnits.CM,
        filterable_in_storefront=True,
        filterable_in_dashboard=True,
        available_in_grid=True,
    )
    AttributeValue.objects.create(attribute=attribute, name="9.5", slug="10_5")
    AttributeValue.objects.create(attribute=attribute, name="15.2", slug="15_2")
    return attribute


@pytest.fixture
def numeric_attribute_without_unit(db):
    attribute = Attribute.objects.create(
        slug="count",
        name="Count",
        type=AttributeType.PRODUCT_TYPE,
        input_type=AttributeInputType.NUMERIC,
        filterable_in_storefront=True,
        filterable_in_dashboard=True,
        available_in_grid=True,
    )
    AttributeValue.objects.create(attribute=attribute, name="9", slug="9")
    AttributeValue.objects.create(attribute=attribute, name="15", slug="15")
    return attribute


@pytest.fixture
def file_attribute(db):
    attribute = Attribute.objects.create(
        slug="image",
        name="Image",
        type=AttributeType.PRODUCT_TYPE,
        input_type=AttributeInputType.FILE,
    )
    AttributeValue.objects.create(
        attribute=attribute,
        name="test_file.txt",
        slug="test_filetxt",
        file_url="test_file.txt",
        content_type="text/plain",
    )
    AttributeValue.objects.create(
        attribute=attribute,
        name="test_file.jpeg",
        slug="test_filejpeg",
        file_url="test_file.jpeg",
        content_type="image/jpeg",
    )
    return attribute


@pytest.fixture
def file_attribute_with_file_input_type_without_values(db):
    return Attribute.objects.create(
        slug="image",
        name="Image",
        type=AttributeType.PRODUCT_TYPE,
        input_type=AttributeInputType.FILE,
    )


@pytest.fixture
def swatch_attribute(db):
    attribute = Attribute.objects.create(
        slug="T-shirt color",
        name="t-shirt-color",
        type=AttributeType.PRODUCT_TYPE,
        input_type=AttributeInputType.SWATCH,
        filterable_in_storefront=True,
        filterable_in_dashboard=True,
        available_in_grid=True,
    )
    AttributeValue.objects.create(
        attribute=attribute, name="Red", slug="red", value="#ff0000"
    )
    AttributeValue.objects.create(
        attribute=attribute, name="White", slug="whit", value="#fffff"
    )
    AttributeValue.objects.create(
        attribute=attribute,
        name="Logo",
        slug="logo",
        file_url="http://mirumee.com/test_media/test_file.jpeg",
        content_type="image/jpeg",
    )
    return attribute


@pytest.fixture
def product_type_page_reference_attribute(db):
    return Attribute.objects.create(
        slug="page-reference",
        name="Page reference",
        type=AttributeType.PRODUCT_TYPE,
        input_type=AttributeInputType.REFERENCE,
        entity_type=AttributeEntityType.PAGE,
    )


@pytest.fixture
def page_type_page_reference_attribute(db):
    return Attribute.objects.create(
        slug="page-reference",
        name="Page reference",
        type=AttributeType.PAGE_TYPE,
        input_type=AttributeInputType.REFERENCE,
        entity_type=AttributeEntityType.PAGE,
    )


@pytest.fixture
def product_type_product_reference_attribute(db):
    return Attribute.objects.create(
        slug="product-reference",
        name="Product reference",
        type=AttributeType.PRODUCT_TYPE,
        input_type=AttributeInputType.REFERENCE,
        entity_type=AttributeEntityType.PRODUCT,
    )


@pytest.fixture
def page_type_product_reference_attribute(db):
    return Attribute.objects.create(
        slug="product-reference",
        name="Product reference",
        type=AttributeType.PAGE_TYPE,
        input_type=AttributeInputType.REFERENCE,
        entity_type=AttributeEntityType.PRODUCT,
    )


@pytest.fixture
def product_type_variant_reference_attribute(db):
    return Attribute.objects.create(
        slug="variant-reference",
        name="Variant reference",
        type=AttributeType.PRODUCT_TYPE,
        input_type=AttributeInputType.REFERENCE,
        entity_type=AttributeEntityType.PRODUCT_VARIANT,
    )


@pytest.fixture
def page_type_variant_reference_attribute(db):
    return Attribute.objects.create(
        slug="variant-reference",
        name="Variant reference",
        type=AttributeType.PAGE_TYPE,
        input_type=AttributeInputType.REFERENCE,
        entity_type=AttributeEntityType.PRODUCT_VARIANT,
    )


@pytest.fixture
def size_page_attribute(db):
    attribute = Attribute.objects.create(
        slug="page-size",
        name="Page size",
        type=AttributeType.PAGE_TYPE,
        filterable_in_storefront=True,
        filterable_in_dashboard=True,
        available_in_grid=True,
    )
    AttributeValue.objects.create(attribute=attribute, name="10", slug="10")
    AttributeValue.objects.create(attribute=attribute, name="15", slug="15")
    return attribute


@pytest.fixture
def tag_page_attribute(db):
    attribute = Attribute.objects.create(
        slug="tag",
        name="tag",
        type=AttributeType.PAGE_TYPE,
        filterable_in_storefront=True,
        filterable_in_dashboard=True,
        available_in_grid=True,
    )
    AttributeValue.objects.create(attribute=attribute, name="About", slug="about")
    AttributeValue.objects.create(attribute=attribute, name="Help", slug="help")
    return attribute


@pytest.fixture
def author_page_attribute(db):
    attribute = Attribute.objects.create(
        slug="author", name="author", type=AttributeType.PAGE_TYPE
    )
    AttributeValue.objects.create(
        attribute=attribute, name="Test author 1", slug="test-author-1"
    )
    AttributeValue.objects.create(
        attribute=attribute, name="Test author 2", slug="test-author-2"
    )
    return attribute


@pytest.fixture
def page_file_attribute(db):
    attribute = Attribute.objects.create(
        slug="image",
        name="Image",
        type=AttributeType.PAGE_TYPE,
        input_type=AttributeInputType.FILE,
    )
    AttributeValue.objects.create(
        attribute=attribute,
        name="test_file.txt",
        slug="test_filetxt",
        file_url="test_file.txt",
        content_type="text/plain",
    )
    AttributeValue.objects.create(
        attribute=attribute,
        name="test_file.jpeg",
        slug="test_filejpeg",
        file_url="test_file.jpeg",
        content_type="image/jpeg",
    )
    return attribute


@pytest.fixture
def product_type_attribute_list() -> List[Attribute]:
    return list(
        Attribute.objects.bulk_create(
            [
                Attribute(
                    slug="height", name="Height", type=AttributeType.PRODUCT_TYPE
                ),
                Attribute(
                    slug="weight", name="Weight", type=AttributeType.PRODUCT_TYPE
                ),
                Attribute(
                    slug="thickness", name="Thickness", type=AttributeType.PRODUCT_TYPE
                ),
            ]
        )
    )


@pytest.fixture
def page_type_attribute_list() -> List[Attribute]:
    return list(
        Attribute.objects.bulk_create(
            [
                Attribute(slug="size", name="Size", type=AttributeType.PAGE_TYPE),
                Attribute(slug="font", name="Weight", type=AttributeType.PAGE_TYPE),
                Attribute(
                    slug="margin", name="Thickness", type=AttributeType.PAGE_TYPE
                ),
            ]
        )
    )


@pytest.fixture
def image():
    img_data = BytesIO()
    image = Image.new("RGB", size=(1, 1))
    image.save(img_data, format="JPEG")
    return SimpleUploadedFile("product.jpg", img_data.getvalue())


@pytest.fixture
def image_list():
    img_data_1 = BytesIO()
    image_1 = Image.new("RGB", size=(1, 1))
    image_1.save(img_data_1, format="JPEG")

    img_data_2 = BytesIO()
    image_2 = Image.new("RGB", size=(1, 1))
    image_2.save(img_data_2, format="JPEG")
    return [
        SimpleUploadedFile("image1.jpg", img_data_1.getvalue()),
        SimpleUploadedFile("image2.jpg", img_data_2.getvalue()),
    ]


@pytest.fixture
def category(db):  # pylint: disable=W0613
    return Category.objects.create(name="Default", slug="default")


@pytest.fixture
def category_with_image(db, image, media_root):  # pylint: disable=W0613
    return Category.objects.create(
        name="Default", slug="default", background_image=image
    )


@pytest.fixture
def categories_tree(db, product_type, channel_USD):  # pylint: disable=W0613
    parent = Category.objects.create(name="Parent", slug="parent")
    parent.children.create(name="Child", slug="child")
    child = parent.children.first()

    product_attr = product_type.product_attributes.first()
    attr_value = product_attr.values.first()

    product = Product.objects.create(
        name="Test product",
        slug="test-product-10",
        product_type=product_type,
        category=child,
    )
    ProductChannelListing.objects.create(
        product=product,
        channel=channel_USD,
        is_published=True,
        visible_in_listings=True,
    )

    associate_attribute_values_to_instance(product, product_attr, attr_value)
    return parent


@pytest.fixture
def categories_tree_with_published_products(
    categories_tree, product, channel_USD, channel_PLN
):
    parent = categories_tree
    parent_product = product
    parent_product.category = parent

    child = parent.children.first()
    child_product = child.products.first()

    product_list = [child_product, parent_product]

    ProductChannelListing.objects.filter(product__in=product_list).delete()
    product_channel_listings = []
    for product in product_list:
        product.save()
        product_channel_listings.append(
            ProductChannelListing(
                product=product,
                channel=channel_USD,
                published_at=datetime.datetime.now(pytz.UTC),
                is_published=True,
            )
        )
        product_channel_listings.append(
            ProductChannelListing(
                product=product,
                channel=channel_PLN,
                published_at=datetime.datetime.now(pytz.UTC),
                is_published=True,
            )
        )
    ProductChannelListing.objects.bulk_create(product_channel_listings)
    return parent


@pytest.fixture
def non_default_category(db):  # pylint: disable=W0613
    return Category.objects.create(name="Not default", slug="not-default")


@pytest.fixture
def permission_manage_discounts():
    return Permission.objects.get(codename="manage_discounts")


@pytest.fixture
def permission_manage_gift_card():
    return Permission.objects.get(codename="manage_gift_card")


@pytest.fixture
def permission_manage_orders():
    return Permission.objects.get(codename="manage_orders")


@pytest.fixture
def permission_manage_checkouts():
    return Permission.objects.get(codename="manage_checkouts")


@pytest.fixture
def permission_handle_checkouts():
    return Permission.objects.get(codename="handle_checkouts")


@pytest.fixture
def permission_manage_plugins():
    return Permission.objects.get(codename="manage_plugins")


@pytest.fixture
def permission_manage_apps():
    return Permission.objects.get(codename="manage_apps")


@pytest.fixture
def permission_handle_taxes():
    return Permission.objects.get(codename="handle_taxes")


@pytest.fixture
def permission_manage_observability():
    return Permission.objects.get(codename="manage_observability")


@pytest.fixture
def permission_manage_taxes():
    return Permission.objects.get(codename="manage_taxes")


@pytest.fixture
<<<<<<< HEAD
def product_type(color_attribute, size_attribute, default_tax_class):
=======
def product_type(color_attribute, size_attribute):
>>>>>>> a5c3dd97
    product_type = ProductType.objects.create(
        name="Default Type",
        slug="default-type",
        kind=ProductTypeKind.NORMAL,
        has_variants=True,
        is_shipping_required=True,
        tax_class=default_tax_class,
    )
    product_type.product_attributes.add(color_attribute)
    product_type.variant_attributes.add(
        size_attribute, through_defaults={"variant_selection": True}
    )
    return product_type


@pytest.fixture
def non_shippable_gift_card_product_type(db):
    product_type = ProductType.objects.create(
        name="Gift card type no shipping",
        slug="gift-card-type-no-shipping",
        kind=ProductTypeKind.GIFT_CARD,
        has_variants=True,
        is_shipping_required=False,
    )
    return product_type


@pytest.fixture
def shippable_gift_card_product_type(db):
    product_type = ProductType.objects.create(
        name="Gift card type with shipping",
        slug="gift-card-type-with-shipping",
        kind=ProductTypeKind.GIFT_CARD,
        has_variants=True,
        is_shipping_required=True,
    )
    return product_type


@pytest.fixture
def product_type_with_rich_text_attribute(rich_text_attribute):
    product_type = ProductType.objects.create(
        name="Default Type",
        slug="default-type",
        kind=ProductTypeKind.NORMAL,
        has_variants=True,
        is_shipping_required=True,
    )
    product_type.product_attributes.add(rich_text_attribute)
    product_type.variant_attributes.add(rich_text_attribute)
    return product_type


@pytest.fixture
def product_type_without_variant():
    product_type = ProductType.objects.create(
        name="Type",
        slug="type",
        has_variants=False,
        is_shipping_required=True,
        kind=ProductTypeKind.NORMAL,
    )
    return product_type


@pytest.fixture
def product(product_type, category, warehouse, channel_USD, default_tax_class):
    product_attr = product_type.product_attributes.first()
    product_attr_value = product_attr.values.first()

    product = Product.objects.create(
        name="Test product",
        slug="test-product-11",
        product_type=product_type,
        category=category,
        tax_class=default_tax_class,
    )
    ProductChannelListing.objects.create(
        product=product,
        channel=channel_USD,
        is_published=True,
        discounted_price_amount="10.00",
        currency=channel_USD.currency_code,
        visible_in_listings=True,
        available_for_purchase_at=datetime.datetime(1999, 1, 1, tzinfo=pytz.UTC),
    )

    associate_attribute_values_to_instance(product, product_attr, product_attr_value)

    variant_attr = product_type.variant_attributes.first()
    variant_attr_value = variant_attr.values.first()

    variant = ProductVariant.objects.create(product=product, sku="123")
    ProductVariantChannelListing.objects.create(
        variant=variant,
        channel=channel_USD,
        price_amount=Decimal(10),
        cost_price_amount=Decimal(1),
        currency=channel_USD.currency_code,
    )
    Stock.objects.create(warehouse=warehouse, product_variant=variant, quantity=10)

    associate_attribute_values_to_instance(variant, variant_attr, variant_attr_value)

    return product


@pytest.fixture
def shippable_gift_card_product(
    shippable_gift_card_product_type, category, warehouse, channel_USD
):
    product_type = shippable_gift_card_product_type

    product = Product.objects.create(
        name="Shippable gift card",
        slug="shippable-gift-card",
        product_type=product_type,
        category=category,
    )
    ProductChannelListing.objects.create(
        product=product,
        channel=channel_USD,
        is_published=True,
        discounted_price_amount="100.00",
        currency=channel_USD.currency_code,
        visible_in_listings=True,
        available_for_purchase_at=datetime.datetime(1999, 1, 1, tzinfo=pytz.UTC),
    )

    variant = ProductVariant.objects.create(
        product=product, sku="958", track_inventory=False
    )
    ProductVariantChannelListing.objects.create(
        variant=variant,
        channel=channel_USD,
        price_amount=Decimal(100),
        cost_price_amount=Decimal(1),
        currency=channel_USD.currency_code,
    )
    Stock.objects.create(warehouse=warehouse, product_variant=variant, quantity=1)

    return product


@pytest.fixture
def product_price_0(category, warehouse, channel_USD):
    product_type = ProductType.objects.create(
        name="Type with no shipping",
        slug="no-shipping",
        has_variants=False,
        is_shipping_required=False,
    )
    product = Product.objects.create(
        name="Test product",
        slug="test-product-4",
        product_type=product_type,
        category=category,
    )
    ProductChannelListing.objects.create(
        product=product,
        channel=channel_USD,
        is_published=True,
        visible_in_listings=True,
        available_for_purchase_at=datetime.datetime(1999, 1, 1, tzinfo=pytz.UTC),
    )
    variant = ProductVariant.objects.create(product=product, sku="SKU_C")
    ProductVariantChannelListing.objects.create(
        variant=variant,
        channel=channel_USD,
        price_amount=Decimal(0),
        cost_price_amount=Decimal(0),
        currency=channel_USD.currency_code,
    )
    Stock.objects.create(product_variant=variant, warehouse=warehouse, quantity=1)
    return product


@pytest.fixture
def product_in_channel_JPY(product, channel_JPY, warehouse_JPY):
    ProductChannelListing.objects.create(
        product=product,
        channel=channel_JPY,
        is_published=True,
        discounted_price_amount="1200",
        currency=channel_JPY.currency_code,
        visible_in_listings=True,
        available_for_purchase_at=datetime.datetime(1999, 1, 1, tzinfo=pytz.UTC),
    )
    variant = product.variants.get()
    ProductVariantChannelListing.objects.create(
        variant=variant,
        channel=channel_JPY,
        price_amount=Decimal(1200),
        cost_price_amount=Decimal(300),
        currency=channel_JPY.currency_code,
    )
    Stock.objects.create(warehouse=warehouse_JPY, product_variant=variant, quantity=10)
    return product


@pytest.fixture
def non_shippable_gift_card_product(
    non_shippable_gift_card_product_type, category, warehouse, channel_USD
):
    product_type = non_shippable_gift_card_product_type

    product = Product.objects.create(
        name="Non shippable gift card",
        slug="non-shippable-gift-card",
        product_type=product_type,
        category=category,
    )
    ProductChannelListing.objects.create(
        product=product,
        channel=channel_USD,
        is_published=True,
        discounted_price_amount="200.00",
        currency=channel_USD.currency_code,
        visible_in_listings=True,
        available_for_purchase_at=datetime.datetime(1999, 1, 1, tzinfo=pytz.UTC),
    )

    variant = ProductVariant.objects.create(
        product=product, sku="785", track_inventory=False
    )
    ProductVariantChannelListing.objects.create(
        variant=variant,
        channel=channel_USD,
        price_amount=Decimal(250),
        cost_price_amount=Decimal(1),
        currency=channel_USD.currency_code,
    )
    Stock.objects.create(warehouse=warehouse, product_variant=variant, quantity=1)

    return product


@pytest.fixture
def product_with_rich_text_attribute(
    product_type_with_rich_text_attribute, category, warehouse, channel_USD
):
    product_attr = product_type_with_rich_text_attribute.product_attributes.first()
    product_attr_value = product_attr.values.first()

    product = Product.objects.create(
        name="Test product",
        slug="test-product-11",
        product_type=product_type_with_rich_text_attribute,
        category=category,
    )
    ProductChannelListing.objects.create(
        product=product,
        channel=channel_USD,
        is_published=True,
        discounted_price_amount="10.00",
        currency=channel_USD.currency_code,
        visible_in_listings=True,
        available_for_purchase_at=datetime.datetime(1999, 1, 1, tzinfo=pytz.UTC),
    )

    associate_attribute_values_to_instance(product, product_attr, product_attr_value)

    variant_attr = product_type_with_rich_text_attribute.variant_attributes.first()
    variant_attr_value = variant_attr.values.first()

    variant = ProductVariant.objects.create(product=product, sku="123")
    ProductVariantChannelListing.objects.create(
        variant=variant,
        channel=channel_USD,
        price_amount=Decimal(10),
        cost_price_amount=Decimal(1),
        currency=channel_USD.currency_code,
    )
    Stock.objects.create(warehouse=warehouse, product_variant=variant, quantity=10)

    associate_attribute_values_to_instance(variant, variant_attr, variant_attr_value)
    return [product, variant]


@pytest.fixture
def product_with_collections(
    product, published_collection, unpublished_collection, collection
):
    product.collections.add(*[published_collection, unpublished_collection, collection])
    return product


@pytest.fixture
def product_available_in_many_channels(product, channel_PLN, channel_USD):
    ProductChannelListing.objects.create(
        product=product,
        channel=channel_PLN,
        is_published=True,
    )
    variant = product.variants.get()
    ProductVariantChannelListing.objects.create(
        variant=variant,
        channel=channel_PLN,
        price_amount=Decimal(50),
        cost_price_amount=Decimal(1),
        currency=channel_PLN.currency_code,
    )
    return product


@pytest.fixture
def product_with_single_variant(product_type, category, warehouse, channel_USD):
    product = Product.objects.create(
        name="Test product with single variant",
        slug="test-product-with-single-variant",
        product_type=product_type,
        category=category,
    )
    ProductChannelListing.objects.create(
        product=product,
        channel=channel_USD,
        is_published=True,
        visible_in_listings=True,
        available_for_purchase_at=datetime.datetime(1999, 1, 1, tzinfo=pytz.UTC),
    )
    variant = ProductVariant.objects.create(product=product, sku="SKU_SINGLE_VARIANT")
    ProductVariantChannelListing.objects.create(
        variant=variant,
        channel=channel_USD,
        price_amount=Decimal(1.99),
        cost_price_amount=Decimal(1),
        currency=channel_USD.currency_code,
    )
    Stock.objects.create(product_variant=variant, warehouse=warehouse, quantity=101)
    return product


@pytest.fixture
def product_with_two_variants(product_type, category, warehouse, channel_USD):
    product = Product.objects.create(
        name="Test product with two variants",
        slug="test-product-with-two-variant",
        product_type=product_type,
        category=category,
    )

    ProductChannelListing.objects.create(
        product=product,
        channel=channel_USD,
        is_published=True,
        visible_in_listings=True,
        available_for_purchase_at=datetime.datetime(1999, 1, 1, tzinfo=pytz.UTC),
    )

    variants = [
        ProductVariant(
            product=product,
            sku=f"Product variant #{i}",
        )
        for i in (1, 2)
    ]
    ProductVariant.objects.bulk_create(variants)
    variants_channel_listing = [
        ProductVariantChannelListing(
            variant=variant,
            channel=channel_USD,
            price_amount=Decimal(10),
            cost_price_amount=Decimal(1),
            currency=channel_USD.currency_code,
        )
        for variant in variants
    ]
    ProductVariantChannelListing.objects.bulk_create(variants_channel_listing)
    Stock.objects.bulk_create(
        [
            Stock(
                warehouse=warehouse,
                product_variant=variant,
                quantity=10,
            )
            for variant in variants
        ]
    )
    product.search_vector = FlatConcatSearchVector(
        *prepare_product_search_vector_value(product)
    )
    product.save(update_fields=["search_vector"])

    return product


@pytest.fixture
def product_with_variant_with_two_attributes(
    color_attribute, size_attribute, category, warehouse, channel_USD
):
    product_type = ProductType.objects.create(
        name="Type with two variants",
        slug="two-variants",
        kind=ProductTypeKind.NORMAL,
        has_variants=True,
        is_shipping_required=True,
    )
    product_type.variant_attributes.add(color_attribute)
    product_type.variant_attributes.add(size_attribute)

    product = Product.objects.create(
        name="Test product with two variants",
        slug="test-product-with-two-variant",
        product_type=product_type,
        category=category,
    )
    ProductChannelListing.objects.create(
        product=product,
        channel=channel_USD,
        is_published=True,
        currency=channel_USD.currency_code,
        visible_in_listings=True,
        available_for_purchase_at=datetime.datetime(1999, 1, 1, tzinfo=pytz.UTC),
    )

    variant = ProductVariant.objects.create(product=product, sku="prodVar1")
    ProductVariantChannelListing.objects.create(
        variant=variant,
        channel=channel_USD,
        price_amount=Decimal(10),
        cost_price_amount=Decimal(1),
        currency=channel_USD.currency_code,
    )

    associate_attribute_values_to_instance(
        variant, color_attribute, color_attribute.values.first()
    )
    associate_attribute_values_to_instance(
        variant, size_attribute, size_attribute.values.first()
    )

    return product


@pytest.fixture
def product_with_variant_with_external_media(
    color_attribute,
    size_attribute,
    category,
    warehouse,
    channel_USD,
):
    product_type = ProductType.objects.create(
        name="Type with two variants",
        slug="two-variants",
        kind=ProductTypeKind.NORMAL,
        has_variants=True,
        is_shipping_required=True,
    )
    product_type.variant_attributes.add(color_attribute)
    product_type.variant_attributes.add(size_attribute)

    product = Product.objects.create(
        name="Test product with two variants",
        slug="test-product-with-two-variant",
        product_type=product_type,
        category=category,
    )
    media_obj = ProductMedia.objects.create(
        product=product,
        external_url="https://www.youtube.com/watch?v=di8_dJ3Clyo",
        alt="video_1",
        type=ProductMediaTypes.VIDEO,
        oembed_data="{}",
    )
    product.media.add(media_obj)

    ProductChannelListing.objects.create(
        product=product,
        channel=channel_USD,
        is_published=True,
        currency=channel_USD.currency_code,
        visible_in_listings=True,
        available_for_purchase_at=datetime.datetime(1999, 1, 1, tzinfo=pytz.UTC),
    )

    variant = ProductVariant.objects.create(product=product, sku="prodVar1")
    variant.media.add(media_obj)
    ProductVariantChannelListing.objects.create(
        variant=variant,
        channel=channel_USD,
        price_amount=Decimal(10),
        cost_price_amount=Decimal(1),
        currency=channel_USD.currency_code,
    )

    associate_attribute_values_to_instance(
        variant, color_attribute, color_attribute.values.first()
    )
    associate_attribute_values_to_instance(
        variant, size_attribute, size_attribute.values.first()
    )

    return product


@pytest.fixture
def product_with_variant_with_file_attribute(
    color_attribute, file_attribute, category, warehouse, channel_USD
):
    product_type = ProductType.objects.create(
        name="Type with variant and file attribute",
        slug="type-with-file-attribute",
        kind=ProductTypeKind.NORMAL,
        has_variants=True,
        is_shipping_required=True,
    )
    product_type.variant_attributes.add(file_attribute)

    product = Product.objects.create(
        name="Test product with variant and file attribute",
        slug="test-product-with-variant-and-file-attribute",
        product_type=product_type,
        category=category,
    )
    ProductChannelListing.objects.create(
        product=product,
        channel=channel_USD,
        is_published=True,
        currency=channel_USD.currency_code,
        visible_in_listings=True,
        available_for_purchase_at=datetime.datetime(1999, 1, 1, tzinfo=pytz.UTC),
    )

    variant = ProductVariant.objects.create(
        product=product,
        sku="prodVarTest",
    )
    ProductVariantChannelListing.objects.create(
        variant=variant,
        channel=channel_USD,
        price_amount=Decimal(10),
        cost_price_amount=Decimal(1),
        currency=channel_USD.currency_code,
    )

    associate_attribute_values_to_instance(
        variant, file_attribute, file_attribute.values.first()
    )

    return product


@pytest.fixture
def product_with_multiple_values_attributes(product, product_type, category) -> Product:
    attribute = Attribute.objects.create(
        slug="modes",
        name="Available Modes",
        input_type=AttributeInputType.MULTISELECT,
        type=AttributeType.PRODUCT_TYPE,
    )

    attr_val_1 = AttributeValue.objects.create(
        attribute=attribute, name="Eco Mode", slug="eco"
    )
    attr_val_2 = AttributeValue.objects.create(
        attribute=attribute, name="Performance Mode", slug="power"
    )

    product_type.product_attributes.clear()
    product_type.product_attributes.add(attribute)

    associate_attribute_values_to_instance(product, attribute, attr_val_1, attr_val_2)
    return product


@pytest.fixture
def product_with_default_variant(
    product_type_without_variant, category, warehouse, channel_USD
):
    product = Product.objects.create(
        name="Test product",
        slug="test-product-3",
        product_type=product_type_without_variant,
        category=category,
    )
    ProductChannelListing.objects.create(
        product=product,
        channel=channel_USD,
        is_published=True,
        visible_in_listings=True,
        available_for_purchase_at=datetime.datetime(1999, 1, 1, tzinfo=pytz.UTC),
    )
    variant = ProductVariant.objects.create(
        product=product, sku="1234", track_inventory=True
    )
    ProductVariantChannelListing.objects.create(
        variant=variant,
        channel=channel_USD,
        price_amount=Decimal(10),
        cost_price_amount=Decimal(1),
        currency=channel_USD.currency_code,
    )
    Stock.objects.create(warehouse=warehouse, product_variant=variant, quantity=100)

    product.search_vector = FlatConcatSearchVector(
        *prepare_product_search_vector_value(product)
    )
    product.save(update_fields=["search_vector"])

    return product


@pytest.fixture
def variant_without_inventory_tracking(
    product_type_without_variant, category, warehouse, channel_USD
):
    product = Product.objects.create(
        name="Test product without inventory tracking",
        slug="test-product-without-tracking",
        product_type=product_type_without_variant,
        category=category,
    )
    ProductChannelListing.objects.create(
        product=product,
        channel=channel_USD,
        is_published=True,
        visible_in_listings=True,
        available_for_purchase_at=datetime.datetime.now(pytz.UTC),
    )
    variant = ProductVariant.objects.create(
        product=product,
        sku="tracking123",
        track_inventory=False,
    )
    ProductVariantChannelListing.objects.create(
        variant=variant,
        channel=channel_USD,
        price_amount=Decimal(10),
        cost_price_amount=Decimal(1),
        currency=channel_USD.currency_code,
    )
    Stock.objects.create(warehouse=warehouse, product_variant=variant, quantity=0)
    return variant


@pytest.fixture
def variant(product, channel_USD) -> ProductVariant:
    product_variant = ProductVariant.objects.create(product=product, sku="SKU_A")
    ProductVariantChannelListing.objects.create(
        variant=product_variant,
        channel=channel_USD,
        price_amount=Decimal(10),
        cost_price_amount=Decimal(1),
        currency=channel_USD.currency_code,
    )
    return product_variant


@pytest.fixture
def variant_with_image(variant, image_list, media_root):
    media = ProductMedia.objects.create(product=variant.product, image=image_list[0])
    VariantMedia.objects.create(variant=variant, media=media)
    return variant


@pytest.fixture
def variant_with_many_stocks(variant, warehouses_with_shipping_zone):
    warehouses = warehouses_with_shipping_zone
    Stock.objects.bulk_create(
        [
            Stock(warehouse=warehouses[0], product_variant=variant, quantity=4),
            Stock(warehouse=warehouses[1], product_variant=variant, quantity=3),
        ]
    )
    return variant


@pytest.fixture
def preorder_variant_global_threshold(product, channel_USD):
    product_variant = ProductVariant.objects.create(
        product=product, sku="SKU_A_P", is_preorder=True, preorder_global_threshold=10
    )
    ProductVariantChannelListing.objects.create(
        variant=product_variant,
        channel=channel_USD,
        price_amount=Decimal(10),
        cost_price_amount=Decimal(1),
        currency=channel_USD.currency_code,
    )
    return product_variant


@pytest.fixture
def preorder_variant_channel_threshold(product, channel_USD):
    product_variant = ProductVariant.objects.create(
        product=product, sku="SKU_B_P", is_preorder=True, preorder_global_threshold=None
    )
    ProductVariantChannelListing.objects.create(
        variant=product_variant,
        channel=channel_USD,
        price_amount=Decimal(10),
        cost_price_amount=Decimal(1),
        currency=channel_USD.currency_code,
        preorder_quantity_threshold=10,
    )
    return product_variant


@pytest.fixture
def preorder_variant_global_and_channel_threshold(product, channel_USD, channel_PLN):
    product_variant = ProductVariant.objects.create(
        product=product, sku="SKU_C_P", is_preorder=True, preorder_global_threshold=10
    )
    ProductVariantChannelListing.objects.bulk_create(
        [
            ProductVariantChannelListing(
                variant=product_variant,
                channel=channel_USD,
                cost_price_amount=Decimal(1),
                price_amount=Decimal(10),
                currency=channel_USD.currency_code,
                preorder_quantity_threshold=8,
            ),
            ProductVariantChannelListing(
                variant=product_variant,
                channel=channel_PLN,
                cost_price_amount=Decimal(1),
                price_amount=Decimal(10),
                currency=channel_PLN.currency_code,
                preorder_quantity_threshold=4,
            ),
        ]
    )
    return product_variant


@pytest.fixture
def preorder_variant_with_end_date(product, channel_USD):
    product_variant = ProductVariant.objects.create(
        product=product,
        sku="SKU_D_P",
        is_preorder=True,
        preorder_global_threshold=10,
        preorder_end_date=timezone.now() + datetime.timedelta(days=10),
    )
    ProductVariantChannelListing.objects.create(
        variant=product_variant,
        channel=channel_USD,
        price_amount=Decimal(10),
        cost_price_amount=Decimal(1),
        currency=channel_USD.currency_code,
    )
    return product_variant


@pytest.fixture
def variant_with_many_stocks_different_shipping_zones(
    variant, warehouses_with_different_shipping_zone
):
    warehouses = warehouses_with_different_shipping_zone
    Stock.objects.bulk_create(
        [
            Stock(warehouse=warehouses[0], product_variant=variant, quantity=4),
            Stock(warehouse=warehouses[1], product_variant=variant, quantity=3),
        ]
    )
    return variant


@pytest.fixture
def gift_card_shippable_variant(shippable_gift_card_product, channel_USD, warehouse):
    product = shippable_gift_card_product
    product_variant = ProductVariant.objects.create(
        product=product, sku="SKU_CARD_A", track_inventory=False
    )
    ProductVariantChannelListing.objects.create(
        variant=product_variant,
        channel=channel_USD,
        price_amount=Decimal(10),
        cost_price_amount=Decimal(1),
        currency=channel_USD.currency_code,
    )
    Stock.objects.create(
        warehouse=warehouse, product_variant=product_variant, quantity=1
    )
    return product_variant


@pytest.fixture
def gift_card_non_shippable_variant(
    non_shippable_gift_card_product, channel_USD, warehouse
):
    product = non_shippable_gift_card_product
    product_variant = ProductVariant.objects.create(
        product=product, sku="SKU_CARD_B", track_inventory=False
    )
    ProductVariantChannelListing.objects.create(
        variant=product_variant,
        channel=channel_USD,
        price_amount=Decimal(10),
        cost_price_amount=Decimal(1),
        currency=channel_USD.currency_code,
    )
    Stock.objects.create(
        warehouse=warehouse, product_variant=product_variant, quantity=1
    )
    return product_variant


@pytest.fixture
def product_variant_list(product, channel_USD, channel_PLN):
    variants = list(
        ProductVariant.objects.bulk_create(
            [
                ProductVariant(product=product, sku="1"),
                ProductVariant(product=product, sku="2"),
                ProductVariant(product=product, sku="3"),
                ProductVariant(product=product, sku="4"),
            ]
        )
    )
    ProductVariantChannelListing.objects.bulk_create(
        [
            ProductVariantChannelListing(
                variant=variants[0],
                channel=channel_USD,
                cost_price_amount=Decimal(1),
                price_amount=Decimal(10),
                currency=channel_USD.currency_code,
            ),
            ProductVariantChannelListing(
                variant=variants[1],
                channel=channel_USD,
                cost_price_amount=Decimal(1),
                price_amount=Decimal(10),
                currency=channel_USD.currency_code,
            ),
            ProductVariantChannelListing(
                variant=variants[2],
                channel=channel_PLN,
                cost_price_amount=Decimal(1),
                price_amount=Decimal(10),
                currency=channel_PLN.currency_code,
            ),
            ProductVariantChannelListing(
                variant=variants[3],
                channel=channel_USD,
                cost_price_amount=Decimal(1),
                price_amount=Decimal(10),
                currency=channel_USD.currency_code,
            ),
        ]
    )
    return variants


@pytest.fixture
def product_without_shipping(category, warehouse, channel_USD):
    product_type = ProductType.objects.create(
        name="Type with no shipping",
        slug="no-shipping",
        kind=ProductTypeKind.NORMAL,
        has_variants=False,
        is_shipping_required=False,
    )
    product = Product.objects.create(
        name="Test product",
        slug="test-product-4",
        product_type=product_type,
        category=category,
    )
    ProductChannelListing.objects.create(
        product=product,
        channel=channel_USD,
        is_published=True,
        visible_in_listings=True,
        available_for_purchase_at=datetime.datetime(1999, 1, 1, tzinfo=pytz.UTC),
    )
    variant = ProductVariant.objects.create(product=product, sku="SKU_B")
    ProductVariantChannelListing.objects.create(
        variant=variant,
        channel=channel_USD,
        price_amount=Decimal(10),
        cost_price_amount=Decimal(1),
        currency=channel_USD.currency_code,
    )
    Stock.objects.create(product_variant=variant, warehouse=warehouse, quantity=1)
    return product


@pytest.fixture
def product_without_category(product):
    product.category = None
    product.save()
    product.channel_listings.all().update(is_published=False)
    return product


@pytest.fixture
def product_list(product_type, category, warehouse, channel_USD, channel_PLN):
    product_attr = product_type.product_attributes.first()
    attr_value = product_attr.values.first()

    products = list(
        Product.objects.bulk_create(
            [
                Product(
                    name="Test product 1",
                    slug="test-product-a",
                    description_plaintext="big blue product",
                    category=category,
                    product_type=product_type,
                ),
                Product(
                    name="Test product 2",
                    slug="test-product-b",
                    description_plaintext="big orange product",
                    category=category,
                    product_type=product_type,
                ),
                Product(
                    name="Test product 3",
                    slug="test-product-c",
                    description_plaintext="small red",
                    category=category,
                    product_type=product_type,
                ),
            ]
        )
    )
    ProductChannelListing.objects.bulk_create(
        [
            ProductChannelListing(
                product=products[0],
                channel=channel_USD,
                is_published=True,
                discounted_price_amount=10,
                currency=channel_USD.currency_code,
                visible_in_listings=True,
                available_for_purchase_at=(
                    datetime.datetime(1999, 1, 1, tzinfo=pytz.UTC)
                ),
            ),
            ProductChannelListing(
                product=products[1],
                channel=channel_USD,
                is_published=True,
                discounted_price_amount=20,
                currency=channel_USD.currency_code,
                visible_in_listings=True,
                available_for_purchase_at=(
                    datetime.datetime(1999, 1, 1, tzinfo=pytz.UTC)
                ),
            ),
            ProductChannelListing(
                product=products[2],
                channel=channel_USD,
                is_published=True,
                discounted_price_amount=30,
                currency=channel_USD.currency_code,
                visible_in_listings=True,
                available_for_purchase_at=(
                    datetime.datetime(1999, 1, 1, tzinfo=pytz.UTC)
                ),
            ),
        ]
    )
    variants = list(
        ProductVariant.objects.bulk_create(
            [
                ProductVariant(
                    product=products[0],
                    sku=str(uuid.uuid4()).replace("-", ""),
                    track_inventory=True,
                ),
                ProductVariant(
                    product=products[1],
                    sku=str(uuid.uuid4()).replace("-", ""),
                    track_inventory=True,
                ),
                ProductVariant(
                    product=products[2],
                    sku=str(uuid.uuid4()).replace("-", ""),
                    track_inventory=True,
                ),
            ]
        )
    )
    ProductVariantChannelListing.objects.bulk_create(
        [
            ProductVariantChannelListing(
                variant=variants[0],
                channel=channel_USD,
                cost_price_amount=Decimal(1),
                price_amount=Decimal(10),
                currency=channel_USD.currency_code,
            ),
            ProductVariantChannelListing(
                variant=variants[1],
                channel=channel_USD,
                cost_price_amount=Decimal(1),
                price_amount=Decimal(20),
                currency=channel_USD.currency_code,
            ),
            ProductVariantChannelListing(
                variant=variants[2],
                channel=channel_USD,
                cost_price_amount=Decimal(1),
                price_amount=Decimal(30),
                currency=channel_USD.currency_code,
            ),
        ]
    )
    stocks = []
    for variant in variants:
        stocks.append(Stock(warehouse=warehouse, product_variant=variant, quantity=100))
    Stock.objects.bulk_create(stocks)

    for product in products:
        associate_attribute_values_to_instance(product, product_attr, attr_value)
        product.search_vector = FlatConcatSearchVector(
            *prepare_product_search_vector_value(product)
        )

    Product.objects.bulk_update(products, ["search_vector"])

    return products


@pytest.fixture
def product_list_with_variants_many_channel(
    product_type, category, channel_USD, channel_PLN
):
    products = list(
        Product.objects.bulk_create(
            [
                Product(
                    name="Test product 1",
                    slug="test-product-a",
                    category=category,
                    product_type=product_type,
                ),
                Product(
                    name="Test product 2",
                    slug="test-product-b",
                    category=category,
                    product_type=product_type,
                ),
                Product(
                    name="Test product 3",
                    slug="test-product-c",
                    category=category,
                    product_type=product_type,
                ),
            ]
        )
    )
    ProductChannelListing.objects.bulk_create(
        [
            # Channel: USD
            ProductChannelListing(
                product=products[0],
                channel=channel_USD,
                is_published=True,
                currency=channel_USD.currency_code,
                visible_in_listings=True,
            ),
            # Channel: PLN
            ProductChannelListing(
                product=products[1],
                channel=channel_PLN,
                is_published=True,
                currency=channel_PLN.currency_code,
                visible_in_listings=True,
            ),
            ProductChannelListing(
                product=products[2],
                channel=channel_PLN,
                is_published=True,
                currency=channel_PLN.currency_code,
                visible_in_listings=True,
            ),
        ]
    )
    variants = list(
        ProductVariant.objects.bulk_create(
            [
                ProductVariant(
                    product=products[0],
                    sku=str(uuid.uuid4()).replace("-", ""),
                    track_inventory=True,
                ),
                ProductVariant(
                    product=products[1],
                    sku=str(uuid.uuid4()).replace("-", ""),
                    track_inventory=True,
                ),
                ProductVariant(
                    product=products[2],
                    sku=str(uuid.uuid4()).replace("-", ""),
                    track_inventory=True,
                ),
            ]
        )
    )
    ProductVariantChannelListing.objects.bulk_create(
        [
            # Channel: USD
            ProductVariantChannelListing(
                variant=variants[0],
                channel=channel_USD,
                cost_price_amount=Decimal(1),
                price_amount=Decimal(10),
                currency=channel_USD.currency_code,
            ),
            # Channel: PLN
            ProductVariantChannelListing(
                variant=variants[1],
                channel=channel_PLN,
                cost_price_amount=Decimal(1),
                price_amount=Decimal(20),
                currency=channel_PLN.currency_code,
            ),
            ProductVariantChannelListing(
                variant=variants[2],
                channel=channel_PLN,
                cost_price_amount=Decimal(1),
                price_amount=Decimal(30),
                currency=channel_PLN.currency_code,
            ),
        ]
    )


@pytest.fixture
def product_list_with_many_channels(product_list, channel_PLN):
    ProductChannelListing.objects.bulk_create(
        [
            ProductChannelListing(
                product=product_list[0],
                channel=channel_PLN,
                is_published=True,
            ),
            ProductChannelListing(
                product=product_list[1],
                channel=channel_PLN,
                is_published=True,
            ),
            ProductChannelListing(
                product=product_list[2],
                channel=channel_PLN,
                is_published=True,
            ),
        ]
    )
    return product_list


@pytest.fixture
def product_list_unpublished(product_list, channel_USD):
    products = Product.objects.filter(pk__in=[product.pk for product in product_list])
    ProductChannelListing.objects.filter(
        product__in=products, channel=channel_USD
    ).update(is_published=False)
    return products


@pytest.fixture
def product_list_published(product_list, channel_USD):
    products = Product.objects.filter(pk__in=[product.pk for product in product_list])
    ProductChannelListing.objects.filter(
        product__in=products, channel=channel_USD
    ).update(is_published=True)
    return products


@pytest.fixture
def order_list(customer_user, channel_USD):
    address = customer_user.default_billing_address.get_copy()
    data = {
        "billing_address": address,
        "user": customer_user,
        "user_email": customer_user.email,
        "channel": channel_USD,
        "origin": OrderOrigin.CHECKOUT,
    }
    order = Order.objects.create(**data)
    order1 = Order.objects.create(**data)
    order2 = Order.objects.create(**data)

    return [order, order1, order2]


@pytest.fixture
def product_with_image(product, image, media_root):
    ProductMedia.objects.create(product=product, image=image)
    return product


@pytest.fixture
def unavailable_product(product_type, category, channel_USD):
    product = Product.objects.create(
        name="Test product",
        slug="test-product-5",
        product_type=product_type,
        category=category,
    )
    ProductChannelListing.objects.create(
        product=product,
        channel=channel_USD,
        is_published=False,
        visible_in_listings=False,
    )
    return product


@pytest.fixture
def unavailable_product_with_variant(product_type, category, warehouse, channel_USD):
    product = Product.objects.create(
        name="Test product",
        slug="test-product-6",
        product_type=product_type,
        category=category,
    )
    ProductChannelListing.objects.create(
        product=product,
        channel=channel_USD,
        is_published=False,
        visible_in_listings=False,
    )

    variant_attr = product_type.variant_attributes.first()
    variant_attr_value = variant_attr.values.first()

    variant = ProductVariant.objects.create(
        product=product,
        sku="123",
    )
    ProductVariantChannelListing.objects.create(
        variant=variant,
        channel=channel_USD,
        price_amount=Decimal(10),
        cost_price_amount=Decimal(1),
        currency=channel_USD.currency_code,
    )
    Stock.objects.create(product_variant=variant, warehouse=warehouse, quantity=10)

    associate_attribute_values_to_instance(variant, variant_attr, variant_attr_value)
    return product


@pytest.fixture
def product_with_images(product_type, category, media_root, channel_USD):
    product = Product.objects.create(
        name="Test product",
        slug="test-product-7",
        product_type=product_type,
        category=category,
    )
    ProductChannelListing.objects.create(
        product=product,
        channel=channel_USD,
        is_published=True,
        visible_in_listings=True,
    )
    file_mock_0 = MagicMock(spec=File, name="FileMock0")
    file_mock_0.name = "image0.jpg"
    file_mock_1 = MagicMock(spec=File, name="FileMock1")
    file_mock_1.name = "image1.jpg"
    product.media.create(image=file_mock_0)
    product.media.create(image=file_mock_1)
    return product


@pytest.fixture
def voucher_without_channel(db):
    return Voucher.objects.create(code="mirumee")


@pytest.fixture
def voucher(voucher_without_channel, channel_USD):
    VoucherChannelListing.objects.create(
        voucher=voucher_without_channel,
        channel=channel_USD,
        discount=Money(20, channel_USD.currency_code),
    )
    return voucher_without_channel


@pytest.fixture
def voucher_with_many_channels(voucher, channel_PLN):
    VoucherChannelListing.objects.create(
        voucher=voucher,
        channel=channel_PLN,
        discount=Money(80, channel_PLN.currency_code),
    )
    return voucher


@pytest.fixture
def voucher_percentage(channel_USD):
    voucher = Voucher.objects.create(
        code="saleor",
        discount_value_type=DiscountValueType.PERCENTAGE,
    )
    VoucherChannelListing.objects.create(
        voucher=voucher,
        channel=channel_USD,
        discount_value=10,
        currency=channel_USD.currency_code,
    )
    return voucher


@pytest.fixture
def voucher_specific_product_type(voucher_percentage, product):
    voucher_percentage.products.add(product)
    voucher_percentage.type = VoucherType.SPECIFIC_PRODUCT
    voucher_percentage.save()
    return voucher_percentage


@pytest.fixture
def voucher_with_high_min_spent_amount(channel_USD):
    voucher = Voucher.objects.create(code="mirumee")
    VoucherChannelListing.objects.create(
        voucher=voucher,
        channel=channel_USD,
        discount=Money(10, channel_USD.currency_code),
        min_spent_amount=1_000_000,
    )
    return voucher


@pytest.fixture
def voucher_shipping_type(channel_USD):
    voucher = Voucher.objects.create(
        code="mirumee", type=VoucherType.SHIPPING, countries="IS"
    )
    VoucherChannelListing.objects.create(
        voucher=voucher,
        channel=channel_USD,
        discount=Money(10, channel_USD.currency_code),
    )
    return voucher


@pytest.fixture
def voucher_free_shipping(voucher_percentage, channel_USD):
    voucher_percentage.type = VoucherType.SHIPPING
    voucher_percentage.name = "Free shipping"
    voucher_percentage.save()
    voucher_percentage.channel_listings.filter(channel=channel_USD).update(
        discount_value=100
    )
    return voucher_percentage


@pytest.fixture
def voucher_customer(voucher, customer_user):
    email = customer_user.email
    return VoucherCustomer.objects.create(voucher=voucher, customer_email=email)


@pytest.fixture
def order_line(order, variant):
    product = variant.product
    channel = order.channel
    channel_listing = variant.channel_listings.get(channel=channel)
    net = variant.get_price(product, [], channel, channel_listing)
    currency = net.currency
    gross = Money(amount=net.amount * Decimal(1.23), currency=currency)
    quantity = 3
    unit_price = TaxedMoney(net=net, gross=gross)
    return order.lines.create(
        product_name=str(product),
        variant_name=str(variant),
        product_sku=variant.sku,
        product_variant_id=variant.get_global_id(),
        is_shipping_required=variant.is_shipping_required(),
        is_gift_card=variant.is_gift_card(),
        quantity=quantity,
        variant=variant,
        unit_price=unit_price,
        total_price=unit_price * quantity,
        undiscounted_unit_price=unit_price,
        undiscounted_total_price=unit_price * quantity,
        base_unit_price=unit_price.gross,
        undiscounted_base_unit_price=unit_price.gross,
        tax_rate=Decimal("0.23"),
    )


@pytest.fixture
def gift_card_non_shippable_order_line(
    order, gift_card_non_shippable_variant, warehouse
):
    variant = gift_card_non_shippable_variant
    product = variant.product
    channel = order.channel
    channel_listing = variant.channel_listings.get(channel=channel)
    net = variant.get_price(product, [], channel, channel_listing)
    currency = net.currency
    gross = Money(amount=net.amount * Decimal(1.23), currency=currency)
    quantity = 1
    unit_price = TaxedMoney(net=net, gross=gross)
    line = order.lines.create(
        product_name=str(product),
        variant_name=str(variant),
        product_sku=variant.sku,
        is_shipping_required=variant.is_shipping_required(),
        is_gift_card=variant.is_gift_card(),
        quantity=quantity,
        variant=variant,
        unit_price=unit_price,
        total_price=unit_price * quantity,
        undiscounted_unit_price=unit_price,
        undiscounted_total_price=unit_price * quantity,
        base_unit_price=unit_price.gross,
        undiscounted_base_unit_price=unit_price.gross,
        tax_rate=Decimal("0.23"),
    )
    Allocation.objects.create(
        order_line=line, stock=variant.stocks.first(), quantity_allocated=line.quantity
    )
    return line


@pytest.fixture
def gift_card_shippable_order_line(order, gift_card_shippable_variant, warehouse):
    variant = gift_card_shippable_variant
    product = variant.product
    channel = order.channel
    channel_listing = variant.channel_listings.get(channel=channel)
    net = variant.get_price(product, [], channel, channel_listing)
    currency = net.currency
    gross = Money(amount=net.amount * Decimal(1.23), currency=currency)
    quantity = 3
    unit_price = TaxedMoney(net=net, gross=gross)
    line = order.lines.create(
        product_name=str(product),
        variant_name=str(variant),
        product_sku=variant.sku,
        is_shipping_required=variant.is_shipping_required(),
        is_gift_card=variant.is_gift_card(),
        quantity=quantity,
        variant=variant,
        unit_price=unit_price,
        total_price=unit_price * quantity,
        undiscounted_unit_price=unit_price,
        undiscounted_total_price=unit_price * quantity,
        base_unit_price=unit_price.gross,
        undiscounted_base_unit_price=unit_price.gross,
        tax_rate=Decimal("0.23"),
    )
    Allocation.objects.create(
        order_line=line, stock=variant.stocks.first(), quantity_allocated=line.quantity
    )
    return line


@pytest.fixture
def order_line_JPY(order_JPY, product_in_channel_JPY):
    product = product_in_channel_JPY
    variant = product_in_channel_JPY.variants.get()
    channel = order_JPY.channel
    channel_listing = variant.channel_listings.get(channel=channel)
    base_price = variant.get_price(product, [], channel, channel_listing)
    currency = base_price.currency
    gross = Money(amount=base_price.amount * Decimal(1.23), currency=currency)
    quantity = 3
    unit_price = TaxedMoney(net=base_price, gross=gross)
    return order_JPY.lines.create(
        product_name=str(product),
        variant_name=str(variant),
        product_sku=variant.sku,
        is_shipping_required=variant.is_shipping_required(),
        is_gift_card=variant.is_gift_card(),
        quantity=quantity,
        variant=variant,
        unit_price=unit_price,
        total_price=unit_price * quantity,
        undiscounted_unit_price=unit_price,
        undiscounted_total_price=unit_price * quantity,
        base_unit_price=base_price,
        undiscounted_base_unit_price=base_price,
        tax_rate=Decimal("0.23"),
    )


@pytest.fixture
def order_line_with_allocation_in_many_stocks(
    customer_user, variant_with_many_stocks, channel_USD
):
    address = customer_user.default_billing_address.get_copy()
    variant = variant_with_many_stocks
    stocks = variant.stocks.all().order_by("pk")

    order = Order.objects.create(
        billing_address=address,
        user_email=customer_user.email,
        user=customer_user,
        channel=channel_USD,
        origin=OrderOrigin.CHECKOUT,
    )

    product = variant.product
    channel_listing = variant.channel_listings.get(channel=channel_USD)
    net = variant.get_price(product, [], channel_USD, channel_listing)
    currency = net.currency
    gross = Money(amount=net.amount * Decimal(1.23), currency=currency)
    quantity = 3
    unit_price = TaxedMoney(net=net, gross=gross)
    order_line = order.lines.create(
        product_name=str(product),
        variant_name=str(variant),
        product_sku=variant.sku,
        product_variant_id=variant.get_global_id(),
        is_shipping_required=variant.is_shipping_required(),
        is_gift_card=variant.is_gift_card(),
        quantity=quantity,
        variant=variant,
        unit_price=unit_price,
        total_price=unit_price * quantity,
        undiscounted_unit_price=unit_price,
        undiscounted_total_price=unit_price * quantity,
        base_unit_price=unit_price.gross,
        undiscounted_base_unit_price=unit_price.gross,
        tax_rate=Decimal("0.23"),
    )

    Allocation.objects.bulk_create(
        [
            Allocation(order_line=order_line, stock=stocks[0], quantity_allocated=2),
            Allocation(order_line=order_line, stock=stocks[1], quantity_allocated=1),
        ]
    )

    stocks_to_update = list(stocks)
    stocks_to_update[0].quantity_allocated = 2
    stocks_to_update[1].quantity_allocated = 1

    Stock.objects.bulk_update(stocks_to_update, ["quantity_allocated"])

    return order_line


@pytest.fixture
def order_line_with_one_allocation(
    customer_user, variant_with_many_stocks, channel_USD
):
    address = customer_user.default_billing_address.get_copy()
    variant = variant_with_many_stocks
    stocks = variant.stocks.all().order_by("pk")

    order = Order.objects.create(
        billing_address=address,
        user_email=customer_user.email,
        user=customer_user,
        channel=channel_USD,
        origin=OrderOrigin.CHECKOUT,
    )

    product = variant.product
    channel_listing = variant.channel_listings.get(channel=channel_USD)
    net = variant.get_price(product, [], channel_USD, channel_listing)
    currency = net.currency
    gross = Money(amount=net.amount * Decimal(1.23), currency=currency)
    quantity = 2
    unit_price = TaxedMoney(net=net, gross=gross)
    order_line = order.lines.create(
        product_name=str(product),
        variant_name=str(variant),
        product_sku=variant.sku,
        product_variant_id=variant.get_global_id(),
        is_shipping_required=variant.is_shipping_required(),
        is_gift_card=variant.is_gift_card(),
        quantity=quantity,
        variant=variant,
        unit_price=unit_price,
        total_price=unit_price * quantity,
        undiscounted_unit_price=unit_price,
        undiscounted_total_price=unit_price * quantity,
        base_unit_price=unit_price.gross,
        undiscounted_base_unit_price=unit_price.gross,
        tax_rate=Decimal("0.23"),
    )

    Allocation.objects.create(
        order_line=order_line, stock=stocks[0], quantity_allocated=1
    )
    stock = stocks[0]
    stock.quantity_allocated = 1
    stock.save(update_fields=["quantity_allocated"])

    return order_line


@pytest.fixture
def checkout_line_with_reservation_in_many_stocks(
    customer_user, variant_with_many_stocks, checkout
):
    address = customer_user.default_billing_address.get_copy()
    variant = variant_with_many_stocks
    stocks = variant.stocks.all().order_by("pk")
    checkout_line = checkout.lines.create(
        variant=variant,
        quantity=3,
    )

    reserved_until = timezone.now() + timedelta(minutes=5)

    Reservation.objects.bulk_create(
        [
            Reservation(
                checkout_line=checkout_line,
                stock=stocks[0],
                quantity_reserved=2,
                reserved_until=reserved_until,
            ),
            Reservation(
                checkout_line=checkout_line,
                stock=stocks[1],
                quantity_reserved=1,
                reserved_until=reserved_until,
            ),
        ]
    )

    return checkout_line


@pytest.fixture
def checkout_line_with_one_reservation(
    customer_user, variant_with_many_stocks, checkout
):
    address = customer_user.default_billing_address.get_copy()
    variant = variant_with_many_stocks
    stocks = variant.stocks.all().order_by("pk")
    checkout_line = checkout.lines.create(
        variant=variant,
        quantity=2,
    )

    reserved_until = timezone.now() + timedelta(minutes=5)

    Reservation.objects.create(
        checkout_line=checkout_line,
        stock=stocks[0],
        quantity_reserved=2,
        reserved_until=reserved_until,
    )

    return checkout_line


@pytest.fixture
def checkout_line_with_preorder_item(
    checkout, product, preorder_variant_channel_threshold
):
    checkout_info = fetch_checkout_info(checkout, [], [], get_plugins_manager())
    add_variant_to_checkout(checkout_info, preorder_variant_channel_threshold, 1)
    return checkout.lines.last()


@pytest.fixture
def checkout_line_with_reserved_preorder_item(
    checkout, product, preorder_variant_channel_threshold
):
    checkout_info = fetch_checkout_info(checkout, [], [], get_plugins_manager())
    add_variant_to_checkout(checkout_info, preorder_variant_channel_threshold, 2)
    checkout_line = checkout.lines.last()

    reserved_until = timezone.now() + timedelta(minutes=5)

    PreorderReservation.objects.create(
        checkout_line=checkout_line,
        product_variant_channel_listing=checkout_line.variant.channel_listings.first(),
        quantity_reserved=2,
        reserved_until=reserved_until,
    )

    return checkout_line


@pytest.fixture
def gift_card_tag_list(db):
    tags = [GiftCardTag(name=f"test-tag-{i}") for i in range(5)]
    return GiftCardTag.objects.bulk_create(tags)


@pytest.fixture
def gift_card(customer_user):
    gift_card = GiftCard.objects.create(
        code="never_expiry",
        created_by=customer_user,
        created_by_email=customer_user.email,
        initial_balance=Money(10, "USD"),
        current_balance=Money(10, "USD"),
    )
    tag, _ = GiftCardTag.objects.get_or_create(name="test-tag")
    gift_card.tags.add(tag)
    return gift_card


@pytest.fixture
def gift_card_with_metadata(customer_user):
    return GiftCard.objects.create(
        code="card_with_meta",
        created_by=customer_user,
        created_by_email=customer_user.email,
        initial_balance=Money(10, "USD"),
        current_balance=Money(10, "USD"),
        metadata={"test": "value"},
    )


@pytest.fixture
def gift_card_expiry_date(customer_user):
    gift_card = GiftCard.objects.create(
        code="expiry_date",
        created_by=customer_user,
        created_by_email=customer_user.email,
        initial_balance=Money(20, "USD"),
        current_balance=Money(20, "USD"),
        expiry_date=datetime.date.today() + datetime.timedelta(days=100),
    )
    tag = GiftCardTag.objects.create(name="another-tag")
    gift_card.tags.add(tag)
    return gift_card


@pytest.fixture
def gift_card_used(staff_user, customer_user):
    gift_card = GiftCard.objects.create(
        code="giftcard_used",
        created_by=staff_user,
        used_by=customer_user,
        created_by_email=staff_user.email,
        used_by_email=customer_user.email,
        initial_balance=Money(100, "USD"),
        current_balance=Money(80, "USD"),
    )
    tag = GiftCardTag.objects.create(name="tag")
    gift_card.tags.add(tag)
    return gift_card


@pytest.fixture
def gift_card_created_by_staff(staff_user):
    gift_card = GiftCard.objects.create(
        code="created_by_staff",
        created_by=staff_user,
        created_by_email=staff_user.email,
        initial_balance=Money(10, "USD"),
        current_balance=Money(10, "USD"),
    )
    tag, _ = GiftCardTag.objects.get_or_create(name="test-tag")
    gift_card.tags.add(tag)
    return gift_card


@pytest.fixture
def gift_card_event(gift_card, order, app, staff_user):
    parameters = {
        "message": "test message",
        "email": "testemail@email.com",
        "tags": ["test tag"],
        "old_tags": ["test old tag"],
        "balance": {
            "currency": "USD",
            "initial_balance": 10,
            "old_initial_balance": 20,
            "current_balance": 10,
            "old_current_balance": 5,
        },
        "expiry_date": datetime.date(2050, 1, 1),
        "old_expiry_date": datetime.date(2010, 1, 1),
    }
    return GiftCardEvent.objects.create(
        user=staff_user,
        app=app,
        gift_card=gift_card,
        order=order,
        type=GiftCardEvents.UPDATED,
        parameters=parameters,
        date=timezone.now() + datetime.timedelta(days=10),
    )


def recalculate_order(order):
    lines = OrderLine.objects.filter(order_id=order.pk)
    prices = [line.total_price for line in lines]
    total = sum(prices, order.shipping_price)
    undiscounted_total = TaxedMoney(total.net, total.gross)

    try:
        discount = get_voucher_discount_for_order(order)
    except NotApplicable:
        discount = zero_money(order.currency)

    discount = min(discount, total.gross)
    total -= discount

    order.total = total
    order.undiscounted_total = undiscounted_total

    if discount:
        assigned_order_discount = get_voucher_discount_assigned_to_order(order)
        if assigned_order_discount:
            assigned_order_discount.amount_value = discount.amount
            assigned_order_discount.value = discount.amount
            assigned_order_discount.save(update_fields=["value", "amount_value"])

    order.save()


@pytest.fixture
def order_with_lines(
    order, product_type, category, shipping_zone, warehouse, channel_USD
):
    product = Product.objects.create(
        name="Test product",
        slug="test-product-8",
        product_type=product_type,
        category=category,
    )
    ProductChannelListing.objects.create(
        product=product,
        channel=channel_USD,
        is_published=True,
        visible_in_listings=True,
        available_for_purchase_at=datetime.datetime.now(pytz.UTC),
    )
    variant = ProductVariant.objects.create(product=product, sku="SKU_AA")
    channel_listing = ProductVariantChannelListing.objects.create(
        variant=variant,
        channel=channel_USD,
        price_amount=Decimal(10),
        cost_price_amount=Decimal(1),
        currency=channel_USD.currency_code,
    )
    stock = Stock.objects.create(
        warehouse=warehouse, product_variant=variant, quantity=5
    )
    base_price = variant.get_price(product, [], channel_USD, channel_listing)
    currency = base_price.currency
    gross = Money(amount=base_price.amount * Decimal(1.23), currency=currency)
    quantity = 3
    unit_price = TaxedMoney(net=base_price, gross=gross)
    line = order.lines.create(
        product_name=str(variant.product),
        variant_name=str(variant),
        product_sku=variant.sku,
        product_variant_id=variant.get_global_id(),
        is_shipping_required=variant.is_shipping_required(),
        is_gift_card=variant.is_gift_card(),
        quantity=quantity,
        variant=variant,
        unit_price=unit_price,
        total_price=unit_price * quantity,
        undiscounted_unit_price=unit_price,
        undiscounted_total_price=unit_price * quantity,
        base_unit_price=base_price,
        undiscounted_base_unit_price=base_price,
        tax_rate=Decimal("0.23"),
    )
    Allocation.objects.create(
        order_line=line, stock=stock, quantity_allocated=line.quantity
    )

    product = Product.objects.create(
        name="Test product 2",
        slug="test-product-9",
        product_type=product_type,
        category=category,
    )
    ProductChannelListing.objects.create(
        product=product,
        channel=channel_USD,
        is_published=True,
        visible_in_listings=True,
        available_for_purchase_at=timezone.now(),
    )
    variant = ProductVariant.objects.create(product=product, sku="SKU_B")
    channel_listing = ProductVariantChannelListing.objects.create(
        variant=variant,
        channel=channel_USD,
        price_amount=Decimal(20),
        cost_price_amount=Decimal(2),
        currency=channel_USD.currency_code,
    )
    stock = Stock.objects.create(
        product_variant=variant, warehouse=warehouse, quantity=2
    )
    stock.refresh_from_db()

    base_price = variant.get_price(product, [], channel_USD, channel_listing)
    currency = base_price.currency
    gross = Money(amount=base_price.amount * Decimal(1.23), currency=currency)
    unit_price = TaxedMoney(net=base_price, gross=gross)
    quantity = 2
    line = order.lines.create(
        product_name=str(variant.product),
        variant_name=str(variant),
        product_sku=variant.sku,
        product_variant_id=variant.get_global_id(),
        is_shipping_required=variant.is_shipping_required(),
        is_gift_card=variant.is_gift_card(),
        quantity=quantity,
        variant=variant,
        unit_price=unit_price,
        total_price=unit_price * quantity,
        undiscounted_unit_price=unit_price,
        undiscounted_total_price=unit_price * quantity,
        base_unit_price=base_price,
        undiscounted_base_unit_price=base_price,
        tax_rate=Decimal("0.23"),
    )
    Allocation.objects.create(
        order_line=line, stock=stock, quantity_allocated=line.quantity
    )

    order.shipping_address = order.billing_address.get_copy()
    order.channel = channel_USD
    shipping_method = shipping_zone.shipping_methods.first()
    shipping_price = shipping_method.channel_listings.get(channel_id=channel_USD.id)
    order.shipping_method_name = shipping_method.name
    order.shipping_method = shipping_method

    net = shipping_price.get_total()
    gross = Money(amount=net.amount * Decimal(1.23), currency=net.currency)
    order.shipping_price = TaxedMoney(net=net, gross=gross)
    order.save()

    recalculate_order(order)

    order.refresh_from_db()
    return order


@pytest.fixture
def order_with_lines_for_cc(
    warehouse_for_cc,
    channel_USD,
    customer_user,
    product_variant_list,
):
    address = customer_user.default_billing_address.get_copy()

    order = Order.objects.create(
        billing_address=address,
        channel=channel_USD,
        currency=channel_USD.currency_code,
        shipping_address=address,
        user_email=customer_user.email,
        user=customer_user,
        origin=OrderOrigin.CHECKOUT,
    )

    order.collection_point = warehouse_for_cc
    order.collection_point_name = warehouse_for_cc.name
    order.save()

    variant = product_variant_list[0]
    channel_listing = variant.channel_listings.get(channel=channel_USD)
    quantity = 1
    net = variant.get_price(product, [], channel_USD, channel_listing)
    currency = net.currency
    gross = Money(amount=net.amount * Decimal(1.23), currency=currency)
    unit_price = TaxedMoney(net=net, gross=gross)
    line = order.lines.create(
        product_name=str(variant.product),
        variant_name=str(variant),
        product_sku=variant.sku,
        product_variant_id=variant.get_global_id(),
        is_shipping_required=variant.is_shipping_required(),
        is_gift_card=variant.is_gift_card(),
        quantity=quantity,
        variant=variant,
        unit_price=unit_price,
        total_price=unit_price * quantity,
        undiscounted_unit_price=unit_price,
        undiscounted_total_price=unit_price * quantity,
        base_unit_price=unit_price.gross,
        undiscounted_base_unit_price=unit_price.gross,
        tax_rate=Decimal("0.23"),
    )
    Allocation.objects.create(
        order_line=line,
        stock=warehouse_for_cc.stock_set.filter(product_variant=variant).first(),
        quantity_allocated=line.quantity,
    )

    recalculate_order(order)

    order.refresh_from_db()
    return order


@pytest.fixture
def order_fulfill_data(order_with_lines, warehouse):
    FulfillmentData = namedtuple("FulfillmentData", "order variables warehouse")
    order = order_with_lines
    order_id = graphene.Node.to_global_id("Order", order.id)
    order_line, order_line2 = order.lines.all()
    order_line_id = graphene.Node.to_global_id("OrderLine", order_line.id)
    order_line2_id = graphene.Node.to_global_id("OrderLine", order_line2.id)
    warehouse_id = graphene.Node.to_global_id("Warehouse", warehouse.pk)

    variables = {
        "order": order_id,
        "input": {
            "notifyCustomer": False,
            "allowStockToBeExceeded": True,
            "lines": [
                {
                    "orderLineId": order_line_id,
                    "stocks": [{"quantity": 3, "warehouse": warehouse_id}],
                },
                {
                    "orderLineId": order_line2_id,
                    "stocks": [{"quantity": 2, "warehouse": warehouse_id}],
                },
            ],
        },
    }

    return FulfillmentData(order, variables, warehouse)


@pytest.fixture
def lines_info(order_with_lines):
    return [
        OrderLineInfo(
            line=line,
            quantity=line.quantity,
            variant=line.variant,
            warehouse_pk=line.allocations.first().stock.warehouse.pk,
        )
        for line in order_with_lines.lines.all()
    ]


@pytest.fixture
def order_with_lines_and_events(order_with_lines, staff_user):
    events = []
    for event_type, _ in OrderEvents.CHOICES:
        events.append(
            OrderEvent(
                type=event_type,
                order=order_with_lines,
                user=staff_user,
            )
        )
    OrderEvent.objects.bulk_create(events)
    fulfillment_refunded_event(
        order=order_with_lines,
        user=staff_user,
        app=None,
        refunded_lines=[(1, order_with_lines.lines.first())],
        amount=Decimal("10.0"),
        shipping_costs_included=False,
    )
    order_added_products_event(
        order=order_with_lines,
        user=staff_user,
        app=None,
        order_lines=[order_with_lines.lines.first()],
        quantity_diff=1,
    )
    return order_with_lines


@pytest.fixture
def order_with_lines_channel_PLN(
    customer_user,
    product_type,
    category,
    shipping_method_channel_PLN,
    warehouse,
    channel_PLN,
):
    address = customer_user.default_billing_address.get_copy()
    order = Order.objects.create(
        billing_address=address,
        channel=channel_PLN,
        shipping_address=address,
        user_email=customer_user.email,
        user=customer_user,
        origin=OrderOrigin.CHECKOUT,
    )
    product = Product.objects.create(
        name="Test product in PLN channel",
        slug="test-product-8-pln",
        product_type=product_type,
        category=category,
    )
    ProductChannelListing.objects.create(
        product=product,
        channel=channel_PLN,
        is_published=True,
        visible_in_listings=True,
        available_for_purchase_at=timezone.now(),
    )
    variant = ProductVariant.objects.create(product=product, sku="SKU_A_PLN")
    channel_listing = ProductVariantChannelListing.objects.create(
        variant=variant,
        channel=channel_PLN,
        price_amount=Decimal(10),
        cost_price_amount=Decimal(1),
        currency=channel_PLN.currency_code,
    )
    stock = Stock.objects.create(
        warehouse=warehouse, product_variant=variant, quantity=5
    )
    net = variant.get_price(product, [], channel_PLN, channel_listing)
    currency = net.currency
    gross = Money(amount=net.amount * Decimal(1.23), currency=currency)
    quantity = 3
    unit_price = TaxedMoney(net=net, gross=gross)
    line = order.lines.create(
        product_name=str(variant.product),
        variant_name=str(variant),
        product_sku=variant.sku,
        product_variant_id=variant.get_global_id(),
        is_shipping_required=variant.is_shipping_required(),
        is_gift_card=variant.is_gift_card(),
        quantity=quantity,
        variant=variant,
        unit_price=unit_price,
        total_price=unit_price * quantity,
        undiscounted_unit_price=unit_price,
        undiscounted_total_price=unit_price * quantity,
        base_unit_price=unit_price.gross,
        undiscounted_base_unit_price=unit_price.gross,
        tax_rate=Decimal("0.23"),
    )
    Allocation.objects.create(
        order_line=line, stock=stock, quantity_allocated=line.quantity
    )

    product = Product.objects.create(
        name="Test product 2 in PLN channel",
        slug="test-product-9-pln",
        product_type=product_type,
        category=category,
    )
    ProductChannelListing.objects.create(
        product=product,
        channel=channel_PLN,
        is_published=True,
        visible_in_listings=True,
        available_for_purchase_at=timezone.now(),
    )
    variant = ProductVariant.objects.create(product=product, sku="SKU_B_PLN")
    channel_listing = ProductVariantChannelListing.objects.create(
        variant=variant,
        channel=channel_PLN,
        price_amount=Decimal(20),
        cost_price_amount=Decimal(2),
        currency=channel_PLN.currency_code,
    )
    stock = Stock.objects.create(
        product_variant=variant, warehouse=warehouse, quantity=2
    )

    net = variant.get_price(product, [], channel_PLN, channel_listing, None)
    currency = net.currency
    gross = Money(amount=net.amount * Decimal(1.23), currency=currency)
    quantity = 2
    unit_price = TaxedMoney(net=net, gross=gross)
    line = order.lines.create(
        product_name=str(variant.product),
        variant_name=str(variant),
        product_sku=variant.sku,
        product_variant_id=variant.get_global_id(),
        is_shipping_required=variant.is_shipping_required(),
        is_gift_card=variant.is_gift_card(),
        quantity=quantity,
        variant=variant,
        unit_price=unit_price,
        total_price=unit_price * quantity,
        undiscounted_unit_price=unit_price,
        undiscounted_total_price=unit_price * quantity,
        base_unit_price=unit_price.gross,
        undiscounted_base_unit_price=unit_price.gross,
        tax_rate=Decimal("0.23"),
    )
    Allocation.objects.create(
        order_line=line, stock=stock, quantity_allocated=line.quantity
    )

    order.shipping_address = order.billing_address.get_copy()
    order.channel = channel_PLN
    shipping_method = shipping_method_channel_PLN
    shipping_price = shipping_method.channel_listings.get(
        channel_id=channel_PLN.id,
    )
    order.shipping_method_name = shipping_method.name
    order.shipping_method = shipping_method

    net = shipping_price.get_total()
    gross = Money(amount=net.amount * Decimal(1.23), currency=net.currency)
    order.shipping_price = TaxedMoney(net=net, gross=gross)
    order.save()

    recalculate_order(order)

    order.refresh_from_db()
    return order


@pytest.fixture
def order_with_line_without_inventory_tracking(
    order, variant_without_inventory_tracking
):
    variant = variant_without_inventory_tracking
    product = variant.product
    channel = order.channel
    channel_listing = variant.channel_listings.get(channel=channel)
    net = variant.get_price(product, [], channel, channel_listing)
    currency = net.currency
    gross = Money(amount=net.amount * Decimal(1.23), currency=currency)
    quantity = 3
    unit_price = TaxedMoney(net=net, gross=gross)
    line = order.lines.create(
        product_name=str(variant.product),
        variant_name=str(variant),
        product_sku=variant.sku,
        product_variant_id=variant.get_global_id(),
        is_shipping_required=variant.is_shipping_required(),
        is_gift_card=variant.is_gift_card(),
        quantity=quantity,
        variant=variant,
        unit_price=unit_price,
        total_price=unit_price * quantity,
        undiscounted_unit_price=unit_price,
        undiscounted_total_price=unit_price * quantity,
        base_unit_price=unit_price.gross,
        undiscounted_base_unit_price=unit_price.gross,
        tax_rate=Decimal("0.23"),
    )

    recalculate_order(order)

    order.refresh_from_db()
    return order


@pytest.fixture
def order_with_preorder_lines(
    order, product_type, category, shipping_zone, warehouse, channel_USD
):
    product = Product.objects.create(
        name="Test product",
        slug="test-product-8",
        product_type=product_type,
        category=category,
    )
    ProductChannelListing.objects.create(
        product=product,
        channel=channel_USD,
        is_published=True,
        visible_in_listings=True,
        available_for_purchase_at=timezone.now(),
    )
    variant = ProductVariant.objects.create(
        product=product, sku="SKU_AA_P", is_preorder=True
    )
    channel_listing = ProductVariantChannelListing.objects.create(
        variant=variant,
        channel=channel_USD,
        price_amount=Decimal(10),
        cost_price_amount=Decimal(1),
        currency=channel_USD.currency_code,
        preorder_quantity_threshold=10,
    )

    net = variant.get_price(product, [], channel_USD, channel_listing)
    currency = net.currency
    gross = Money(amount=net.amount * Decimal(1.23), currency=currency)
    quantity = 3
    unit_price = TaxedMoney(net=net, gross=gross)
    line = order.lines.create(
        product_name=str(variant.product),
        variant_name=str(variant),
        product_sku=variant.sku,
        is_shipping_required=variant.is_shipping_required(),
        is_gift_card=variant.is_gift_card(),
        quantity=quantity,
        variant=variant,
        unit_price=unit_price,
        total_price=unit_price * quantity,
        undiscounted_unit_price=unit_price,
        undiscounted_total_price=unit_price * quantity,
        base_unit_price=unit_price.gross,
        undiscounted_base_unit_price=unit_price.gross,
        tax_rate=Decimal("0.23"),
    )
    PreorderAllocation.objects.create(
        order_line=line,
        product_variant_channel_listing=channel_listing,
        quantity=line.quantity,
    )

    order.shipping_address = order.billing_address.get_copy()
    order.channel = channel_USD
    shipping_method = shipping_zone.shipping_methods.first()
    shipping_price = shipping_method.channel_listings.get(channel_id=channel_USD.id)
    order.shipping_method_name = shipping_method.name
    order.shipping_method = shipping_method

    net = shipping_price.get_total()
    gross = Money(amount=net.amount * Decimal(1.23), currency=net.currency)
    order.shipping_price = TaxedMoney(net=net, gross=gross)
    order.save()

    recalculate_order(order)

    order.refresh_from_db()
    return order


@pytest.fixture
def order_events(order):
    order_events = [
        OrderEvent(type=event_type, order=order)
        for event_type, _ in OrderEvents.CHOICES
    ]
    OrderEvent.objects.bulk_create(order_events)
    return order_events


@pytest.fixture
def fulfilled_order(order_with_lines):
    order = order_with_lines
    order.invoices.create(
        url="http://www.example.com/invoice.pdf",
        number="01/12/2020/TEST",
        created_at=datetime.datetime.now(tz=pytz.utc),
        status=JobStatus.SUCCESS,
    )
    fulfillment = order.fulfillments.create(tracking_number="123")
    line_1 = order.lines.first()
    stock_1 = line_1.allocations.get().stock
    warehouse_1_pk = stock_1.warehouse.pk
    line_2 = order.lines.last()
    stock_2 = line_2.allocations.get().stock
    warehouse_2_pk = stock_2.warehouse.pk
    fulfillment.lines.create(order_line=line_1, quantity=line_1.quantity, stock=stock_1)
    fulfillment.lines.create(order_line=line_2, quantity=line_2.quantity, stock=stock_2)
    fulfill_order_lines(
        [
            OrderLineInfo(
                line=line_1, quantity=line_1.quantity, warehouse_pk=warehouse_1_pk
            ),
            OrderLineInfo(
                line=line_2, quantity=line_2.quantity, warehouse_pk=warehouse_2_pk
            ),
        ],
        manager=get_plugins_manager(),
    )
    order.status = OrderStatus.FULFILLED
    order.save(update_fields=["status"])
    return order


@pytest.fixture
def fulfilled_order_without_inventory_tracking(
    order_with_line_without_inventory_tracking,
):
    order = order_with_line_without_inventory_tracking
    fulfillment = order.fulfillments.create(tracking_number="123")
    line = order.lines.first()
    stock = line.variant.stocks.get()
    warehouse_pk = stock.warehouse.pk
    fulfillment.lines.create(order_line=line, quantity=line.quantity, stock=stock)
    fulfill_order_lines(
        [OrderLineInfo(line=line, quantity=line.quantity, warehouse_pk=warehouse_pk)],
        get_plugins_manager(),
    )
    order.status = OrderStatus.FULFILLED
    order.save(update_fields=["status"])
    return order


@pytest.fixture
def fulfilled_order_with_cancelled_fulfillment(fulfilled_order):
    fulfillment = fulfilled_order.fulfillments.create()
    line_1 = fulfilled_order.lines.first()
    line_2 = fulfilled_order.lines.last()
    fulfillment.lines.create(order_line=line_1, quantity=line_1.quantity)
    fulfillment.lines.create(order_line=line_2, quantity=line_2.quantity)
    fulfillment.status = FulfillmentStatus.CANCELED
    fulfillment.save()
    return fulfilled_order


@pytest.fixture
def fulfilled_order_with_all_cancelled_fulfillments(
    fulfilled_order, staff_user, warehouse
):
    fulfillment = fulfilled_order.fulfillments.get()
    cancel_fulfillment(fulfillment, staff_user, None, warehouse, get_plugins_manager())
    return fulfilled_order


@pytest.fixture
def fulfillment(fulfilled_order):
    return fulfilled_order.fulfillments.first()


@pytest.fixture
def fulfillment_awaiting_approval(fulfilled_order):
    fulfillment = fulfilled_order.fulfillments.first()
    fulfillment.status = FulfillmentStatus.WAITING_FOR_APPROVAL
    fulfillment.save(update_fields=["status"])

    quantity = 1
    fulfillment_lines_to_update = []
    order_lines_to_update = []
    for f_line in fulfillment.lines.all():
        f_line.quantity = quantity
        fulfillment_lines_to_update.append(f_line)

        order_line = f_line.order_line
        order_line.quantity_fulfilled = quantity
        order_lines_to_update.append(order_line)

    FulfillmentLine.objects.bulk_update(fulfillment_lines_to_update, ["quantity"])
    OrderLine.objects.bulk_update(order_lines_to_update, ["quantity_fulfilled"])

    return fulfillment


@pytest.fixture
def draft_order(order_with_lines, shipping_method):
    Allocation.objects.filter(order_line__order=order_with_lines).delete()
    order_with_lines.status = OrderStatus.DRAFT
    order_with_lines.origin = OrderOrigin.DRAFT
    order_with_lines.shipping_method = shipping_method
    order_with_lines.save(update_fields=["status", "origin"])
    return order_with_lines


@pytest.fixture
def draft_order_with_fixed_discount_order(draft_order):
    value = Decimal("20")
    discount = partial(fixed_discount, discount=Money(value, draft_order.currency))
    draft_order.total = discount(draft_order.total)
    draft_order.discounts.create(
        value_type=DiscountValueType.FIXED,
        value=value,
        reason="Discount reason",
        amount=(draft_order.undiscounted_total - draft_order.total).gross,
        # type: ignore
    )
    draft_order.save()
    return draft_order


@pytest.fixture
def draft_order_without_inventory_tracking(order_with_line_without_inventory_tracking):
    order_with_line_without_inventory_tracking.status = OrderStatus.DRAFT
    order_with_line_without_inventory_tracking.origin = OrderStatus.DRAFT
    order_with_line_without_inventory_tracking.save(update_fields=["status", "origin"])
    return order_with_line_without_inventory_tracking


@pytest.fixture
def draft_order_with_preorder_lines(order_with_preorder_lines):
    PreorderAllocation.objects.filter(
        order_line__order=order_with_preorder_lines
    ).delete()
    order_with_preorder_lines.status = OrderStatus.DRAFT
    order_with_preorder_lines.origin = OrderOrigin.DRAFT
    order_with_preorder_lines.save(update_fields=["status", "origin"])
    return order_with_preorder_lines


@pytest.fixture
def payment_txn_preauth(order_with_lines, payment_dummy):
    order = order_with_lines
    payment = payment_dummy
    payment.order = order
    payment.save()

    payment.transactions.create(
        amount=payment.total,
        currency=payment.currency,
        kind=TransactionKind.AUTH,
        gateway_response={},
        is_success=True,
    )
    return payment


@pytest.fixture
def payment_txn_captured(order_with_lines, payment_dummy):
    order = order_with_lines
    payment = payment_dummy
    payment.order = order
    payment.charge_status = ChargeStatus.FULLY_CHARGED
    payment.captured_amount = payment.total
    payment.save()

    payment.transactions.create(
        amount=payment.total,
        currency=payment.currency,
        kind=TransactionKind.CAPTURE,
        gateway_response={},
        is_success=True,
    )
    return payment


@pytest.fixture
def payment_txn_capture_failed(order_with_lines, payment_dummy):
    order = order_with_lines
    payment = payment_dummy
    payment.order = order
    payment.charge_status = ChargeStatus.REFUSED
    payment.save()

    payment.transactions.create(
        amount=payment.total,
        currency=payment.currency,
        kind=TransactionKind.CAPTURE_FAILED,
        gateway_response={
            "status": 403,
            "errorCode": "901",
            "message": "Invalid Merchant Account",
            "errorType": "security",
        },
        error="invalid",
        is_success=False,
    )
    return payment


@pytest.fixture
def payment_txn_to_confirm(order_with_lines, payment_dummy):
    order = order_with_lines
    payment = payment_dummy
    payment.order = order
    payment.to_confirm = True
    payment.save()

    payment.transactions.create(
        amount=payment.total,
        currency=payment.currency,
        kind=TransactionKind.ACTION_TO_CONFIRM,
        gateway_response={},
        is_success=True,
        action_required=True,
    )
    return payment


@pytest.fixture
def payment_txn_refunded(order_with_lines, payment_dummy):
    order = order_with_lines
    payment = payment_dummy
    payment.order = order
    payment.charge_status = ChargeStatus.FULLY_REFUNDED
    payment.is_active = False
    payment.save()

    payment.transactions.create(
        amount=payment.total,
        currency=payment.currency,
        kind=TransactionKind.REFUND,
        gateway_response={},
        is_success=True,
    )
    return payment


@pytest.fixture
def payment_not_authorized(payment_dummy):
    payment_dummy.is_active = False
    payment_dummy.save()
    return payment_dummy


@pytest.fixture
def dummy_gateway_config():
    return GatewayConfig(
        gateway_name="Dummy",
        auto_capture=True,
        supported_currencies="USD",
        connection_params={"secret-key": "nobodylikesspanishinqusition"},
    )


@pytest.fixture
def dummy_payment_data(payment_dummy):
    return PaymentData(
        gateway=payment_dummy.gateway,
        amount=Decimal(10),
        currency="USD",
        graphql_payment_id=graphene.Node.to_global_id("Payment", payment_dummy.pk),
        payment_id=payment_dummy.pk,
        billing=None,
        shipping=None,
        order_id=None,
        customer_ip_address=None,
        customer_email="example@test.com",
    )


@pytest.fixture
def dummy_address_data(address):
    return AddressData(
        first_name=address.first_name,
        last_name=address.last_name,
        company_name=address.company_name,
        street_address_1=address.street_address_1,
        street_address_2=address.street_address_2,
        city=address.city,
        city_area=address.city_area,
        postal_code=address.postal_code,
        country=address.country,
        country_area=address.country_area,
        phone=address.phone,
    )


@pytest.fixture
def dummy_webhook_app_payment_data(dummy_payment_data, payment_app):
    dummy_payment_data.gateway = to_payment_app_id(payment_app, "credit-card")
    return dummy_payment_data


@pytest.fixture
def new_sale(category, channel_USD):
    sale = Sale.objects.create(name="Sale")
    SaleChannelListing.objects.create(
        sale=sale,
        channel=channel_USD,
        discount_value=5,
        currency=channel_USD.currency_code,
    )
    return sale


@pytest.fixture
def sale(product, category, collection, variant, channel_USD):
    sale = Sale.objects.create(name="Sale")
    SaleChannelListing.objects.create(
        sale=sale,
        channel=channel_USD,
        discount_value=5,
        currency=channel_USD.currency_code,
    )
    sale.products.add(product)
    sale.categories.add(category)
    sale.collections.add(collection)
    sale.variants.add(variant)
    return sale


@pytest.fixture
def sale_with_many_channels(product, category, collection, channel_USD, channel_PLN):
    sale = Sale.objects.create(name="Sale")
    SaleChannelListing.objects.create(
        sale=sale,
        channel=channel_USD,
        discount_value=5,
        currency=channel_USD.currency_code,
    )
    SaleChannelListing.objects.create(
        sale=sale,
        channel=channel_PLN,
        discount_value=5,
        currency=channel_PLN.currency_code,
    )
    sale.products.add(product)
    sale.categories.add(category)
    sale.collections.add(collection)
    return sale


@pytest.fixture
def discount_info(category, collection, sale, channel_USD):
    sale_channel_listing = sale.channel_listings.get(channel=channel_USD)

    return DiscountInfo(
        sale=sale,
        channel_listings={channel_USD.slug: sale_channel_listing},
        product_ids=set(),
        category_ids={category.id},  # assumes this category does not have children
        collection_ids={collection.id},
        variants_ids=set(),
    )


@pytest.fixture
def permission_manage_staff():
    return Permission.objects.get(codename="manage_staff")


@pytest.fixture
def permission_manage_products():
    return Permission.objects.get(codename="manage_products")


@pytest.fixture
def permission_manage_product_types_and_attributes():
    return Permission.objects.get(codename="manage_product_types_and_attributes")


@pytest.fixture
def permission_manage_shipping():
    return Permission.objects.get(codename="manage_shipping")


@pytest.fixture
def permission_manage_users():
    return Permission.objects.get(codename="manage_users")


@pytest.fixture
def permission_impersonate_user():
    return Permission.objects.get(codename="impersonate_user")


@pytest.fixture
def permission_manage_settings():
    return Permission.objects.get(codename="manage_settings")


@pytest.fixture
def permission_manage_menus():
    return Permission.objects.get(codename="manage_menus")


@pytest.fixture
def permission_manage_pages():
    return Permission.objects.get(codename="manage_pages")


@pytest.fixture
def permission_manage_page_types_and_attributes():
    return Permission.objects.get(codename="manage_page_types_and_attributes")


@pytest.fixture
def permission_manage_translations():
    return Permission.objects.get(codename="manage_translations")


@pytest.fixture
def permission_manage_webhooks():
    return Permission.objects.get(codename="manage_webhooks")


@pytest.fixture
def permission_manage_channels():
    return Permission.objects.get(codename="manage_channels")


@pytest.fixture
def permission_manage_payments():
    return Permission.objects.get(codename="handle_payments")


@pytest.fixture
def permission_group_manage_users(permission_manage_users, staff_users):
    group = Group.objects.create(name="Manage user groups.")
    group.permissions.add(permission_manage_users)

    group.user_set.add(staff_users[1])
    return group


@pytest.fixture
def collection(db):
    collection = Collection.objects.create(
        name="Collection",
        slug="collection",
        description=dummy_editorjs("Test description."),
    )
    return collection


@pytest.fixture
def published_collection(db, channel_USD):
    collection = Collection.objects.create(
        name="Collection USD",
        slug="collection-usd",
        description=dummy_editorjs("Test description."),
    )
    CollectionChannelListing.objects.create(
        channel=channel_USD,
        collection=collection,
        is_published=True,
        published_at=timezone.now(),
    )
    return collection


@pytest.fixture
def published_collection_PLN(db, channel_PLN):
    collection = Collection.objects.create(
        name="Collection PLN",
        slug="collection-pln",
        description=dummy_editorjs("Test description."),
    )
    CollectionChannelListing.objects.create(
        channel=channel_PLN,
        collection=collection,
        is_published=True,
        published_at=timezone.now(),
    )
    return collection


@pytest.fixture
def unpublished_collection(db, channel_USD):
    collection = Collection.objects.create(
        name="Unpublished Collection",
        slug="unpublished-collection",
        description=dummy_editorjs("Test description."),
    )
    CollectionChannelListing.objects.create(
        channel=channel_USD, collection=collection, is_published=False
    )
    return collection


@pytest.fixture
def unpublished_collection_PLN(db, channel_PLN):
    collection = Collection.objects.create(
        name="Collection",
        slug="collection",
        description=dummy_editorjs("Test description."),
    )
    CollectionChannelListing.objects.create(
        channel=channel_PLN, collection=collection, is_published=False
    )
    return collection


@pytest.fixture
def collection_with_products(db, published_collection, product_list_published):
    published_collection.products.set(list(product_list_published))
    return product_list_published


@pytest.fixture
def collection_with_image(db, image, media_root, channel_USD):
    collection = Collection.objects.create(
        name="Collection",
        slug="collection",
        description=dummy_editorjs("Test description."),
        background_image=image,
    )
    CollectionChannelListing.objects.create(
        channel=channel_USD, collection=collection, is_published=False
    )
    return collection


@pytest.fixture
def collection_list(db, channel_USD):
    collections = Collection.objects.bulk_create(
        [
            Collection(name="Collection 1", slug="collection-1"),
            Collection(name="Collection 2", slug="collection-2"),
            Collection(name="Collection 3", slug="collection-3"),
        ]
    )
    CollectionChannelListing.objects.bulk_create(
        [
            CollectionChannelListing(
                channel=channel_USD, collection=collection, is_published=True
            )
            for collection in collections
        ]
    )
    return collections


@pytest.fixture
def page(db, page_type):
    data = {
        "slug": "test-url",
        "title": "Test page",
        "content": dummy_editorjs("Test content."),
        "is_published": True,
        "page_type": page_type,
    }
    page = Page.objects.create(**data)

    # associate attribute value
    page_attr = page_type.page_attributes.first()
    page_attr_value = page_attr.values.first()

    associate_attribute_values_to_instance(page, page_attr, page_attr_value)

    return page


@pytest.fixture
def page_with_rich_text_attribute(db, page_type_with_rich_text_attribute):
    data = {
        "slug": "test-url",
        "title": "Test page",
        "content": dummy_editorjs("Test content."),
        "is_published": True,
        "page_type": page_type_with_rich_text_attribute,
    }
    page = Page.objects.create(**data)

    # associate attribute value
    page_attr = page_type_with_rich_text_attribute.page_attributes.first()
    page_attr_value = page_attr.values.first()

    associate_attribute_values_to_instance(page, page_attr, page_attr_value)

    return page


@pytest.fixture
def page_list(db, page_type):
    data_1 = {
        "slug": "test-url-1",
        "title": "Test page",
        "content": dummy_editorjs("Test content."),
        "is_published": True,
        "page_type": page_type,
    }
    data_2 = {
        "slug": "test-url-2",
        "title": "Test page",
        "content": dummy_editorjs("Test content."),
        "is_published": True,
        "page_type": page_type,
    }
    pages = Page.objects.bulk_create([Page(**data_1), Page(**data_2)])
    return pages


@pytest.fixture
def page_list_unpublished(db, page_type):
    pages = Page.objects.bulk_create(
        [
            Page(
                slug="page-1", title="Page 1", is_published=False, page_type=page_type
            ),
            Page(
                slug="page-2", title="Page 2", is_published=False, page_type=page_type
            ),
            Page(
                slug="page-3", title="Page 3", is_published=False, page_type=page_type
            ),
        ]
    )
    return pages


@pytest.fixture
def page_type(db, size_page_attribute, tag_page_attribute):
    page_type = PageType.objects.create(name="Test page type", slug="test-page-type")
    page_type.page_attributes.add(size_page_attribute)
    page_type.page_attributes.add(tag_page_attribute)

    return page_type


@pytest.fixture
def page_type_with_rich_text_attribute(db, rich_text_attribute_page_type):
    page_type = PageType.objects.create(name="Test page type", slug="test-page-type")
    page_type.page_attributes.add(rich_text_attribute_page_type)
    return page_type


@pytest.fixture
def page_type_list(db, tag_page_attribute):
    page_types = list(
        PageType.objects.bulk_create(
            [
                PageType(name="Test page type 1", slug="test-page-type-1"),
                PageType(name="Example page type 2", slug="page-type-2"),
                PageType(name="Example page type 3", slug="page-type-3"),
            ]
        )
    )

    for i, page_type in enumerate(page_types):
        page_type.page_attributes.add(tag_page_attribute)
        Page.objects.create(
            title=f"Test page {i}",
            slug=f"test-url-{i}",
            is_published=True,
            page_type=page_type,
        )

    return page_types


@pytest.fixture
def model_form_class():
    mocked_form_class = MagicMock(name="test", spec=ModelForm)
    mocked_form_class._meta = Mock(name="_meta")
    mocked_form_class._meta.model = "test_model"
    mocked_form_class._meta.fields = "test_field"
    return mocked_form_class


@pytest.fixture
def menu(db):
    return Menu.objects.get_or_create(name="test-navbar", slug="test-navbar")[0]


@pytest.fixture
def menu_item(menu):
    return MenuItem.objects.create(menu=menu, name="Link 1", url="http://example.com/")


@pytest.fixture
def menu_item_list(menu):
    menu_item_1 = MenuItem.objects.create(menu=menu, name="Link 1")
    menu_item_2 = MenuItem.objects.create(menu=menu, name="Link 2")
    menu_item_3 = MenuItem.objects.create(menu=menu, name="Link 3")
    return menu_item_1, menu_item_2, menu_item_3


@pytest.fixture
def menu_with_items(menu, category, published_collection):
    menu.items.create(name="Link 1", url="http://example.com/")
    menu_item = menu.items.create(name="Link 2", url="http://example.com/")
    menu.items.create(name=category.name, category=category, parent=menu_item)
    menu.items.create(
        name=published_collection.name,
        collection=published_collection,
        parent=menu_item,
    )
    return menu


@pytest.fixture
def translated_variant_fr(product):
    attribute = product.product_type.variant_attributes.first()
    return AttributeTranslation.objects.create(
        language_code="fr", attribute=attribute, name="Name tranlsated to french"
    )


@pytest.fixture
def translated_attribute(product):
    attribute = product.product_type.product_attributes.first()
    return AttributeTranslation.objects.create(
        language_code="fr", attribute=attribute, name="French attribute name"
    )


@pytest.fixture
def translated_attribute_value(pink_attribute_value):
    return AttributeValueTranslation.objects.create(
        language_code="fr",
        attribute_value=pink_attribute_value,
        name="French attribute value name",
    )


@pytest.fixture
def translated_page_unique_attribute_value(page, rich_text_attribute_page_type):
    page_type = page.page_type
    page_type.page_attributes.add(rich_text_attribute_page_type)
    attribute_value = rich_text_attribute_page_type.values.first()
    associate_attribute_values_to_instance(
        page, rich_text_attribute_page_type, attribute_value
    )
    return AttributeValueTranslation.objects.create(
        language_code="fr",
        attribute_value=attribute_value,
        rich_text=dummy_editorjs("French description."),
    )


@pytest.fixture
def translated_product_unique_attribute_value(product, rich_text_attribute):
    product_type = product.product_type
    product_type.product_attributes.add(rich_text_attribute)
    attribute_value = rich_text_attribute.values.first()
    associate_attribute_values_to_instance(
        product, rich_text_attribute, attribute_value
    )
    return AttributeValueTranslation.objects.create(
        language_code="fr",
        attribute_value=attribute_value,
        rich_text=dummy_editorjs("French description."),
    )


@pytest.fixture
def translated_variant_unique_attribute_value(variant, rich_text_attribute):
    product_type = variant.product.product_type
    product_type.variant_attributes.add(rich_text_attribute)
    attribute_value = rich_text_attribute.values.first()
    associate_attribute_values_to_instance(
        variant, rich_text_attribute, attribute_value
    )
    return AttributeValueTranslation.objects.create(
        language_code="fr",
        attribute_value=attribute_value,
        rich_text=dummy_editorjs("French description."),
    )


@pytest.fixture
def voucher_translation_fr(voucher):
    return VoucherTranslation.objects.create(
        language_code="fr", voucher=voucher, name="French name"
    )


@pytest.fixture
def product_translation_fr(product):
    return ProductTranslation.objects.create(
        language_code="fr",
        product=product,
        name="French name",
        description=dummy_editorjs("French description."),
    )


@pytest.fixture
def variant_translation_fr(variant):
    return ProductVariantTranslation.objects.create(
        language_code="fr", product_variant=variant, name="French product variant name"
    )


@pytest.fixture
def collection_translation_fr(published_collection):
    return CollectionTranslation.objects.create(
        language_code="fr",
        collection=published_collection,
        name="French collection name",
        description=dummy_editorjs("French description."),
    )


@pytest.fixture
def category_translation_fr(category):
    return CategoryTranslation.objects.create(
        language_code="fr",
        category=category,
        name="French category name",
        description=dummy_editorjs("French category description."),
    )


@pytest.fixture
def page_translation_fr(page):
    return PageTranslation.objects.create(
        language_code="fr",
        page=page,
        title="French page title",
        content=dummy_editorjs("French page content."),
    )


@pytest.fixture
def shipping_method_translation_fr(shipping_method):
    return ShippingMethodTranslation.objects.create(
        language_code="fr",
        shipping_method=shipping_method,
        name="French shipping method name",
    )


@pytest.fixture
def sale_translation_fr(sale):
    return SaleTranslation.objects.create(
        language_code="fr", sale=sale, name="French sale name"
    )


@pytest.fixture
def menu_item_translation_fr(menu_item):
    return MenuItemTranslation.objects.create(
        language_code="fr", menu_item=menu_item, name="French manu item name"
    )


@pytest.fixture
def payment_dummy(db, order_with_lines):
    return Payment.objects.create(
        gateway="mirumee.payments.dummy",
        order=order_with_lines,
        is_active=True,
        cc_first_digits="4111",
        cc_last_digits="1111",
        cc_brand="visa",
        cc_exp_month=12,
        cc_exp_year=2027,
        total=order_with_lines.total.gross.amount,
        currency=order_with_lines.currency,
        billing_first_name=order_with_lines.billing_address.first_name,
        billing_last_name=order_with_lines.billing_address.last_name,
        billing_company_name=order_with_lines.billing_address.company_name,
        billing_address_1=order_with_lines.billing_address.street_address_1,
        billing_address_2=order_with_lines.billing_address.street_address_2,
        billing_city=order_with_lines.billing_address.city,
        billing_postal_code=order_with_lines.billing_address.postal_code,
        billing_country_code=order_with_lines.billing_address.country.code,
        billing_country_area=order_with_lines.billing_address.country_area,
        billing_email=order_with_lines.user_email,
    )


@pytest.fixture
def payment(payment_dummy, payment_app):
    gateway_id = "credit-card"
    gateway = to_payment_app_id(payment_app, gateway_id)
    payment_dummy.gateway = gateway
    payment_dummy.save()
    return payment_dummy


@pytest.fixture
def payment_cancelled(payment_dummy):
    payment_dummy.charge_status = ChargeStatus.CANCELLED
    payment_dummy.save()
    return payment_dummy


@pytest.fixture
def payment_dummy_fully_charged(payment_dummy):
    payment_dummy.captured_amount = payment_dummy.total
    payment_dummy.charge_status = ChargeStatus.FULLY_CHARGED
    payment_dummy.save()
    return payment_dummy


@pytest.fixture
def payment_dummy_credit_card(db, order_with_lines):
    return Payment.objects.create(
        gateway="mirumee.payments.dummy_credit_card",
        order=order_with_lines,
        is_active=True,
        cc_first_digits="4111",
        cc_last_digits="1111",
        cc_brand="visa",
        cc_exp_month=12,
        cc_exp_year=2027,
        total=order_with_lines.total.gross.amount,
        currency=order_with_lines.total.gross.currency,
        billing_first_name=order_with_lines.billing_address.first_name,
        billing_last_name=order_with_lines.billing_address.last_name,
        billing_company_name=order_with_lines.billing_address.company_name,
        billing_address_1=order_with_lines.billing_address.street_address_1,
        billing_address_2=order_with_lines.billing_address.street_address_2,
        billing_city=order_with_lines.billing_address.city,
        billing_postal_code=order_with_lines.billing_address.postal_code,
        billing_country_code=order_with_lines.billing_address.country.code,
        billing_country_area=order_with_lines.billing_address.country_area,
        billing_email=order_with_lines.user_email,
    )


@pytest.fixture
def transaction_item(order):
    return TransactionItem.objects.create(
        status="Captured",
        type="Credit card",
        reference="PSP ref",
        available_actions=["refund"],
        currency="USD",
        order_id=order.pk,
        charged_value=Decimal("10"),
    )


@pytest.fixture
def digital_content(category, media_root, warehouse, channel_USD) -> DigitalContent:
    product_type = ProductType.objects.create(
        name="Digital Type",
        slug="digital-type",
        kind=ProductTypeKind.NORMAL,
        has_variants=True,
        is_shipping_required=False,
        is_digital=True,
    )
    product = Product.objects.create(
        name="Test digital product",
        slug="test-digital-product",
        product_type=product_type,
        category=category,
    )
    ProductChannelListing.objects.create(
        product=product,
        channel=channel_USD,
        is_published=True,
        visible_in_listings=True,
        available_for_purchase_at=datetime.datetime(1999, 1, 1, tzinfo=pytz.UTC),
    )
    product_variant = ProductVariant.objects.create(product=product, sku="SKU_554")
    ProductVariantChannelListing.objects.create(
        variant=product_variant,
        channel=channel_USD,
        price_amount=Decimal(10),
        cost_price_amount=Decimal(1),
        currency=channel_USD.currency_code,
    )
    Stock.objects.create(
        product_variant=product_variant,
        warehouse=warehouse,
        quantity=5,
    )

    assert product_variant.is_digital()

    image_file, image_name = create_image()
    d_content = DigitalContent.objects.create(
        content_file=image_file,
        product_variant=product_variant,
        use_default_settings=True,
    )
    return d_content


@pytest.fixture
def digital_content_url(digital_content, order_line):
    return DigitalContentUrl.objects.create(content=digital_content, line=order_line)


@pytest.fixture
def media_root(tmpdir, settings):
    settings.MEDIA_ROOT = str(tmpdir.mkdir("media"))


@pytest.fixture
def description_json():
    return {
        "blocks": [
            {
                "key": "",
                "data": {
                    "text": "E-commerce for the PWA era",
                },
                "text": "E-commerce for the PWA era",
                "type": "header-two",
                "depth": 0,
                "entityRanges": [],
                "inlineStyleRanges": [],
            },
            {
                "key": "",
                "data": {
                    "text": (
                        "A modular, high performance e-commerce storefront "
                        "built with GraphQL, Django, and ReactJS."
                    )
                },
                "type": "paragraph",
                "depth": 0,
                "entityRanges": [],
                "inlineStyleRanges": [],
            },
            {
                "key": "",
                "data": {},
                "text": "",
                "type": "paragraph",
                "depth": 0,
                "entityRanges": [],
                "inlineStyleRanges": [],
            },
            {
                "key": "",
                "data": {
                    "text": (
                        "Saleor is a rapidly-growing open source e-commerce platform "
                        "that has served high-volume companies from branches "
                        "like publishing and apparel since 2012. Based on Python "
                        "and Django, the latest major update introduces a modular "
                        "front end with a GraphQL API and storefront and dashboard "
                        "written in React to make Saleor a full-functionality "
                        "open source e-commerce."
                    ),
                },
                "type": "paragraph",
                "depth": 0,
                "entityRanges": [],
                "inlineStyleRanges": [],
            },
            {
                "key": "",
                "data": {"text": ""},
                "type": "paragraph",
                "depth": 0,
                "entityRanges": [],
                "inlineStyleRanges": [],
            },
            {
                "key": "",
                "data": {
                    "text": "Get Saleor today!",
                },
                "type": "paragraph",
                "depth": 0,
                "entityRanges": [{"key": 0, "length": 17, "offset": 0}],
                "inlineStyleRanges": [],
            },
        ],
        "entityMap": {
            "0": {
                "data": {"href": "https://github.com/mirumee/saleor"},
                "type": "LINK",
                "mutability": "MUTABLE",
            }
        },
    }


@pytest.fixture
def other_description_json():
    return {
        "blocks": [
            {
                "key": "",
                "data": {
                    "text": "A GRAPHQL-FIRST <b>ECOMMERCE</b> PLATFORM FOR PERFECTIONISTS",
                },
                "text": "A GRAPHQL-FIRST ECOMMERCE PLATFORM FOR PERFECTIONISTS",
                "type": "header-two",
                "depth": 0,
                "entityRanges": [],
                "inlineStyleRanges": [],
            },
            {
                "key": "",
                "data": {
                    "text": (
                        "Saleor is powered by a GraphQL server running on "
                        "top of Python 3 and a Django 2 framework."
                    ),
                },
                "type": "paragraph",
                "depth": 0,
                "entityRanges": [],
                "inlineStyleRanges": [],
            },
        ],
        "entityMap": {},
    }


@pytest.fixture
def app(db):
    app = App.objects.create(
        name="Sample app objects",
        is_active=True,
    )
    return app


@pytest.fixture
def webhook_app(
    db,
    permission_manage_shipping,
    permission_manage_gift_card,
    permission_manage_discounts,
    permission_manage_menus,
    permission_manage_products,
    permission_manage_staff,
    permission_manage_orders,
):
    app = App.objects.create(name="Webhook app", is_active=True)
    app.permissions.add(permission_manage_shipping)
    app.permissions.add(permission_manage_gift_card)
    app.permissions.add(permission_manage_discounts)
    app.permissions.add(permission_manage_menus)
    app.permissions.add(permission_manage_products)
    app.permissions.add(permission_manage_staff)
    app.permissions.add(permission_manage_orders)
    return app


@pytest.fixture
def app_with_token(db):
    app = App.objects.create(name="Sample app objects", is_active=True)
    app.tokens.create(name="Test")
    return app


@pytest.fixture
def app_with_extensions(app_with_token, permission_manage_products):
    first_app_extension = AppExtension(
        app=app_with_token,
        label="Create product with App",
        url="www.example.com/app-product",
        mount=AppExtensionMount.PRODUCT_OVERVIEW_MORE_ACTIONS,
    )
    extensions = AppExtension.objects.bulk_create(
        [
            first_app_extension,
            AppExtension(
                app=app_with_token,
                label="Update product with App",
                url="www.example.com/app-product-update",
                mount=AppExtensionMount.PRODUCT_DETAILS_MORE_ACTIONS,
            ),
        ]
    )
    first_app_extension.permissions.add(permission_manage_products)
    return app_with_token, extensions


@pytest.fixture
def payment_app(db, permission_manage_payments):
    app = App.objects.create(name="Payment App", is_active=True)
    app.tokens.create(name="Default")
    app.permissions.add(permission_manage_payments)

    webhook = Webhook.objects.create(
        name="payment-webhook-1",
        app=app,
        target_url="https://payment-gateway.com/api/",
    )
    webhook.events.bulk_create(
        [
            WebhookEvent(event_type=event_type, webhook=webhook)
            for event_type in WebhookEventSyncType.PAYMENT_EVENTS
        ]
    )
    return app


@pytest.fixture
def payment_app_with_subscription_webhooks(db, permission_manage_payments):
    app = App.objects.create(name="Payment App", is_active=True)
    app.tokens.create(name="Default")
    app.permissions.add(permission_manage_payments)

    webhook = Webhook.objects.create(
        name="payment-subscription-webhook-1",
        app=app,
        target_url="https://payment-gateway.com/api/",
        subscription_query=subscription_queries.PAYMENT_AUTHORIZE,
    )
    webhook.events.bulk_create(
        [
            WebhookEvent(event_type=event_type, webhook=webhook)
            for event_type in WebhookEventSyncType.PAYMENT_EVENTS
        ]
    )
    return app


@pytest.fixture
def shipping_app(db, permission_manage_shipping):
    app = App.objects.create(name="Shipping App", is_active=True)
    app.tokens.create(name="Default")
    app.permissions.add(permission_manage_shipping)

    webhook = Webhook.objects.create(
        name="shipping-webhook-1",
        app=app,
        target_url="https://shipping-app.com/api/",
    )
    webhook.events.bulk_create(
        [
            WebhookEvent(event_type=event_type, webhook=webhook)
            for event_type in [
                WebhookEventSyncType.SHIPPING_LIST_METHODS_FOR_CHECKOUT,
                WebhookEventAsyncType.FULFILLMENT_CREATED,
            ]
        ]
    )
    return app


@pytest.fixture
def tax_app(db, permission_handle_taxes):
    app = App.objects.create(name="Tax App", is_active=True)
    app.permissions.add(permission_handle_taxes)

    webhook = Webhook.objects.create(
        name="tax-webhook-1",
        app=app,
        target_url="https://tax-app.com/api/",
    )
    webhook.events.bulk_create(
        [
            WebhookEvent(event_type=event_type, webhook=webhook)
            for event_type in [
                WebhookEventSyncType.ORDER_CALCULATE_TAXES,
                WebhookEventSyncType.CHECKOUT_CALCULATE_TAXES,
            ]
        ]
    )
    return app


@pytest.fixture
def observability_webhook(db, permission_manage_observability):
    app = App.objects.create(name="Observability App", is_active=True)
    app.tokens.create(name="Default")
    app.permissions.add(permission_manage_observability)

    webhook = Webhook.objects.create(
        name="observability-webhook-1",
        app=app,
        target_url="https://observability-app.com/api/",
    )
    webhook.events.create(event_type=WebhookEventAsyncType.OBSERVABILITY)
    return webhook


@pytest.fixture
def observability_webhook_data(observability_webhook):
    return WebhookData(
        id=observability_webhook.id,
        saleor_domain="mirumee.com",
        target_url=observability_webhook.target_url,
        secret_key=observability_webhook.secret_key,
    )


@pytest.fixture
def external_app(db):
    app = App.objects.create(
        name="External App",
        is_active=True,
        type=AppType.THIRDPARTY,
        identifier="mirumee.app.sample",
        about_app="About app text.",
        data_privacy="Data privacy text.",
        data_privacy_url="http://www.example.com/privacy/",
        homepage_url="http://www.example.com/homepage/",
        support_url="http://www.example.com/support/contact/",
        configuration_url="http://www.example.com/app-configuration/",
        app_url="http://www.example.com/app/",
    )
    app.tokens.create(name="Default")
    return app


@pytest.fixture
def webhook(app):
    webhook = Webhook.objects.create(
        name="Simple webhook", app=app, target_url="http://www.example.com/test"
    )
    webhook.events.create(event_type=WebhookEventAsyncType.ORDER_CREATED)
    return webhook


@pytest.fixture
def any_webhook(app):
    webhook = Webhook.objects.create(
        name="Any webhook", app=app, target_url="http://www.example.com/any"
    )
    webhook.events.create(event_type=WebhookEventAsyncType.ANY)
    return webhook


@pytest.fixture
def fake_payment_interface(mocker):
    return mocker.Mock(spec=PaymentInterface)


@pytest.fixture
def staff_notification_recipient(db, staff_user):
    return StaffNotificationRecipient.objects.create(active=True, user=staff_user)


@pytest.fixture
def warehouse(address, shipping_zone, channel_USD):
    warehouse = Warehouse.objects.create(
        address=address,
        name="Example Warehouse",
        slug="example-warehouse",
        email="test@example.com",
    )
    warehouse.shipping_zones.add(shipping_zone)
    warehouse.channels.add(channel_USD)
    warehouse.save()
    return warehouse


@pytest.fixture
def warehouse_JPY(address, shipping_zone_JPY, channel_JPY):
    warehouse = Warehouse.objects.create(
        address=address,
        name="Example Warehouse JPY",
        slug="example-warehouse-jpy",
        email="test-jpy@example.com",
    )
    warehouse.shipping_zones.add(shipping_zone_JPY)
    warehouse.channels.add(channel_JPY)
    warehouse.save()
    return warehouse


@pytest.fixture
def warehouses(address, address_usa, channel_USD):
    warehouses = Warehouse.objects.bulk_create(
        [
            Warehouse(
                address=address.get_copy(),
                name="Warehouse PL",
                slug="warehouse1",
                email="warehouse1@example.com",
            ),
            Warehouse(
                address=address_usa.get_copy(),
                name="Warehouse USA",
                slug="warehouse2",
                email="warehouse2@example.com",
            ),
        ]
    )
    for warehouse in warehouses:
        warehouse.channels.add(channel_USD)
    return warehouses


@pytest.fixture()
def warehouses_for_cc(address, shipping_zones, channel_USD):
    warehouses = Warehouse.objects.bulk_create(
        [
            Warehouse(
                address=address.get_copy(),
                name="Warehouse1",
                slug="warehouse1",
                email="warehouse1@example.com",
            ),
            Warehouse(
                address=address.get_copy(),
                name="Warehouse2",
                slug="warehouse2",
                email="warehouse2@example.com",
                click_and_collect_option=WarehouseClickAndCollectOption.ALL_WAREHOUSES,
            ),
            Warehouse(
                address=address.get_copy(),
                name="Warehouse3",
                slug="warehouse3",
                email="warehouse3@example.com",
                click_and_collect_option=WarehouseClickAndCollectOption.LOCAL_STOCK,
                is_private=False,
            ),
            Warehouse(
                address=address.get_copy(),
                name="Warehouse4",
                slug="warehouse4",
                email="warehouse4@example.com",
                click_and_collect_option=WarehouseClickAndCollectOption.LOCAL_STOCK,
                is_private=False,
            ),
        ]
    )
    # add to shipping zones only not click and collect warehouses
    warehouses[0].shipping_zones.add(*shipping_zones)
    channel_USD.warehouses.add(*warehouses)
    return warehouses


@pytest.fixture
def warehouse_for_cc(address, product_variant_list, channel_USD):
    warehouse = Warehouse.objects.create(
        address=address.get_copy(),
        name="Local Warehouse",
        slug="local-warehouse",
        email="local@example.com",
        is_private=False,
        click_and_collect_option=WarehouseClickAndCollectOption.LOCAL_STOCK,
    )
    warehouse.channels.add(channel_USD)

    Stock.objects.bulk_create(
        [
            Stock(
                warehouse=warehouse, product_variant=product_variant_list[0], quantity=1
            ),
            Stock(
                warehouse=warehouse, product_variant=product_variant_list[1], quantity=2
            ),
            Stock(
                warehouse=warehouse, product_variant=product_variant_list[2], quantity=2
            ),
        ]
    )
    return warehouse


@pytest.fixture(params=["warehouse_for_cc", "shipping_method"])
def delivery_method(request, warehouse_for_cc, shipping_method):
    if request.param == "warehouse":
        return warehouse_for_cc
    if request.param == "shipping_method":
        return shipping_method


@pytest.fixture
def stocks_for_cc(warehouses_for_cc, product_variant_list, product_with_two_variants):
    return Stock.objects.bulk_create(
        [
            Stock(
                warehouse=warehouses_for_cc[0],
                product_variant=product_variant_list[0],
                quantity=5,
            ),
            Stock(
                warehouse=warehouses_for_cc[1],
                product_variant=product_variant_list[0],
                quantity=3,
            ),
            Stock(
                warehouse=warehouses_for_cc[1],
                product_variant=product_variant_list[1],
                quantity=10,
            ),
            Stock(
                warehouse=warehouses_for_cc[1],
                product_variant=product_variant_list[2],
                quantity=10,
            ),
            Stock(
                warehouse=warehouses_for_cc[2],
                product_variant=product_variant_list[0],
                quantity=3,
            ),
            Stock(
                warehouse=warehouses_for_cc[3],
                product_variant=product_variant_list[0],
                quantity=3,
            ),
            Stock(
                warehouse=warehouses_for_cc[3],
                product_variant=product_variant_list[1],
                quantity=3,
            ),
            Stock(
                warehouse=warehouses_for_cc[3],
                product_variant=product_with_two_variants.variants.last(),
                quantity=7,
            ),
            Stock(
                warehouse=warehouses_for_cc[3],
                product_variant=product_variant_list[2],
                quantity=3,
            ),
        ]
    )


@pytest.fixture
def checkout_for_cc(channel_USD, customer_user):
    return Checkout.objects.create(
        channel=channel_USD,
        billing_address=customer_user.default_billing_address,
        shipping_address=customer_user.default_shipping_address,
        note="Test notes",
        currency="USD",
        email=customer_user.email,
    )


@pytest.fixture
def checkout_with_items_for_cc(checkout_for_cc, product_variant_list):
    CheckoutLine.objects.bulk_create(
        [
            CheckoutLine(
                checkout=checkout_for_cc,
                variant=product_variant_list[0],
                quantity=1,
                currency=checkout_for_cc.currency,
            ),
            CheckoutLine(
                checkout=checkout_for_cc,
                variant=product_variant_list[1],
                quantity=1,
                currency=checkout_for_cc.currency,
            ),
            CheckoutLine(
                checkout=checkout_for_cc,
                variant=product_variant_list[2],
                quantity=1,
                currency=checkout_for_cc.currency,
            ),
        ]
    )
    checkout_for_cc.set_country("US", commit=True)

    return checkout_for_cc


@pytest.fixture
def checkout_with_item_for_cc(checkout_for_cc, product_variant_list):
    CheckoutLine.objects.create(
        checkout=checkout_for_cc,
        variant=product_variant_list[0],
        quantity=1,
        currency=checkout_for_cc.currency,
    )
    return checkout_for_cc


@pytest.fixture
def warehouses_with_shipping_zone(warehouses, shipping_zone):
    warehouses[0].shipping_zones.add(shipping_zone)
    warehouses[1].shipping_zones.add(shipping_zone)
    return warehouses


@pytest.fixture
def warehouses_with_different_shipping_zone(warehouses, shipping_zones):
    warehouses[0].shipping_zones.add(shipping_zones[0])
    warehouses[1].shipping_zones.add(shipping_zones[1])
    return warehouses


@pytest.fixture
def warehouse_no_shipping_zone(address, channel_USD):
    warehouse = Warehouse.objects.create(
        address=address,
        name="Warehouse without shipping zone",
        slug="warehouse-no-shipping-zone",
        email="test2@example.com",
    )
    warehouse.channels.add(channel_USD)
    return warehouse


@pytest.fixture
def stock(variant, warehouse):
    return Stock.objects.create(
        product_variant=variant, warehouse=warehouse, quantity=15
    )


@pytest.fixture
def allocation(order_line, stock):
    return Allocation.objects.create(
        order_line=order_line, stock=stock, quantity_allocated=order_line.quantity
    )


@pytest.fixture
def allocations(order_list, stock, channel_USD):
    variant = stock.product_variant
    product = variant.product
    channel_listing = variant.channel_listings.get(channel=channel_USD)
    net = variant.get_price(product, [], channel_USD, channel_listing)
    gross = Money(amount=net.amount * Decimal(1.23), currency=net.currency)
    price = TaxedMoney(net=net, gross=gross)
    lines = OrderLine.objects.bulk_create(
        [
            OrderLine(
                order=order_list[0],
                variant=variant,
                quantity=1,
                product_name=str(variant.product),
                variant_name=str(variant),
                product_sku=variant.sku,
                product_variant_id=variant.get_global_id(),
                is_shipping_required=variant.is_shipping_required(),
                is_gift_card=variant.is_gift_card(),
                unit_price=price,
                total_price=price,
                tax_rate=Decimal("0.23"),
            ),
            OrderLine(
                order=order_list[1],
                variant=variant,
                quantity=2,
                product_name=str(variant.product),
                variant_name=str(variant),
                product_sku=variant.sku,
                product_variant_id=variant.get_global_id(),
                is_shipping_required=variant.is_shipping_required(),
                is_gift_card=variant.is_gift_card(),
                unit_price=price,
                total_price=price,
                tax_rate=Decimal("0.23"),
            ),
            OrderLine(
                order=order_list[2],
                variant=variant,
                quantity=4,
                product_name=str(variant.product),
                variant_name=str(variant),
                product_sku=variant.sku,
                product_variant_id=variant.get_global_id(),
                is_shipping_required=variant.is_shipping_required(),
                is_gift_card=variant.is_gift_card(),
                unit_price=price,
                total_price=price,
                tax_rate=Decimal("0.23"),
            ),
        ]
    )

    for order in order_list:
        order.search_vector = FlatConcatSearchVector(
            *prepare_order_search_vector_value(order)
        )
    Order.objects.bulk_update(order_list, ["search_vector"])

    return Allocation.objects.bulk_create(
        [
            Allocation(
                order_line=lines[0], stock=stock, quantity_allocated=lines[0].quantity
            ),
            Allocation(
                order_line=lines[1], stock=stock, quantity_allocated=lines[1].quantity
            ),
            Allocation(
                order_line=lines[2], stock=stock, quantity_allocated=lines[2].quantity
            ),
        ]
    )


@pytest.fixture
def preorder_allocation(
    order_line, preorder_variant_global_and_channel_threshold, channel_PLN
):
    variant = preorder_variant_global_and_channel_threshold
    product_variant_channel_listing = variant.channel_listings.get(channel=channel_PLN)
    return PreorderAllocation.objects.create(
        order_line=order_line,
        product_variant_channel_listing=product_variant_channel_listing,
        quantity=order_line.quantity,
    )


@pytest.fixture
def app_installation():
    app_installation = AppInstallation.objects.create(
        app_name="External App",
        manifest_url="http://localhost:3000/manifest",
    )
    return app_installation


@pytest.fixture
def user_export_file(staff_user):
    job = ExportFile.objects.create(user=staff_user)
    return job


@pytest.fixture
def app_export_file(app):
    job = ExportFile.objects.create(app=app)
    return job


@pytest.fixture
def export_file_list(staff_user):
    export_file_list = list(
        ExportFile.objects.bulk_create(
            [
                ExportFile(user=staff_user),
                ExportFile(
                    user=staff_user,
                ),
                ExportFile(
                    user=staff_user,
                    status=JobStatus.SUCCESS,
                ),
                ExportFile(user=staff_user, status=JobStatus.SUCCESS),
                ExportFile(
                    user=staff_user,
                    status=JobStatus.FAILED,
                ),
            ]
        )
    )

    updated_date = datetime.datetime(
        2019, 4, 18, tzinfo=timezone.get_current_timezone()
    )
    created_date = datetime.datetime(
        2019, 4, 10, tzinfo=timezone.get_current_timezone()
    )
    new_created_and_updated_dates = [
        (created_date, updated_date),
        (created_date, updated_date + datetime.timedelta(hours=2)),
        (
            created_date + datetime.timedelta(hours=2),
            updated_date - datetime.timedelta(days=2),
        ),
        (created_date - datetime.timedelta(days=2), updated_date),
        (
            created_date - datetime.timedelta(days=5),
            updated_date - datetime.timedelta(days=5),
        ),
    ]
    for counter, export_file in enumerate(export_file_list):
        created, updated = new_created_and_updated_dates[counter]
        export_file.created_at = created
        export_file.updated_at = updated

    ExportFile.objects.bulk_update(export_file_list, ["created_at", "updated_at"])

    return export_file_list


@pytest.fixture
def user_export_event(user_export_file):
    return ExportEvent.objects.create(
        type=ExportEvents.EXPORT_FAILED,
        export_file=user_export_file,
        user=user_export_file.user,
        parameters={"message": "Example error message"},
    )


@pytest.fixture
def app_export_event(app_export_file):
    return ExportEvent.objects.create(
        type=ExportEvents.EXPORT_FAILED,
        export_file=app_export_file,
        app=app_export_file.app,
        parameters={"message": "Example error message"},
    )


@pytest.fixture
def app_manifest():
    return {
        "name": "Sample Saleor App",
        "version": "0.1",
        "about": "Sample Saleor App serving as an example.",
        "dataPrivacy": "",
        "dataPrivacyUrl": "",
        "homepageUrl": "http://172.17.0.1:5000/homepageUrl",
        "supportUrl": "http://172.17.0.1:5000/supportUrl",
        "id": "saleor-complex-sample",
        "permissions": ["MANAGE_PRODUCTS", "MANAGE_USERS"],
        "appUrl": "",
        "configurationUrl": "http://127.0.0.1:5000/configuration/",
        "tokenTargetUrl": "http://127.0.0.1:5000/configuration/install",
    }


@pytest.fixture
def app_manifest_webhook():
    return {
        "name": "webhook",
        "asyncEvents": [
            "ORDER_CREATED",
            "ORDER_FULLY_PAID",
            "CUSTOMER_CREATED",
            "FULFILLMENT_CREATED",
        ],
        "query": """
            subscription {
                event {
                    ... on OrderCreated {
                        order {
                            id
                        }
                    }
                    ... on OrderFullyPaid {
                        order {
                            id
                        }
                    }
                    ... on CustomerCreated {
                        user {
                            id
                        }
                    }
                    ... on FulfillmentCreated {
                        fulfillment {
                            id
                        }
                    }
                }
            }
        """,
        "targetUrl": "https://app.example/api/webhook",
    }


@pytest.fixture
def event_payload():
    """Return event payload."""
    return EventPayload.objects.create(payload='{"payload_key": "payload_value"}')


@pytest.fixture
def event_delivery(event_payload, webhook, app):
    """Return event delivery object"""
    return EventDelivery.objects.create(
        event_type=WebhookEventAsyncType.ANY,
        payload=event_payload,
        webhook=webhook,
    )


@pytest.fixture
def event_attempt(event_delivery):
    """Return event delivery attempt object"""
    return EventDeliveryAttempt.objects.create(
        delivery=event_delivery,
        task_id="example_task_id",
        duration=None,
        response="example_response",
        response_headers=None,
        request_headers=None,
    )


@pytest.fixture
def webhook_response():
    return WebhookResponse(
        content="test_content",
        request_headers={"headers": "test_request"},
        response_headers={"headers": "test_response"},
        response_status_code=200,
        duration=2.0,
        status=EventDeliveryStatus.SUCCESS,
    )


@pytest.fixture
def webhook_response_failed():
    return WebhookResponse(
        content="example_content_response",
        request_headers={"headers": "test_request"},
        response_headers={"headers": "test_response"},
        response_status_code=500,
        duration=2.0,
        status=EventDeliveryStatus.FAILED,
    )


@pytest.fixture
def check_payment_balance_input():
    return {
        "gatewayId": "mirumee.payments.gateway",
        "channel": "channel_default",
        "method": "givex",
        "card": {
            "cvc": "9891",
            "code": "12345678910",
            "money": {"currency": "GBP", "amount": 100.0},
        },
    }


@pytest.fixture
def delivery_attempts(event_delivery):
    """Return consecutive deliveries attempts ids"""
    with freeze_time("2020-03-18 12:00:00"):
        attempt_1 = EventDeliveryAttempt.objects.create(
            delivery=event_delivery,
            task_id="example_task_id_1",
            duration=None,
            response="example_response",
            response_headers=None,
            request_headers=None,
        )

    with freeze_time("2020-03-18 13:00:00"):
        attempt_2 = EventDeliveryAttempt.objects.create(
            delivery=event_delivery,
            task_id="example_task_id_2",
            duration=None,
            response="example_response",
            response_headers=None,
            request_headers=None,
        )

    with freeze_time("2020-03-18 14:00:00"):
        attempt_3 = EventDeliveryAttempt.objects.create(
            delivery=event_delivery,
            task_id="example_task_id_3",
            duration=None,
            response="example_response",
            response_headers=None,
            request_headers=None,
        )

    attempt_1 = graphene.Node.to_global_id("EventDeliveryAttempt", attempt_1.pk)
    attempt_2 = graphene.Node.to_global_id("EventDeliveryAttempt", attempt_2.pk)
    attempt_3 = graphene.Node.to_global_id("EventDeliveryAttempt", attempt_3.pk)
    webhook_id = graphene.Node.to_global_id("Webhook", event_delivery.webhook.pk)

    return {
        "webhook_id": webhook_id,
        "attempt_1_id": attempt_1,
        "attempt_2_id": attempt_2,
        "attempt_3_id": attempt_3,
    }


@pytest.fixture
def event_deliveries(event_payload, webhook, app):
    """Return consecutive event deliveries ids"""
    delivery_1 = EventDelivery.objects.create(
        event_type=WebhookEventAsyncType.ANY,
        payload=event_payload,
        webhook=webhook,
    )
    delivery_2 = EventDelivery.objects.create(
        event_type=WebhookEventAsyncType.ANY,
        payload=event_payload,
        webhook=webhook,
    )
    delivery_3 = EventDelivery.objects.create(
        event_type=WebhookEventAsyncType.ANY,
        payload=event_payload,
        webhook=webhook,
    )
    webhook_id = graphene.Node.to_global_id("Webhook", webhook.pk)
    delivery_1 = graphene.Node.to_global_id("EventDelivery", delivery_1.pk)
    delivery_2 = graphene.Node.to_global_id("EventDelivery", delivery_2.pk)
    delivery_3 = graphene.Node.to_global_id("EventDelivery", delivery_3.pk)

    return {
        "webhook_id": webhook_id,
        "delivery_1_id": delivery_1,
        "delivery_2_id": delivery_2,
        "delivery_3_id": delivery_3,
    }


@pytest.fixture
def action_required_gateway_response():
    return GatewayResponse(
        is_success=True,
        action_required=True,
        action_required_data={
            "paymentData": "test",
            "paymentMethodType": "scheme",
            "url": "https://test.adyen.com/hpp/3d/validate.shtml",
            "data": {
                "MD": "md-test-data",
                "PaReq": "PaReq-test-data",
                "TermUrl": "http://127.0.0.1:3000/",
            },
            "method": "POST",
            "type": "redirect",
        },
        kind=TransactionKind.CAPTURE,
        amount=Decimal(3.0),
        currency="usd",
        transaction_id="1234",
        error=None,
    )<|MERGE_RESOLUTION|>--- conflicted
+++ resolved
@@ -1960,11 +1960,7 @@
 
 
 @pytest.fixture
-<<<<<<< HEAD
 def product_type(color_attribute, size_attribute, default_tax_class):
-=======
-def product_type(color_attribute, size_attribute):
->>>>>>> a5c3dd97
     product_type = ProductType.objects.create(
         name="Default Type",
         slug="default-type",
