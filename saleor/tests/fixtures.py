--- conflicted
+++ resolved
@@ -469,7 +469,6 @@
         shipping_address=address,
         user_email=customer_user.email,
         user=customer_user,
-        channel=channel_USD,
     )
 
 
@@ -1406,11 +1405,7 @@
 
 @pytest.fixture
 def order_line_with_allocation_in_many_stocks(
-<<<<<<< HEAD
     customer_user, variant_with_many_stocks, channel_USD
-=======
-    customer_user, variant_with_many_stocks, channel_PLN
->>>>>>> fc5f6f17
 ):
     address = customer_user.default_billing_address.get_copy()
     variant = variant_with_many_stocks
@@ -1420,7 +1415,7 @@
         billing_address=address,
         user_email=customer_user.email,
         user=customer_user,
-        channel=channel_PLN,
+        channel=channel_USD,
     )
 
     # TODO: We should use channel from order. #5883
@@ -1449,11 +1444,7 @@
 
 @pytest.fixture
 def order_line_with_one_allocation(
-<<<<<<< HEAD
     customer_user, variant_with_many_stocks, channel_USD
-=======
-    customer_user, variant_with_many_stocks, channel_PLN
->>>>>>> fc5f6f17
 ):
     address = customer_user.default_billing_address.get_copy()
     variant = variant_with_many_stocks
@@ -1463,7 +1454,7 @@
         billing_address=address,
         user_email=customer_user.email,
         user=customer_user,
-        channel=channel_PLN,
+        channel=channel_USD,
     )
 
     # TODO: We should use channel from order. #5883
