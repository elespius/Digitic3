from decimal import Decimal
from typing import TYPE_CHECKING, Optional, Union

from django.core.handlers.wsgi import WSGIRequest
from django.http import HttpResponse, HttpResponseNotFound, JsonResponse
from django_countries.fields import Country
from prices import Money, TaxedMoney

from ...account.models import User
from ...core.taxes import TaxType
from ..base_plugin import BasePlugin, ConfigurationTypeField

if TYPE_CHECKING:
    # flake8: noqa
    from ...product.models import Product, ProductType


class PluginSample(BasePlugin):
    PLUGIN_ID = "plugin.sample"
    PLUGIN_NAME = "PluginSample"
    PLUGIN_DESCRIPTION = "Test plugin description"
    DEFAULT_ACTIVE = True
    DEFAULT_CONFIGURATION = [
        {"name": "Username", "value": "admin"},
        {"name": "Password", "value": None},
        {"name": "Use sandbox", "value": False},
        {"name": "API private key", "value": None},
    ]

    CONFIG_STRUCTURE = {
        "Username": {
            "type": ConfigurationTypeField.STRING,
            "help_text": "Username input field",
            "label": "Username",
        },
        "Password": {
            "type": ConfigurationTypeField.PASSWORD,
            "help_text": "Password input field",
            "label": "Password",
        },
        "Use sandbox": {
            "type": ConfigurationTypeField.BOOLEAN,
            "help_text": "Use sandbox",
            "label": "Use sandbox",
        },
        "API private key": {
            "type": ConfigurationTypeField.SECRET,
            "help_text": "API key",
            "label": "Private key",
        },
    }

    def webhook(self, request: WSGIRequest, path: str, previous_value) -> HttpResponse:
        if path == "/webhook/paid":
            return JsonResponse(data={"received": True, "paid": True})
        if path == "/webhook/failed":
            return JsonResponse(data={"received": True, "paid": False})
        return HttpResponseNotFound()

    def calculate_checkout_total(self, checkout, lines, discounts, previous_value):
        total = Money("1.0", currency=checkout.currency)
        return TaxedMoney(total, total)

    def calculate_checkout_subtotal(self, checkout, lines, discounts, previous_value):
        subtotal = Money("1.0", currency=checkout.currency)
        return TaxedMoney(subtotal, subtotal)

    def calculate_checkout_shipping(self, checkout, lines, discounts, previous_value):
        price = Money("1.0", currency=checkout.currency)
        return TaxedMoney(price, price)

    def calculate_order_shipping(self, order, previous_value):
        price = Money("1.0", currency=order.currency)
        return TaxedMoney(price, price)

    def calculate_checkout_line_total(self, checkout_line, discounts, previous_value):
        price = Money("1.0", currency=checkout_line.checkout.currency)
        return TaxedMoney(price, price)

    def calculate_order_line_unit(self, order_line, previous_value):
        currency = order_line.unit_price.currency
        price = Money("1.0", currency)
        return TaxedMoney(price, price)

    def get_tax_rate_type_choices(self, previous_value):
        return [TaxType(code="123", description="abc")]

    def show_taxes_on_storefront(self, previous_value: bool) -> bool:
        return True

    def apply_taxes_to_product(self, product, price, country, previous_value, **kwargs):
        price = Money("1.0", price.currency)
        return TaxedMoney(price, price)

    def apply_taxes_to_shipping(
        self, price, shipping_address, previous_value
    ) -> TaxedMoney:
        price = Money("1.0", price.currency)
        return TaxedMoney(price, price)

    def get_tax_rate_percentage_value(
        self, obj: Union["Product", "ProductType"], country: Country, previous_value
    ) -> Decimal:
        return Decimal("15.0").quantize(Decimal("1."))

    def external_authentication(
        self, data: dict, request: WSGIRequest, previous_value
    ) -> dict:
        return {"authorizeUrl": "http://www.auth.provider.com/authorize/"}

    def external_refresh(
        self, data: dict, request: WSGIRequest, previous_value
    ) -> dict:
        return {"token": "ABC", "refreshToken": "refreshABC", "csrfToken": "csrf"}

    def authenticate_user(
        self, request: WSGIRequest, previous_value
    ) -> Optional["User"]:
        return User.objects.filter().first()

<<<<<<< HEAD
    def external_authentication(
        self, data: dict, request: WSGIRequest, previous_value
    ) -> dict:
        return {"logoutUrl": "http://www.auth.provider.com/logout/"}

=======
>>>>>>> d0658a45

class PluginInactive(BasePlugin):
    PLUGIN_ID = "plugin.inactive"
    PLUGIN_NAME = "PluginInactive"
    PLUGIN_DESCRIPTION = "Test plugin description_2"


class ActivePlugin(BasePlugin):
    PLUGIN_ID = "plugin.active"
    PLUGIN_NAME = "Active"
    PLUGIN_DESCRIPTION = "Not working"
    DEFAULT_ACTIVE = True


class ActivePaymentGateway(BasePlugin):
    PLUGIN_ID = "gateway.active"
    CLIENT_CONFIG = [
        {"field": "foo", "value": "bar"},
    ]
    PLUGIN_NAME = "braintree"
    DEFAULT_ACTIVE = True
    SUPPORTED_CURRENCIES = ["USD"]

    def process_payment(self, payment_information, previous_value):
        pass

    def get_supported_currencies(self, previous_value):
        return self.SUPPORTED_CURRENCIES

    def get_payment_config(self, previous_value):
        return self.CLIENT_CONFIG


class ActiveDummyPaymentGateway(BasePlugin):
    PLUGIN_ID = "sampleDummy.active"
    CLIENT_CONFIG = [
        {"field": "foo", "value": "bar"},
    ]
    PLUGIN_NAME = "SampleDummy"
    DEFAULT_ACTIVE = True
    SUPPORTED_CURRENCIES = ["PLN", "USD"]

    def process_payment(self, payment_information, previous_value):
        pass

    def get_supported_currencies(self, previous_value):
        return self.SUPPORTED_CURRENCIES

    def get_payment_config(self, previous_value):
        return self.CLIENT_CONFIG


class InactivePaymentGateway(BasePlugin):
    PLUGIN_ID = "gateway.inactive"
    PLUGIN_NAME = "stripe"

    def process_payment(self, payment_information, previous_value):
        pass<|MERGE_RESOLUTION|>--- conflicted
+++ resolved
@@ -118,14 +118,9 @@
     ) -> Optional["User"]:
         return User.objects.filter().first()
 
-<<<<<<< HEAD
-    def external_authentication(
-        self, data: dict, request: WSGIRequest, previous_value
-    ) -> dict:
+    def external_logout(self, data: dict, request: WSGIRequest, previous_value) -> dict:
         return {"logoutUrl": "http://www.auth.provider.com/logout/"}
 
-=======
->>>>>>> d0658a45
 
 class PluginInactive(BasePlugin):
     PLUGIN_ID = "plugin.inactive"
