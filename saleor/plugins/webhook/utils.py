import base64
import decimal
from dataclasses import dataclass
from typing import TYPE_CHECKING, Any, List, Optional

from prices import Money

<<<<<<< HEAD
from ...core.taxes import convert_to_taxed_money
=======
>>>>>>> 06ec231c
from ...payment.interface import GatewayResponse, PaymentGateway, PaymentMethodInfo
from ...shipping.interface import ShippingMethodData

if TYPE_CHECKING:
    from ...app.models import App
    from ...payment.interface import PaymentData


APP_ID_PREFIX = "app"


@dataclass
class PaymentAppData:
    app_pk: int
    name: str


@dataclass
class ShippingAppData:
    app_pk: int
    shipping_method_id: str


def to_payment_app_id(app: "App", gateway_id: str) -> "str":
    return f"{APP_ID_PREFIX}:{app.pk}:{gateway_id}"


def to_shipping_app_id(app: "App", shipping_method_id: str) -> "str":
    return base64.b64encode(
        str.encode(f"{APP_ID_PREFIX}:{app.pk}:{shipping_method_id}")
    ).decode("utf-8")


def from_payment_app_id(app_gateway_id: str) -> Optional["PaymentAppData"]:
    splitted_id = app_gateway_id.split(":")
    if len(splitted_id) == 3 and splitted_id[0] == APP_ID_PREFIX and all(splitted_id):
        try:
            app_pk = int(splitted_id[1])
        except (TypeError, ValueError):
            return None
        else:
            return PaymentAppData(app_pk, name=splitted_id[2])
    return None


def parse_list_payment_gateways_response(
    response_data: Any, app: "App"
) -> List["PaymentGateway"]:
    gateways = []
    for gateway_data in response_data:
        gateway_id = gateway_data.get("id")
        gateway_name = gateway_data.get("name")
        gateway_currencies = gateway_data.get("currencies")
        gateway_config = gateway_data.get("config")

        if gateway_id:
            gateways.append(
                PaymentGateway(
                    id=to_payment_app_id(app, gateway_id),
                    name=gateway_name,
                    currencies=gateway_currencies,
                    config=gateway_config,
                )
            )
    return gateways


def parse_payment_action_response(
    payment_information: "PaymentData",
    response_data: Any,
    transaction_kind: "str",
) -> "GatewayResponse":
    error = response_data.get("error")
    is_success = not error

    payment_method_info = None
    payment_method_data = response_data.get("payment_method")
    if payment_method_data:
        payment_method_info = PaymentMethodInfo(
            brand=payment_method_data.get("brand"),
            exp_month=payment_method_data.get("exp_month"),
            exp_year=payment_method_data.get("exp_year"),
            last_4=payment_method_data.get("last_4"),
            name=payment_method_data.get("name"),
            type=payment_method_data.get("type"),
        )

    amount = payment_information.amount
    if "amount" in response_data:
        try:
            amount = decimal.Decimal(response_data["amount"])
        except decimal.DecimalException:
            pass

    return GatewayResponse(
        action_required=response_data.get("action_required", False),
        action_required_data=response_data.get("action_required_data"),
        amount=amount,
        currency=payment_information.currency,
        customer_id=response_data.get("customer_id"),
        error=error,
        is_success=is_success,
        kind=response_data.get("kind", transaction_kind),
        payment_method_info=payment_method_info,
        raw_response=response_data,
        psp_reference=response_data.get("psp_reference"),
        transaction_id=response_data.get("transaction_id", ""),
        transaction_already_processed=response_data.get(
            "transaction_already_processed", False
        ),
    )


def parse_list_shipping_methods_response(
    response_data: Any, app: "App"
) -> List["ShippingMethodData"]:
    shipping_methods = []
    for shipping_method_data in response_data:
        method_id = shipping_method_data.get("id")
        method_name = shipping_method_data.get("name")
        method_amount = shipping_method_data.get("amount")
        method_currency = shipping_method_data.get("currency")
        method_maximum_delivery_days = shipping_method_data.get("maximum_delivery_days")

        shipping_methods.append(
            ShippingMethodData(
                id=to_shipping_app_id(app, method_id),
                name=method_name,
<<<<<<< HEAD
                # TODO: return Taxed money if app is able to return it
                price=convert_to_taxed_money(Money(method_amount, method_currency)),
=======
                price=Money(method_amount, method_currency),
>>>>>>> 06ec231c
                maximum_delivery_days=method_maximum_delivery_days,
            )
        )
    return shipping_methods<|MERGE_RESOLUTION|>--- conflicted
+++ resolved
@@ -5,10 +5,6 @@
 
 from prices import Money
 
-<<<<<<< HEAD
-from ...core.taxes import convert_to_taxed_money
-=======
->>>>>>> 06ec231c
 from ...payment.interface import GatewayResponse, PaymentGateway, PaymentMethodInfo
 from ...shipping.interface import ShippingMethodData
 
@@ -137,12 +133,7 @@
             ShippingMethodData(
                 id=to_shipping_app_id(app, method_id),
                 name=method_name,
-<<<<<<< HEAD
-                # TODO: return Taxed money if app is able to return it
-                price=convert_to_taxed_money(Money(method_amount, method_currency)),
-=======
                 price=Money(method_amount, method_currency),
->>>>>>> 06ec231c
                 maximum_delivery_days=method_maximum_delivery_days,
             )
         )
