--- conflicted
+++ resolved
@@ -93,13 +93,9 @@
         send_webhook_request_async.delay(delivery.id)
 
 
-<<<<<<< HEAD
 def trigger_webhook_sync(
-    event_type: str, data: str, app: "App"
+    event_type: str, data: str, app: "App", timeout=None
 ) -> Optional[Dict[Any, Any]]:
-=======
-def trigger_webhook_sync(event_type: str, data: str, app: "App", timeout=None):
->>>>>>> db318925
     """Send a synchronous webhook request."""
     webhooks = _get_webhooks_for_event(event_type, app.webhooks.all())
     webhook = webhooks.first()
@@ -311,11 +307,9 @@
     clear_successful_delivery(delivery)
 
 
-<<<<<<< HEAD
-def send_webhook_request_sync(app_name, delivery) -> Optional[Dict[Any, Any]]:
-=======
-def send_webhook_request_sync(app_name, delivery, timeout=WEBHOOK_SYNC_TIMEOUT):
->>>>>>> db318925
+def send_webhook_request_sync(
+    app_name, delivery, timeout=WEBHOOK_SYNC_TIMEOUT
+) -> Optional[Dict[Any, Any]]:
     event_payload = delivery.payload
     data = event_payload.payload
     webhook = delivery.webhook
@@ -336,58 +330,18 @@
     attempt = create_attempt(delivery=delivery, task_id=None)
     response = WebhookResponse(content="")
     response_data = None
-<<<<<<< HEAD
 
     try:
         with webhooks_opentracing_trace(
             delivery.event_type, domain, sync=True, app_name=app_name
         ):
             response = send_webhook_using_http(
-=======
-    if parts.scheme.lower() in [WebhookSchemes.HTTP, WebhookSchemes.HTTPS]:
-        logger.debug(
-            "[Webhook] Sending payload to %r for event %r.",
-            webhook.target_url,
-            delivery.event_type,
-        )
-        attempt = create_attempt(delivery=delivery, task_id=None)
-        try:
-            with webhooks_opentracing_trace(
-                delivery.event_type, domain, sync=True, app_name=app_name
-            ):
-                response = send_webhook_using_http(
-                    webhook.target_url,
-                    message,
-                    domain,
-                    signature,
-                    delivery.event_type,
-                    timeout=timeout,
-                )
-                response_data = json.loads(response.content)
-        except RequestException as e:
-            logger.warning(
-                "[Webhook] Failed request to %r: %r. "
-                "ID of failed DeliveryAttempt: %r . ",
-                webhook.target_url,
-                e,
-                attempt.id,
-            )
-            response.status = EventDeliveryStatus.FAILED
-            if e.response:
-                response.content = e.response.text
-                response.response_headers = dict(e.response.headers)
-
-        except JSONDecodeError as e:
-            logger.warning(
-                "[Webhook] Failed parsing JSON response from %r: %r."
-                "ID of failed DeliveryAttempt: %r . ",
->>>>>>> db318925
                 webhook.target_url,
                 message,
                 domain,
                 signature,
                 delivery.event_type,
-                timeout=WEBHOOK_SYNC_TIMEOUT,
+                timeout=timeout,
             )
             response_data = json.loads(response.content)
     except RequestException as e:
