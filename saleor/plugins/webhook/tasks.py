--- conflicted
+++ resolved
@@ -335,17 +335,6 @@
         response = requests.post(
             target_url, data=message, headers=headers, timeout=timeout
         )
-<<<<<<< HEAD
-    except (RequestException,) as e:
-        webhook_response = WebhookResponse(
-            content=str(e), status=EventDeliveryStatus.FAILED, request_headers=headers
-        )
-        if e.response:
-            webhook_response.content = e.response.text
-            webhook_response.response_headers = dict(e.response.headers)
-            webhook_response.response_status_code = e.response.status_code
-        return webhook_response
-=======
     except RequestException as e:
         if e.response:
             result = WebhookResponse(
@@ -362,7 +351,6 @@
                 request_headers=headers,
             )
         return result
->>>>>>> df46b0f7
 
     return WebhookResponse(
         content=response.text,
