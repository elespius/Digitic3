--- conflicted
+++ resolved
@@ -46,12 +46,7 @@
     webhook.save()
 
     expected_data = serialize("json", [order_with_lines])
-<<<<<<< HEAD
-    trigger_webhooks_async(expected_data, WebhookEventType.ORDER_CREATED)
-=======
-
-    trigger_webhooks_for_event(WebhookEventAsyncType.ORDER_CREATED, expected_data)
->>>>>>> 1db17770
+    trigger_webhooks_async(expected_data, WebhookEventAsyncType.ORDER_CREATED)
 
     mocked_client_constructor.assert_called_once_with(
         "sqs",
@@ -104,12 +99,7 @@
     expected_signature = signature_for_payload(
         message.encode("utf-8"), webhook.secret_key
     )
-<<<<<<< HEAD
-    trigger_webhooks_async(expected_data, WebhookEventType.ORDER_CREATED)
-=======
-
-    trigger_webhooks_for_event(WebhookEventAsyncType.ORDER_CREATED, expected_data)
->>>>>>> 1db17770
+    trigger_webhooks_async(expected_data, WebhookEventAsyncType.ORDER_CREATED)
 
     mocked_client_constructor.assert_called_once_with(
         "sqs",
@@ -146,11 +136,7 @@
     webhook.save()
     expected_data = serialize("json", [order_with_lines])
 
-<<<<<<< HEAD
-    trigger_webhooks_async(expected_data, WebhookEventType.ORDER_CREATED)
-=======
-    trigger_webhooks_for_event(WebhookEventAsyncType.ORDER_CREATED, expected_data)
->>>>>>> 1db17770
+    trigger_webhooks_async(expected_data, WebhookEventAsyncType.ORDER_CREATED)
     mocked_publisher.publish.assert_called_once_with(
         "projects/saleor/topics/test",
         expected_data.encode("utf-8"),
@@ -183,11 +169,7 @@
     expected_signature = signature_for_payload(
         message.encode("utf-8"), webhook.secret_key
     )
-<<<<<<< HEAD
-    trigger_webhooks_async(expected_data, WebhookEventType.ORDER_CREATED)
-=======
-    trigger_webhooks_for_event(WebhookEventAsyncType.ORDER_CREATED, expected_data)
->>>>>>> 1db17770
+    trigger_webhooks_async(expected_data, WebhookEventAsyncType.ORDER_CREATED)
     mocked_publisher.publish.assert_called_once_with(
         "projects/saleor/topics/test",
         message.encode("utf-8"),
@@ -213,11 +195,7 @@
 
     expected_data = serialize("json", [order_with_lines])
 
-<<<<<<< HEAD
-    trigger_webhooks_async(expected_data, WebhookEventType.ORDER_CREATED)
-=======
-    trigger_webhooks_for_event(WebhookEventAsyncType.ORDER_CREATED, expected_data)
->>>>>>> 1db17770
+    trigger_webhooks_async(expected_data, WebhookEventAsyncType.ORDER_CREATED)
 
     expected_headers = {
         "Content-Type": "application/json",
@@ -249,11 +227,7 @@
     webhook.save()
 
     expected_data = serialize("json", [order_with_lines])
-<<<<<<< HEAD
-    trigger_webhooks_async(expected_data, WebhookEventType.ORDER_CREATED)
-=======
-    trigger_webhooks_for_event(WebhookEventAsyncType.ORDER_CREATED, expected_data)
->>>>>>> 1db17770
+    trigger_webhooks_async(expected_data, WebhookEventAsyncType.ORDER_CREATED)
 
     expected_signature = signature_for_payload(
         expected_data.encode("utf-8"), webhook.secret_key
