import json
import logging
from typing import TYPE_CHECKING, Any, DefaultDict, List, Optional, Set, Union

import graphene

from ...app.models import App
from ...core import EventDeliveryStatus
from ...core.models import EventDelivery
from ...core.notify_events import NotifyEventType
from ...core.taxes import TaxData, TaxType
from ...core.utils.json_serializer import CustomJsonEncoder
from ...payment import PaymentError, TransactionKind
from ...payment.models import Payment
from ...webhook.event_types import WebhookEventAsyncType, WebhookEventSyncType
from ...webhook.payloads import (
    generate_checkout_payload,
    generate_checkout_payload_for_tax_calculation,
    generate_collection_payload,
    generate_customer_payload,
    generate_excluded_shipping_methods_for_checkout_payload,
    generate_excluded_shipping_methods_for_order_payload,
    generate_fulfillment_payload,
    generate_invoice_payload,
    generate_list_gateways_payload,
    generate_meta,
    generate_order_payload,
    generate_order_payload_for_tax_calculation,
    generate_page_payload,
    generate_payment_payload,
    generate_product_deleted_payload,
    generate_product_payload,
    generate_product_variant_payload,
    generate_product_variant_with_stock_payload,
    generate_requestor,
    generate_sale_payload,
    generate_sale_toggle_payload,
    generate_transaction_action_request_payload,
    generate_translation_payload,
)
from ...webhook.utils import get_webhooks_for_event
from ..base_plugin import BasePlugin, ExcludedShippingMethod
from .const import CACHE_EXCLUDED_SHIPPING_KEY
from .shipping import get_excluded_shipping_data, parse_list_shipping_methods_response
from .tasks import (
    send_webhook_request_async,
    trigger_all_webhooks_sync,
    trigger_webhook_sync,
    trigger_webhooks_async,
)
from .utils import (
    DEFAULT_TAX_CODE,
    DEFAULT_TAX_DESCRIPTION,
    delivery_update,
    from_payment_app_id,
    get_current_tax_app,
    get_meta_code_key,
    get_meta_description_key,
    parse_list_payment_gateways_response,
    parse_payment_action_response,
    parse_tax_data,
)

if TYPE_CHECKING:
    from ...account.models import Address, Group, User
    from ...attribute.models import Attribute, AttributeValue
    from ...channel.models import Channel
    from ...checkout.models import Checkout
    from ...discount.models import Sale, Voucher
    from ...giftcard.models import GiftCard
    from ...invoice.models import Invoice
    from ...menu.models import Menu, MenuItem
    from ...order.models import Fulfillment, Order
    from ...page.models import Page, PageType
    from ...payment.interface import (
        GatewayResponse,
        PaymentData,
        PaymentGateway,
        TransactionActionData,
    )
    from ...product.models import (
        Category,
        Collection,
        Product,
        ProductType,
        ProductVariant,
    )
    from ...shipping.interface import ShippingMethodData
    from ...shipping.models import ShippingMethod, ShippingZone
    from ...translation.models import Translation
    from ...warehouse.models import Stock, Warehouse

logger = logging.getLogger(__name__)


class WebhookPlugin(BasePlugin):
    PLUGIN_ID = "mirumee.webhooks"
    PLUGIN_NAME = "Webhooks"
    DEFAULT_ACTIVE = True
    CONFIGURATION_PER_CHANNEL = False

    @classmethod
    def check_plugin_id(cls, plugin_id: str) -> bool:
        is_webhook_plugin = super().check_plugin_id(plugin_id)
        if not is_webhook_plugin:
            payment_app_data = from_payment_app_id(plugin_id)
            return payment_app_data is not None
        return is_webhook_plugin

    def __init__(self, *args, **kwargs):
        super().__init__(*args, **kwargs)
        self.active = True

    @staticmethod
    def _serialize_payload(data):
        return json.dumps(data, cls=CustomJsonEncoder)

    def _generate_meta(self):
        return generate_meta(requestor_data=generate_requestor(self.requestor))

    def _trigger_address_event(self, event_type, address):
        if webhooks := get_webhooks_for_event(event_type):
            payload = self._serialize_payload(
                {
                    "id": graphene.Node.to_global_id("Address", address.id),
                    "city": address.city,
                    "country": {
                        "code": address.country.code,
                        "name": address.country.name,
                    },
                    "company_name": address.company_name,
                    "meta": self._generate_meta(),
                }
            )
            trigger_webhooks_async(
                payload, event_type, webhooks, address, self.requestor
            )

    def address_created(self, address: "Address", previous_value: None) -> None:
        if not self.active:
            return previous_value
        self._trigger_address_event(WebhookEventAsyncType.ADDRESS_CREATED, address)

    def address_updated(self, address: "Address", previous_value: None) -> None:
        if not self.active:
            return previous_value
        self._trigger_address_event(WebhookEventAsyncType.ADDRESS_UPDATED, address)

    def address_deleted(self, address: "Address", previous_value: None) -> None:
        if not self.active:
            return previous_value
        self._trigger_address_event(WebhookEventAsyncType.ADDRESS_DELETED, address)

    def _trigger_app_event(self, event_type, app):
        if webhooks := get_webhooks_for_event(event_type):
            payload = self._serialize_payload(
                {
                    "id": graphene.Node.to_global_id("App", app.id),
                    "is_active": app.is_active,
                    "name": app.name,
                    "meta": self._generate_meta(),
                }
            )
            trigger_webhooks_async(payload, event_type, webhooks, app, self.requestor)

    def app_installed(self, app: "App", previous_value: None) -> None:
        if not self.active:
            return previous_value
        self._trigger_app_event(WebhookEventAsyncType.APP_INSTALLED, app)

    def app_updated(self, app: "App", previous_value: None) -> None:
        if not self.active:
            return previous_value
        self._trigger_app_event(WebhookEventAsyncType.APP_UPDATED, app)

    def app_deleted(self, app: "App", previous_value: None) -> None:
        if not self.active:
            return previous_value
        self._trigger_app_event(WebhookEventAsyncType.APP_DELETED, app)

    def app_status_changed(self, app: "App", previous_value: None) -> None:
        if not self.active:
            return previous_value
        self._trigger_app_event(WebhookEventAsyncType.APP_STATUS_CHANGED, app)

    def _trigger_attribute_event(self, event_type, attribute):
        if webhooks := get_webhooks_for_event(event_type):
            payload = self._serialize_payload(
                {
                    "id": graphene.Node.to_global_id("Attribute", attribute.id),
                    "name": attribute.name,
                    "slug": attribute.slug,
                    "meta": self._generate_meta(),
                }
            )
            trigger_webhooks_async(
                payload, event_type, webhooks, attribute, self.requestor
            )

    def attribute_created(self, attribute: "Attribute", previous_value: None) -> None:
        if not self.active:
            return previous_value
        self._trigger_attribute_event(
            WebhookEventAsyncType.ATTRIBUTE_CREATED, attribute
        )

    def attribute_updated(self, attribute: "Attribute", previous_value: None) -> None:
        if not self.active:
            return previous_value
        self._trigger_attribute_event(
            WebhookEventAsyncType.ATTRIBUTE_UPDATED, attribute
        )

    def attribute_deleted(self, attribute: "Attribute", previous_value: None) -> None:
        if not self.active:
            return previous_value
        self._trigger_attribute_event(
            WebhookEventAsyncType.ATTRIBUTE_DELETED, attribute
        )

    def _trigger_attribute_value_event(self, event_type, attribute_value):
        if webhooks := get_webhooks_for_event(event_type):
            payload = self._serialize_payload(
                {
                    "id": graphene.Node.to_global_id(
                        "AttributeValue", attribute_value.id
                    ),
                    "name": attribute_value.name,
                    "slug": attribute_value.slug,
                    "value": attribute_value.value,
                    "meta": self._generate_meta(),
                }
            )
            trigger_webhooks_async(
                payload, event_type, webhooks, attribute_value, self.requestor
            )

    def attribute_value_created(
        self, attribute_value: "AttributeValue", previous_value: None
    ) -> None:
        if not self.active:
            return previous_value
        self._trigger_attribute_value_event(
            WebhookEventAsyncType.ATTRIBUTE_VALUE_CREATED, attribute_value
        )

    def attribute_value_updated(
        self, attribute_value: "AttributeValue", previous_value: None
    ) -> None:
        if not self.active:
            return previous_value
        self._trigger_attribute_value_event(
            WebhookEventAsyncType.ATTRIBUTE_VALUE_UPDATED, attribute_value
        )

    def attribute_value_deleted(
        self, attribute_value: "AttributeValue", previous_value: None
    ) -> None:
        if not self.active:
            return previous_value
        self._trigger_attribute_value_event(
            WebhookEventAsyncType.ATTRIBUTE_VALUE_DELETED, attribute_value
        )

    def __trigger_category_event(self, event_type, category):
        if webhooks := get_webhooks_for_event(event_type):
            payload = self._serialize_payload(
                {
                    "id": graphene.Node.to_global_id("Category", category.id),
                    "meta": self._generate_meta(),
                }
            )
            trigger_webhooks_async(
                payload, event_type, webhooks, category, self.requestor
            )

    def category_created(self, category: "Category", previous_value: None) -> None:
        if not self.active:
            return previous_value
        self.__trigger_category_event(WebhookEventAsyncType.CATEGORY_CREATED, category)

    def category_updated(self, category: "Category", previous_value: None) -> None:
        if not self.active:
            return previous_value
        self.__trigger_category_event(WebhookEventAsyncType.CATEGORY_UPDATED, category)

    def category_deleted(self, category: "Category", previous_value: None) -> None:
        if not self.active:
            return previous_value
        self.__trigger_category_event(WebhookEventAsyncType.CATEGORY_DELETED, category)

    def __trigger_channel_event(self, event_type, channel):
        if webhooks := get_webhooks_for_event(event_type):
            payload = self._serialize_payload(
                {
                    "id": graphene.Node.to_global_id("Channel", channel.id),
                    "is_active": channel.is_active,
                    "meta": self._generate_meta(),
                }
            )
            trigger_webhooks_async(
                payload, event_type, webhooks, channel, self.requestor
            )

    def channel_created(self, channel: "Channel", previous_value: None) -> None:
        if not self.active:
            return previous_value
        self.__trigger_channel_event(WebhookEventAsyncType.CHANNEL_CREATED, channel)

    def channel_updated(self, channel: "Channel", previous_value: None) -> None:
        if not self.active:
            return previous_value
        self.__trigger_channel_event(WebhookEventAsyncType.CHANNEL_UPDATED, channel)

    def channel_deleted(self, channel: "Channel", previous_value: None) -> None:
        if not self.active:
            return previous_value
        self.__trigger_channel_event(WebhookEventAsyncType.CHANNEL_DELETED, channel)

    def channel_status_changed(self, channel: "Channel", previous_value: None) -> None:
        if not self.active:
            return previous_value
        self.__trigger_channel_event(
            WebhookEventAsyncType.CHANNEL_STATUS_CHANGED, channel
        )

    def _trigger_gift_card_event(self, event_type, gift_card):
        if webhooks := get_webhooks_for_event(event_type):
            payload = self._serialize_payload(
                {
                    "id": graphene.Node.to_global_id("GiftCard", gift_card.id),
                    "is_active": gift_card.is_active,
                    "meta": self._generate_meta(),
                }
            )
            trigger_webhooks_async(
                payload, event_type, webhooks, gift_card, self.requestor
            )

    def gift_card_created(self, gift_card: "GiftCard", previous_value: None) -> None:
        if not self.active:
            return previous_value
        self._trigger_gift_card_event(
            WebhookEventAsyncType.GIFT_CARD_CREATED, gift_card
        )

    def gift_card_updated(self, gift_card: "GiftCard", previous_value: None) -> None:
        if not self.active:
            return previous_value
        self._trigger_gift_card_event(
            WebhookEventAsyncType.GIFT_CARD_UPDATED, gift_card
        )

    def gift_card_deleted(self, gift_card: "GiftCard", previous_value: None) -> None:
        if not self.active:
            return previous_value
        self._trigger_gift_card_event(
            WebhookEventAsyncType.GIFT_CARD_DELETED, gift_card
        )

    def gift_card_status_changed(
        self, gift_card: "GiftCard", previous_value: None
    ) -> None:
        if not self.active:
            return previous_value
        self._trigger_gift_card_event(
            WebhookEventAsyncType.GIFT_CARD_STATUS_CHANGED, gift_card
        )

    def order_created(self, order: "Order", previous_value: Any) -> Any:
        if not self.active:
            return previous_value
        event_type = WebhookEventAsyncType.ORDER_CREATED
        if webhooks := get_webhooks_for_event(event_type):
            order_data = generate_order_payload(order, self.requestor)
            trigger_webhooks_async(
                order_data, event_type, webhooks, order, self.requestor
            )

    def _trigger_menu_event(self, event_type, menu):
        if webhooks := get_webhooks_for_event(event_type):
            payload = self._serialize_payload(
                {
                    "id": graphene.Node.to_global_id("Menu", menu.id),
                    "slug": menu.slug,
                    "meta": self._generate_meta(),
                }
            )
            trigger_webhooks_async(payload, event_type, webhooks, menu, self.requestor)

    def menu_created(self, menu: "Menu", previous_value: None) -> None:
        if not self.active:
            return previous_value
        self._trigger_menu_event(WebhookEventAsyncType.MENU_CREATED, menu)

    def menu_updated(self, menu: "Menu", previous_value: None) -> None:
        if not self.active:
            return previous_value
        self._trigger_menu_event(WebhookEventAsyncType.MENU_UPDATED, menu)

    def menu_deleted(self, menu: "Menu", previous_value: None) -> None:
        if not self.active:
            return previous_value
        self._trigger_menu_event(WebhookEventAsyncType.MENU_DELETED, menu)

    def __trigger_menu_item_event(self, event_type, menu_item):
        if webhooks := get_webhooks_for_event(event_type):
            payload = self._serialize_payload(
                {
                    "id": graphene.Node.to_global_id("MenuItem", menu_item.id),
                    "name": menu_item.name,
                    "menu": {
                        "id": graphene.Node.to_global_id("Menu", menu_item.menu_id)
                    },
                    "meta": self._generate_meta(),
                }
            )
            trigger_webhooks_async(
                payload, event_type, webhooks, menu_item, self.requestor
            )

    def menu_item_created(self, menu_item: "MenuItem", previous_value: None) -> None:
        if not self.active:
            return previous_value
        self.__trigger_menu_item_event(
            WebhookEventAsyncType.MENU_ITEM_CREATED, menu_item
        )

    def menu_item_updated(self, menu_item: "MenuItem", previous_value: None) -> None:
        if not self.active:
            return previous_value
        self.__trigger_menu_item_event(
            WebhookEventAsyncType.MENU_ITEM_UPDATED, menu_item
        )

    def menu_item_deleted(self, menu_item: "MenuItem", previous_value: None) -> None:
        if not self.active:
            return previous_value
        self.__trigger_menu_item_event(
            WebhookEventAsyncType.MENU_ITEM_DELETED, menu_item
        )

    def order_confirmed(self, order: "Order", previous_value: Any) -> Any:
        if not self.active:
            return previous_value
        event_type = WebhookEventAsyncType.ORDER_CONFIRMED
        if webhooks := get_webhooks_for_event(event_type):
            order_data = generate_order_payload(order, self.requestor)
            trigger_webhooks_async(
                order_data, event_type, webhooks, order, self.requestor
            )

    def order_fully_paid(self, order: "Order", previous_value: Any) -> Any:
        if not self.active:
            return previous_value
        event_type = WebhookEventAsyncType.ORDER_FULLY_PAID
        if webhooks := get_webhooks_for_event(event_type):
            order_data = generate_order_payload(order, self.requestor)
            trigger_webhooks_async(
                order_data, event_type, webhooks, order, self.requestor
            )

    def order_updated(self, order: "Order", previous_value: Any) -> Any:
        if not self.active:
            return previous_value
        event_type = WebhookEventAsyncType.ORDER_UPDATED
        if webhooks := get_webhooks_for_event(event_type):
            order_data = generate_order_payload(order, self.requestor)
            trigger_webhooks_async(
                order_data, event_type, webhooks, order, self.requestor
            )

    def sale_created(
        self,
        sale: "Sale",
        current_catalogue: DefaultDict[str, Set[str]],
        previous_value: Any,
    ) -> Any:
        if not self.active:
            return previous_value
        event_type = WebhookEventAsyncType.SALE_CREATED
        if webhooks := get_webhooks_for_event(event_type):
            sale_data = generate_sale_payload(
                sale,
                previous_catalogue=None,
                current_catalogue=current_catalogue,
                requestor=self.requestor,
            )
            trigger_webhooks_async(
                sale_data, event_type, webhooks, sale, self.requestor
            )

    def sale_updated(
        self,
        sale: "Sale",
        previous_catalogue: DefaultDict[str, Set[str]],
        current_catalogue: DefaultDict[str, Set[str]],
        previous_value: Any,
    ) -> Any:
        if not self.active:
            return previous_value
        event_type = WebhookEventAsyncType.SALE_UPDATED
        if webhooks := get_webhooks_for_event(event_type):
            sale_data = generate_sale_payload(
                sale, previous_catalogue, current_catalogue, self.requestor
            )
            trigger_webhooks_async(
                sale_data, event_type, webhooks, sale, self.requestor
            )

    def sale_deleted(
        self,
        sale: "Sale",
        previous_catalogue: DefaultDict[str, Set[str]],
        previous_value: Any,
    ) -> Any:
        if not self.active:
            return previous_value
        event_type = WebhookEventAsyncType.SALE_DELETED
        if webhooks := get_webhooks_for_event(event_type):
            sale_data = generate_sale_payload(
                sale, previous_catalogue=previous_catalogue, requestor=self.requestor
            )
            trigger_webhooks_async(
                sale_data, event_type, webhooks, sale, self.requestor
            )

    def sale_toggle(
        self,
        sale: "Sale",
        catalogue: DefaultDict[str, Set[str]],
        previous_value: Any,
    ):
        if not self.active:
            return previous_value
        event_type = WebhookEventAsyncType.SALE_TOGGLE
        if webhooks := get_webhooks_for_event(event_type):
            sale_data = generate_sale_toggle_payload(
                sale, catalogue=catalogue, requestor=self.requestor
            )
            trigger_webhooks_async(
                sale_data, event_type, webhooks, sale, self.requestor
            )

    def invoice_request(
        self,
        order: "Order",
        invoice: "Invoice",
        number: Optional[str],
        previous_value: Any,
    ) -> Any:
        if not self.active:
            return previous_value
        event_type = WebhookEventAsyncType.INVOICE_REQUESTED
        if webhooks := get_webhooks_for_event(event_type):
            invoice_data = generate_invoice_payload(invoice, self.requestor)
            trigger_webhooks_async(
                invoice_data, event_type, webhooks, invoice, self.requestor
            )

    def invoice_delete(self, invoice: "Invoice", previous_value: Any):
        if not self.active:
            return previous_value
        event_type = WebhookEventAsyncType.INVOICE_DELETED
        if webhooks := get_webhooks_for_event(event_type):
            invoice_data = generate_invoice_payload(invoice, self.requestor)
            trigger_webhooks_async(
                invoice_data, event_type, webhooks, invoice, self.requestor
            )

    def invoice_sent(self, invoice: "Invoice", email: str, previous_value: Any) -> Any:
        if not self.active:
            return previous_value
        event_type = WebhookEventAsyncType.INVOICE_SENT
        if webhooks := get_webhooks_for_event(event_type):
            invoice_data = generate_invoice_payload(invoice, self.requestor)
            trigger_webhooks_async(
                invoice_data, event_type, webhooks, invoice, self.requestor
            )

    def order_cancelled(self, order: "Order", previous_value: Any) -> Any:
        if not self.active:
            return previous_value
        event_type = WebhookEventAsyncType.ORDER_CANCELLED
        if webhooks := get_webhooks_for_event(event_type):
            order_data = generate_order_payload(order, self.requestor)
            trigger_webhooks_async(
                order_data, event_type, webhooks, order, self.requestor
            )

    def order_fulfilled(self, order: "Order", previous_value: Any) -> Any:
        if not self.active:
            return previous_value
        event_type = WebhookEventAsyncType.ORDER_FULFILLED
        if webhooks := get_webhooks_for_event(event_type):
            order_data = generate_order_payload(order, self.requestor)
            trigger_webhooks_async(
                order_data, event_type, webhooks, order, self.requestor
            )

    def draft_order_created(self, order: "Order", previous_value: Any) -> Any:
        if not self.active:
            return previous_value
        event_type = WebhookEventAsyncType.DRAFT_ORDER_CREATED
        if webhooks := get_webhooks_for_event(event_type):
            order_data = generate_order_payload(order, self.requestor)
            trigger_webhooks_async(
                order_data, event_type, webhooks, order, self.requestor
            )

    def draft_order_updated(self, order: "Order", previous_value: Any) -> Any:
        if not self.active:
            return previous_value
        event_type = WebhookEventAsyncType.DRAFT_ORDER_UPDATED
        if webhooks := get_webhooks_for_event(event_type):
            order_data = generate_order_payload(order, self.requestor)
            trigger_webhooks_async(
                order_data, event_type, webhooks, order, self.requestor
            )

    def draft_order_deleted(self, order: "Order", previous_value: Any) -> Any:
        if not self.active:
            return previous_value
        event_type = WebhookEventAsyncType.DRAFT_ORDER_DELETED
        if webhooks := get_webhooks_for_event(event_type):
            order_data = generate_order_payload(order, self.requestor)
            trigger_webhooks_async(
                order_data, event_type, webhooks, order, self.requestor
            )

    def fulfillment_created(self, fulfillment: "Fulfillment", previous_value):
        if not self.active:
            return previous_value
        event_type = WebhookEventAsyncType.FULFILLMENT_CREATED
        if webhooks := get_webhooks_for_event(event_type):
            fulfillment_data = generate_fulfillment_payload(fulfillment, self.requestor)
            trigger_webhooks_async(
                fulfillment_data, event_type, webhooks, fulfillment, self.requestor
            )

    def fulfillment_canceled(self, fulfillment: "Fulfillment", previous_value):
        if not self.active:
            return previous_value
        event_type = WebhookEventAsyncType.FULFILLMENT_CANCELED
        if webhooks := get_webhooks_for_event(event_type):
            fulfillment_data = generate_fulfillment_payload(fulfillment, self.requestor)
            trigger_webhooks_async(
                fulfillment_data, event_type, webhooks, fulfillment, self.requestor
            )

    def fulfillment_approved(self, fulfillment: "Fulfillment", previous_value):
        if not self.active:
            return previous_value
        event_type = WebhookEventAsyncType.FULFILLMENT_APPROVED
        if webhooks := get_webhooks_for_event(event_type):
            fulfillment_data = generate_fulfillment_payload(fulfillment, self.requestor)
            trigger_webhooks_async(
                fulfillment_data, event_type, webhooks, fulfillment, self.requestor
            )

    def customer_created(self, customer: "User", previous_value: Any) -> Any:
        if not self.active:
            return previous_value
        event_type = WebhookEventAsyncType.CUSTOMER_CREATED
        if webhooks := get_webhooks_for_event(event_type):
            customer_data = generate_customer_payload(customer, self.requestor)
            trigger_webhooks_async(
                customer_data, event_type, webhooks, customer, self.requestor
            )

    def customer_updated(self, customer: "User", previous_value: Any) -> Any:
        if not self.active:
            return previous_value
        event_type = WebhookEventAsyncType.CUSTOMER_UPDATED
        if webhooks := get_webhooks_for_event(event_type):
            customer_data = generate_customer_payload(customer, self.requestor)
            trigger_webhooks_async(
                customer_data, event_type, webhooks, customer, self.requestor
            )

    def customer_deleted(self, customer: "User", previous_value: Any) -> Any:
        if not self.active:
            return previous_value
        event_type = WebhookEventAsyncType.CUSTOMER_DELETED
        if webhooks := get_webhooks_for_event(event_type):
            customer_data = generate_customer_payload(customer, self.requestor)
            trigger_webhooks_async(
                customer_data, event_type, webhooks, customer, self.requestor
            )

    def collection_created(self, collection: "Collection", previous_value: Any) -> Any:
        if not self.active:
            return previous_value
        event_type = WebhookEventAsyncType.COLLECTION_CREATED
        if webhooks := get_webhooks_for_event(event_type):
            collection_data = generate_collection_payload(collection, self.requestor)
            trigger_webhooks_async(
                collection_data, event_type, webhooks, collection, self.requestor
            )

    def collection_updated(self, collection: "Collection", previous_value: Any) -> Any:
        if not self.active:
            return previous_value
        event_type = WebhookEventAsyncType.COLLECTION_UPDATED
        if webhooks := get_webhooks_for_event(event_type):
            collection_data = generate_collection_payload(collection, self.requestor)
            trigger_webhooks_async(
                collection_data, event_type, webhooks, collection, self.requestor
            )

    def collection_deleted(self, collection: "Collection", previous_value: Any) -> Any:
        if not self.active:
            return previous_value
        event_type = WebhookEventAsyncType.COLLECTION_DELETED
        if webhooks := get_webhooks_for_event(event_type):
            collection_data = generate_collection_payload(collection, self.requestor)
            trigger_webhooks_async(
                collection_data, event_type, webhooks, collection, self.requestor
            )

    def product_created(self, product: "Product", previous_value: Any) -> Any:
        if not self.active:
            return previous_value
        event_type = WebhookEventAsyncType.PRODUCT_CREATED
        if webhooks := get_webhooks_for_event(event_type):
            product_data = generate_product_payload(product, self.requestor)
            trigger_webhooks_async(
                product_data, event_type, webhooks, product, self.requestor
            )

    def product_updated(self, product: "Product", previous_value: Any) -> Any:
        if not self.active:
            return previous_value
        event_type = WebhookEventAsyncType.PRODUCT_UPDATED
        if webhooks := get_webhooks_for_event(event_type):
            product_data = generate_product_payload(product, self.requestor)
            trigger_webhooks_async(
                product_data, event_type, webhooks, product, self.requestor
            )

    def product_deleted(
        self, product: "Product", variants: List[int], previous_value: Any
    ) -> Any:
        if not self.active:
            return previous_value
        event_type = WebhookEventAsyncType.PRODUCT_DELETED
        if webhooks := get_webhooks_for_event(event_type):
            product_data = generate_product_deleted_payload(
                product, variants, self.requestor
            )
            trigger_webhooks_async(
                product_data,
                event_type,
                webhooks,
                product,
                self.requestor,
            )

    def product_variant_created(
        self, product_variant: "ProductVariant", previous_value: Any
    ) -> Any:
        if not self.active:
            return previous_value
        event_type = WebhookEventAsyncType.PRODUCT_VARIANT_CREATED
        if webhooks := get_webhooks_for_event(event_type):
            product_variant_data = generate_product_variant_payload(
                [product_variant], self.requestor
            )
            trigger_webhooks_async(
                product_variant_data,
                event_type,
                webhooks,
                product_variant,
                self.requestor,
            )

    def product_variant_updated(
        self, product_variant: "ProductVariant", previous_value: Any
    ) -> Any:
        if not self.active:
            return previous_value
        event_type = WebhookEventAsyncType.PRODUCT_VARIANT_UPDATED
        if webhooks := get_webhooks_for_event(event_type):
            product_variant_data = generate_product_variant_payload(
                [product_variant], self.requestor
            )
            trigger_webhooks_async(
                product_variant_data,
                event_type,
                webhooks,
                product_variant,
                self.requestor,
            )

    def product_variant_deleted(
        self, product_variant: "ProductVariant", previous_value: Any
    ) -> Any:
        if not self.active:
            return previous_value
        event_type = WebhookEventAsyncType.PRODUCT_VARIANT_DELETED
        if webhooks := get_webhooks_for_event(event_type):
            product_variant_data = generate_product_variant_payload(
                [product_variant], self.requestor
            )
            trigger_webhooks_async(
                product_variant_data,
                event_type,
                webhooks,
                product_variant,
                self.requestor,
            )

    def product_variant_out_of_stock(self, stock: "Stock", previous_value: Any) -> Any:
        if not self.active:
            return previous_value
        event_type = WebhookEventAsyncType.PRODUCT_VARIANT_OUT_OF_STOCK
        if webhooks := get_webhooks_for_event(event_type):
            product_variant_data = generate_product_variant_with_stock_payload([stock])
            trigger_webhooks_async(
                product_variant_data, event_type, webhooks, stock, self.requestor
            )

    def product_variant_back_in_stock(self, stock: "Stock", previous_value: Any) -> Any:
        if not self.active:
            return previous_value
        event_type = WebhookEventAsyncType.PRODUCT_VARIANT_BACK_IN_STOCK
        if webhooks := get_webhooks_for_event(event_type):
            product_variant_data = generate_product_variant_with_stock_payload(
                [stock], self.requestor
            )
            trigger_webhooks_async(
                product_variant_data, event_type, webhooks, stock, self.requestor
            )

    def checkout_created(self, checkout: "Checkout", previous_value: Any) -> Any:
        if not self.active:
            return previous_value
        event_type = WebhookEventAsyncType.CHECKOUT_CREATED
        if webhooks := get_webhooks_for_event(event_type):
            checkout_data = generate_checkout_payload(checkout, self.requestor)
            trigger_webhooks_async(
                checkout_data, event_type, webhooks, checkout, self.requestor
            )

    def checkout_updated(self, checkout: "Checkout", previous_value: Any) -> Any:
        if not self.active:
            return previous_value
        event_type = WebhookEventAsyncType.CHECKOUT_UPDATED
        if webhooks := get_webhooks_for_event(event_type):
            checkout_data = generate_checkout_payload(checkout, self.requestor)
            trigger_webhooks_async(
                checkout_data, event_type, webhooks, checkout, self.requestor
            )

    def notify(
        self, event: Union[NotifyEventType, str], payload: dict, previous_value
    ) -> Any:
        if not self.active:
            return previous_value
        event_type = WebhookEventAsyncType.NOTIFY_USER
        if webhooks := get_webhooks_for_event(event_type):
            data = self._serialize_payload(
                {
                    "notify_event": event,
                    "payload": payload,
                    "meta": generate_meta(
                        requestor_data=generate_requestor(self.requestor)
                    ),
                }
            )
            if event not in NotifyEventType.CHOICES:
                logger.info(f"Webhook {event_type} triggered for {event} notify event.")
            trigger_webhooks_async(data, event_type, webhooks)

    def page_created(self, page: "Page", previous_value: Any) -> Any:
        if not self.active:
            return previous_value
        event_type = WebhookEventAsyncType.PAGE_CREATED
        if webhooks := get_webhooks_for_event(event_type):
            page_data = generate_page_payload(page, self.requestor)
            trigger_webhooks_async(
                page_data, event_type, webhooks, page, self.requestor
            )

    def page_updated(self, page: "Page", previous_value: Any) -> Any:
        if not self.active:
            return previous_value
        event_type = WebhookEventAsyncType.PAGE_UPDATED
        if webhooks := get_webhooks_for_event(event_type):
            page_data = generate_page_payload(page, self.requestor)
            trigger_webhooks_async(
                page_data, event_type, webhooks, page, self.requestor
            )

    def page_deleted(self, page: "Page", previous_value: Any) -> Any:
        if not self.active:
            return previous_value
        event_type = WebhookEventAsyncType.PAGE_DELETED
        if webhooks := get_webhooks_for_event(event_type):
            page_data = generate_page_payload(page, self.requestor)
            trigger_webhooks_async(
                page_data, event_type, webhooks, page, self.requestor
            )

    def _trigger_page_type_event(self, event_type, page_type):
        if webhooks := get_webhooks_for_event(event_type):
            payload = self._serialize_payload(
                {
                    "id": graphene.Node.to_global_id("PageType", page_type.id),
                    "name": page_type.name,
                    "slug": page_type.slug,
                    "meta": self._generate_meta(),
                }
            )
            trigger_webhooks_async(
                payload, event_type, webhooks, page_type, self.requestor
            )

    def page_type_created(self, page_type: "PageType", previous_value: Any) -> Any:
        if not self.active:
            return previous_value
        self._trigger_page_type_event(
            WebhookEventAsyncType.PAGE_TYPE_CREATED, page_type
        )

    def page_type_updated(self, page_type: "PageType", previous_value: Any) -> Any:
        if not self.active:
            return previous_value
        self._trigger_page_type_event(
            WebhookEventAsyncType.PAGE_TYPE_UPDATED, page_type
        )

    def page_type_deleted(self, page_type: "PageType", previous_value: Any) -> Any:
        if not self.active:
            return previous_value
        self._trigger_page_type_event(
            WebhookEventAsyncType.PAGE_TYPE_DELETED, page_type
        )

    def _trigger_permission_group_event(self, event_type, group):
        if webhooks := get_webhooks_for_event(event_type):
            payload = self._serialize_payload(
                {
                    "id": graphene.Node.to_global_id("Group", group.id),
                    "meta": self._generate_meta(),
                }
            )
            trigger_webhooks_async(payload, event_type, webhooks, group, self.requestor)

    def permission_group_created(self, group: "Group", previous_value: Any) -> Any:
        if not self.active:
            return previous_value
        self._trigger_permission_group_event(
            WebhookEventAsyncType.PERMISSION_GROUP_CREATED, group
        )

    def permission_group_updated(self, group: "Group", previous_value: Any) -> Any:
        if not self.active:
            return previous_value
        self._trigger_permission_group_event(
            WebhookEventAsyncType.PERMISSION_GROUP_UPDATED, group
        )

    def permission_group_deleted(self, group: "Group", previous_value: Any) -> Any:
        if not self.active:
            return previous_value
        self._trigger_permission_group_event(
            WebhookEventAsyncType.PERMISSION_GROUP_DELETED, group
        )

    def _trigger_shipping_price_event(self, event_type, shipping_method):
        if webhooks := get_webhooks_for_event(event_type):
            payload = self._serialize_payload(
                {
                    "id": graphene.Node.to_global_id(
                        "ShippingMethodType", shipping_method.id
                    ),
                    "meta": self._generate_meta(),
                }
            )
            trigger_webhooks_async(
                payload, event_type, webhooks, shipping_method, self.requestor
            )

    def shipping_price_created(
        self, shipping_method: "ShippingMethod", previous_value: None
    ) -> None:
        if not self.active:
            return previous_value
        self._trigger_shipping_price_event(
            WebhookEventAsyncType.SHIPPING_PRICE_CREATED, shipping_method
        )

    def shipping_price_updated(
        self, shipping_method: "ShippingMethod", previous_value: None
    ) -> None:
        if not self.active:
            return previous_value
        self._trigger_shipping_price_event(
            WebhookEventAsyncType.SHIPPING_PRICE_UPDATED, shipping_method
        )

    def shipping_price_deleted(
        self, shipping_method: "ShippingMethod", previous_value: None
    ) -> None:
        if not self.active:
            return previous_value

        self._trigger_shipping_price_event(
            WebhookEventAsyncType.SHIPPING_PRICE_DELETED, shipping_method
        )

    def _trigger_shipping_zone_event(self, event_type, shipping_zone):
        if webhooks := get_webhooks_for_event(event_type):
            payload = self._serialize_payload(
                {
                    "id": graphene.Node.to_global_id("ShippingZone", shipping_zone.id),
                    "meta": self._generate_meta(),
                }
            )
            trigger_webhooks_async(
                payload, event_type, webhooks, shipping_zone, self.requestor
            )

    def shipping_zone_created(
        self, shipping_zone: "ShippingZone", previous_value: None
    ) -> None:
        if not self.active:
            return previous_value
        self._trigger_shipping_zone_event(
            WebhookEventAsyncType.SHIPPING_ZONE_CREATED, shipping_zone
        )

    def shipping_zone_updated(
        self, shipping_zone: "ShippingZone", previous_value: None
    ) -> None:
        if not self.active:
            return previous_value
        self._trigger_shipping_zone_event(
            WebhookEventAsyncType.SHIPPING_ZONE_UPDATED, shipping_zone
        )

    def shipping_zone_deleted(
        self, shipping_zone: "ShippingZone", previous_value: None
    ) -> None:
        if not self.active:
            return previous_value
        self._trigger_shipping_zone_event(
            WebhookEventAsyncType.SHIPPING_ZONE_DELETED, shipping_zone
        )

    def _trigger_staff_event(self, event_type, staff_user):
        if webhooks := get_webhooks_for_event(event_type):
            payload = self._serialize_payload(
                {
                    "id": graphene.Node.to_global_id("User", staff_user.id),
                    "email": staff_user.email,
                    "meta": self._generate_meta(),
                }
            )
            trigger_webhooks_async(
                payload, event_type, webhooks, staff_user, self.requestor
            )

    def staff_created(self, staff_user: "User", previous_value: None) -> None:
        if not self.active:
            return previous_value
        self._trigger_staff_event(WebhookEventAsyncType.STAFF_CREATED, staff_user)

    def staff_updated(self, staff_user: "User", previous_value: None) -> None:
        if not self.active:
            return previous_value
        self._trigger_staff_event(WebhookEventAsyncType.STAFF_UPDATED, staff_user)

    def staff_deleted(self, staff_user: "User", previous_value: None) -> None:
        if not self.active:
            return previous_value
        self._trigger_staff_event(WebhookEventAsyncType.STAFF_DELETED, staff_user)

    def translation_created(self, translation: "Translation", previous_value: Any):
        if not self.active:
            return previous_value
        event_type = WebhookEventAsyncType.TRANSLATION_CREATED
        if webhooks := get_webhooks_for_event(event_type):
            translation_data = generate_translation_payload(translation, self.requestor)
            trigger_webhooks_async(
                translation_data, event_type, webhooks, translation, self.requestor
            )

    def translation_updated(self, translation: "Translation", previous_value: Any):
        if not self.active:
            return previous_value
        event_type = WebhookEventAsyncType.TRANSLATION_UPDATED
        if webhooks := get_webhooks_for_event(event_type):
            translation_data = generate_translation_payload(translation, self.requestor)
            trigger_webhooks_async(
                translation_data, event_type, webhooks, translation, self.requestor
            )

    def _trigger_warehouse_event(self, event_type, warehouse):
        if webhooks := get_webhooks_for_event(event_type):
            payload = self._serialize_payload(
                {
                    "id": graphene.Node.to_global_id("Warehouse", warehouse.id),
                    "name": warehouse.name,
                }
            )
            trigger_webhooks_async(
                payload, event_type, webhooks, warehouse, self.requestor
            )

    def warehouse_created(self, warehouse: "Warehouse", previous_value: None) -> None:
        if not self.active:
            return previous_value
        self._trigger_warehouse_event(
            WebhookEventAsyncType.WAREHOUSE_CREATED, warehouse
        )

    def warehouse_updated(self, warehouse: "Warehouse", previous_value: None) -> None:
        if not self.active:
            return previous_value
        self._trigger_warehouse_event(
            WebhookEventAsyncType.WAREHOUSE_UPDATED, warehouse
        )

    def warehouse_deleted(self, warehouse: "Warehouse", previous_value: None) -> None:
        if not self.active:
            return previous_value
        self._trigger_warehouse_event(
            WebhookEventAsyncType.WAREHOUSE_DELETED, warehouse
        )

    def _trigger_voucher_event(self, event_type, voucher):
        if webhooks := get_webhooks_for_event(event_type):
            payload = self._serialize_payload(
                {
                    "id": graphene.Node.to_global_id("Voucher", voucher.id),
                    "name": voucher.name,
                    "code": voucher.code,
                    "meta": self._generate_meta(),
                }
            )
            trigger_webhooks_async(
                payload, event_type, webhooks, voucher, self.requestor
            )

    def voucher_created(self, voucher: "Voucher", previous_value: None) -> None:
        if not self.active:
            return previous_value
        self._trigger_voucher_event(WebhookEventAsyncType.VOUCHER_CREATED, voucher)

    def voucher_updated(self, voucher: "Voucher", previous_value: None) -> None:
        if not self.active:
            return previous_value
        self._trigger_voucher_event(WebhookEventAsyncType.VOUCHER_UPDATED, voucher)

    def voucher_deleted(self, voucher: "Voucher", previous_value: None) -> None:
        if not self.active:
            return previous_value
        self._trigger_voucher_event(WebhookEventAsyncType.VOUCHER_DELETED, voucher)

    def event_delivery_retry(self, delivery: "EventDelivery", previous_value: Any):
        if not self.active:
            return previous_value
        delivery_update(delivery, status=EventDeliveryStatus.PENDING)
        send_webhook_request_async.delay(delivery.pk)

    def transaction_action_request(
        self, transaction_data: "TransactionActionData", previous_value: None
    ) -> None:
        if not self.active:
            return previous_value
        event_type = WebhookEventAsyncType.TRANSACTION_ACTION_REQUEST
        if webhooks := get_webhooks_for_event(event_type):
            payload = generate_transaction_action_request_payload(
                transaction_data, self.requestor
            )
            trigger_webhooks_async(
                payload,
                event_type,
                webhooks,
                subscribable_object=transaction_data,
                requestor=self.requestor,
            )

    def __run_payment_webhook(
        self,
        event_type: str,
        transaction_kind: str,
        payment_information: "PaymentData",
        previous_value,
        **kwargs
    ) -> "GatewayResponse":
        """Trigger payment webhook event.

        Only one app should have defined the webhook for payment event.
        If more than one app has, the webhook is sent only for the first one.
        """
        if not self.active:
            return previous_value

        apps = None
        payment_app_data = from_payment_app_id(payment_information.gateway)

        if payment_app_data is not None:
            if payment_app_data.app_identifier:
                apps = App.objects.for_event_type(event_type).filter(
                    identifier=payment_app_data.app_identifier
                )
            else:
                apps = App.objects.for_event_type(event_type).filter(
                    pk=payment_app_data.app_pk
                )

        if not apps:
            logger.warning(
                "Payment webhook for event %r failed - no active app found: %r",
                event_type,
                payment_information.gateway,
            )
            raise PaymentError(
                f"Payment method {payment_information.gateway} is not available: "
                "app not found."
            )

        webhook_payload = generate_payment_payload(payment_information)
        payment = Payment.objects.filter(id=payment_information.payment_id).first()
        if not payment:
            raise PaymentError(
                f"Payment with id: {payment_information.payment_id} not found."
            )

        for app in apps:
            webhook = get_webhooks_for_event(event_type, app.webhooks.all()).first()
            response_data = trigger_webhook_sync(
                event_type, webhook_payload, webhook, subscribable_object=payment
            )
            if response_data is None:
                continue

            return parse_payment_action_response(
                payment_information, response_data, transaction_kind
            )

        raise PaymentError(
            f"Payment method {payment_information.gateway} is not available: "
            "no response from the app."
        )

    def token_is_required_as_payment_input(self, previous_value):
        return False

    def get_payment_gateways(
        self,
        currency: Optional[str],
        checkout: Optional["Checkout"],
        previous_value,
        **kwargs
    ) -> List["PaymentGateway"]:
        gateways = []
        event_type = WebhookEventSyncType.PAYMENT_LIST_GATEWAYS
        webhooks = get_webhooks_for_event(event_type)
        for webhook in webhooks:
            response_data = trigger_webhook_sync(
                event_type=event_type,
                data=generate_list_gateways_payload(currency, checkout),
                webhook=webhook,
                subscribable_object=checkout,
            )
            if response_data:
                app_gateways = parse_list_payment_gateways_response(
                    response_data, webhook.app
                )
                if currency:
                    app_gateways = [
                        gtw for gtw in app_gateways if currency in gtw.currencies
                    ]
                gateways.extend(app_gateways)
        return gateways

    def authorize_payment(
        self, payment_information: "PaymentData", previous_value, **kwargs
    ) -> "GatewayResponse":
        return self.__run_payment_webhook(
            WebhookEventSyncType.PAYMENT_AUTHORIZE,
            TransactionKind.AUTH,
            payment_information,
            previous_value,
            **kwargs,
        )

    def capture_payment(
        self, payment_information: "PaymentData", previous_value, **kwargs
    ) -> "GatewayResponse":
        return self.__run_payment_webhook(
            WebhookEventSyncType.PAYMENT_CAPTURE,
            TransactionKind.CAPTURE,
            payment_information,
            previous_value,
            **kwargs,
        )

    def refund_payment(
        self, payment_information: "PaymentData", previous_value, **kwargs
    ) -> "GatewayResponse":
        return self.__run_payment_webhook(
            WebhookEventSyncType.PAYMENT_REFUND,
            TransactionKind.REFUND,
            payment_information,
            previous_value,
            **kwargs,
        )

    def void_payment(
        self, payment_information: "PaymentData", previous_value, **kwargs
    ) -> "GatewayResponse":
        return self.__run_payment_webhook(
            WebhookEventSyncType.PAYMENT_VOID,
            TransactionKind.VOID,
            payment_information,
            previous_value,
            **kwargs,
        )

    def confirm_payment(
        self, payment_information: "PaymentData", previous_value, **kwargs
    ) -> "GatewayResponse":
        return self.__run_payment_webhook(
            WebhookEventSyncType.PAYMENT_CONFIRM,
            TransactionKind.CONFIRM,
            payment_information,
            previous_value,
            **kwargs,
        )

    def process_payment(
        self, payment_information: "PaymentData", previous_value, **kwargs
    ) -> "GatewayResponse":
        return self.__run_payment_webhook(
            WebhookEventSyncType.PAYMENT_PROCESS,
            TransactionKind.CAPTURE,
            payment_information,
            previous_value,
            **kwargs,
        )

    def get_taxes_for_checkout(
        self, checkout_info, lines, previous_value
    ) -> Optional["TaxData"]:
        return trigger_all_webhooks_sync(
            WebhookEventSyncType.CHECKOUT_CALCULATE_TAXES,
            lambda: generate_checkout_payload_for_tax_calculation(
                checkout_info,
                lines,
            ),
            parse_tax_data,
        )

    def get_taxes_for_order(
        self, order: "Order", previous_value
    ) -> Optional["TaxData"]:
        return trigger_all_webhooks_sync(
            WebhookEventSyncType.ORDER_CALCULATE_TAXES,
            lambda: generate_order_payload_for_tax_calculation(order),
            parse_tax_data,
        )

    def get_shipping_methods_for_checkout(
        self, checkout: "Checkout", previous_value: Any
    ) -> List["ShippingMethodData"]:
        methods = []
        event_type = WebhookEventSyncType.SHIPPING_LIST_METHODS_FOR_CHECKOUT
        webhooks = get_webhooks_for_event(event_type)
        if webhooks:
            payload = generate_checkout_payload(checkout, self.requestor)
            for webhook in webhooks:
                response_data = trigger_webhook_sync(
                    event_type=WebhookEventSyncType.SHIPPING_LIST_METHODS_FOR_CHECKOUT,
                    data=payload,
                    webhook=webhook,
                    subscribable_object=checkout,
                )
                if response_data:
                    shipping_methods = parse_list_shipping_methods_response(
<<<<<<< HEAD
                        response_data,
                        webhook.app_id,
=======
                        response_data, webhook.app
>>>>>>> 7faa3185
                    )
                    methods.extend(shipping_methods)
        return methods

    def get_tax_code_from_object_meta(
        self, obj: Union["Product", "ProductType"], previous_value: Any
    ):
        """Get tax code and description for a product or product type.

        If there is no active tax app, returns tax code from previous plugin.
        If there is no tax code defined for the product/product type,
        then return dummy values.
        """
        if not (tax_app := get_current_tax_app()):
            return previous_value

        meta_code_key = get_meta_code_key(tax_app)
        meta_description_key = get_meta_description_key(tax_app)

        default_tax_code = DEFAULT_TAX_CODE
        default_tax_description = DEFAULT_TAX_DESCRIPTION

        code = obj.get_value_from_metadata(meta_code_key, default_tax_code)
        description = obj.get_value_from_metadata(
            meta_description_key, default_tax_description
        )

        return TaxType(
            code=code,
            description=description,
        )

    def excluded_shipping_methods_for_order(
        self,
        order: "Order",
        available_shipping_methods: List["ShippingMethodData"],
        previous_value: List[ExcludedShippingMethod],
    ) -> List[ExcludedShippingMethod]:
        generate_function = generate_excluded_shipping_methods_for_order_payload
        payload_fun = lambda: generate_function(  # noqa: E731
            order,
            available_shipping_methods,
        )
        cache_key = CACHE_EXCLUDED_SHIPPING_KEY + str(order.id)
        return get_excluded_shipping_data(
            event_type=WebhookEventSyncType.ORDER_FILTER_SHIPPING_METHODS,
            previous_value=previous_value,
            payload_fun=payload_fun,
            cache_key=cache_key,
            subscribable_object=order,
        )

    def excluded_shipping_methods_for_checkout(
        self,
        checkout: "Checkout",
        available_shipping_methods: List["ShippingMethodData"],
        previous_value: List[ExcludedShippingMethod],
    ) -> List[ExcludedShippingMethod]:
        generate_function = generate_excluded_shipping_methods_for_checkout_payload
        payload_function = lambda: generate_function(  # noqa: E731
            checkout,
            available_shipping_methods,
        )
        cache_key = CACHE_EXCLUDED_SHIPPING_KEY + str(checkout.token)
        return get_excluded_shipping_data(
            event_type=WebhookEventSyncType.CHECKOUT_FILTER_SHIPPING_METHODS,
            previous_value=previous_value,
            payload_fun=payload_function,
            cache_key=cache_key,
            subscribable_object=checkout,
        )

    def is_event_active(self, event: str, channel=Optional[str]):
        map_event = {
            "invoice_request": WebhookEventAsyncType.INVOICE_REQUESTED,
            "transaction_action_request": (
                WebhookEventAsyncType.TRANSACTION_ACTION_REQUEST
            ),
        }
        webhooks = get_webhooks_for_event(event_type=map_event[event])
        return any(webhooks)<|MERGE_RESOLUTION|>--- conflicted
+++ resolved
@@ -1382,12 +1382,7 @@
                 )
                 if response_data:
                     shipping_methods = parse_list_shipping_methods_response(
-<<<<<<< HEAD
-                        response_data,
-                        webhook.app_id,
-=======
                         response_data, webhook.app
->>>>>>> 7faa3185
                     )
                     methods.extend(shipping_methods)
         return methods
