--- conflicted
+++ resolved
@@ -697,11 +697,10 @@
             plugin, "webhook", default_value, request, path
         )
 
-<<<<<<< HEAD
     def notify(self, event: "NotifyEventTypeChoice", payload: dict):
         default_value = None
         return self.__run_method_on_plugins("notify", default_value, event, payload)
-=======
+
     def external_obtain_access_tokens(
         self, plugin_id: str, data: dict, request: WSGIRequest
     ) -> Optional["ExternalAccessTokens"]:
@@ -756,7 +755,6 @@
         return self.__run_method_on_single_plugin(
             plugin, "external_verify", default_value, data, request
         )
->>>>>>> 8ae8b603
 
 
 def get_plugins_manager(
