--- conflicted
+++ resolved
@@ -648,77 +648,43 @@
     def authorize_payment(
         self, gateway: str, payment_information: "PaymentData", channel_slug: str
     ) -> "GatewayResponse":
-<<<<<<< HEAD
         return self.__run_payment_method(
-            gateway, "authorize_payment", payment_information
-=======
-        method_name = "authorize_payment"
-        return self.__run_payment_method(
-            gateway, method_name, payment_information, channel_slug=channel_slug
->>>>>>> f38117f2
+            gateway, "authorize_payment", payment_information, channel_slug=channel_slug
         )
 
     def capture_payment(
         self, gateway: str, payment_information: "PaymentData", channel_slug: str
     ) -> "GatewayResponse":
-<<<<<<< HEAD
         return self.__run_payment_method(
-            gateway, "capture_payment", payment_information
-=======
-        method_name = "capture_payment"
-        return self.__run_payment_method(
-            gateway, method_name, payment_information, channel_slug=channel_slug
->>>>>>> f38117f2
+            gateway, "capture_payment", payment_information, channel_slug=channel_slug
         )
 
     def refund_payment(
         self, gateway: str, payment_information: "PaymentData", channel_slug: str
     ) -> "GatewayResponse":
-<<<<<<< HEAD
-        return self.__run_payment_method(gateway, "refund_payment", payment_information)
-=======
-        method_name = "refund_payment"
         return self.__run_payment_method(
-            gateway, method_name, payment_information, channel_slug=channel_slug
-        )
->>>>>>> f38117f2
+            gateway, "refund_payment", payment_information, channel_slug=channel_slug
+        )
 
     def void_payment(
         self, gateway: str, payment_information: "PaymentData", channel_slug: str
     ) -> "GatewayResponse":
-<<<<<<< HEAD
-        return self.__run_payment_method(gateway, "void_payment", payment_information)
-=======
-        method_name = "void_payment"
         return self.__run_payment_method(
-            gateway, method_name, payment_information, channel_slug=channel_slug
-        )
->>>>>>> f38117f2
+            gateway, "void_payment", payment_information, channel_slug=channel_slug
+        )
 
     def confirm_payment(
         self, gateway: str, payment_information: "PaymentData", channel_slug: str
     ) -> "GatewayResponse":
-<<<<<<< HEAD
         return self.__run_payment_method(
-            gateway, "confirm_payment", payment_information
-=======
-        method_name = "confirm_payment"
-        return self.__run_payment_method(
-            gateway, method_name, payment_information, channel_slug=channel_slug
->>>>>>> f38117f2
+            gateway, "confirm_payment", payment_information, channel_slug=channel_slug
         )
 
     def process_payment(
         self, gateway: str, payment_information: "PaymentData", channel_slug: str
     ) -> "GatewayResponse":
-<<<<<<< HEAD
         return self.__run_payment_method(
-            gateway, "process_payment", payment_information
-=======
-        method_name = "process_payment"
-        return self.__run_payment_method(
-            gateway, method_name, payment_information, channel_slug=channel_slug
->>>>>>> f38117f2
+            gateway, "process_payment", payment_information, channel_slug=channel_slug
         )
 
     def token_is_required_as_payment_input(
@@ -771,26 +737,23 @@
         else:
             plugins = self.all_plugins
 
-<<<<<<< HEAD
-=======
         if active_only:
             plugins = [plugin for plugin in plugins if plugin.active]
         return plugins
 
-    def list_payment_plugin(
-        self, active_only: bool = False, channel_slug: Optional["str"] = None
-    ) -> Dict[str, "BasePlugin"]:
-        payment_method = "process_payment"
-
-        plugins = self.get_plugins(channel_slug=channel_slug, active_only=active_only)
-
-        return {
-            plugin.PLUGIN_ID: plugin
-            for plugin in plugins
-            if payment_method in type(plugin).__dict__
-        }
-
->>>>>>> f38117f2
+    # def list_payment_plugin(
+    #     self, active_only: bool = False, channel_slug: Optional["str"] = None
+    # ) -> Dict[str, "BasePlugin"]:
+    #     payment_method = "process_payment"
+
+    #     plugins = self.get_plugins(channel_slug=channel_slug, active_only=active_only)
+
+    #     return {
+    #         plugin.PLUGIN_ID: plugin
+    #         for plugin in plugins
+    #         if payment_method in type(plugin).__dict__
+    #     }
+
     def list_payment_gateways(
         self,
         currency: Optional[str] = None,
@@ -798,12 +761,10 @@
         channel_slug: Optional[str] = None,
         active_only: bool = True,
     ) -> List["PaymentGateway"]:
-<<<<<<< HEAD
         from .webhook.plugin import WebhookPlugin
 
-        plugins = self.plugins
-        if active_only:
-            plugins = self.get_active_plugins()
+        channel_slug = checkout.channel.slug if checkout else channel_slug
+        plugins = self.get_plugins(channel_slug=channel_slug, active_only=active_only)
 
         # WebhookPlugin has the `process_payment` method defined but we don't want to
         # list it as a payment gateway.
@@ -817,14 +778,7 @@
             and exclude_webhook_plugin(plugin)
         ]
 
-=======
-        channel_slug = checkout.channel.slug if checkout else channel_slug
-
-        payment_plugins = self.list_payment_plugin(
-            active_only=active_only, channel_slug=channel_slug
-        )
         # if currency is given return only gateways which support given currency
->>>>>>> f38117f2
         gateways = []
         for plugin in payment_plugins:
             gateways.extend(
@@ -864,27 +818,22 @@
         **kwargs,
     ) -> "GatewayResponse":
         default_value = None
-<<<<<<< HEAD
 
         # Try to run payment method using a payment plugin.
-        plugin = self.get_plugin(gateway)
+        plugin = self.get_plugin(gateway, channel_slug)
         if not plugin:
             # Otherwise, try to get a payment app and run the payment method using
             # webhook plugin.
             payment_app_data = from_payment_app_id(gateway)
             from .webhook.plugin import WebhookPlugin
 
-            plugin = self.get_plugin(WebhookPlugin.PLUGIN_ID)
+            plugin = self.get_plugin(WebhookPlugin.PLUGIN_ID, channel_slug)
             if plugin and plugin.active:
                 kwargs.update({"payment_app_data": payment_app_data})
             else:
                 plugin = None
 
         if plugin is not None:
-=======
-        gtw = self.get_plugin(gateway, channel_slug)
-        if gtw is not None:
->>>>>>> f38117f2
             resp = self.__run_method_on_single_plugin(
                 plugin,
                 method_name,
