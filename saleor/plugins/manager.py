from collections import defaultdict
from decimal import Decimal
from typing import (
    TYPE_CHECKING,
    Any,
    Callable,
    Dict,
    Iterable,
    List,
    Optional,
    Tuple,
    Type,
    Union,
)

import opentracing
from django.conf import settings
from django.core.handlers.wsgi import WSGIRequest
from django.http import HttpResponse, HttpResponseNotFound
from django.utils.module_loading import import_string
from django_countries.fields import Country
from graphene import Mutation
from graphql import GraphQLError, ResolveInfo
from graphql.execution import ExecutionResult
from prices import Money, TaxedMoney

from ..channel.models import Channel
from ..checkout import base_calculations
from ..checkout.interface import CheckoutTaxedPricesData
from ..core.models import EventDelivery
from ..core.payments import PaymentInterface
from ..core.prices import quantize_price
from ..core.taxes import TaxType, zero_taxed_money
from ..discount import DiscountInfo
from ..order.interface import OrderTaxedPricesData
from .base_plugin import ExcludedShippingMethod, ExternalAccessTokens
from .models import PluginConfiguration

if TYPE_CHECKING:
    # flake8: noqa
    from ..account.models import Address, User
    from ..checkout.fetch import CheckoutInfo, CheckoutLineInfo
    from ..checkout.models import Checkout
    from ..core.middleware import Requestor
    from ..discount.models import Sale
    from ..invoice.models import Invoice
    from ..order.models import Fulfillment, Order, OrderLine
    from ..page.models import Page
    from ..payment.interface import (
        CustomerSource,
        GatewayResponse,
        InitializedPaymentResponse,
        PaymentData,
        PaymentGateway,
        TokenConfig,
        TransactionActionData,
    )
    from ..product.models import (
        Category,
        Collection,
        Product,
        ProductType,
        ProductVariant,
    )
    from ..shipping.interface import ShippingMethodData
    from ..shipping.models import ShippingMethod, ShippingZone
    from ..translation.models import Translation
    from ..warehouse.models import Stock
    from .base_plugin import BasePlugin

NotifyEventTypeChoice = str


class PluginsManager(PaymentInterface):
    """Base manager for handling plugins logic."""

    plugins_per_channel: Dict[str, List["BasePlugin"]] = {}
    global_plugins: List["BasePlugin"] = []
    all_plugins: List["BasePlugin"] = []

    def _load_plugin(
        self,
        PluginClass: Type["BasePlugin"],
        db_configs_map: dict,
        channel: Optional["Channel"] = None,
        requestor_getter=None,
    ) -> "BasePlugin":
        db_config = None
        if PluginClass.PLUGIN_ID in db_configs_map:
            db_config = db_configs_map[PluginClass.PLUGIN_ID]
            plugin_config = db_config.configuration
            active = db_config.active
            channel = db_config.channel
        else:
            plugin_config = PluginClass.DEFAULT_CONFIGURATION
            active = PluginClass.get_default_active()

        return PluginClass(
            configuration=plugin_config,
            active=active,
            channel=channel,
            requestor_getter=requestor_getter,
            db_config=db_config,
        )

    def __init__(self, plugins: List[str], requestor_getter=None):
        with opentracing.global_tracer().start_active_span("PluginsManager.__init__"):
            self.all_plugins = []
            self.global_plugins = []
            self.plugins_per_channel = defaultdict(list)

            global_db_configs, channel_db_configs = self._get_db_plugin_configs()
            channels = Channel.objects.all()

            for plugin_path in plugins:
                with opentracing.global_tracer().start_active_span(f"{plugin_path}"):
                    PluginClass = import_string(plugin_path)
                    if not getattr(PluginClass, "CONFIGURATION_PER_CHANNEL", False):
                        plugin = self._load_plugin(
                            PluginClass,
                            global_db_configs,
                            requestor_getter=requestor_getter,
                        )
                        self.global_plugins.append(plugin)
                        self.all_plugins.append(plugin)
                    else:
                        for channel in channels:
                            channel_configs = channel_db_configs.get(channel, {})
                            plugin = self._load_plugin(
                                PluginClass, channel_configs, channel, requestor_getter
                            )
                            self.plugins_per_channel[channel.slug].append(plugin)
                            self.all_plugins.append(plugin)

            for channel in channels:
                self.plugins_per_channel[channel.slug].extend(self.global_plugins)

    def _get_db_plugin_configs(self):
        with opentracing.global_tracer().start_active_span("_get_db_plugin_configs"):
            qs = (
                PluginConfiguration.objects.all()
                .using(settings.DATABASE_CONNECTION_REPLICA_NAME)
                .prefetch_related("channel")
            )
            channel_configs = defaultdict(dict)
            global_configs = {}
            for db_plugin_config in qs:
                channel = db_plugin_config.channel
                if channel is None:
                    global_configs[db_plugin_config.identifier] = db_plugin_config
                else:
                    channel_configs[channel][
                        db_plugin_config.identifier
                    ] = db_plugin_config
            return global_configs, channel_configs

    def __run_method_on_plugins(
        self,
        method_name: str,
        default_value: Any,
        *args,
        channel_slug: Optional[str] = None,
        **kwargs
    ):
        """Try to run a method with the given name on each declared active plugin."""
        value = default_value
        plugins = self.get_plugins(channel_slug=channel_slug, active_only=True)
        for plugin in plugins:
            value = self.__run_method_on_single_plugin(
                plugin, method_name, value, *args, **kwargs
            )
        return value

    def __run_method_on_single_plugin(
        self,
        plugin: Optional["BasePlugin"],
        method_name: str,
        previous_value: Any,
        *args,
        **kwargs,
    ) -> Any:
        """Run method_name on plugin.

        Method will return value returned from plugin's
        method. If plugin doesn't have own implementation of expected method_name, it
        will return previous_value.
        """
        plugin_method = getattr(plugin, method_name, NotImplemented)
        if plugin_method == NotImplemented:
            return previous_value
        returned_value = plugin_method(
            *args, **kwargs, previous_value=previous_value
        )  # type:ignore
        if returned_value == NotImplemented:
            return previous_value
        return returned_value

    def check_payment_balance(self, details: dict, channel_slug: str) -> dict:
        return self.__run_method_on_plugins(
            "check_payment_balance", None, details, channel_slug=channel_slug
        )

    def change_user_address(
        self, address: "Address", address_type: Optional[str], user: Optional["User"]
    ) -> "Address":
        default_value = address
        return self.__run_method_on_plugins(
            "change_user_address", default_value, address, address_type, user
        )

    def calculate_checkout_total(
        self,
        checkout_info: "CheckoutInfo",
        lines: Iterable["CheckoutLineInfo"],
        address: Optional["Address"],
        discounts: Iterable[DiscountInfo],
    ) -> TaxedMoney:
        currency = checkout_info.checkout.currency
        default_value = base_calculations.base_checkout_total(
            subtotal=self.calculate_checkout_subtotal(
                checkout_info, lines, address, discounts
            ),
            shipping_price=self.calculate_checkout_shipping(
                checkout_info, lines, address, discounts
            ),
            discount=checkout_info.checkout.discount,
            currency=currency,
        )

        if default_value <= zero_taxed_money(currency):
            return quantize_price(
                default_value,
                currency,
            )

        return quantize_price(
            self.__run_method_on_plugins(
                "calculate_checkout_total",
                default_value,
                checkout_info,
                lines,
                address,
                discounts,
                channel_slug=checkout_info.channel.slug,
            ),
            currency,
        )

    def calculate_checkout_subtotal(
        self,
        checkout_info: "CheckoutInfo",
        lines: Iterable["CheckoutLineInfo"],
        address: Optional["Address"],
        discounts: Iterable[DiscountInfo],
    ) -> TaxedMoney:
        line_totals = [
            self.calculate_checkout_line_total(
                checkout_info,
                lines,
                line_info,
                address,
                discounts,
            ).price_with_sale
            for line_info in lines
        ]
        currency = checkout_info.checkout.currency
        total = sum(line_totals, zero_taxed_money(currency))
        return quantize_price(
            total,
            checkout_info.checkout.currency,
        )

    def calculate_checkout_shipping(
        self,
        checkout_info: "CheckoutInfo",
        lines: Iterable["CheckoutLineInfo"],
        address: Optional["Address"],
        discounts: Iterable[DiscountInfo],
    ) -> TaxedMoney:
        default_value = base_calculations.base_checkout_delivery_price(
            checkout_info, lines
        )
        return quantize_price(
            self.__run_method_on_plugins(
                "calculate_checkout_shipping",
                default_value,
                checkout_info,
                lines,
                address,
                discounts,
                channel_slug=checkout_info.channel.slug,
            ),
            checkout_info.checkout.currency,
        )

    def calculate_order_shipping(self, order: "Order") -> TaxedMoney:
        if not order.shipping_method:
            return zero_taxed_money(order.currency)
        channel_listing = order.shipping_method.channel_listings.filter(
            channel_id=order.channel_id
        ).first()
        if not channel_listing:
            return zero_taxed_money(order.currency)
        shipping_price = channel_listing.price
        default_value = quantize_price(
            TaxedMoney(net=shipping_price, gross=shipping_price),
            shipping_price.currency,
        )
        return quantize_price(
            self.__run_method_on_plugins(
                "calculate_order_shipping",
                default_value,
                order,
                channel_slug=order.channel.slug,
            ),
            order.currency,
        )

    def get_checkout_shipping_tax_rate(
        self,
        checkout_info: "CheckoutInfo",
        lines: Iterable["CheckoutLineInfo"],
        address: Optional["Address"],
        discounts: Iterable[DiscountInfo],
        shipping_price: TaxedMoney,
    ):
        default_value = base_calculations.base_tax_rate(shipping_price)
        return self.__run_method_on_plugins(
            "get_checkout_shipping_tax_rate",
            default_value,
            checkout_info,
            lines,
            address,
            discounts,
            channel_slug=checkout_info.channel.slug,
        ).quantize(Decimal(".0001"))

    def get_order_shipping_tax_rate(self, order: "Order", shipping_price: TaxedMoney):
        default_value = base_calculations.base_tax_rate(shipping_price)
        return self.__run_method_on_plugins(
            "get_order_shipping_tax_rate",
            default_value,
            order,
            channel_slug=order.channel.slug,
        ).quantize(Decimal(".0001"))

    def calculate_checkout_line_total(
        self,
        checkout_info: "CheckoutInfo",
        lines: Iterable["CheckoutLineInfo"],
        checkout_line_info: "CheckoutLineInfo",
        address: Optional["Address"],
        discounts: Iterable["DiscountInfo"],
    ) -> CheckoutTaxedPricesData:
        default_value = base_calculations.base_checkout_line_total(
            checkout_line_info,
            checkout_info.channel,
            discounts,
        )
        line_total = self.__run_method_on_plugins(
            "calculate_checkout_line_total",
            default_value,
            checkout_info,
            lines,
            checkout_line_info,
            address,
            discounts,
            channel_slug=checkout_info.channel.slug,
        )
        currency = checkout_info.checkout.currency
        line_total.price_with_sale = quantize_price(
            line_total.price_with_sale, currency
        )
        line_total.price_with_discounts = quantize_price(
            line_total.price_with_discounts, currency
        )
        line_total.undiscounted_price = quantize_price(
            line_total.undiscounted_price, currency
        )
        return line_total

    def calculate_order_line_total(
        self,
        order: "Order",
        order_line: "OrderLine",
        variant: "ProductVariant",
        product: "Product",
    ) -> OrderTaxedPricesData:
        default_value = base_calculations.base_order_line_total(order_line)
        line_total = self.__run_method_on_plugins(
            "calculate_order_line_total",
            default_value,
            order,
            order_line,
            variant,
            product,
            channel_slug=order.channel.slug,
        )
        currency = order_line.currency
        line_total.price_with_discounts = quantize_price(
            line_total.price_with_discounts, currency
        )
        line_total.undiscounted_price = quantize_price(
            line_total.undiscounted_price, currency
        )
        return line_total

    def calculate_checkout_line_unit_price(
        self,
        checkout_info: "CheckoutInfo",
        lines: Iterable["CheckoutLineInfo"],
        checkout_line_info: "CheckoutLineInfo",
        address: Optional["Address"],
        discounts: Iterable["DiscountInfo"],
    ) -> CheckoutTaxedPricesData:
        default_value = base_calculations.base_checkout_line_unit_price(
            checkout_line_info, checkout_info.channel, discounts
        )
        line_unit = self.__run_method_on_plugins(
            "calculate_checkout_line_unit_price",
            default_value,
            checkout_info,
            lines,
            checkout_line_info,
            address,
            discounts,
            channel_slug=checkout_info.channel.slug,
        )
        currency = checkout_info.checkout.currency
        line_unit.price_with_sale = quantize_price(line_unit.price_with_sale, currency)
        line_unit.price_with_discounts = quantize_price(
            line_unit.price_with_discounts, currency
        )
        line_unit.undiscounted_price = quantize_price(
            line_unit.undiscounted_price, currency
        )
        return line_unit

    def calculate_order_line_unit(
        self,
        order: "Order",
        order_line: "OrderLine",
        variant: "ProductVariant",
        product: "Product",
    ) -> OrderTaxedPricesData:
        default_value = OrderTaxedPricesData(
            undiscounted_price=order_line.undiscounted_unit_price,
            price_with_discounts=order_line.unit_price,
        )
        currency = order_line.currency
        line_unit = self.__run_method_on_plugins(
            "calculate_order_line_unit",
            default_value,
            order,
            order_line,
            variant,
            product,
            channel_slug=order.channel.slug,
        )
        line_unit.price_with_discounts = quantize_price(
            line_unit.price_with_discounts, currency
        )
        line_unit.undiscounted_price = quantize_price(
            line_unit.undiscounted_price, currency
        )
        return line_unit

    def get_checkout_line_tax_rate(
        self,
        checkout_info: "CheckoutInfo",
        lines: Iterable["CheckoutLineInfo"],
        checkout_line_info: "CheckoutLineInfo",
        address: Optional["Address"],
        discounts: Iterable[DiscountInfo],
        unit_price: TaxedMoney,
    ) -> Decimal:
        default_value = base_calculations.base_tax_rate(unit_price)
        return self.__run_method_on_plugins(
            "get_checkout_line_tax_rate",
            default_value,
            checkout_info,
            lines,
            checkout_line_info,
            address,
            discounts,
            channel_slug=checkout_info.channel.slug,
        ).quantize(Decimal(".0001"))

    def get_order_line_tax_rate(
        self,
        order: "Order",
        product: "Product",
        variant: "ProductVariant",
        address: Optional["Address"],
        unit_price: TaxedMoney,
    ) -> Decimal:
        default_value = base_calculations.base_tax_rate(unit_price)
        return self.__run_method_on_plugins(
            "get_order_line_tax_rate",
            default_value,
            order,
            product,
            variant,
            address,
            channel_slug=order.channel.slug,
        ).quantize(Decimal(".0001"))

    def get_tax_rate_type_choices(self) -> List[TaxType]:
        default_value: list = []
        return self.__run_method_on_plugins("get_tax_rate_type_choices", default_value)

    def show_taxes_on_storefront(self) -> bool:
        default_value = False
        return self.__run_method_on_plugins("show_taxes_on_storefront", default_value)

    def apply_taxes_to_product(
        self, product: "Product", price: Money, country: Country, channel_slug: str
    ):
        default_value = quantize_price(
            TaxedMoney(net=price, gross=price), price.currency
        )
        return quantize_price(
            self.__run_method_on_plugins(
                "apply_taxes_to_product",
                default_value,
                product,
                price,
                country,
                channel_slug=channel_slug,
            ),
            price.currency,
        )

    def preprocess_order_creation(
        self,
        checkout_info: "CheckoutInfo",
        discounts: Iterable[DiscountInfo],
        lines: Optional[Iterable["CheckoutLineInfo"]] = None,
    ):
        default_value = None
        return self.__run_method_on_plugins(
            "preprocess_order_creation",
            default_value,
            checkout_info,
            discounts,
            lines,
            channel_slug=checkout_info.channel.slug,
        )

    def customer_created(self, customer: "User"):
        default_value = None
        return self.__run_method_on_plugins("customer_created", default_value, customer)

    def customer_updated(self, customer: "User"):
        default_value = None
        return self.__run_method_on_plugins("customer_updated", default_value, customer)

    def collection_created(self, collection: "Collection"):
        default_value = None
        return self.__run_method_on_plugins(
            "collection_created", default_value, collection
        )

    def collection_updated(self, collection: "Collection"):
        default_value = None
        return self.__run_method_on_plugins(
            "collection_updated", default_value, collection
        )

    def collection_deleted(self, collection: "Collection"):
        default_value = None
        return self.__run_method_on_plugins(
            "collection_deleted", default_value, collection
        )

    def product_created(self, product: "Product"):
        default_value = None
        return self.__run_method_on_plugins("product_created", default_value, product)

    def product_updated(self, product: "Product"):
        default_value = None
        return self.__run_method_on_plugins("product_updated", default_value, product)

    def product_deleted(self, product: "Product", variants: List[int]):
        default_value = None
        return self.__run_method_on_plugins(
            "product_deleted", default_value, product, variants
        )

    def product_variant_created(self, product_variant: "ProductVariant"):
        default_value = None
        return self.__run_method_on_plugins(
            "product_variant_created", default_value, product_variant
        )

    def product_variant_updated(self, product_variant: "ProductVariant"):
        default_value = None
        return self.__run_method_on_plugins(
            "product_variant_updated", default_value, product_variant
        )

    def product_variant_deleted(self, product_variant: "ProductVariant"):
        default_value = None
        return self.__run_method_on_plugins(
            "product_variant_deleted",
            default_value,
            product_variant,
        )

    def product_variant_out_of_stock(self, stock: "Stock"):
        default_value = None
        self.__run_method_on_plugins(
            "product_variant_out_of_stock", default_value, stock
        )

    def product_variant_back_in_stock(self, stock: "Stock"):
        default_value = None
        self.__run_method_on_plugins(
            "product_variant_back_in_stock", default_value, stock
        )

    def order_created(self, order: "Order"):
        default_value = None
        return self.__run_method_on_plugins(
            "order_created", default_value, order, channel_slug=order.channel.slug
        )

    def event_delivery_retry(self, event_delivery: "EventDelivery"):
        default_value = None
        return self.__run_method_on_plugins(
            "event_delivery_retry", default_value, event_delivery
        )

    def order_confirmed(self, order: "Order"):
        default_value = None
        return self.__run_method_on_plugins(
            "order_confirmed", default_value, order, channel_slug=order.channel.slug
        )

    def draft_order_created(self, order: "Order"):
        default_value = None
        return self.__run_method_on_plugins(
            "draft_order_created", default_value, order, channel_slug=order.channel.slug
        )

    def draft_order_updated(self, order: "Order"):
        default_value = None
        return self.__run_method_on_plugins(
            "draft_order_updated", default_value, order, channel_slug=order.channel.slug
        )

    def draft_order_deleted(self, order: "Order"):
        default_value = None
        return self.__run_method_on_plugins(
            "draft_order_deleted", default_value, order, channel_slug=order.channel.slug
        )

    def sale_created(self, sale: "Sale", current_catalogue):
        default_value = None
        return self.__run_method_on_plugins(
            "sale_created", default_value, sale, current_catalogue
        )

    def sale_deleted(self, sale: "Sale", previous_catalogue):
        default_value = None
        return self.__run_method_on_plugins(
            "sale_deleted", default_value, sale, previous_catalogue
        )

    def sale_updated(self, sale: "Sale", previous_catalogue, current_catalogue):
        default_value = None
        return self.__run_method_on_plugins(
            "sale_updated", default_value, sale, previous_catalogue, current_catalogue
        )

    def invoice_request(
        self, order: "Order", invoice: "Invoice", number: Optional[str]
    ):
        default_value = None
        return self.__run_method_on_plugins(
            "invoice_request",
            default_value,
            order,
            invoice,
            number,
            channel_slug=order.channel.slug,
        )

    def invoice_delete(self, invoice: "Invoice"):
        default_value = None
        channel_slug = invoice.order.channel.slug if invoice.order else None
        return self.__run_method_on_plugins(
            "invoice_delete",
            default_value,
            invoice,
            channel_slug=channel_slug,
        )

    def invoice_sent(self, invoice: "Invoice", email: str):
        default_value = None
        channel_slug = invoice.order.channel.slug if invoice.order else None
        return self.__run_method_on_plugins(
            "invoice_sent",
            default_value,
            invoice,
            email,
            channel_slug=channel_slug,
        )

    def order_fully_paid(self, order: "Order"):
        default_value = None
        return self.__run_method_on_plugins(
            "order_fully_paid", default_value, order, channel_slug=order.channel.slug
        )

    def order_updated(self, order: "Order"):
        default_value = None
        return self.__run_method_on_plugins(
            "order_updated", default_value, order, channel_slug=order.channel.slug
        )

    def order_cancelled(self, order: "Order"):
        default_value = None
        return self.__run_method_on_plugins(
            "order_cancelled", default_value, order, channel_slug=order.channel.slug
        )

    def order_fulfilled(self, order: "Order"):
        default_value = None
        return self.__run_method_on_plugins(
            "order_fulfilled", default_value, order, channel_slug=order.channel.slug
        )

    def fulfillment_created(self, fulfillment: "Fulfillment"):
        default_value = None
        return self.__run_method_on_plugins(
            "fulfillment_created",
            default_value,
            fulfillment,
            channel_slug=fulfillment.order.channel.slug,
        )

    def fulfillment_canceled(self, fulfillment: "Fulfillment"):
        default_value = None
        return self.__run_method_on_plugins(
            "fulfillment_canceled",
            default_value,
            fulfillment,
            channel_slug=fulfillment.order.channel.slug,
        )

    def tracking_number_updated(self, fulfillment: "Fulfillment"):
        default_value = None
        return self.__run_method_on_plugins(
            "tracking_number_updated",
            default_value,
            fulfillment,
            channel_slug=fulfillment.order.channel.slug,
        )

    def checkout_created(self, checkout: "Checkout"):
        default_value = None
        return self.__run_method_on_plugins(
            "checkout_created",
            default_value,
            checkout,
            channel_slug=checkout.channel.slug,
        )

    def checkout_updated(self, checkout: "Checkout"):
        default_value = None
        return self.__run_method_on_plugins(
            "checkout_updated",
            default_value,
            checkout,
            channel_slug=checkout.channel.slug,
        )

    def page_created(self, page: "Page"):
        default_value = None
        return self.__run_method_on_plugins("page_created", default_value, page)

    def page_updated(self, page: "Page"):
        default_value = None
        return self.__run_method_on_plugins("page_updated", default_value, page)

    def page_deleted(self, page: "Page"):
        default_value = None
        return self.__run_method_on_plugins("page_deleted", default_value, page)

<<<<<<< HEAD
    def transaction_action_request(
        self, payment_data: "TransactionActionData", channel_slug: str
    ):
        default_value = None
        return self.__run_method_on_plugins(
            "transaction_action_request",
            default_value,
            payment_data,
            channel_slug=channel_slug,
=======
    def category_created(self, category: "Category"):
        default_value = None
        return self.__run_method_on_plugins("category_created", default_value, category)

    def category_updated(self, category: "Category"):
        default_value = None
        return self.__run_method_on_plugins("category_updated", default_value, category)

    def category_deleted(self, category: "Category"):
        default_value = None
        return self.__run_method_on_plugins("category_deleted", default_value, category)

    def shipping_price_created(self, shipping_method: "ShippingMethod"):
        default_value = None
        return self.__run_method_on_plugins(
            "shipping_price_created", default_value, shipping_method
        )

    def shipping_price_updated(self, shipping_method: "ShippingMethod"):
        default_value = None
        return self.__run_method_on_plugins(
            "shipping_price_updated", default_value, shipping_method
        )

    def shipping_price_deleted(self, shipping_method: "ShippingMethod"):
        default_value = None
        return self.__run_method_on_plugins(
            "shipping_price_deleted", default_value, shipping_method
        )

    def shipping_zone_created(self, shipping_zone: "ShippingZone"):
        default_value = None
        return self.__run_method_on_plugins(
            "shipping_zone_created", default_value, shipping_zone
        )

    def shipping_zone_updated(self, shipping_zone: "ShippingZone"):
        default_value = None
        return self.__run_method_on_plugins(
            "shipping_zone_updated", default_value, shipping_zone
        )

    def shipping_zone_deleted(self, shipping_zone: "ShippingZone"):
        default_value = None
        return self.__run_method_on_plugins(
            "shipping_zone_deleted", default_value, shipping_zone
>>>>>>> 9aea3177
        )

    def initialize_payment(
        self, gateway, payment_data: dict, channel_slug: str
    ) -> Optional["InitializedPaymentResponse"]:
        method_name = "initialize_payment"
        default_value = None
        gtw = self.get_plugin(gateway, channel_slug)
        if not gtw:
            return None

        return self.__run_method_on_single_plugin(
            gtw,
            method_name,
            previous_value=default_value,
            payment_data=payment_data,
        )

    def authorize_payment(
        self, gateway: str, payment_information: "PaymentData", channel_slug: str
    ) -> "GatewayResponse":
        return self.__run_payment_method(
            gateway, "authorize_payment", payment_information, channel_slug=channel_slug
        )

    def capture_payment(
        self, gateway: str, payment_information: "PaymentData", channel_slug: str
    ) -> "GatewayResponse":
        return self.__run_payment_method(
            gateway, "capture_payment", payment_information, channel_slug=channel_slug
        )

    def refund_payment(
        self, gateway: str, payment_information: "PaymentData", channel_slug: str
    ) -> "GatewayResponse":
        return self.__run_payment_method(
            gateway, "refund_payment", payment_information, channel_slug=channel_slug
        )

    def void_payment(
        self, gateway: str, payment_information: "PaymentData", channel_slug: str
    ) -> "GatewayResponse":
        return self.__run_payment_method(
            gateway, "void_payment", payment_information, channel_slug=channel_slug
        )

    def confirm_payment(
        self, gateway: str, payment_information: "PaymentData", channel_slug: str
    ) -> "GatewayResponse":
        return self.__run_payment_method(
            gateway, "confirm_payment", payment_information, channel_slug=channel_slug
        )

    def process_payment(
        self, gateway: str, payment_information: "PaymentData", channel_slug: str
    ) -> "GatewayResponse":
        return self.__run_payment_method(
            gateway, "process_payment", payment_information, channel_slug=channel_slug
        )

    def token_is_required_as_payment_input(
        self, gateway: str, channel_slug: str
    ) -> bool:
        method_name = "token_is_required_as_payment_input"
        default_value = True
        gtw = self.get_plugin(gateway, channel_slug=channel_slug)
        if gtw is not None:
            return self.__run_method_on_single_plugin(
                gtw,
                method_name,
                previous_value=default_value,
            )
        return default_value

    def get_client_token(
        self,
        gateway,
        token_config: "TokenConfig",
        channel_slug: str,
    ) -> str:
        method_name = "get_client_token"
        default_value = None
        gtw = self.get_plugin(gateway, channel_slug=channel_slug)
        return self.__run_method_on_single_plugin(
            gtw, method_name, default_value, token_config=token_config
        )

    def list_payment_sources(
        self,
        gateway: str,
        customer_id: str,
        channel_slug: str,
    ) -> List["CustomerSource"]:
        default_value: list = []
        gtw = self.get_plugin(gateway, channel_slug=channel_slug)
        if gtw is not None:
            return self.__run_method_on_single_plugin(
                gtw, "list_payment_sources", default_value, customer_id=customer_id
            )
        raise Exception(f"Payment plugin {gateway} is inaccessible!")

    def translation_created(self, translation: "Translation"):
        default_value = None
        return self.__run_method_on_plugins(
            "translation_created", default_value, translation
        )

    def translation_updated(self, translation: "Translation"):
        default_value = None
        return self.__run_method_on_plugins(
            "translation_updated", default_value, translation
        )

    def get_plugins(
        self, channel_slug: Optional[str] = None, active_only=False
    ) -> List["BasePlugin"]:
        """Return list of plugins for a given channel."""
        if channel_slug:
            plugins = self.plugins_per_channel[channel_slug]
        else:
            plugins = self.all_plugins

        if active_only:
            plugins = [plugin for plugin in plugins if plugin.active]
        return plugins

    def list_payment_gateways(
        self,
        currency: Optional[str] = None,
        checkout: Optional["Checkout"] = None,
        channel_slug: Optional[str] = None,
        active_only: bool = True,
    ) -> List["PaymentGateway"]:
        channel_slug = checkout.channel.slug if checkout else channel_slug
        plugins = self.get_plugins(channel_slug=channel_slug, active_only=active_only)
        payment_plugins = [
            plugin for plugin in plugins if "process_payment" in type(plugin).__dict__
        ]

        # if currency is given return only gateways which support given currency
        gateways = []
        for plugin in payment_plugins:
            gateways.extend(
                plugin.get_payment_gateways(
                    currency=currency, checkout=checkout, previous_value=None
                )
            )
        return gateways

    def list_shipping_methods_for_checkout(
        self,
        checkout: "Checkout",
        channel_slug: Optional[str] = None,
        active_only: bool = True,
    ) -> List["ShippingMethodData"]:
        channel_slug = checkout.channel.slug if checkout else channel_slug
        plugins = self.get_plugins(channel_slug=channel_slug, active_only=active_only)
        shipping_plugins = [
            plugin
            for plugin in plugins
            if hasattr(plugin, "get_shipping_methods_for_checkout")
        ]

        shipping_methods = []
        for plugin in shipping_plugins:
            shipping_methods.extend(
                # https://github.com/python/mypy/issues/9975
                getattr(plugin, "get_shipping_methods_for_checkout")(checkout, None)
            )
        return shipping_methods

    def get_shipping_method(
        self,
        shipping_method_id: str,
        checkout: Optional["Checkout"] = None,
        channel_slug: Optional[str] = None,
    ):
        if checkout:
            methods = {
                method.id: method
                for method in self.list_shipping_methods_for_checkout(
                    checkout=checkout, channel_slug=channel_slug
                )
            }
            return methods.get(shipping_method_id)
        return None

    def list_external_authentications(self, active_only: bool = True) -> List[dict]:
        auth_basic_method = "external_obtain_access_tokens"
        plugins = self.get_plugins(active_only=active_only)
        return [
            {"id": plugin.PLUGIN_ID, "name": plugin.PLUGIN_NAME}
            for plugin in plugins
            if auth_basic_method in type(plugin).__dict__
        ]

    def __run_payment_method(
        self,
        gateway: str,
        method_name: str,
        payment_information: "PaymentData",
        channel_slug: str,
        **kwargs,
    ) -> "GatewayResponse":
        default_value = None
        plugin = self.get_plugin(gateway, channel_slug)
        if plugin is not None:
            resp = self.__run_method_on_single_plugin(
                plugin,
                method_name,
                previous_value=default_value,
                payment_information=payment_information,
                **kwargs,
            )
            if resp is not None:
                return resp

        raise Exception(
            f"Payment plugin {gateway} for {method_name}"
            " payment method is inaccessible!"
        )

    # FIXME these methods should be more generic

    def assign_tax_code_to_object_meta(
        self, obj: Union["Product", "ProductType"], tax_code: Optional[str]
    ):
        default_value = None
        return self.__run_method_on_plugins(
            "assign_tax_code_to_object_meta", default_value, obj, tax_code
        )

    def get_tax_code_from_object_meta(
        self, obj: Union["Product", "ProductType"]
    ) -> TaxType:
        default_value = TaxType(code="", description="")
        return self.__run_method_on_plugins(
            "get_tax_code_from_object_meta", default_value, obj
        )

    def get_tax_rate_percentage_value(
        self, obj: Union["Product", "ProductType"], country: Country
    ) -> Decimal:
        default_value = Decimal("0").quantize(Decimal("1."))
        return self.__run_method_on_plugins(
            "get_tax_rate_percentage_value", default_value, obj, country
        ).quantize(Decimal("1."))

    def save_plugin_configuration(
        self, plugin_id, channel_slug: Optional[str], cleaned_data: dict
    ):
        if channel_slug:
            plugins = self.get_plugins(channel_slug=channel_slug)
            channel = Channel.objects.filter(slug=channel_slug).first()
            if not channel:
                return None
        else:
            channel = None
            plugins = self.global_plugins

        for plugin in plugins:
            if plugin.PLUGIN_ID == plugin_id:
                plugin_configuration, _ = PluginConfiguration.objects.get_or_create(
                    identifier=plugin_id,
                    channel=channel,
                    defaults={"configuration": plugin.configuration},
                )
                configuration = plugin.save_plugin_configuration(
                    plugin_configuration, cleaned_data
                )
                configuration.name = plugin.PLUGIN_NAME
                configuration.description = plugin.PLUGIN_DESCRIPTION
                plugin.active = configuration.active
                plugin.configuration = configuration.configuration
                return configuration

    def get_plugin(
        self, plugin_id: str, channel_slug: Optional[str] = None
    ) -> Optional["BasePlugin"]:
        plugins = self.get_plugins(channel_slug=channel_slug)
        for plugin in plugins:
            if plugin.check_plugin_id(plugin_id):
                return plugin
        return None

    def fetch_taxes_data(self) -> bool:
        default_value = False
        return self.__run_method_on_plugins("fetch_taxes_data", default_value)

    def webhook_endpoint_without_channel(
        self, request: WSGIRequest, plugin_id: str
    ) -> HttpResponse:
        # This should be removed in 3.0.0-a.25 as we want to give a possibility to have
        # no downtime between RCs
        split_path = request.path.split(plugin_id, maxsplit=1)
        path = None
        if len(split_path) == 2:
            path = split_path[1]

        default_value = HttpResponseNotFound()
        plugin = self.get_plugin(plugin_id)
        if not plugin:
            return default_value
        return self.__run_method_on_single_plugin(
            plugin, "webhook", default_value, request, path
        )

    def webhook(
        self, request: WSGIRequest, plugin_id: str, channel_slug: Optional[str] = None
    ) -> HttpResponse:
        split_path = request.path.split(plugin_id, maxsplit=1)
        path = None
        if len(split_path) == 2:
            path = split_path[1]

        default_value = HttpResponseNotFound()
        plugin = self.get_plugin(plugin_id, channel_slug=channel_slug)
        if not plugin:
            return default_value

        if not plugin.active:
            return default_value

        if plugin.CONFIGURATION_PER_CHANNEL and not channel_slug:
            return HttpResponseNotFound(
                "Incorrect endpoint. Use /plugins/channel/<channel_slug>/"
                f"{plugin.PLUGIN_ID}/"
            )

        return self.__run_method_on_single_plugin(
            plugin, "webhook", default_value, request, path
        )

    def notify(
        self,
        event: "NotifyEventTypeChoice",
        payload: dict,
        channel_slug: Optional[str] = None,
        plugin_id: Optional[str] = None,
    ):
        default_value = None
        if plugin_id:
            plugin = self.get_plugin(plugin_id, channel_slug=channel_slug)
            return self.__run_method_on_single_plugin(
                plugin=plugin,
                method_name="notify",
                previous_value=default_value,
                event=event,
                payload=payload,
            )
        return self.__run_method_on_plugins(
            "notify", default_value, event, payload, channel_slug=channel_slug
        )

    def external_obtain_access_tokens(
        self, plugin_id: str, data: dict, request: WSGIRequest
    ) -> Optional["ExternalAccessTokens"]:
        """Obtain access tokens from authentication plugin."""
        default_value = ExternalAccessTokens()
        plugin = self.get_plugin(plugin_id)
        return self.__run_method_on_single_plugin(
            plugin, "external_obtain_access_tokens", default_value, data, request
        )

    def external_authentication_url(
        self, plugin_id: str, data: dict, request: WSGIRequest
    ) -> dict:
        """Handle authentication request."""
        default_value = {}  # type: ignore
        plugin = self.get_plugin(plugin_id)
        return self.__run_method_on_single_plugin(
            plugin, "external_authentication_url", default_value, data, request
        )

    def external_refresh(
        self, plugin_id: str, data: dict, request: WSGIRequest
    ) -> Optional["ExternalAccessTokens"]:
        """Handle authentication refresh request."""
        default_value = ExternalAccessTokens()
        plugin = self.get_plugin(plugin_id)
        return self.__run_method_on_single_plugin(
            plugin, "external_refresh", default_value, data, request
        )

    def authenticate_user(self, request: WSGIRequest) -> Optional["User"]:
        """Authenticate user which should be assigned to the request."""
        default_value = None
        return self.__run_method_on_plugins("authenticate_user", default_value, request)

    def external_logout(self, plugin_id: str, data: dict, request: WSGIRequest) -> dict:
        """Logout the user."""
        default_value: Dict[str, str] = {}
        plugin = self.get_plugin(plugin_id)
        return self.__run_method_on_single_plugin(
            plugin, "external_logout", default_value, data, request
        )

    def external_verify(
        self, plugin_id: str, data: dict, request: WSGIRequest
    ) -> Tuple[Optional["User"], dict]:
        """Verify the provided authentication data."""
        default_data: Dict[str, str] = dict()
        default_user: Optional["User"] = None
        default_value = default_user, default_data
        plugin = self.get_plugin(plugin_id)
        return self.__run_method_on_single_plugin(
            plugin, "external_verify", default_value, data, request
        )

    def excluded_shipping_methods_for_order(
        self,
        order: "Order",
        available_shipping_methods: List["ShippingMethodData"],
    ) -> List[ExcludedShippingMethod]:
        return self.__run_method_on_plugins(
            "excluded_shipping_methods_for_order",
            [],
            order,
            available_shipping_methods,
        )

    def excluded_shipping_methods_for_checkout(
        self,
        checkout: "Checkout",
        available_shipping_methods: List["ShippingMethodData"],
    ) -> List[ExcludedShippingMethod]:
        return self.__run_method_on_plugins(
            "excluded_shipping_methods_for_checkout",
            [],
            checkout,
            available_shipping_methods,
        )

    def perform_mutation(
        self, mutation_cls: Mutation, root, info: ResolveInfo, data: dict
    ) -> Optional[Union[ExecutionResult, GraphQLError]]:
        """Invoke before each mutation is executed.

        This allows to trigger specific logic before the mutation is executed
        but only once the permissions are checked.

        Returns one of:
            - null if the execution shall continue
            - graphql.GraphQLError
            - graphql.execution.ExecutionResult
        """
        return self.__run_method_on_plugins(
            "perform_mutation",
            default_value=None,
            mutation_cls=mutation_cls,
            root=root,
            info=info,
            data=data,
        )

    def is_event_active_for_any_plugin(
        self, event: str, channel_slug: Optional[str] = None
    ) -> bool:
        """Check if any plugin supports defined event."""
        plugins = (
            self.plugins_per_channel[channel_slug] if channel_slug else self.all_plugins
        )
        only_active_plugins = [plugin for plugin in plugins if plugin.active]
        return any([plugin.is_event_active(event) for plugin in only_active_plugins])


def get_plugins_manager(
    requestor_getter: Optional[Callable[[], "Requestor"]] = None
) -> PluginsManager:
    with opentracing.global_tracer().start_active_span("get_plugins_manager"):
        return PluginsManager(settings.PLUGINS, requestor_getter)<|MERGE_RESOLUTION|>--- conflicted
+++ resolved
@@ -788,7 +788,6 @@
         default_value = None
         return self.__run_method_on_plugins("page_deleted", default_value, page)
 
-<<<<<<< HEAD
     def transaction_action_request(
         self, payment_data: "TransactionActionData", channel_slug: str
     ):
@@ -798,7 +797,8 @@
             default_value,
             payment_data,
             channel_slug=channel_slug,
-=======
+        )
+
     def category_created(self, category: "Category"):
         default_value = None
         return self.__run_method_on_plugins("category_created", default_value, category)
@@ -845,7 +845,6 @@
         default_value = None
         return self.__run_method_on_plugins(
             "shipping_zone_deleted", default_value, shipping_zone
->>>>>>> 9aea3177
         )
 
     def initialize_payment(
