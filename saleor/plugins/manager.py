from collections import defaultdict
from collections.abc import Iterable
from decimal import Decimal
from typing import TYPE_CHECKING, Any, Callable, Optional, Union

import opentracing
from django.conf import settings
from django.http import HttpResponse, HttpResponseNotFound
from django.utils.module_loading import import_string
from prices import TaxedMoney

from ..channel.models import Channel
from ..checkout import base_calculations
from ..core.db.connection import allow_writer
from ..core.models import EventDelivery
from ..core.payments import PaymentInterface
from ..core.prices import quantize_price
from ..core.taxes import TaxData, TaxType, zero_money, zero_taxed_money
from ..graphql.core import SaleorContext
from ..order import base_calculations as base_order_calculations
from ..order.base_calculations import (
    base_order_line_total,
    base_order_subtotal,
    get_total_price_with_subtotal_discount_for_order_line,
    propagate_order_discount_on_order_prices,
)
from ..order.interface import OrderTaxedPricesData
from ..payment.interface import (
    CustomerSource,
    GatewayResponse,
    InitializedPaymentResponse,
    ListStoredPaymentMethodsRequestData,
    PaymentData,
    PaymentGateway,
    PaymentGatewayData,
    PaymentGatewayInitializeTokenizationRequestData,
    PaymentGatewayInitializeTokenizationResponseData,
    PaymentGatewayInitializeTokenizationResult,
    PaymentMethodData,
    PaymentMethodProcessTokenizationRequestData,
    PaymentMethodTokenizationResponseData,
    PaymentMethodTokenizationResult,
    StoredPaymentMethodRequestDeleteData,
    StoredPaymentMethodRequestDeleteResponseData,
    StoredPaymentMethodRequestDeleteResult,
    TokenConfig,
    TransactionActionData,
    TransactionSessionData,
    TransactionSessionResult,
)
from ..tax.utils import calculate_tax_rate
from .base_plugin import ExcludedShippingMethod, ExternalAccessTokens
from .models import PluginConfiguration

if TYPE_CHECKING:
    from ..account.models import Address, Group, User
    from ..app.models import App
    from ..attribute.models import Attribute, AttributeValue
    from ..checkout.fetch import CheckoutInfo, CheckoutLineInfo
    from ..checkout.models import Checkout
    from ..core.middleware import Requestor
    from ..core.utils.translations import Translation
    from ..csv.models import ExportFile
    from ..discount.models import Promotion, PromotionRule, Voucher, VoucherCode
    from ..giftcard.models import GiftCard
    from ..invoice.models import Invoice
    from ..menu.models import Menu, MenuItem
    from ..order.models import Fulfillment, Order, OrderLine
    from ..page.models import Page, PageType
    from ..payment.models import TransactionItem
    from ..product.models import (
        Category,
        Collection,
        Product,
        ProductMedia,
        ProductType,
        ProductVariant,
    )
    from ..shipping.interface import ShippingMethodData
    from ..shipping.models import ShippingMethod, ShippingZone
    from ..site.models import SiteSettings
    from ..tax.models import TaxClass
    from ..thumbnail.models import Thumbnail
    from ..warehouse.models import Stock, Warehouse
    from .base_plugin import BasePlugin

NotifyEventTypeChoice = str


class PluginsManager(PaymentInterface):
    """Base manager for handling plugins logic."""

    plugins_per_channel: dict[str, list["BasePlugin"]] = {}
    global_plugins: list["BasePlugin"] = []
    all_plugins: list["BasePlugin"] = []

    @property
    def database(self):
        return (
            settings.DATABASE_CONNECTION_REPLICA_NAME
            if self._allow_replica
            else settings.DATABASE_CONNECTION_DEFAULT_NAME
        )

    def _load_plugin(
        self,
        PluginClass: type["BasePlugin"],
        db_configs_map: dict,
        channel: Optional["Channel"] = None,
        requestor_getter=None,
        allow_replica=True,
    ) -> "BasePlugin":
        db_config = None
        if PluginClass.PLUGIN_ID in db_configs_map:
            db_config = db_configs_map[PluginClass.PLUGIN_ID]
            plugin_config = db_config.configuration
            active = db_config.active
            channel = db_config.channel
        else:
            plugin_config = PluginClass.DEFAULT_CONFIGURATION
            active = PluginClass.get_default_active()

        return PluginClass(
            configuration=plugin_config,
            active=active,
            channel=channel,
            requestor_getter=requestor_getter,
            db_config=db_config,
            allow_replica=allow_replica,
        )

    def __init__(self, plugins: list[str], requestor_getter=None, allow_replica=True):
        with opentracing.global_tracer().start_active_span("PluginsManager.__init__"):
            self.plugins = plugins
            self._allow_replica = allow_replica
            self.all_plugins = []
            self.global_plugins = []
            self.plugins_per_channel = defaultdict(list)
            self.loaded_all_channels = False
            self.loaded_channels: set[str] = set()
            self.loaded_global = False
            self.requestor_getter = requestor_getter

    def __del__(self) -> None:
        # remove references to plugins
        self.all_plugins.clear()
        self.global_plugins.clear()
        for c in self.plugins_per_channel.values():
            c.clear()
        self.loaded_channels.clear()

    def _ensure_channel_plugins_loaded(
        self, channel_slug: Optional[str], channel: Optional[Channel] = None
    ):
        if channel_slug is None and not self.loaded_global:
            global_db_config = self._get_db_plugin_configs(None)

            for plugin_path in self.plugins:
                with opentracing.global_tracer().start_active_span(f"{plugin_path}"):
                    PluginClass = import_string(plugin_path)
                    if not getattr(PluginClass, "CONFIGURATION_PER_CHANNEL", False):
                        plugin = self._load_plugin(
                            PluginClass,
                            global_db_config,
                            requestor_getter=self.requestor_getter,
                            allow_replica=self._allow_replica,
                        )
                        self.global_plugins.append(plugin)
                        self.all_plugins.append(plugin)
            self.loaded_global = True

        if channel_slug is not None and channel_slug not in self.loaded_channels:
            if channel is None:
                channel = (
                    Channel.objects.using(self.database)
                    .filter(slug=channel_slug)
                    .first()
                )
                if not channel:
                    return

            channel_db_config = self._get_db_plugin_configs(channel)

            for plugin_path in self.plugins:
                with opentracing.global_tracer().start_active_span(f"{plugin_path}"):
                    PluginClass = import_string(plugin_path)
                    if getattr(PluginClass, "CONFIGURATION_PER_CHANNEL", False):
                        plugin = self._load_plugin(
                            PluginClass,
                            channel_db_config,
                            channel=channel,
                            requestor_getter=self.requestor_getter,
                            allow_replica=self._allow_replica,
                        )
                        self.plugins_per_channel[channel_slug].append(plugin)
                        self.all_plugins.append(plugin)

            self._ensure_channel_plugins_loaded(None)
            self.plugins_per_channel[channel_slug].extend(self.global_plugins)
            self.loaded_channels.add(channel_slug)

    def _get_db_plugin_configs(self, channel: Optional[Channel]):
        with opentracing.global_tracer().start_active_span("_get_db_plugin_configs"):
            plugin_manager_configs = PluginConfiguration.objects.using(
                self.database
            ).filter(channel=channel)
            configs = {}
            for db_plugin_config in plugin_manager_configs.iterator():
                configs[db_plugin_config.identifier] = db_plugin_config
            return configs

    def __run_method_on_plugins(
        self,
        method_name: str,
        default_value: Any,
        *args,
        channel_slug: Optional[str],
        plugin_ids: Optional[list[str]] = None,
        **kwargs,
    ):
        """Try to run a method with the given name on each declared active plugin."""
        value = default_value
        plugins = self.get_plugins(
            channel_slug=channel_slug,
            active_only=True,
            plugin_ids=plugin_ids,
        )
        for plugin in plugins:
            value = self.__run_method_on_single_plugin(
                plugin, method_name, value, *args, **kwargs
            )
        return value

    def __run_method_on_single_plugin(
        self,
        plugin: Optional["BasePlugin"],
        method_name: str,
        previous_value: Any,
        *args,
        **kwargs,
    ) -> Any:
        """Run method_name on plugin.

        Method will return value returned from plugin's
        method. If plugin doesn't have own implementation of expected method_name, it
        will return previous_value.
        """
        plugin_method = getattr(plugin, method_name, NotImplemented)
        if plugin_method == NotImplemented:
            return previous_value
        returned_value = plugin_method(*args, **kwargs, previous_value=previous_value)  # type:ignore
        if returned_value == NotImplemented:
            return previous_value
        return returned_value

    def check_payment_balance(self, details: dict, channel_slug: str) -> dict:
        return self.__run_method_on_plugins(
            "check_payment_balance", None, details, channel_slug=channel_slug
        )

    def change_user_address(
        self,
        address: "Address",
        address_type: Optional[str],
        user: Optional["User"],
        save: bool = True,
    ) -> "Address":
        default_value = address
        return self.__run_method_on_plugins(
            "change_user_address",
            default_value,
            address,
            address_type,
            user,
            save,
            channel_slug=None,
        )

    def calculate_checkout_total(
        self,
        checkout_info: "CheckoutInfo",
        lines: Iterable["CheckoutLineInfo"],
        address: Optional["Address"],
        plugin_ids: Optional[list[str]] = None,
    ) -> TaxedMoney:
        currency = checkout_info.checkout.currency

        default_value = base_calculations.checkout_total(
            checkout_info,
            lines,
        )
        taxed_default_value = TaxedMoney(net=default_value, gross=default_value)

        if default_value <= zero_money(currency):
            return quantize_price(
                taxed_default_value,
                currency,
            )

        return quantize_price(
            self.__run_method_on_plugins(
                "calculate_checkout_total",
                taxed_default_value,
                checkout_info,
                lines,
                address,
                channel_slug=checkout_info.channel.slug,
                plugin_ids=plugin_ids,
            ),
            currency,
        )

    def calculate_checkout_subtotal(
        self,
        checkout_info: "CheckoutInfo",
        lines: Iterable["CheckoutLineInfo"],
        address: Optional["Address"],
        plugin_ids: Optional[list[str]] = None,
    ) -> TaxedMoney:
        line_totals = [
            self.calculate_checkout_line_total(
                checkout_info,
                lines,
                line_info,
                address,
                plugin_ids=plugin_ids,
            )
            for line_info in lines
        ]
        currency = checkout_info.checkout.currency
        total = sum(line_totals, zero_taxed_money(currency))
        return quantize_price(
            total,
            currency,
        )

    def calculate_checkout_shipping(
        self,
        checkout_info: "CheckoutInfo",
        lines: Iterable["CheckoutLineInfo"],
        address: Optional["Address"],
        plugin_ids: Optional[list[str]] = None,
    ) -> TaxedMoney:
        price = base_calculations.base_checkout_delivery_price(checkout_info, lines)
        default_value = TaxedMoney(price, price)
        return quantize_price(
            self.__run_method_on_plugins(
                "calculate_checkout_shipping",
                default_value,
                checkout_info,
                lines,
                address,
                channel_slug=checkout_info.channel.slug,
                plugin_ids=plugin_ids,
            ),
            checkout_info.checkout.currency,
        )

    def calculate_order_total(
        self,
        order: "Order",
        lines: Iterable["OrderLine"],
        plugin_ids: Optional[list[str]] = None,
    ) -> TaxedMoney:
        currency = order.currency
        default_value = base_order_calculations.base_order_total(order, lines)
        default_value = TaxedMoney(default_value, default_value)
        if default_value <= zero_taxed_money(currency):
            return quantize_price(
                default_value,
                currency,
            )

        return quantize_price(
            self.__run_method_on_plugins(
                "calculate_order_total",
                default_value,
                order,
                lines,
                channel_slug=order.channel.slug,
                plugin_ids=plugin_ids,
            ),
            currency,
        )

    def calculate_order_shipping(
        self,
        order: "Order",
        lines: Iterable["OrderLine"],
        plugin_ids: Optional[list[str]] = None,
    ) -> TaxedMoney:
        subtotal, shipping_price = propagate_order_discount_on_order_prices(
            order, lines
        )
        default_value = TaxedMoney(shipping_price, shipping_price)
        return quantize_price(
            self.__run_method_on_plugins(
                "calculate_order_shipping",
                default_value,
                order,
                channel_slug=order.channel.slug,
                plugin_ids=plugin_ids,
            ),
            order.currency,
        )

    def get_checkout_shipping_tax_rate(
        self,
        checkout_info: "CheckoutInfo",
        lines: Iterable["CheckoutLineInfo"],
        address: Optional["Address"],
        shipping_price: TaxedMoney,
        plugin_ids: Optional[list[str]] = None,
    ):
        default_value = calculate_tax_rate(shipping_price)
        return self.__run_method_on_plugins(
            "get_checkout_shipping_tax_rate",
            default_value,
            checkout_info,
            lines,
            address,
            channel_slug=checkout_info.channel.slug,
            plugin_ids=plugin_ids,
        ).quantize(Decimal(".0001"))

    def get_order_shipping_tax_rate(
        self,
        order: "Order",
        shipping_price: TaxedMoney,
        plugin_ids: Optional[list[str]] = None,
    ):
        default_value = calculate_tax_rate(shipping_price)
        return self.__run_method_on_plugins(
            "get_order_shipping_tax_rate",
            default_value,
            order,
            channel_slug=order.channel.slug,
            plugin_ids=plugin_ids,
        ).quantize(Decimal(".0001"))

    def calculate_checkout_line_total(
        self,
        checkout_info: "CheckoutInfo",
        lines: Iterable["CheckoutLineInfo"],
        checkout_line_info: "CheckoutLineInfo",
        address: Optional["Address"],
        plugin_ids: Optional[list[str]] = None,
    ) -> TaxedMoney:
        default_value = base_calculations.calculate_base_line_total_price(
            checkout_line_info,
        )
        # apply entire order discount or discount from order promotion
        default_value = base_calculations.apply_checkout_discount_on_checkout_line(
            checkout_info,
            lines,
            checkout_line_info,
            default_value,
        )
        default_value = quantize_price(default_value, checkout_info.checkout.currency)
        default_taxed_value = TaxedMoney(net=default_value, gross=default_value)
        line_total = self.__run_method_on_plugins(
            "calculate_checkout_line_total",
            default_taxed_value,
            checkout_info,
            lines,
            checkout_line_info,
            address,
            channel_slug=checkout_info.channel.slug,
            plugin_ids=plugin_ids,
        )

        return quantize_price(line_total, checkout_info.checkout.currency)

    def calculate_order_line_total(
        self,
        order: "Order",
        order_line: "OrderLine",
        variant: "ProductVariant",
        product: "Product",
        lines: Iterable["OrderLine"],
        plugin_ids: Optional[list[str]] = None,
    ) -> OrderTaxedPricesData:
        base_subtotal = base_order_subtotal(order, lines)
        subtotal, shipping_price = propagate_order_discount_on_order_prices(
            order, lines
        )
        total_price = get_total_price_with_subtotal_discount_for_order_line(
            order_line, lines, base_subtotal, base_subtotal - subtotal
        )

        default_value = OrderTaxedPricesData(
            undiscounted_price=base_order_line_total(order_line).undiscounted_price,
            price_with_discounts=TaxedMoney(total_price, total_price),
        )

        currency = order_line.currency

        line_total = self.__run_method_on_plugins(
            "calculate_order_line_total",
            default_value,
            order,
            order_line,
            variant,
            product,
            channel_slug=order.channel.slug,
            plugin_ids=plugin_ids,
        )

        line_total.price_with_discounts = quantize_price(
            line_total.price_with_discounts, currency
        )
        line_total.undiscounted_price = quantize_price(
            line_total.undiscounted_price, currency
        )
        return line_total

    def calculate_checkout_line_unit_price(
        self,
        checkout_info: "CheckoutInfo",
        lines: Iterable["CheckoutLineInfo"],
        checkout_line_info: "CheckoutLineInfo",
        address: Optional["Address"],
        plugin_ids: Optional[list[str]] = None,
    ) -> TaxedMoney:
        quantity = checkout_line_info.line.quantity
        default_value = base_calculations.calculate_base_line_unit_price(
            checkout_line_info
        )
        # apply entire order discount
        total_value = base_calculations.apply_checkout_discount_on_checkout_line(
            checkout_info,
            lines,
            checkout_line_info,
            default_value * quantity,
        )
        default_taxed_value = TaxedMoney(
            net=total_value / quantity, gross=total_value / quantity
        )
        unit_price = self.__run_method_on_plugins(
            "calculate_checkout_line_unit_price",
            default_taxed_value,
            checkout_info,
            lines,
            checkout_line_info,
            address,
            channel_slug=checkout_info.channel.slug,
            plugin_ids=plugin_ids,
        )
        return quantize_price(unit_price, checkout_info.checkout.currency)

    def calculate_order_line_unit(
        self,
        order: "Order",
        order_line: "OrderLine",
        variant: "ProductVariant",
        product: "Product",
        lines: Iterable["OrderLine"],
        plugin_ids: Optional[list[str]] = None,
    ) -> OrderTaxedPricesData:
        base_subtotal = base_order_subtotal(order, lines)
        subtotal, shipping_price = propagate_order_discount_on_order_prices(
            order, lines
        )
        total_price = get_total_price_with_subtotal_discount_for_order_line(
            order_line, lines, base_subtotal, base_subtotal - subtotal
        )
        if total_price:
            unit_price = total_price / order_line.quantity
            unit_price = quantize_price(unit_price, order.currency)
        else:
            unit_price = order_line.base_unit_price

        default_value = OrderTaxedPricesData(
            undiscounted_price=order_line.undiscounted_unit_price,
            price_with_discounts=TaxedMoney(unit_price, unit_price),
        )

        currency = order_line.currency
        line_unit = self.__run_method_on_plugins(
            "calculate_order_line_unit",
            default_value,
            order,
            order_line,
            variant,
            product,
            channel_slug=order.channel.slug,
            plugin_ids=plugin_ids,
        )
        line_unit.price_with_discounts = quantize_price(
            line_unit.price_with_discounts, currency
        )
        line_unit.undiscounted_price = quantize_price(
            line_unit.undiscounted_price, currency
        )
        return line_unit

    def get_checkout_line_tax_rate(
        self,
        checkout_info: "CheckoutInfo",
        lines: Iterable["CheckoutLineInfo"],
        checkout_line_info: "CheckoutLineInfo",
        address: Optional["Address"],
        price: TaxedMoney,
        plugin_ids: Optional[list[str]] = None,
    ) -> Decimal:
        default_value = calculate_tax_rate(price)
        return self.__run_method_on_plugins(
            "get_checkout_line_tax_rate",
            default_value,
            checkout_info,
            lines,
            checkout_line_info,
            address,
            channel_slug=checkout_info.channel.slug,
            plugin_ids=plugin_ids,
        ).quantize(Decimal(".0001"))

    def get_order_line_tax_rate(
        self,
        order: "Order",
        product: "Product",
        variant: "ProductVariant",
        address: Optional["Address"],
        unit_price: TaxedMoney,
        plugin_ids: Optional[list[str]] = None,
    ) -> Decimal:
        default_value = calculate_tax_rate(unit_price)
        return self.__run_method_on_plugins(
            "get_order_line_tax_rate",
            default_value,
            order,
            product,
            variant,
            address,
            channel_slug=order.channel.slug,
            plugin_ids=plugin_ids,
        ).quantize(Decimal(".0001"))

    def get_tax_rate_type_choices(self) -> list[TaxType]:
        default_value: list = []
        plugins = self.get_all_plugins()
        return (
            self.__run_plugin_method_until_first_success(
                "get_tax_rate_type_choices",
                channel_slug=None,
                plugins=plugins,
            )
            or default_value
        )

    # Note: this method is deprecated in Saleor 3.20 and will be removed in Saleor 3.21.
    # Webhook-related functionality will be moved from plugin to core modules.
    def get_taxes_for_checkout(
        self,
        checkout_info,
        lines,
        app_identifier,
        pregenerated_subscription_payloads: Optional[dict] = None,
    ) -> Optional[TaxData]:
        if pregenerated_subscription_payloads is None:
            pregenerated_subscription_payloads = {}
        return self.__run_plugin_method_until_first_success(
            "get_taxes_for_checkout",
            checkout_info,
            lines,
            app_identifier,
            pregenerated_subscription_payloads=pregenerated_subscription_payloads,
            channel_slug=checkout_info.channel.slug,
        )

    # Note: this method is deprecated in Saleor 3.20 and will be removed in Saleor 3.21.
    # Webhook-related functionality will be moved from plugin to core modules.
    def get_taxes_for_order(self, order: "Order", app_identifier) -> Optional[TaxData]:
        return self.__run_plugin_method_until_first_success(
            "get_taxes_for_order",
            order,
            app_identifier,
            channel_slug=order.channel.slug,
        )

    def preprocess_order_creation(
        self,
        checkout_info: "CheckoutInfo",
        lines: Optional[Iterable["CheckoutLineInfo"]] = None,
    ):
        default_value = None
        return self.__run_method_on_plugins(
            "preprocess_order_creation",
            default_value,
            checkout_info,
            lines,
            channel_slug=checkout_info.channel.slug,
        )

    # Note: this method is deprecated in Saleor 3.20 and will be removed in Saleor 3.21.
    # Webhook-related functionality will be moved from plugin to core modules.
    def customer_created(self, customer: "User"):
        default_value = None
        return self.__run_method_on_plugins(
            "customer_created", default_value, customer, channel_slug=None
        )

    # Note: this method is deprecated in Saleor 3.20 and will be removed in Saleor 3.21.
    # Webhook-related functionality will be moved from plugin to core modules.
    def customer_deleted(self, customer: "User", webhooks=None):
        default_value = None
        return self.__run_method_on_plugins(
            "customer_deleted",
            default_value,
            customer,
            webhooks=webhooks,
            channel_slug=None,
        )

    # Note: this method is deprecated in Saleor 3.20 and will be removed in Saleor 3.21.
    # Webhook-related functionality will be moved from plugin to core modules.
    def customer_updated(self, customer: "User", webhooks=None):
        default_value = None
        return self.__run_method_on_plugins(
            "customer_updated",
            default_value,
            customer,
            webhooks=webhooks,
            channel_slug=None,
        )

    # Note: this method is deprecated in Saleor 3.20 and will be removed in Saleor 3.21.
    # Webhook-related functionality will be moved from plugin to core modules.
    def customer_metadata_updated(self, customer: "User", webhooks=None):
        default_value = None
        return self.__run_method_on_plugins(
            "customer_metadata_updated",
            default_value,
            customer,
            webhooks=webhooks,
            channel_slug=None,
        )

    # Note: this method is deprecated in Saleor 3.20 and will be removed in Saleor 3.21.
    # Webhook-related functionality will be moved from plugin to core modules.
    def collection_created(self, collection: "Collection"):
        default_value = None
        return self.__run_method_on_plugins(
            "collection_created", default_value, collection, channel_slug=None
        )

    # Note: this method is deprecated in Saleor 3.20 and will be removed in Saleor 3.21.
    # Webhook-related functionality will be moved from plugin to core modules.
    def collection_updated(self, collection: "Collection"):
        default_value = None
        return self.__run_method_on_plugins(
            "collection_updated", default_value, collection, channel_slug=None
        )

    # Note: this method is deprecated in Saleor 3.20 and will be removed in Saleor 3.21.
    # Webhook-related functionality will be moved from plugin to core modules.
    def collection_deleted(self, collection: "Collection", webhooks=None):
        default_value = None
        return self.__run_method_on_plugins(
            "collection_deleted",
            default_value,
            collection,
            webhooks=webhooks,
            channel_slug=None,
        )

    # Note: this method is deprecated in Saleor 3.20 and will be removed in Saleor 3.21.
    # Webhook-related functionality will be moved from plugin to core modules.
    def collection_metadata_updated(self, collection: "Collection"):
        default_value = None
        return self.__run_method_on_plugins(
            "collection_metadata_updated", default_value, collection, channel_slug=None
        )

<<<<<<< HEAD
=======
    # Note: this method is deprecated in Saleor 3.20 and will be removed in Saleor 3.21.
    # Webhook-related functionality will be moved from plugin to core modules.
    def product_created(self, product: "Product", webhooks=None):
        default_value = None
        return self.__run_method_on_plugins(
            "product_created",
            default_value,
            product,
            webhooks=webhooks,
            channel_slug=None,
        )

    # Note: this method is deprecated in Saleor 3.20 and will be removed in Saleor 3.21.
    # Webhook-related functionality will be moved from plugin to core modules.
>>>>>>> 9f3fbb39
    def product_updated(self, product: "Product", webhooks=None):
        default_value = None
        return self.__run_method_on_plugins(
            "product_updated",
            default_value,
            product,
            webhooks=webhooks,
            channel_slug=None,
        )

    # Note: this method is deprecated in Saleor 3.20 and will be removed in Saleor 3.21.
    # Webhook-related functionality will be moved from plugin to core modules.
    def product_deleted(self, product: "Product", variants: list[int], webhooks=None):
        default_value = None
        return self.__run_method_on_plugins(
            "product_deleted",
            default_value,
            product,
            variants,
            webhooks=webhooks,
            channel_slug=None,
        )

    # Note: this method is deprecated in Saleor 3.20 and will be removed in Saleor 3.21.
    # Webhook-related functionality will be moved from plugin to core modules.
    def product_media_created(self, media: "ProductMedia"):
        default_value = None
        return self.__run_method_on_plugins(
            "product_media_created", default_value, media, channel_slug=None
        )

    # Note: this method is deprecated in Saleor 3.20 and will be removed in Saleor 3.21.
    # Webhook-related functionality will be moved from plugin to core modules.
    def product_media_updated(self, media: "ProductMedia"):
        default_value = None
        return self.__run_method_on_plugins(
            "product_media_updated", default_value, media, channel_slug=None
        )

    # Note: this method is deprecated in Saleor 3.20 and will be removed in Saleor 3.21.
    # Webhook-related functionality will be moved from plugin to core modules.
    def product_media_deleted(self, media: "ProductMedia"):
        default_value = None
        return self.__run_method_on_plugins(
            "product_media_deleted", default_value, media, channel_slug=None
        )

    # Note: this method is deprecated in Saleor 3.20 and will be removed in Saleor 3.21.
    # Webhook-related functionality will be moved from plugin to core modules.
    def product_metadata_updated(self, product: "Product"):
        default_value = None
        return self.__run_method_on_plugins(
            "product_metadata_updated", default_value, product, channel_slug=None
        )

    # Note: this method is deprecated in Saleor 3.20 and will be removed in Saleor 3.21.
    # Webhook-related functionality will be moved from plugin to core modules.
    def product_variant_created(self, product_variant: "ProductVariant", webhooks=None):
        default_value = None
        return self.__run_method_on_plugins(
            "product_variant_created",
            default_value,
            product_variant,
            webhooks=webhooks,
            channel_slug=None,
        )

    # Note: this method is deprecated in Saleor 3.20 and will be removed in Saleor 3.21.
    # Webhook-related functionality will be moved from plugin to core modules.
    def product_variant_updated(
        self, product_variant: "ProductVariant", webhooks=None, **kwargs
    ):
        default_value = None
        return self.__run_method_on_plugins(
            "product_variant_updated",
            default_value,
            product_variant,
            webhooks=webhooks,
            **kwargs,
            channel_slug=None,
        )

    # Note: this method is deprecated in Saleor 3.20 and will be removed in Saleor 3.21.
    # Webhook-related functionality will be moved from plugin to core modules.
    def product_variant_deleted(self, product_variant: "ProductVariant", webhooks=None):
        default_value = None
        return self.__run_method_on_plugins(
            "product_variant_deleted",
            default_value,
            product_variant,
            webhooks=webhooks,
            channel_slug=None,
        )

    # Note: this method is deprecated in Saleor 3.20 and will be removed in Saleor 3.21.
    # Webhook-related functionality will be moved from plugin to core modules.
    def product_variant_out_of_stock(self, stock: "Stock", webhooks=None):
        default_value = None
        self.__run_method_on_plugins(
            "product_variant_out_of_stock",
            default_value,
            stock,
            webhooks=webhooks,
            channel_slug=None,
        )

    # Note: this method is deprecated in Saleor 3.20 and will be removed in Saleor 3.21.
    # Webhook-related functionality will be moved from plugin to core modules.
    def product_variant_back_in_stock(self, stock: "Stock", webhooks=None):
        default_value = None
        self.__run_method_on_plugins(
            "product_variant_back_in_stock",
            default_value,
            stock,
            webhooks=webhooks,
            channel_slug=None,
        )

    # Note: this method is deprecated in Saleor 3.20 and will be removed in Saleor 3.21.
    # Webhook-related functionality will be moved from plugin to core modules.
    def product_variant_stock_updated(self, stock: "Stock", webhooks=None):
        default_value = None
        self.__run_method_on_plugins(
            "product_variant_stock_updated",
            default_value,
            stock,
            webhooks=webhooks,
            channel_slug=None,
        )

    # Note: this method is deprecated in Saleor 3.20 and will be removed in Saleor 3.21.
    # Webhook-related functionality will be moved from plugin to core modules.
    def product_variant_metadata_updated(self, product_variant: "ProductVariant"):
        default_value = None
        self.__run_method_on_plugins(
            "product_variant_metadata_updated",
            default_value,
            product_variant,
            channel_slug=None,
        )

    # Note: this method is deprecated in Saleor 3.20 and will be removed in Saleor 3.21.
    # Webhook-related functionality will be moved from plugin to core modules.
    def product_export_completed(self, export: "ExportFile"):
        default_value = None
        return self.__run_method_on_plugins(
            "product_export_completed", default_value, export, channel_slug=None
        )

    # Note: this method is deprecated in Saleor 3.20 and will be removed in Saleor 3.21.
    # Webhook-related functionality will be moved from plugin to core modules.
    def order_created(self, order: "Order", webhooks=None):
        default_value = None
        return self.__run_method_on_plugins(
            "order_created",
            default_value,
            order,
            channel_slug=order.channel.slug,
            webhooks=webhooks,
        )

    # Note: this method is deprecated in Saleor 3.20 and will be removed in Saleor 3.21.
    # Webhook-related functionality will be moved from plugin to core modules.
    def event_delivery_retry(self, event_delivery: "EventDelivery"):
        default_value = None
        return self.__run_method_on_plugins(
            "event_delivery_retry", default_value, event_delivery, channel_slug=None
        )

    def order_confirmed(self, order: "Order", webhooks=None):
        default_value = None
        return self.__run_method_on_plugins(
            "order_confirmed",
            default_value,
            order,
            channel_slug=order.channel.slug,
            webhooks=webhooks,
        )

    # Note: this method is deprecated in Saleor 3.20 and will be removed in Saleor 3.21.
    # Webhook-related functionality will be moved from plugin to core modules.
    def draft_order_created(self, order: "Order", webhooks=None):
        default_value = None
        return self.__run_method_on_plugins(
            "draft_order_created",
            default_value,
            order,
            channel_slug=order.channel.slug,
            webhooks=webhooks,
        )

    # Note: this method is deprecated in Saleor 3.20 and will be removed in Saleor 3.21.
    # Webhook-related functionality will be moved from plugin to core modules.
    def draft_order_updated(self, order: "Order", webhooks=None):
        default_value = None
        return self.__run_method_on_plugins(
            "draft_order_updated",
            default_value,
            order,
            channel_slug=order.channel.slug,
            webhooks=webhooks,
        )

    # Note: this method is deprecated in Saleor 3.20 and will be removed in Saleor 3.21.
    # Webhook-related functionality will be moved from plugin to core modules.
    def draft_order_deleted(self, order: "Order", webhooks=None):
        default_value = None
        return self.__run_method_on_plugins(
            "draft_order_deleted",
            default_value,
            order,
            channel_slug=order.channel.slug,
            webhooks=webhooks,
        )

    # Note: this method is deprecated in Saleor 3.20 and will be removed in Saleor 3.21.
    # Webhook-related functionality will be moved from plugin to core modules.
    def sale_created(self, sale: "Promotion", current_catalogue):
        default_value = None
        return self.__run_method_on_plugins(
            "sale_created", default_value, sale, current_catalogue, channel_slug=None
        )

    # Note: this method is deprecated in Saleor 3.20 and will be removed in Saleor 3.21.
    # Webhook-related functionality will be moved from plugin to core modules.
    def sale_deleted(self, sale: "Promotion", previous_catalogue, webhooks=None):
        default_value = None
        return self.__run_method_on_plugins(
            "sale_deleted",
            default_value,
            sale,
            previous_catalogue,
            webhooks=webhooks,
            channel_slug=None,
        )

    # Note: this method is deprecated in Saleor 3.20 and will be removed in Saleor 3.21.
    # Webhook-related functionality will be moved from plugin to core modules.
    def sale_updated(self, sale: "Promotion", previous_catalogue, current_catalogue):
        default_value = None
        return self.__run_method_on_plugins(
            "sale_updated",
            default_value,
            sale,
            previous_catalogue,
            current_catalogue,
            channel_slug=None,
        )

    def sale_toggle(self, sale: "Promotion", catalogue, webhooks=None):
        default_value = None
        return self.__run_method_on_plugins(
            "sale_toggle",
            default_value,
            sale,
            catalogue,
            webhooks=webhooks,
            channel_slug=None,
        )

    # Note: this method is deprecated in Saleor 3.20 and will be removed in Saleor 3.21.
    # Webhook-related functionality will be moved from plugin to core modules.
    def promotion_created(self, promotion: "Promotion"):
        default_value = None
        return self.__run_method_on_plugins(
            "promotion_created", default_value, promotion, channel_slug=None
        )

    # Note: this method is deprecated in Saleor 3.20 and will be removed in Saleor 3.21.
    # Webhook-related functionality will be moved from plugin to core modules.
    def promotion_updated(self, promotion: "Promotion"):
        default_value = None
        return self.__run_method_on_plugins(
            "promotion_updated", default_value, promotion, channel_slug=None
        )

    # Note: this method is deprecated in Saleor 3.20 and will be removed in Saleor 3.21.
    # Webhook-related functionality will be moved from plugin to core modules.
    def promotion_deleted(self, promotion: "Promotion", webhooks=None):
        default_value = None
        return self.__run_method_on_plugins(
            "promotion_deleted",
            default_value,
            promotion,
            webhooks=webhooks,
            channel_slug=None,
        )

    # Note: this method is deprecated in Saleor 3.20 and will be removed in Saleor 3.21.
    # Webhook-related functionality will be moved from plugin to core modules.
    def promotion_started(self, promotion: "Promotion", webhooks=None):
        default_value = None
        return self.__run_method_on_plugins(
            "promotion_started",
            default_value,
            promotion,
            webhooks=webhooks,
            channel_slug=None,
        )

    # Note: this method is deprecated in Saleor 3.20 and will be removed in Saleor 3.21.
    # Webhook-related functionality will be moved from plugin to core modules.
    def promotion_ended(self, promotion: "Promotion", webhooks=None):
        default_value = None
        return self.__run_method_on_plugins(
            "promotion_ended",
            default_value,
            promotion,
            webhooks=webhooks,
            channel_slug=None,
        )

    # Note: this method is deprecated in Saleor 3.20 and will be removed in Saleor 3.21.
    # Webhook-related functionality will be moved from plugin to core modules.
    def promotion_rule_created(self, promotion_rule: "PromotionRule"):
        default_value = None
        return self.__run_method_on_plugins(
            "promotion_rule_created", default_value, promotion_rule, channel_slug=None
        )

    # Note: this method is deprecated in Saleor 3.20 and will be removed in Saleor 3.21.
    # Webhook-related functionality will be moved from plugin to core modules.
    def promotion_rule_updated(self, promotion_rule: "PromotionRule"):
        default_value = None
        return self.__run_method_on_plugins(
            "promotion_rule_updated", default_value, promotion_rule, channel_slug=None
        )

    # Note: this method is deprecated in Saleor 3.20 and will be removed in Saleor 3.21.
    # Webhook-related functionality will be moved from plugin to core modules.
    def promotion_rule_deleted(self, promotion_rule: "PromotionRule"):
        default_value = None
        return self.__run_method_on_plugins(
            "promotion_rule_deleted", default_value, promotion_rule, channel_slug=None
        )

    def invoice_request(
        self, order: "Order", invoice: "Invoice", number: Optional[str]
    ):
        default_value = None
        return self.__run_method_on_plugins(
            "invoice_request",
            default_value,
            order,
            invoice,
            number,
            channel_slug=order.channel.slug,
        )

    # Note: this method is deprecated in Saleor 3.20 and will be removed in Saleor 3.21.
    # Webhook-related functionality will be moved from plugin to core modules.
    def invoice_delete(self, invoice: "Invoice"):
        default_value = None
        channel_slug = invoice.order.channel.slug if invoice.order else None
        return self.__run_method_on_plugins(
            "invoice_delete",
            default_value,
            invoice,
            channel_slug=channel_slug,
        )

    # Note: this method is deprecated in Saleor 3.20 and will be removed in Saleor 3.21.
    # Webhook-related functionality will be moved from plugin to core modules.
    def invoice_sent(self, invoice: "Invoice", email: str):
        default_value = None
        channel_slug = invoice.order.channel.slug if invoice.order else None
        return self.__run_method_on_plugins(
            "invoice_sent",
            default_value,
            invoice,
            email,
            channel_slug=channel_slug,
        )

    # Note: this method is deprecated in Saleor 3.20 and will be removed in Saleor 3.21.
    # Webhook-related functionality will be moved from plugin to core modules.
    def order_fully_paid(self, order: "Order", webhooks=None):
        default_value = None
        return self.__run_method_on_plugins(
            "order_fully_paid",
            default_value,
            order,
            channel_slug=order.channel.slug,
            webhooks=webhooks,
        )

    # Note: this method is deprecated in Saleor 3.20 and will be removed in Saleor 3.21.
    # Webhook-related functionality will be moved from plugin to core modules.
    def order_paid(self, order: "Order", webhooks=None):
        default_value = None
        return self.__run_method_on_plugins(
            "order_paid",
            default_value,
            order,
            channel_slug=order.channel.slug,
            webhooks=webhooks,
        )

    # Note: this method is deprecated in Saleor 3.20 and will be removed in Saleor 3.21.
    # Webhook-related functionality will be moved from plugin to core modules.
    def order_fully_refunded(self, order: "Order", webhooks=None):
        default_value = None
        return self.__run_method_on_plugins(
            "order_fully_refunded",
            default_value,
            order,
            channel_slug=order.channel.slug,
            webhooks=webhooks,
        )

    # Note: this method is deprecated in Saleor 3.20 and will be removed in Saleor 3.21.
    # Webhook-related functionality will be moved from plugin to core modules.
    def order_refunded(self, order: "Order", webhooks=None):
        default_value = None
        return self.__run_method_on_plugins(
            "order_refunded",
            default_value,
            order,
            channel_slug=order.channel.slug,
            webhooks=webhooks,
        )

    # Note: this method is deprecated in Saleor 3.20 and will be removed in Saleor 3.21.
    # Webhook-related functionality will be moved from plugin to core modules.
    def order_updated(self, order: "Order", webhooks=None):
        default_value = None
        return self.__run_method_on_plugins(
            "order_updated",
            default_value,
            order,
            channel_slug=order.channel.slug,
            webhooks=webhooks,
        )

    # Note: this method is deprecated in Saleor 3.20 and will be removed in Saleor 3.21.
    # Webhook-related functionality will be moved from plugin to core modules.
    def order_cancelled(self, order: "Order", webhooks=None):
        default_value = None
        return self.__run_method_on_plugins(
            "order_cancelled",
            default_value,
            order,
            channel_slug=order.channel.slug,
            webhooks=webhooks,
        )

    # Note: this method is deprecated in Saleor 3.20 and will be removed in Saleor 3.21.
    # Webhook-related functionality will be moved from plugin to core modules.
    def order_expired(self, order: "Order", webhooks=None):
        default_value = None
        return self.__run_method_on_plugins(
            "order_expired",
            default_value,
            order,
            channel_slug=order.channel.slug,
            webhooks=webhooks,
        )

    # Note: this method is deprecated in Saleor 3.20 and will be removed in Saleor 3.21.
    # Webhook-related functionality will be moved from plugin to core modules.
    def order_fulfilled(self, order: "Order", webhooks=None):
        default_value = None
        return self.__run_method_on_plugins(
            "order_fulfilled",
            default_value,
            order,
            channel_slug=order.channel.slug,
            webhooks=webhooks,
        )

    # Note: this method is deprecated in Saleor 3.20 and will be removed in Saleor 3.21.
    # Webhook-related functionality will be moved from plugin to core modules.
    def order_metadata_updated(self, order: "Order", webhooks=None):
        default_value = None
        return self.__run_method_on_plugins(
            "order_metadata_updated",
            default_value,
            order,
            channel_slug=order.channel.slug,
            webhooks=webhooks,
        )

    # Note: this method is deprecated in Saleor 3.20 and will be removed in Saleor 3.21.
    # Webhook-related functionality will be moved from plugin to core modules.
    def order_bulk_created(self, orders: list["Order"]):
        default_value = None
        return self.__run_method_on_plugins(
            "order_bulk_created", default_value, orders, channel_slug=None
        )

    # Note: this method is deprecated in Saleor 3.20 and will be removed in Saleor 3.21.
    # Webhook-related functionality will be moved from plugin to core modules.
    def fulfillment_created(
        self, fulfillment: "Fulfillment", notify_customer: Optional[bool] = True
    ):
        default_value = None
        return self.__run_method_on_plugins(
            "fulfillment_created",
            default_value,
            fulfillment,
            channel_slug=fulfillment.order.channel.slug,
            notify_customer=notify_customer,
        )

    # Note: this method is deprecated in Saleor 3.20 and will be removed in Saleor 3.21.
    # Webhook-related functionality will be moved from plugin to core modules.
    def fulfillment_canceled(self, fulfillment: "Fulfillment"):
        default_value = None
        return self.__run_method_on_plugins(
            "fulfillment_canceled",
            default_value,
            fulfillment,
            channel_slug=fulfillment.order.channel.slug,
        )

    # Note: this method is deprecated in Saleor 3.20 and will be removed in Saleor 3.21.
    # Webhook-related functionality will be moved from plugin to core modules.
    def fulfillment_approved(
        self, fulfillment: "Fulfillment", notify_customer: Optional[bool] = True
    ):
        default_value = None
        return self.__run_method_on_plugins(
            "fulfillment_approved",
            default_value,
            fulfillment,
            channel_slug=fulfillment.order.channel.slug,
            notify_customer=notify_customer,
        )

    # Note: this method is deprecated in Saleor 3.20 and will be removed in Saleor 3.21.
    # Webhook-related functionality will be moved from plugin to core modules.
    def fulfillment_metadata_updated(self, fulfillment: "Fulfillment"):
        default_value = None
        return self.__run_method_on_plugins(
            "fulfillment_metadata_updated",
            default_value,
            fulfillment,
            channel_slug=fulfillment.order.channel.slug,
        )

    def tracking_number_updated(self, fulfillment: "Fulfillment"):
        default_value = None
        return self.__run_method_on_plugins(
            "tracking_number_updated",
            default_value,
            fulfillment,
            channel_slug=fulfillment.order.channel.slug,
        )

    # Note: this method is deprecated in Saleor 3.20 and will be removed in Saleor 3.21.
    # Webhook-related functionality will be moved from plugin to core modules.
    def checkout_created(self, checkout: "Checkout", webhooks=None):
        default_value = None
        return self.__run_method_on_plugins(
            "checkout_created",
            default_value,
            checkout,
            channel_slug=checkout.channel.slug,
            webhooks=webhooks,
        )

    # Note: this method is deprecated in Saleor 3.20 and will be removed in Saleor 3.21.
    # Webhook-related functionality will be moved from plugin to core modules.
    def checkout_updated(self, checkout: "Checkout", webhooks=None):
        default_value = None
        return self.__run_method_on_plugins(
            "checkout_updated",
            default_value,
            checkout,
            channel_slug=checkout.channel.slug,
            webhooks=webhooks,
        )

    # Note: this method is deprecated in Saleor 3.20 and will be removed in Saleor 3.21.
    # Webhook-related functionality will be moved from plugin to core modules.
    def checkout_fully_paid(self, checkout: "Checkout", webhooks=None):
        default_value = None
        return self.__run_method_on_plugins(
            "checkout_fully_paid",
            default_value,
            checkout,
            channel_slug=checkout.channel.slug,
            webhooks=webhooks,
        )

    # Note: this method is deprecated in Saleor 3.20 and will be removed in Saleor 3.21.
    # Webhook-related functionality will be moved from plugin to core modules.
    def checkout_metadata_updated(self, checkout: "Checkout", webhooks=None):
        default_value = None
        return self.__run_method_on_plugins(
            "checkout_metadata_updated",
            default_value,
            checkout,
            channel_slug=checkout.channel.slug,
            webhooks=webhooks,
        )

    # Note: this method is deprecated in Saleor 3.20 and will be removed in Saleor 3.21.
    # Webhook-related functionality will be moved from plugin to core modules.
    def page_created(self, page: "Page"):
        default_value = None
        return self.__run_method_on_plugins(
            "page_created", default_value, page, channel_slug=None
        )

    # Note: this method is deprecated in Saleor 3.20 and will be removed in Saleor 3.21.
    # Webhook-related functionality will be moved from plugin to core modules.
    def page_updated(self, page: "Page"):
        default_value = None
        return self.__run_method_on_plugins(
            "page_updated", default_value, page, channel_slug=None
        )

    # Note: this method is deprecated in Saleor 3.20 and will be removed in Saleor 3.21.
    # Webhook-related functionality will be moved from plugin to core modules.
    def page_deleted(self, page: "Page"):
        default_value = None
        return self.__run_method_on_plugins(
            "page_deleted", default_value, page, channel_slug=None
        )

    # Note: this method is deprecated in Saleor 3.20 and will be removed in Saleor 3.21.
    # Webhook-related functionality will be moved from plugin to core modules.
    def page_type_created(self, page_type: "PageType"):
        default_value = None
        return self.__run_method_on_plugins(
            "page_type_created", default_value, page_type, channel_slug=None
        )

    # Note: this method is deprecated in Saleor 3.20 and will be removed in Saleor 3.21.
    # Webhook-related functionality will be moved from plugin to core modules.
    def page_type_updated(self, page_type: "PageType"):
        default_value = None
        return self.__run_method_on_plugins(
            "page_type_updated", default_value, page_type, channel_slug=None
        )

    # Note: this method is deprecated in Saleor 3.20 and will be removed in Saleor 3.21.
    # Webhook-related functionality will be moved from plugin to core modules.
    def page_type_deleted(self, page_type: "PageType"):
        default_value = None
        return self.__run_method_on_plugins(
            "page_type_deleted", default_value, page_type, channel_slug=None
        )

    # Note: this method is deprecated in Saleor 3.20 and will be removed in Saleor 3.21.
    # Webhook-related functionality will be moved from plugin to core modules.
    def permission_group_created(self, group: "Group"):
        default_value = None
        return self.__run_method_on_plugins(
            "permission_group_created", default_value, group, channel_slug=None
        )

    # Note: this method is deprecated in Saleor 3.20 and will be removed in Saleor 3.21.
    # Webhook-related functionality will be moved from plugin to core modules.
    def permission_group_updated(self, group: "Group"):
        default_value = None
        return self.__run_method_on_plugins(
            "permission_group_updated", default_value, group, channel_slug=None
        )

    # Note: this method is deprecated in Saleor 3.20 and will be removed in Saleor 3.21.
    # Webhook-related functionality will be moved from plugin to core modules.
    def permission_group_deleted(self, group: "Group"):
        default_value = None
        return self.__run_method_on_plugins(
            "permission_group_deleted", default_value, group, channel_slug=None
        )

    # Note: this method is deprecated in Saleor 3.20 and will be removed in Saleor 3.21.
    # Webhook-related functionality will be moved from plugin to core modules.
    def transaction_charge_requested(
        self, payment_data: "TransactionActionData", channel_slug: str
    ):
        default_value = None
        return self.__run_method_on_plugins(
            "transaction_charge_requested",
            default_value,
            payment_data,
            channel_slug=channel_slug,
        )

    # Note: this method is deprecated in Saleor 3.20 and will be removed in Saleor 3.21.
    # Webhook-related functionality will be moved from plugin to core modules.
    def transaction_refund_requested(
        self, payment_data: "TransactionActionData", channel_slug: str
    ):
        default_value = None
        return self.__run_method_on_plugins(
            "transaction_refund_requested",
            default_value,
            payment_data,
            channel_slug=channel_slug,
        )

    # Note: this method is deprecated in Saleor 3.20 and will be removed in Saleor 3.21.
    # Webhook-related functionality will be moved from plugin to core modules.
    def transaction_cancelation_requested(
        self, payment_data: "TransactionActionData", channel_slug: str
    ):
        default_value = None
        return self.__run_method_on_plugins(
            "transaction_cancelation_requested",
            default_value,
            payment_data,
            channel_slug=channel_slug,
        )

    # Note: this method is deprecated in Saleor 3.20 and will be removed in Saleor 3.21.
    # Webhook-related functionality will be moved from plugin to core modules.
    def payment_gateway_initialize_session(
        self,
        amount: Decimal,
        payment_gateways: Optional[list["PaymentGatewayData"]],
        source_object: Union["Order", "Checkout"],
    ) -> list["PaymentGatewayData"]:
        default_value = None
        return self.__run_method_on_plugins(
            "payment_gateway_initialize_session",
            default_value,
            amount,
            payment_gateways,
            source_object,
            channel_slug=source_object.channel.slug,
        )

    # Note: this method is deprecated in Saleor 3.20 and will be removed in Saleor 3.21.
    # Webhook-related functionality will be moved from plugin to core modules.
    def transaction_initialize_session(
        self,
        transaction_session_data: "TransactionSessionData",
    ) -> "TransactionSessionResult":
        default_value = None
        return self.__run_method_on_plugins(
            "transaction_initialize_session",
            default_value,
            transaction_session_data,
            channel_slug=transaction_session_data.source_object.channel.slug,
        )

    # Note: this method is deprecated in Saleor 3.20 and will be removed in Saleor 3.21.
    # Webhook-related functionality will be moved from plugin to core modules.
    def transaction_process_session(
        self,
        transaction_session_data: "TransactionSessionData",
    ) -> "TransactionSessionResult":
        default_value = None
        return self.__run_method_on_plugins(
            "transaction_process_session",
            default_value,
            transaction_session_data,
            channel_slug=transaction_session_data.source_object.channel.slug,
        )

    # Note: this method is deprecated in Saleor 3.20 and will be removed in Saleor 3.21.
    # Webhook-related functionality will be moved from plugin to core modules.
    def transaction_item_metadata_updated(self, transaction_item: "TransactionItem"):
        default_value = None
        return self.__run_method_on_plugins(
            "transaction_item_metadata_updated",
            default_value,
            transaction_item,
            channel_slug=None,
        )

    # Note: this method is deprecated in Saleor 3.20 and will be removed in Saleor 3.21.
    # Webhook-related functionality will be moved from plugin to core modules.
    def account_confirmed(self, user: "User"):
        default_value = None
        return self.__run_method_on_plugins(
            "account_confirmed", default_value, user, channel_slug=None
        )

    # Note: this method is deprecated in Saleor 3.20 and will be removed in Saleor 3.21.
    # Webhook-related functionality will be moved from plugin to core modules.
    def account_confirmation_requested(
        self, user: "User", channel_slug: str, token: str, redirect_url: Optional[str]
    ):
        default_value = None
        return self.__run_method_on_plugins(
            "account_confirmation_requested",
            default_value,
            user,
            channel_slug,
            token=token,
            redirect_url=redirect_url,
            channel_slug=channel_slug,
        )

    # Note: this method is deprecated in Saleor 3.20 and will be removed in Saleor 3.21.
    # Webhook-related functionality will be moved from plugin to core modules.
    def account_change_email_requested(
        self,
        user: "User",
        channel_slug: str,
        token: str,
        redirect_url: str,
        new_email: str,
    ):
        default_value = None
        return self.__run_method_on_plugins(
            "account_change_email_requested",
            default_value,
            user,
            channel_slug,
            token=token,
            redirect_url=redirect_url,
            new_email=new_email,
            channel_slug=channel_slug,
        )

    # Note: this method is deprecated in Saleor 3.20 and will be removed in Saleor 3.21.
    # Webhook-related functionality will be moved from plugin to core modules.
    def account_email_changed(
        self,
        user: "User",
    ):
        default_value = None
        return self.__run_method_on_plugins(
            "account_email_changed",
            default_value,
            user,
            channel_slug=None,
        )

    # Note: this method is deprecated in Saleor 3.20 and will be removed in Saleor 3.21.
    # Webhook-related functionality will be moved from plugin to core modules.
    def account_set_password_requested(
        self,
        user: "User",
        channel_slug: str,
        token: str,
        redirect_url: str,
    ):
        default_value = None
        return self.__run_method_on_plugins(
            "account_set_password_requested",
            default_value,
            user,
            channel_slug,
            token=token,
            redirect_url=redirect_url,
            channel_slug=channel_slug,
        )

    # Note: this method is deprecated in Saleor 3.20 and will be removed in Saleor 3.21.
    # Webhook-related functionality will be moved from plugin to core modules.
    def account_delete_requested(
        self, user: "User", channel_slug: str, token: str, redirect_url: str
    ):
        default_value = None
        return self.__run_method_on_plugins(
            "account_delete_requested",
            default_value,
            user,
            channel_slug,
            token=token,
            redirect_url=redirect_url,
            channel_slug=channel_slug,
        )

    # Note: this method is deprecated in Saleor 3.20 and will be removed in Saleor 3.21.
    # Webhook-related functionality will be moved from plugin to core modules.
    def account_deleted(self, user: "User"):
        default_value = None
        return self.__run_method_on_plugins(
            "account_deleted", default_value, user, channel_slug=None
        )

    # Note: this method is deprecated in Saleor 3.20 and will be removed in Saleor 3.21.
    # Webhook-related functionality will be moved from plugin to core modules.
    def address_created(self, address: "Address"):
        default_value = None
        return self.__run_method_on_plugins(
            "address_created", default_value, address, channel_slug=None
        )

    # Note: this method is deprecated in Saleor 3.20 and will be removed in Saleor 3.21.
    # Webhook-related functionality will be moved from plugin to core modules.
    def address_updated(self, address: "Address"):
        default_value = None
        return self.__run_method_on_plugins(
            "address_updated", default_value, address, channel_slug=None
        )

    # Note: this method is deprecated in Saleor 3.20 and will be removed in Saleor 3.21.
    # Webhook-related functionality will be moved from plugin to core modules.
    def address_deleted(self, address: "Address"):
        default_value = None
        return self.__run_method_on_plugins(
            "address_deleted", default_value, address, channel_slug=None
        )

    # Note: this method is deprecated in Saleor 3.20 and will be removed in Saleor 3.21.
    # Webhook-related functionality will be moved from plugin to core modules.
    def app_installed(self, app: "App"):
        default_value = None
        return self.__run_method_on_plugins(
            "app_installed", default_value, app, channel_slug=None
        )

    # Note: this method is deprecated in Saleor 3.20 and will be removed in Saleor 3.21.
    # Webhook-related functionality will be moved from plugin to core modules.
    def app_updated(self, app: "App"):
        default_value = None
        return self.__run_method_on_plugins(
            "app_updated", default_value, app, channel_slug=None
        )

    # Note: this method is deprecated in Saleor 3.20 and will be removed in Saleor 3.21.
    # Webhook-related functionality will be moved from plugin to core modules.
    def app_deleted(self, app: "App"):
        default_value = None
        return self.__run_method_on_plugins(
            "app_deleted", default_value, app, channel_slug=None
        )

    # Note: this method is deprecated in Saleor 3.20 and will be removed in Saleor 3.21.
    # Webhook-related functionality will be moved from plugin to core modules.
    def app_status_changed(self, app: "App"):
        default_value = None
        return self.__run_method_on_plugins(
            "app_status_changed", default_value, app, channel_slug=None
        )

    # Note: this method is deprecated in Saleor 3.20 and will be removed in Saleor 3.21.
    # Webhook-related functionality will be moved from plugin to core modules.
    def attribute_created(self, attribute: "Attribute"):
        default_value = None
        return self.__run_method_on_plugins(
            "attribute_created", default_value, attribute, channel_slug=None
        )

    # Note: this method is deprecated in Saleor 3.20 and will be removed in Saleor 3.21.
    # Webhook-related functionality will be moved from plugin to core modules.
    def attribute_updated(self, attribute: "Attribute", webhooks=None):
        default_value = None
        return self.__run_method_on_plugins(
            "attribute_updated",
            default_value,
            attribute,
            webhooks=webhooks,
            channel_slug=None,
        )

    # Note: this method is deprecated in Saleor 3.20 and will be removed in Saleor 3.21.
    # Webhook-related functionality will be moved from plugin to core modules.
    def attribute_deleted(self, attribute: "Attribute", webhooks=None):
        default_value = None
        return self.__run_method_on_plugins(
            "attribute_deleted",
            default_value,
            attribute,
            webhooks=webhooks,
            channel_slug=None,
        )

    # Note: this method is deprecated in Saleor 3.20 and will be removed in Saleor 3.21.
    # Webhook-related functionality will be moved from plugin to core modules.
    def attribute_value_created(self, attribute_value: "AttributeValue", webhooks=None):
        default_value = None
        return self.__run_method_on_plugins(
            "attribute_value_created",
            default_value,
            attribute_value,
            webhooks=webhooks,
            channel_slug=None,
        )

    # Note: this method is deprecated in Saleor 3.20 and will be removed in Saleor 3.21.
    # Webhook-related functionality will be moved from plugin to core modules.
    def attribute_value_updated(self, attribute_value: "AttributeValue"):
        default_value = None
        return self.__run_method_on_plugins(
            "attribute_value_updated", default_value, attribute_value, channel_slug=None
        )

    # Note: this method is deprecated in Saleor 3.20 and will be removed in Saleor 3.21.
    # Webhook-related functionality will be moved from plugin to core modules.
    def attribute_value_deleted(self, attribute_value: "AttributeValue", webhooks=None):
        default_value = None
        return self.__run_method_on_plugins(
            "attribute_value_deleted",
            default_value,
            attribute_value,
            webhooks=webhooks,
            channel_slug=None,
        )

    # Note: this method is deprecated in Saleor 3.20 and will be removed in Saleor 3.21.
    # Webhook-related functionality will be moved from plugin to core modules.
    def category_created(self, category: "Category"):
        default_value = None
        return self.__run_method_on_plugins(
            "category_created", default_value, category, channel_slug=None
        )

    # Note: this method is deprecated in Saleor 3.20 and will be removed in Saleor 3.21.
    # Webhook-related functionality will be moved from plugin to core modules.
    def category_updated(self, category: "Category"):
        default_value = None
        return self.__run_method_on_plugins(
            "category_updated", default_value, category, channel_slug=None
        )

    # Note: this method is deprecated in Saleor 3.20 and will be removed in Saleor 3.21.
    # Webhook-related functionality will be moved from plugin to core modules.
    def category_deleted(self, category: "Category", webhooks=None):
        default_value = None
        return self.__run_method_on_plugins(
            "category_deleted",
            default_value,
            category,
            webhooks=webhooks,
            channel_slug=None,
        )

    # Note: this method is deprecated in Saleor 3.20 and will be removed in Saleor 3.21.
    # Webhook-related functionality will be moved from plugin to core modules.
    def channel_created(self, channel: "Channel"):
        default_value = None
        return self.__run_method_on_plugins(
            "channel_created", default_value, channel, channel_slug=channel.slug
        )

    # Note: this method is deprecated in Saleor 3.20 and will be removed in Saleor 3.21.
    # Webhook-related functionality will be moved from plugin to core modules.
    def channel_updated(self, channel: "Channel", webhooks=None):
        default_value = None
        return self.__run_method_on_plugins(
            "channel_updated",
            default_value,
            channel,
            webhooks=webhooks,
            channel_slug=channel.slug,
        )

    # Note: this method is deprecated in Saleor 3.20 and will be removed in Saleor 3.21.
    # Webhook-related functionality will be moved from plugin to core modules.
    def channel_deleted(self, channel: "Channel"):
        default_value = None
        return self.__run_method_on_plugins(
            "channel_deleted", default_value, channel, channel_slug=None
        )

    # Note: this method is deprecated in Saleor 3.20 and will be removed in Saleor 3.21.
    # Webhook-related functionality will be moved from plugin to core modules.
    def channel_status_changed(self, channel: "Channel"):
        default_value = None
        return self.__run_method_on_plugins(
            "channel_status_changed", default_value, channel, channel_slug=channel.slug
        )

    # Note: this method is deprecated in Saleor 3.20 and will be removed in Saleor 3.21.
    # Webhook-related functionality will be moved from plugin to core modules.
    def channel_metadata_updated(self, channel: "Channel"):
        default_value = None
        return self.__run_method_on_plugins(
            "channel_metadata_updated",
            default_value,
            channel,
            channel_slug=channel.slug,
        )

    # Note: this method is deprecated in Saleor 3.20 and will be removed in Saleor 3.21.
    # Webhook-related functionality will be moved from plugin to core modules.
    def gift_card_created(self, gift_card: "GiftCard", webhooks=None):
        default_value = None
        return self.__run_method_on_plugins(
            "gift_card_created",
            default_value,
            gift_card,
            webhooks=webhooks,
            channel_slug=None,
        )

    # Note: this method is deprecated in Saleor 3.20 and will be removed in Saleor 3.21.
    # Webhook-related functionality will be moved from plugin to core modules.
    def gift_card_updated(self, gift_card: "GiftCard"):
        default_value = None
        return self.__run_method_on_plugins(
            "gift_card_updated",
            default_value,
            gift_card,
            channel_slug=None,
        )

    # Note: this method is deprecated in Saleor 3.20 and will be removed in Saleor 3.21.
    # Webhook-related functionality will be moved from plugin to core modules.
    def gift_card_deleted(self, gift_card: "GiftCard", webhooks=None):
        default_value = None
        return self.__run_method_on_plugins(
            "gift_card_deleted",
            default_value,
            gift_card,
            webhooks=webhooks,
            channel_slug=None,
        )

    def gift_card_sent(self, gift_card: "GiftCard", channel_slug: str, email: str):
        default_value = None
        return self.__run_method_on_plugins(
            "gift_card_sent",
            default_value,
            gift_card,
            channel_slug,
            email,
            channel_slug=channel_slug,
        )

    # Note: this method is deprecated in Saleor 3.20 and will be removed in Saleor 3.21.
    # Webhook-related functionality will be moved from plugin to core modules.
    def gift_card_status_changed(self, gift_card: "GiftCard", webhooks=None):
        default_value = None
        return self.__run_method_on_plugins(
            "gift_card_status_changed",
            default_value,
            gift_card,
            webhooks=webhooks,
            channel_slug=None,
        )

    # Note: this method is deprecated in Saleor 3.20 and will be removed in Saleor 3.21.
    # Webhook-related functionality will be moved from plugin to core modules.
    def gift_card_metadata_updated(self, gift_card: "GiftCard"):
        default_value = None
        return self.__run_method_on_plugins(
            "gift_card_metadata_updated",
            default_value,
            gift_card,
            channel_slug=None,
        )

    # Note: this method is deprecated in Saleor 3.20 and will be removed in Saleor 3.21.
    # Webhook-related functionality will be moved from plugin to core modules.
    def gift_card_export_completed(self, export: "ExportFile"):
        default_value = None
        return self.__run_method_on_plugins(
            "gift_card_export_completed",
            default_value,
            export,
            channel_slug=None,
        )

    # Note: this method is deprecated in Saleor 3.20 and will be removed in Saleor 3.21.
    # Webhook-related functionality will be moved from plugin to core modules.
    def menu_created(self, menu: "Menu"):
        default_value = None
        return self.__run_method_on_plugins(
            "menu_created",
            default_value,
            menu,
            channel_slug=None,
        )

    # Note: this method is deprecated in Saleor 3.20 and will be removed in Saleor 3.21.
    # Webhook-related functionality will be moved from plugin to core modules.
    def menu_updated(self, menu: "Menu"):
        default_value = None
        return self.__run_method_on_plugins(
            "menu_updated",
            default_value,
            menu,
            channel_slug=None,
        )

    # Note: this method is deprecated in Saleor 3.20 and will be removed in Saleor 3.21.
    # Webhook-related functionality will be moved from plugin to core modules.
    def menu_deleted(self, menu: "Menu", webhooks=None):
        default_value = None
        return self.__run_method_on_plugins(
            "menu_deleted",
            default_value,
            menu,
            webhooks=webhooks,
            channel_slug=None,
        )

    # Note: this method is deprecated in Saleor 3.20 and will be removed in Saleor 3.21.
    # Webhook-related functionality will be moved from plugin to core modules.
    def menu_item_created(self, menu_item: "MenuItem"):
        default_value = None
        return self.__run_method_on_plugins(
            "menu_item_created",
            default_value,
            menu_item,
            channel_slug=None,
        )

    # Note: this method is deprecated in Saleor 3.20 and will be removed in Saleor 3.21.
    # Webhook-related functionality will be moved from plugin to core modules.
    def menu_item_updated(self, menu_item: "MenuItem"):
        default_value = None
        return self.__run_method_on_plugins(
            "menu_item_updated",
            default_value,
            menu_item,
            channel_slug=None,
        )

    # Note: this method is deprecated in Saleor 3.20 and will be removed in Saleor 3.21.
    # Webhook-related functionality will be moved from plugin to core modules.
    def menu_item_deleted(self, menu_item: "MenuItem", webhooks=None):
        default_value = None
        return self.__run_method_on_plugins(
            "menu_item_deleted",
            default_value,
            menu_item,
            webhooks=webhooks,
            channel_slug=None,
        )

    # Note: this method is deprecated in Saleor 3.20 and will be removed in Saleor 3.21.
    # Webhook-related functionality will be moved from plugin to core modules.
    def shipping_price_created(self, shipping_method: "ShippingMethod"):
        default_value = None
        return self.__run_method_on_plugins(
            "shipping_price_created",
            default_value,
            shipping_method,
            channel_slug=None,
        )

    # Note: this method is deprecated in Saleor 3.20 and will be removed in Saleor 3.21.
    # Webhook-related functionality will be moved from plugin to core modules.
    def shipping_price_updated(self, shipping_method: "ShippingMethod"):
        default_value = None
        return self.__run_method_on_plugins(
            "shipping_price_updated",
            default_value,
            shipping_method,
            channel_slug=None,
        )

    # Note: this method is deprecated in Saleor 3.20 and will be removed in Saleor 3.21.
    # Webhook-related functionality will be moved from plugin to core modules.
    def shipping_price_deleted(self, shipping_method: "ShippingMethod", webhooks=None):
        default_value = None
        return self.__run_method_on_plugins(
            "shipping_price_deleted",
            default_value,
            shipping_method,
            webhooks=webhooks,
            channel_slug=None,
        )

    # Note: this method is deprecated in Saleor 3.20 and will be removed in Saleor 3.21.
    # Webhook-related functionality will be moved from plugin to core modules.
    def shipping_zone_created(self, shipping_zone: "ShippingZone"):
        default_value = None
        return self.__run_method_on_plugins(
            "shipping_zone_created",
            default_value,
            shipping_zone,
            channel_slug=None,
        )

    # Note: this method is deprecated in Saleor 3.20 and will be removed in Saleor 3.21.
    # Webhook-related functionality will be moved from plugin to core modules.
    def shipping_zone_updated(self, shipping_zone: "ShippingZone"):
        default_value = None
        return self.__run_method_on_plugins(
            "shipping_zone_updated",
            default_value,
            shipping_zone,
            channel_slug=None,
        )

    # Note: this method is deprecated in Saleor 3.20 and will be removed in Saleor 3.21.
    # Webhook-related functionality will be moved from plugin to core modules.
    def shipping_zone_deleted(self, shipping_zone: "ShippingZone", webhooks=None):
        default_value = None
        return self.__run_method_on_plugins(
            "shipping_zone_deleted",
            default_value,
            shipping_zone,
            webhooks=webhooks,
            channel_slug=None,
        )

    # Note: this method is deprecated in Saleor 3.20 and will be removed in Saleor 3.21.
    # Webhook-related functionality will be moved from plugin to core modules.
    def shipping_zone_metadata_updated(self, shipping_zone: "ShippingZone"):
        default_value = None
        return self.__run_method_on_plugins(
            "shipping_zone_metadata_updated",
            default_value,
            shipping_zone,
            channel_slug=None,
        )

    # Note: this method is deprecated in Saleor 3.20 and will be removed in Saleor 3.21.
    # Webhook-related functionality will be moved from plugin to core modules.
    def staff_created(self, staff_user: "User"):
        default_value = None
        return self.__run_method_on_plugins(
            "staff_created",
            default_value,
            staff_user,
            channel_slug=None,
        )

    # Note: this method is deprecated in Saleor 3.20 and will be removed in Saleor 3.21.
    # Webhook-related functionality will be moved from plugin to core modules.
    def staff_updated(self, staff_user: "User"):
        default_value = None
        return self.__run_method_on_plugins(
            "staff_updated",
            default_value,
            staff_user,
            channel_slug=None,
        )

    # Note: this method is deprecated in Saleor 3.20 and will be removed in Saleor 3.21.
    # Webhook-related functionality will be moved from plugin to core modules.
    def staff_deleted(self, staff_user: "User", webhooks=None):
        default_value = None
        return self.__run_method_on_plugins(
            "staff_deleted",
            default_value,
            staff_user,
            webhooks=webhooks,
            channel_slug=None,
        )

    # Note: this method is deprecated in Saleor 3.20 and will be removed in Saleor 3.21.
    # Webhook-related functionality will be moved from plugin to core modules.
    def staff_set_password_requested(
        self, user: "User", channel_slug: str, token: str, redirect_url: str
    ):
        default_value = None
        return self.__run_method_on_plugins(
            "staff_set_password_requested",
            default_value,
            user,
            channel_slug,
            token=token,
            redirect_url=redirect_url,
            channel_slug=channel_slug,
        )

    # Note: this method is deprecated in Saleor 3.20 and will be removed in Saleor 3.21.
    # Webhook-related functionality will be moved from plugin to core modules.
    def thumbnail_created(
        self,
        thumbnail: "Thumbnail",
    ):
        default_value = None
        return self.__run_method_on_plugins(
            "thumbnail_created",
            default_value,
            thumbnail,
            channel_slug=None,
        )

    # Note: this method is deprecated in Saleor 3.20 and will be removed in Saleor 3.21.
    # Webhook-related functionality will be moved from plugin to core modules.
    def warehouse_created(self, warehouse: "Warehouse"):
        default_value = None
        return self.__run_method_on_plugins(
            "warehouse_created",
            default_value,
            warehouse,
            channel_slug=None,
        )

    # Note: this method is deprecated in Saleor 3.20 and will be removed in Saleor 3.21.
    # Webhook-related functionality will be moved from plugin to core modules.
    def warehouse_updated(self, warehouse: "Warehouse"):
        default_value = None
        return self.__run_method_on_plugins(
            "warehouse_updated",
            default_value,
            warehouse,
            channel_slug=None,
        )

    # Note: this method is deprecated in Saleor 3.20 and will be removed in Saleor 3.21.
    # Webhook-related functionality will be moved from plugin to core modules.
    def warehouse_deleted(self, warehouse: "Warehouse"):
        default_value = None
        return self.__run_method_on_plugins(
            "warehouse_deleted",
            default_value,
            warehouse,
            channel_slug=None,
        )

    # Note: this method is deprecated in Saleor 3.20 and will be removed in Saleor 3.21.
    # Webhook-related functionality will be moved from plugin to core modules.
    def warehouse_metadata_updated(self, warehouse: "Warehouse"):
        default_value = None
        return self.__run_method_on_plugins(
            "warehouse_metadata_updated",
            default_value,
            warehouse,
            channel_slug=None,
        )

    # Note: this method is deprecated in Saleor 3.20 and will be removed in Saleor 3.21.
    # Webhook-related functionality will be moved from plugin to core modules.
    def voucher_created(self, voucher: "Voucher", code: str):
        default_value = None
        return self.__run_method_on_plugins(
            "voucher_created",
            default_value,
            voucher,
            code,
            channel_slug=None,
        )

    # Note: this method is deprecated in Saleor 3.20 and will be removed in Saleor 3.21.
    # Webhook-related functionality will be moved from plugin to core modules.
    def voucher_updated(self, voucher: "Voucher", code: str):
        default_value = None
        return self.__run_method_on_plugins(
            "voucher_updated",
            default_value,
            voucher,
            code,
            channel_slug=None,
        )

    # Note: this method is deprecated in Saleor 3.20 and will be removed in Saleor 3.21.
    # Webhook-related functionality will be moved from plugin to core modules.
    def voucher_deleted(self, voucher: "Voucher", code: str, webhooks=None):
        default_value = None
        return self.__run_method_on_plugins(
            "voucher_deleted",
            default_value,
            voucher,
            code,
            webhooks=webhooks,
            channel_slug=None,
        )

    # Note: this method is deprecated in Saleor 3.20 and will be removed in Saleor 3.21.
    # Webhook-related functionality will be moved from plugin to core modules.
    def voucher_codes_created(self, voucher_codes: list["VoucherCode"], webhooks=None):
        default_value = None
        return self.__run_method_on_plugins(
            "voucher_codes_created",
            default_value,
            voucher_codes,
            webhooks=webhooks,
            channel_slug=None,
        )

    # Note: this method is deprecated in Saleor 3.20 and will be removed in Saleor 3.21.
    # Webhook-related functionality will be moved from plugin to core modules.
    def voucher_codes_deleted(self, voucher_codes: list["VoucherCode"], webhooks=None):
        default_value = None
        return self.__run_method_on_plugins(
            "voucher_codes_deleted",
            default_value,
            voucher_codes,
            webhooks=webhooks,
            channel_slug=None,
        )

    # Note: this method is deprecated in Saleor 3.20 and will be removed in Saleor 3.21.
    # Webhook-related functionality will be moved from plugin to core modules.
    def voucher_metadata_updated(self, voucher: "Voucher"):
        default_value = None
        return self.__run_method_on_plugins(
            "voucher_metadata_updated",
            default_value,
            voucher,
            channel_slug=None,
        )

    # Note: this method is deprecated in Saleor 3.20 and will be removed in Saleor 3.21.
    # Webhook-related functionality will be moved from plugin to core modules.
    def voucher_code_export_completed(self, export: "ExportFile"):
        default_value = None
        return self.__run_method_on_plugins(
            "voucher_code_export_completed",
            default_value,
            export,
            channel_slug=None,
        )

    # Note: this method is deprecated in Saleor 3.20 and will be removed in Saleor 3.21.
    # Webhook-related functionality will be moved from plugin to core modules.
    def shop_metadata_updated(self, shop: "SiteSettings"):
        default_value = None
        return self.__run_method_on_plugins(
            "shop_metadata_updated",
            default_value,
            shop,
            channel_slug=None,
        )

    def initialize_payment(
        self, gateway, payment_data: dict, channel_slug: str
    ) -> Optional["InitializedPaymentResponse"]:
        method_name = "initialize_payment"
        default_value = None
        gtw = self.get_plugin(gateway, channel_slug)
        if not gtw:
            return None

        return self.__run_method_on_single_plugin(
            gtw,
            method_name,
            previous_value=default_value,
            payment_data=payment_data,
            channel_slug=channel_slug,
        )

    def authorize_payment(
        self, gateway: str, payment_information: "PaymentData", channel_slug: str
    ) -> "GatewayResponse":
        return self.__run_payment_method(
            gateway, "authorize_payment", payment_information, channel_slug=channel_slug
        )

    def capture_payment(
        self, gateway: str, payment_information: "PaymentData", channel_slug: str
    ) -> "GatewayResponse":
        return self.__run_payment_method(
            gateway, "capture_payment", payment_information, channel_slug=channel_slug
        )

    def refund_payment(
        self, gateway: str, payment_information: "PaymentData", channel_slug: str
    ) -> "GatewayResponse":
        return self.__run_payment_method(
            gateway, "refund_payment", payment_information, channel_slug=channel_slug
        )

    def void_payment(
        self, gateway: str, payment_information: "PaymentData", channel_slug: str
    ) -> "GatewayResponse":
        return self.__run_payment_method(
            gateway, "void_payment", payment_information, channel_slug=channel_slug
        )

    def confirm_payment(
        self, gateway: str, payment_information: "PaymentData", channel_slug: str
    ) -> "GatewayResponse":
        return self.__run_payment_method(
            gateway, "confirm_payment", payment_information, channel_slug=channel_slug
        )

    def process_payment(
        self, gateway: str, payment_information: "PaymentData", channel_slug: str
    ) -> "GatewayResponse":
        return self.__run_payment_method(
            gateway, "process_payment", payment_information, channel_slug=channel_slug
        )

    def token_is_required_as_payment_input(
        self, gateway: str, channel_slug: str
    ) -> bool:
        method_name = "token_is_required_as_payment_input"
        default_value = True
        gtw = self.get_plugin(gateway, channel_slug=channel_slug)
        if gtw is not None:
            return self.__run_method_on_single_plugin(
                gtw,
                method_name,
                previous_value=default_value,
            )
        return default_value

    def get_client_token(
        self,
        gateway,
        token_config: "TokenConfig",
        channel_slug: str,
    ) -> str:
        method_name = "get_client_token"
        default_value = None
        gtw = self.get_plugin(gateway, channel_slug=channel_slug)
        return self.__run_method_on_single_plugin(
            gtw, method_name, default_value, token_config=token_config
        )

    def list_payment_sources(
        self,
        gateway: str,
        customer_id: str,
        channel_slug: Optional[str],
    ) -> list["CustomerSource"]:
        default_value: list = []
        gtw = self.get_plugin(gateway, channel_slug=channel_slug)
        if gtw is not None:
            return self.__run_method_on_single_plugin(
                gtw, "list_payment_sources", default_value, customer_id=customer_id
            )
        raise Exception(f"Payment plugin {gateway} is inaccessible!")

    # Note: this method is deprecated in Saleor 3.20 and will be removed in Saleor 3.21.
    # Webhook-related functionality will be moved from plugin to core modules.
    def list_stored_payment_methods(
        self,
        list_stored_payment_methods_data: "ListStoredPaymentMethodsRequestData",
    ) -> list["PaymentMethodData"]:
        default_value: list = []
        return self.__run_method_on_plugins(
            "list_stored_payment_methods",
            default_value,
            list_stored_payment_methods_data,
            channel_slug=list_stored_payment_methods_data.channel.slug,
        )

    # Note: this method is deprecated in Saleor 3.20 and will be removed in Saleor 3.21.
    # Webhook-related functionality will be moved from plugin to core modules.
    def stored_payment_method_request_delete(
        self,
        request_delete_data: "StoredPaymentMethodRequestDeleteData",
    ) -> "StoredPaymentMethodRequestDeleteResponseData":
        default_response = StoredPaymentMethodRequestDeleteResponseData(
            result=StoredPaymentMethodRequestDeleteResult.FAILED_TO_DELIVER,
            error="Payment method request delete failed to deliver.",
        )
        response = self.__run_method_on_plugins(
            "stored_payment_method_request_delete",
            default_response,
            request_delete_data,
            channel_slug=request_delete_data.channel.slug,
        )
        return response

    # Note: this method is deprecated in Saleor 3.20 and will be removed in Saleor 3.21.
    # Webhook-related functionality will be moved from plugin to core modules.
    def payment_gateway_initialize_tokenization(
        self,
        request_data: "PaymentGatewayInitializeTokenizationRequestData",
    ) -> "PaymentGatewayInitializeTokenizationResponseData":
        default_response = PaymentGatewayInitializeTokenizationResponseData(
            result=PaymentGatewayInitializeTokenizationResult.FAILED_TO_DELIVER,
            error="Payment gateway initialize tokenization failed to deliver.",
            data=None,
        )

        response = self.__run_method_on_plugins(
            "payment_gateway_initialize_tokenization",
            default_response,
            request_data,
            channel_slug=request_data.channel.slug,
        )
        return response

    # Note: this method is deprecated in Saleor 3.20 and will be removed in Saleor 3.21.
    # Webhook-related functionality will be moved from plugin to core modules.
    def payment_method_initialize_tokenization(
        self,
        request_data: "PaymentMethodProcessTokenizationRequestData",
    ) -> "PaymentMethodTokenizationResponseData":
        default_response = PaymentMethodTokenizationResponseData(
            result=PaymentMethodTokenizationResult.FAILED_TO_DELIVER,
            error="Payment method initialize tokenization failed to deliver.",
            data=None,
        )

        response = self.__run_method_on_plugins(
            "payment_method_initialize_tokenization",
            default_response,
            request_data,
            channel_slug=request_data.channel.slug,
        )
        return response

    # Note: this method is deprecated in Saleor 3.20 and will be removed in Saleor 3.21.
    # Webhook-related functionality will be moved from plugin to core modules..
    # Any webhook-related functionality will be moved from plugin to core modules.
    def payment_method_process_tokenization(
        self,
        request_data: "PaymentMethodProcessTokenizationRequestData",
    ) -> "PaymentMethodTokenizationResponseData":
        default_response = PaymentMethodTokenizationResponseData(
            result=PaymentMethodTokenizationResult.FAILED_TO_DELIVER,
            error="Payment method process tokenization failed to deliver.",
            data=None,
        )

        response = self.__run_method_on_plugins(
            "payment_method_process_tokenization",
            default_response,
            request_data,
            channel_slug=request_data.channel.slug,
        )
        return response

    def translation_created(self, translation: "Translation"):
        default_value = None
        return self.__run_method_on_plugins(
            "translation_created", default_value, translation, channel_slug=None
        )

    def translation_updated(self, translation: "Translation"):
        default_value = None
        return self.__run_method_on_plugins(
            "translation_updated", default_value, translation, channel_slug=None
        )

    def get_all_plugins(self, active_only=False):
        if not self.loaded_all_channels:
            channels = Channel.objects.using(self.database).all()
            for channel in channels.iterator():
                self._ensure_channel_plugins_loaded(channel.slug, channel=channel)
            self.loaded_all_channels = True
        return self.get_plugins(active_only=active_only)

    def get_plugins(
        self,
        channel_slug: Optional[str] = None,
        active_only=False,
        plugin_ids: Optional[list[str]] = None,
    ) -> list["BasePlugin"]:
        """Return list of plugins for a given channel."""
        if channel_slug is not None:
            self._ensure_channel_plugins_loaded(channel_slug)
            plugins = self.plugins_per_channel[channel_slug]
        else:
            self._ensure_channel_plugins_loaded(None)
            plugins = self.all_plugins

        if active_only:
            plugins = [plugin for plugin in plugins if plugin.active]

        if plugin_ids:
            plugins = [plugin for plugin in plugins if plugin.PLUGIN_ID in plugin_ids]

        return plugins

    def list_payment_gateways(
        self,
        currency: Optional[str] = None,
        checkout_info: Optional["CheckoutInfo"] = None,
        checkout_lines: Optional[Iterable["CheckoutLineInfo"]] = None,
        channel_slug: Optional[str] = None,
        active_only: bool = True,
    ) -> list["PaymentGateway"]:
        channel_slug = checkout_info.channel.slug if checkout_info else channel_slug

        if channel_slug is not None:
            plugins = self.get_plugins(
                channel_slug=channel_slug, active_only=active_only
            )
        else:
            # Backwards compatibility for: https://github.com/saleor/saleor/pull/15769/
            # Load all channel plugins and global plugins if channel_slug is None, as
            # it was done before the mentioned PR.
            plugins = self.get_all_plugins(active_only=active_only)

        payment_plugins = [
            plugin for plugin in plugins if "process_payment" in type(plugin).__dict__
        ]

        # if currency is given return only gateways which support given currency
        gateways = []
        for plugin in payment_plugins:
            gateways.extend(
                plugin.get_payment_gateways(
                    currency=currency,
                    checkout_info=checkout_info,
                    checkout_lines=checkout_lines,
                    previous_value=None,
                )
            )
        return gateways

    def list_external_authentications(self, active_only: bool = True) -> list[dict]:
        auth_basic_method = "external_obtain_access_tokens"
        plugins = self.get_plugins(active_only=active_only)
        return [
            {"id": plugin.PLUGIN_ID, "name": plugin.PLUGIN_NAME}
            for plugin in plugins
            if auth_basic_method in type(plugin).__dict__
        ]

    def __run_payment_method(
        self,
        gateway: str,
        method_name: str,
        payment_information: "PaymentData",
        channel_slug: str,
        **kwargs,
    ) -> "GatewayResponse":
        default_value = None
        plugin = self.get_plugin(gateway, channel_slug)
        if plugin is not None:
            resp = self.__run_method_on_single_plugin(
                plugin,
                method_name,
                previous_value=default_value,
                payment_information=payment_information,
                **kwargs,
            )
            if resp is not None:
                return resp

        raise Exception(
            f"Payment plugin {gateway} for {method_name}"
            " payment method is inaccessible!"
        )

    def __run_plugin_method_until_first_success(
        self,
        method_name: str,
        *args,
        channel_slug: Optional[str],
        plugins: Optional[list["BasePlugin"]] = None,
        **kwargs,
    ):
        if plugins is None:
            plugins = self.get_plugins(channel_slug=channel_slug, active_only=True)
        if plugins:
            for plugin in plugins:
                result = self.__run_method_on_single_plugin(
                    plugin, method_name, None, *args, **kwargs
                )
                if result is not None:
                    return result
        return None

    def _get_all_plugin_configs(self):
        with opentracing.global_tracer().start_active_span("_get_all_plugin_configs"):
            if not hasattr(self, "_plugin_configs"):
                plugin_configurations = (
                    PluginConfiguration.objects.using(self.database)
                    .prefetch_related("channel")
                    .all()
                )
                self._plugin_configs_per_channel: defaultdict[Channel, dict] = (
                    defaultdict(dict)
                )
                self._global_plugin_configs = {}
                for pc in plugin_configurations:
                    channel = pc.channel
                    if channel is None:
                        self._global_plugin_configs[pc.identifier] = pc
                    else:
                        self._plugin_configs_per_channel[channel][pc.identifier] = pc
            return self._global_plugin_configs, self._plugin_configs_per_channel

    # FIXME these methods should be more generic

    def get_tax_code_from_object_meta(
        self,
        obj: Union["Product", "ProductType", "TaxClass"],
        channel_slug: Optional[str],
    ) -> TaxType:
        default_value = TaxType(code="", description="")
        return self.__run_method_on_plugins(
            "get_tax_code_from_object_meta",
            default_value,
            obj,
            channel_slug=channel_slug,
        )

    def save_plugin_configuration(
        self, plugin_id, channel_slug: Optional[str], cleaned_data: dict
    ):
        if channel_slug:
            plugins = self.get_plugins(channel_slug=channel_slug)
            channel = (
                Channel.objects.using(self.database).filter(slug=channel_slug).first()
            )
            if not channel:
                return None
        else:
            channel = None
            plugins = self.get_plugins()

        for plugin in plugins:
            if plugin.PLUGIN_ID == plugin_id:
                plugin_configuration, _ = PluginConfiguration.objects.using(
                    self.database
                ).get_or_create(
                    identifier=plugin_id,
                    channel=channel,
                    defaults={"configuration": plugin.configuration},
                )
                configuration = plugin.save_plugin_configuration(
                    plugin_configuration, cleaned_data
                )
                configuration.name = plugin.PLUGIN_NAME
                configuration.description = plugin.PLUGIN_DESCRIPTION
                plugin.active = configuration.active
                plugin.configuration = configuration.configuration
                return configuration

    def get_plugin(
        self, plugin_id: str, channel_slug: Optional[str] = None
    ) -> Optional["BasePlugin"]:
        plugins = self.get_plugins(channel_slug=channel_slug)
        for plugin in plugins:
            if plugin.check_plugin_id(plugin_id):
                return plugin
        return None

    def webhook_endpoint_without_channel(
        self, request: SaleorContext, plugin_id: str
    ) -> HttpResponse:
        # This should be removed in 3.0.0-a.25 as we want to give a possibility to have
        # no downtime between RCs
        split_path = request.path.split(plugin_id, maxsplit=1)
        path = None
        if len(split_path) == 2:
            path = split_path[1]

        default_value = HttpResponseNotFound()
        plugin = self.get_plugin(plugin_id)
        if not plugin:
            self.get_all_plugins()
            plugin = self.get_plugin(plugin_id)

        if not plugin:
            return default_value
        return self.__run_method_on_single_plugin(
            plugin, "webhook", default_value, request, path
        )

    def webhook(
        self, request: SaleorContext, plugin_id: str, channel_slug: Optional[str]
    ) -> HttpResponse:
        split_path = request.path.split(plugin_id, maxsplit=1)
        path = None
        if len(split_path) == 2:
            path = split_path[1]

        default_value = HttpResponseNotFound()
        plugin = self.get_plugin(plugin_id, channel_slug=channel_slug)
        if not plugin:
            return default_value

        if not plugin.active:
            return default_value

        if plugin.CONFIGURATION_PER_CHANNEL and not channel_slug:
            return HttpResponseNotFound(
                "Incorrect endpoint. Use /plugins/channel/<channel_slug>/"
                f"{plugin.PLUGIN_ID}/"
            )

        return self.__run_method_on_single_plugin(
            plugin, "webhook", default_value, request, path
        )

    def notify(
        self,
        event: "NotifyEventTypeChoice",
        payload_func: Callable,
        channel_slug: Optional[str] = None,
        plugin_id: Optional[str] = None,
    ):
        default_value = None
        if plugin_id:
            plugin = self.get_plugin(plugin_id, channel_slug=channel_slug)
            return self.__run_method_on_single_plugin(
                plugin=plugin,
                method_name="notify",
                previous_value=default_value,
                event=event,
                payload_func=payload_func,
            )
        return self.__run_method_on_plugins(
            "notify", default_value, event, payload_func, channel_slug=channel_slug
        )

    def external_obtain_access_tokens(
        self, plugin_id: str, data: dict, request: SaleorContext
    ) -> ExternalAccessTokens:
        """Obtain access tokens from authentication plugin."""
        default_value = ExternalAccessTokens()
        plugin = self.get_plugin(plugin_id)
        return self.__run_method_on_single_plugin(
            plugin, "external_obtain_access_tokens", default_value, data, request
        )

    def external_authentication_url(
        self, plugin_id: str, data: dict, request: SaleorContext
    ) -> dict:
        """Handle authentication request."""
        default_value = {}  # type: ignore
        plugin = self.get_plugin(plugin_id)
        return self.__run_method_on_single_plugin(
            plugin, "external_authentication_url", default_value, data, request
        )

    def external_refresh(
        self, plugin_id: str, data: dict, request: SaleorContext
    ) -> ExternalAccessTokens:
        """Handle authentication refresh request."""
        default_value = ExternalAccessTokens()
        plugin = self.get_plugin(plugin_id)
        return self.__run_method_on_single_plugin(
            plugin, "external_refresh", default_value, data, request
        )

    def authenticate_user(self, request: SaleorContext) -> Optional["User"]:
        """Authenticate user which should be assigned to the request."""
        default_value = None
        return self.__run_method_on_plugins(
            "authenticate_user", default_value, request, channel_slug=None
        )

    def external_logout(
        self, plugin_id: str, data: dict, request: SaleorContext
    ) -> dict:
        """Logout the user."""
        default_value: dict[str, str] = {}
        plugin = self.get_plugin(plugin_id)
        return self.__run_method_on_single_plugin(
            plugin, "external_logout", default_value, data, request
        )

    def external_verify(
        self, plugin_id: str, data: dict, request: SaleorContext
    ) -> tuple[Optional["User"], dict]:
        """Verify the provided authentication data."""
        default_data: dict[str, str] = dict()
        default_user: Optional[User] = None
        default_value = default_user, default_data
        plugin = self.get_plugin(plugin_id)
        return self.__run_method_on_single_plugin(
            plugin, "external_verify", default_value, data, request
        )

    def excluded_shipping_methods_for_order(
        self,
        order: "Order",
        available_shipping_methods: list["ShippingMethodData"],
    ) -> list[ExcludedShippingMethod]:
        return self.__run_method_on_plugins(
            "excluded_shipping_methods_for_order",
            [],
            order,
            available_shipping_methods,
            channel_slug=order.channel.slug,
        )

    def excluded_shipping_methods_for_checkout(
        self,
        checkout: "Checkout",
        channel: "Channel",
        available_shipping_methods: list["ShippingMethodData"],
    ) -> list[ExcludedShippingMethod]:
        return self.__run_method_on_plugins(
            "excluded_shipping_methods_for_checkout",
            [],
            checkout,
            available_shipping_methods,
            channel_slug=channel.slug,
        )

    def is_event_active_for_any_plugin(
        self, event: str, channel_slug: Optional[str] = None
    ) -> bool:
        self._ensure_channel_plugins_loaded(channel_slug)
        """Check if any plugin supports defined event."""
        plugins = (
            self.plugins_per_channel[channel_slug] if channel_slug else self.all_plugins
        )
        only_active_plugins = [plugin for plugin in plugins if plugin.active]
        return any([plugin.is_event_active(event) for plugin in only_active_plugins])


def get_plugins_manager(
    allow_replica: bool,
    requestor_getter: Optional[Callable[[], "Requestor"]] = None,
) -> PluginsManager:
    with opentracing.global_tracer().start_active_span("get_plugins_manager"):
        if allow_replica:
            return PluginsManager(settings.PLUGINS, requestor_getter, allow_replica)
        else:
            with allow_writer():
                return PluginsManager(settings.PLUGINS, requestor_getter, allow_replica)<|MERGE_RESOLUTION|>--- conflicted
+++ resolved
@@ -772,23 +772,6 @@
             "collection_metadata_updated", default_value, collection, channel_slug=None
         )
 
-<<<<<<< HEAD
-=======
-    # Note: this method is deprecated in Saleor 3.20 and will be removed in Saleor 3.21.
-    # Webhook-related functionality will be moved from plugin to core modules.
-    def product_created(self, product: "Product", webhooks=None):
-        default_value = None
-        return self.__run_method_on_plugins(
-            "product_created",
-            default_value,
-            product,
-            webhooks=webhooks,
-            channel_slug=None,
-        )
-
-    # Note: this method is deprecated in Saleor 3.20 and will be removed in Saleor 3.21.
-    # Webhook-related functionality will be moved from plugin to core modules.
->>>>>>> 9f3fbb39
     def product_updated(self, product: "Product", webhooks=None):
         default_value = None
         return self.__run_method_on_plugins(
