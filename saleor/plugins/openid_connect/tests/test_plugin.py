--- conflicted
+++ resolved
@@ -412,7 +412,6 @@
     plugin.validate_plugin_configuration(conf)
 
 
-<<<<<<< HEAD
 def test_external_logout_missing_logouat_url(openid_plugin, rf):
     plugin = openid_plugin(oauth_logout_url="")
     response = plugin.external_logout({}, rf.request(), None)
@@ -435,7 +434,8 @@
     assert parsed_qs["redirectUrl"][0] == "http://localhost:3000/logout"
     assert parsed_qs["field1"][0] == "value1"
     assert parsed_qs["client_id"][0] == client_id
-=======
+
+
 def test_webhook_when_plugin_is_disabled(openid_plugin, rf):
     plugin = openid_plugin(active=False)
     response = plugin.webhook(rf.request(), "/callback?some=value", None)
@@ -457,5 +457,4 @@
     plugin = openid_plugin(active=True)
     request = rf.request()
     plugin.webhook(request, "/callback?some=value", None)
-    mocked_callback.assert_called_once_with(request)
->>>>>>> 706309b4
+    mocked_callback.assert_called_once_with(request)