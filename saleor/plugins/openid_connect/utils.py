--- conflicted
+++ resolved
@@ -50,11 +50,8 @@
 JWKS_CACHE_TIME = 60 * 60  # 1 hour
 USER_INFO_DEFAULT_CACHE_TIME = 60 * 60  # 1 hour
 
-<<<<<<< HEAD
-=======
 OIDC_DEFAULT_CACHE_TIME = 60 * 60  # 1 hour
 
->>>>>>> f10308fa
 
 OAUTH_TOKEN_REFRESH_FIELD = "oauth_refresh_token"
 CSRF_FIELD = "csrf_token"
