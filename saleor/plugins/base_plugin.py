--- conflicted
+++ resolved
@@ -33,11 +33,8 @@
     PaymentData,
     PaymentGateway,
     PaymentMethodData,
-<<<<<<< HEAD
     StoredPaymentMethodRequestDeleteData,
     StoredPaymentMethodRequestDeleteResponseData,
-=======
->>>>>>> e90db31f
     TransactionActionData,
     TransactionSessionResult,
 )
@@ -688,12 +685,6 @@
 
     list_payment_sources: Callable[[str, Any], List["CustomerSource"]]
 
-    list_stored_payment_methods: Callable[
-        ["ListStoredPaymentMethodsRequestData", list["PaymentMethodData"]],
-        list["PaymentMethodData"],
-    ]
-
-<<<<<<< HEAD
     stored_payment_method_request_delete: Callable[
         [
             "StoredPaymentMethodRequestDeleteData",
@@ -702,8 +693,11 @@
         "StoredPaymentMethodRequestDeleteResponseData",
     ]
 
-=======
->>>>>>> e90db31f
+    list_stored_payment_methods: Callable[
+        ["ListStoredPaymentMethodsRequestData", list["PaymentMethodData"]],
+        list["PaymentMethodData"],
+    ]
+
     # Trigger when menu is created.
     #
     # Overwrite this method if you need to trigger specific logic after a menu is
