import logging
import os

from celery import Celery
from celery.signals import setup_logging
from django.conf import settings

from .plugins import discover_plugins_modules

CELERY_LOGGER_NAME = "celery"


@setup_logging.connect
def setup_celery_logging(loglevel=None, **kwargs):
    """Skip default Celery logging configuration.

    Will rely on Django to set up the base root logger.
    Celery loglevel will be set if provided as Celery command argument.
    """
    if loglevel:
        logging.getLogger(CELERY_LOGGER_NAME).setLevel(loglevel)


os.environ.setdefault("DJANGO_SETTINGS_MODULE", "saleor.settings")

app = Celery("saleor")

app.config_from_object("django.conf:settings", namespace="CELERY")
app.autodiscover_tasks()
app.autodiscover_tasks(
    packages=[
        "saleor.attribute.migrations.tasks",
    ],
    related_name="saleor3_16",
)
app.autodiscover_tasks(
    packages=[
<<<<<<< HEAD
        "saleor.order.migrations.tasks",
    ],
    related_name="saleor3_18",
=======
        "saleor.discount.migrations.tasks",
    ],
    related_name="saleor3_17",
>>>>>>> b17f360e
)
app.autodiscover_tasks(lambda: discover_plugins_modules(settings.PLUGINS))  # type: ignore[misc] # circular import # noqa: E501
app.autodiscover_tasks(related_name="search_tasks")<|MERGE_RESOLUTION|>--- conflicted
+++ resolved
@@ -35,15 +35,15 @@
 )
 app.autodiscover_tasks(
     packages=[
-<<<<<<< HEAD
+        "saleor.discount.migrations.tasks",
+    ],
+    related_name="saleor3_17",
+)
+app.autodiscover_tasks(
+    packages=[
         "saleor.order.migrations.tasks",
     ],
     related_name="saleor3_18",
-=======
-        "saleor.discount.migrations.tasks",
-    ],
-    related_name="saleor3_17",
->>>>>>> b17f360e
 )
 app.autodiscover_tasks(lambda: discover_plugins_modules(settings.PLUGINS))  # type: ignore[misc] # circular import # noqa: E501
 app.autodiscover_tasks(related_name="search_tasks")