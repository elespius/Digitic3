<<<<<<< HEAD
from .....attribute.models import Attribute
from .....graphql.csv.enums import ProductFieldEnum
from ....utils.products_data import (
=======
from .....channel.models import Channel
from .....graphql.csv.enums import ProductFieldEnum
from .....product.models import Attribute
from ....utils.product_headers import (
>>>>>>> 837b01ea
    get_attributes_headers,
    get_channels_headers,
    get_export_fields_and_headers_info,
    get_product_export_fields_and_headers,
    get_warehouses_headers,
)


def test_get_export_fields_and_headers_fields_without_price():
    # given
    export_info = {
        "fields": [
            ProductFieldEnum.COLLECTIONS.value,
            ProductFieldEnum.DESCRIPTION.value,
            ProductFieldEnum.VARIANT_SKU.value,
        ],
        "warehoses": [],
    }

    # when
    export_fields, file_headers = get_product_export_fields_and_headers(export_info)

    # then
    expected_headers = ["id", "collections", "description", "variant sku"]

    assert set(export_fields) == {
        "collections__slug",
        "id",
        "variants__sku",
        "description",
    }
    assert file_headers == expected_headers


def test_get_export_fields_and_headers_no_fields():
    export_fields, file_headers = get_product_export_fields_and_headers({})

    assert export_fields == ["id"]
    assert file_headers == ["id"]


def test_get_attributes_headers(product_with_multiple_values_attributes):
    # given
    attribute_ids = Attribute.objects.values_list("id", flat=True)
    export_info = {"attributes": attribute_ids}

    # when
    attributes_headers = get_attributes_headers(export_info)

    # then
    product_headers = []
    variant_headers = []
    for attr in Attribute.objects.all():
        if attr.product_types.exists():
            product_headers.append(f"{attr.slug} (product attribute)")
        if attr.product_variant_types.exists():
            variant_headers.append(f"{attr.slug} (variant attribute)")

    expected_headers = product_headers + variant_headers
    assert attributes_headers == expected_headers


def test_get_attributes_headers_lack_of_attributes_ids():
    # given
    export_info = {}

    # when
    attributes_headers = get_attributes_headers(export_info)

    # then
    assert attributes_headers == []


def test_get_warehouses_headers(warehouses):
    # given
    warehouse_ids = [warehouses[0].pk]
    export_info = {"warehouses": warehouse_ids}

    # when
    warehouse_headers = get_warehouses_headers(export_info)

    # then
    assert warehouse_headers == [f"{warehouses[0].slug} (warehouse quantity)"]


def test_get_warehouses_headers_lack_of_warehouse_ids():
    # given
    export_info = {}

    # when
    warehouse_headers = get_warehouses_headers(export_info)

    # then
    assert warehouse_headers == []


def test_get_channels_headers(channel_USD, channel_PLN):
    # given
    channel_usd_slug = channel_USD.slug
    channel_pln_slug = channel_PLN.slug

    channel_ids = [channel_USD.pk, channel_PLN.pk]
    export_info = {"channels": channel_ids}

    # when
    channel_headers = get_channels_headers(export_info)

    # then
    expected_headers = []
    for channel_slug in [channel_pln_slug, channel_usd_slug]:
        for field in [
            "product currency code",
            "published",
            "publication date",
            "searchable",
            "available for purchase",
            "price amount",
            "variant currency code",
            "variant cost price",
        ]:
            expected_headers.append(f"{channel_slug} (channel {field})")
    assert channel_headers == expected_headers


def test_get_channels_headers_lack_of_channel_ids():
    # given
    export_info = {}

    # when
    channel_headers = get_channels_headers(export_info)

    # then
    assert channel_headers == []


def test_get_export_fields_and_headers_info(
    warehouses, product_with_multiple_values_attributes, channel_PLN, channel_USD
):
    # given
    warehouse_ids = [w.pk for w in warehouses]
    attribute_ids = [attr.pk for attr in Attribute.objects.all()]
    channel_ids = [channel_PLN.pk, channel_USD.pk]
    export_info = {
        "fields": [
            ProductFieldEnum.COLLECTIONS.value,
            ProductFieldEnum.DESCRIPTION.value,
        ],
        "warehouses": warehouse_ids,
        "attributes": attribute_ids,
        "channels": channel_ids,
    }

    expected_file_headers = [
        "id",
        "collections",
        "description",
    ]

    # when
    export_fields, file_headers, data_headers = get_export_fields_and_headers_info(
        export_info
    )

    # then
    expected_fields = [
        "id",
        "collections__slug",
        "description",
    ]

    product_headers = []
    variant_headers = []
    for attr in Attribute.objects.all().order_by("slug"):
        if attr.product_types.exists():
            product_headers.append(f"{attr.slug} (product attribute)")
        if attr.product_variant_types.exists():
            variant_headers.append(f"{attr.slug} (variant attribute)")

    warehouse_headers = [f"{w.slug} (warehouse quantity)" for w in warehouses]

    channel_headers = []
    for channel in Channel.objects.all().order_by("slug"):
        slug = channel.slug
        for field in [
            "product currency code",
            "published",
            "publication date",
            "searchable",
            "available for purchase",
            "price amount",
            "variant currency code",
            "variant cost price",
        ]:
            channel_headers.append(f"{slug} (channel {field})")

    excepted_headers = (
        expected_fields
        + product_headers
        + variant_headers
        + warehouse_headers
        + channel_headers
    )

    expected_file_headers += (
        product_headers + variant_headers + warehouse_headers + channel_headers
    )
    assert expected_file_headers == file_headers
    assert set(export_fields) == set(expected_fields)
    assert data_headers == excepted_headers<|MERGE_RESOLUTION|>--- conflicted
+++ resolved
@@ -1,13 +1,7 @@
-<<<<<<< HEAD
 from .....attribute.models import Attribute
-from .....graphql.csv.enums import ProductFieldEnum
-from ....utils.products_data import (
-=======
 from .....channel.models import Channel
 from .....graphql.csv.enums import ProductFieldEnum
-from .....product.models import Attribute
 from ....utils.product_headers import (
->>>>>>> 837b01ea
     get_attributes_headers,
     get_channels_headers,
     get_export_fields_and_headers_info,
