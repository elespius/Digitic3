from unittest.mock import patch

from .....attribute.models import Attribute, AttributeValue
from .....attribute.utils import associate_attribute_values_to_instance
from .....product.models import Product, ProductMedia, ProductVariant, VariantMedia
from .....tests.utils import dummy_editorjs
from .....warehouse.models import Warehouse
from ....utils import ProductExportFields
from ....utils.products_data import (
    AttributeData,
    add_attribute_info_to_data,
    add_channel_info_to_data,
    add_collection_info_to_data,
    add_image_uris_to_data,
    add_warehouse_info_to_data,
    get_products_relations_data,
    get_variants_relations_data,
    prepare_products_relations_data,
    prepare_variants_relations_data,
)
from .utils import (
    add_channel_to_expected_product_data,
    add_channel_to_expected_variant_data,
    add_product_attribute_data_to_expected_data,
    add_stocks_to_expected_data,
    add_variant_attribute_data_to_expected_data,
)


@patch("saleor.csv.utils.products_data.prepare_products_relations_data")
def test_get_products_relations_data(prepare_products_data_mocked, product_list):
    # given
    qs = Product.objects.all()
    export_fields = {
        "collections__slug",
        "media__image",
        "name",
        "description",
    }
    attribute_ids = []
    channel_ids = []

    # when
    get_products_relations_data(qs, export_fields, attribute_ids, channel_ids)

    # then
    assert prepare_products_data_mocked.call_count == 1
    args, kwargs = prepare_products_data_mocked.call_args
    assert set(args[0].values_list("pk", flat=True)) == set(
        qs.values_list("pk", flat=True)
    )
    assert args[1:] == (
        {"collections__slug", "media__image"},
        attribute_ids,
        channel_ids,
    )


@patch("saleor.csv.utils.products_data.prepare_products_relations_data")
def test_get_products_relations_data_no_relations_fields(
    prepare_products_data_mocked, product_list
):
    # given
    qs = Product.objects.all()
    export_fields = {"name", "description"}
    attribute_ids = []
    channel_ids = []

    # when
    get_products_relations_data(qs, export_fields, attribute_ids, channel_ids)

    # then
    prepare_products_data_mocked.assert_not_called()


@patch("saleor.csv.utils.products_data.prepare_products_relations_data")
def test_get_products_relations_data_attribute_ids(
    prepare_products_data_mocked,
    product_list,
    file_attribute,
    product_type_page_reference_attribute,
    product_type_product_reference_attribute,
    page,
):
    # given
    product = product_list[0]
    product.product_type.product_attributes.add(
        file_attribute,
        product_type_page_reference_attribute,
        product_type_product_reference_attribute,
    )
    associate_attribute_values_to_instance(
        product, file_attribute, file_attribute.values.first()
    )
    page_ref_value = AttributeValue.objects.create(
        attribute=product_type_page_reference_attribute,
        slug=f"{product.pk}_{page.pk}",
        name=page.title,
    )
    associate_attribute_values_to_instance(
        product, product_type_page_reference_attribute, page_ref_value
    )
    product_ref_value = AttributeValue.objects.create(
        attribute=product_type_product_reference_attribute,
        slug=f"{product.pk}_{product_list[1].pk}",
        name=product_list[1].name,
    )
    associate_attribute_values_to_instance(
        product, product_type_product_reference_attribute, product_ref_value
    )

    qs = Product.objects.all()
    export_fields = {"name", "description"}
    attribute_ids = list(Attribute.objects.values_list("pk", flat=True))
    channel_ids = []

    # when
    get_products_relations_data(qs, export_fields, attribute_ids, channel_ids)

    # then
    assert prepare_products_data_mocked.call_count == 1
    args, kwargs = prepare_products_data_mocked.call_args
    assert set(args[0].values_list("pk", flat=True)) == set(
        qs.values_list("pk", flat=True)
    )
    assert args[1:] == (set(), attribute_ids, channel_ids)


@patch("saleor.csv.utils.products_data.prepare_products_relations_data")
def test_get_products_relations_data_channel_ids(
    prepare_products_data_mocked, product_list, channel_USD, channel_PLN
):
    # given
    qs = Product.objects.all()
    export_fields = {"name", "description"}
    attribute_ids = []
    channel_ids = [channel_PLN.pk, channel_USD.pk]

    # when
    get_products_relations_data(qs, export_fields, attribute_ids, channel_ids)

    # then
    assert prepare_products_data_mocked.call_count == 1
    args, kwargs = prepare_products_data_mocked.call_args
    assert set(args[0].values_list("pk", flat=True)) == set(
        qs.values_list("pk", flat=True)
    )
    assert args[1:] == (set(), attribute_ids, channel_ids)


def test_prepare_products_relations_data(
    product_with_image,
    collection_list,
    channel_USD,
    channel_PLN,
    file_attribute,
    product_type_page_reference_attribute,
    page,
):
    # given
    pk = product_with_image.pk

    product_with_image.product_type.product_attributes.add(
        file_attribute, product_type_page_reference_attribute
    )
    associate_attribute_values_to_instance(
        product_with_image, file_attribute, file_attribute.values.first()
    )
    ref_value = AttributeValue.objects.create(
        attribute=product_type_page_reference_attribute,
        slug=f"{product_with_image.pk}_{page.pk}",
        name=page.title,
    )
    associate_attribute_values_to_instance(
        product_with_image, product_type_page_reference_attribute, ref_value
    )

    collection_list[0].products.add(product_with_image)
    collection_list[1].products.add(product_with_image)

    qs = Product.objects.all()
    fields = set(
        ProductExportFields.HEADERS_TO_FIELDS_MAPPING["product_many_to_many"].values()
    )
    attribute_ids = [
        str(attr.assignment.attribute.pk)
        for attr in product_with_image.attributes.all()
    ]
    channel_ids = [str(channel_PLN.pk), str(channel_USD.pk)]

    # when
    result = prepare_products_relations_data(qs, fields, attribute_ids, channel_ids)

    # then
    collections = ", ".join(
        sorted([collection.slug for collection in collection_list[:2]])
    )
    images = ", ".join(
        [
            "http://mirumee.com/media/" + image.image.name
            for image in product_with_image.media.all()
        ]
    )
    expected_result = {pk: {"collections__slug": collections, "media__image": images}}

    expected_result = add_product_attribute_data_to_expected_data(
        expected_result, product_with_image, attribute_ids, pk
    )
    expected_result = add_channel_to_expected_product_data(
        expected_result, product_with_image, channel_ids, pk
    )

    assert result == expected_result


def test_prepare_products_relations_data_only_fields(
    product_with_image, collection_list
):
    # given
    pk = product_with_image.pk
    collection_list[0].products.add(product_with_image)
    collection_list[1].products.add(product_with_image)
    qs = Product.objects.all()
    fields = {"collections__slug"}
    attribute_ids = []
    channel_ids = []

    # when
    result = prepare_products_relations_data(qs, fields, attribute_ids, channel_ids)

    # then
    collections = ", ".join(
        sorted([collection.slug for collection in collection_list[:2]])
    )
    expected_result = {pk: {"collections__slug": collections}}

    assert result == expected_result


def test_prepare_products_relations_data_only_attributes_ids(
    product_with_image, collection_list
):
    # given
    pk = product_with_image.pk
    collection_list[0].products.add(product_with_image)
    collection_list[1].products.add(product_with_image)
    qs = Product.objects.all()
    fields = {"name"}
    attribute_ids = [
        str(attr.assignment.attribute.pk)
        for attr in product_with_image.attributes.all()
    ]
    channel_ids = []

    # when
    result = prepare_products_relations_data(qs, fields, attribute_ids, channel_ids)

    # then
    expected_result = {pk: {}}

    expected_result = add_product_attribute_data_to_expected_data(
        expected_result, product_with_image, attribute_ids, pk
    )

    assert result == expected_result


def test_prepare_products_relations_data_only_channel_ids(
    product_with_image, collection_list, channel_PLN, channel_USD
):
    # given
    pk = product_with_image.pk
    collection_list[0].products.add(product_with_image)
    collection_list[1].products.add(product_with_image)
    qs = Product.objects.all()
    fields = {"name"}
    attribute_ids = []
    channel_ids = [str(channel_PLN.pk), str(channel_USD.pk)]

    # when
    result = prepare_products_relations_data(qs, fields, attribute_ids, channel_ids)

    # then
    expected_result = {pk: {}}

    expected_result = add_channel_to_expected_product_data(
        expected_result, product_with_image, channel_ids, pk
    )

    assert result == expected_result


@patch("saleor.csv.utils.products_data.prepare_variants_relations_data")
def test_get_variants_relations_data(prepare_variants_data_mocked, product_list):
    # given
    qs = Product.objects.all()
    export_fields = {
        "collections__slug",
        "variants__sku",
        "variants__media__image",
    }
    attribute_ids = []
    warehouse_ids = []
    channel_ids = []

    # when
    get_variants_relations_data(
        qs, export_fields, attribute_ids, warehouse_ids, channel_ids
    )

    # then
    assert prepare_variants_data_mocked.call_count == 1
    args, kwargs = prepare_variants_data_mocked.call_args
    assert set(args[0].values_list("pk", flat=True)) == set(
        qs.values_list("pk", flat=True)
    )
    assert args[1:] == (
        {"variants__media__image"},
        attribute_ids,
        warehouse_ids,
        channel_ids,
    )


@patch("saleor.csv.utils.products_data.prepare_variants_relations_data")
def test_get_variants_relations_data_no_relations_fields(
    prepare_variants_data_mocked, product_list
):
    # given
    qs = Product.objects.all()
    export_fields = {"name", "variants__sku"}
    attribute_ids = []
    warehouse_ids = []
    channel_ids = []

    # when
    get_variants_relations_data(
        qs, export_fields, attribute_ids, warehouse_ids, channel_ids
    )

    # then
    prepare_variants_data_mocked.assert_not_called()


@patch("saleor.csv.utils.products_data.prepare_variants_relations_data")
def test_get_variants_relations_data_attribute_ids(
    prepare_variants_data_mocked,
    product_list,
    file_attribute,
    product_type_page_reference_attribute,
    product_type_product_reference_attribute,
    page,
):
    # given
    product = product_list[0]
    product.product_type.variant_attributes.add(
        file_attribute,
        product_type_page_reference_attribute,
        product_type_product_reference_attribute,
    )
    variant = product.variants.first()
    associate_attribute_values_to_instance(
        variant, file_attribute, file_attribute.values.first()
    )
    # add page reference attribute
    page_ref_value = AttributeValue.objects.create(
        attribute=product_type_page_reference_attribute,
        slug=f"{variant.pk}_{page.pk}",
        name=page.title,
    )
    associate_attribute_values_to_instance(
        variant, product_type_page_reference_attribute, page_ref_value
    )
    # add product reference attribute
    product_ref_value = AttributeValue.objects.create(
        attribute=product_type_product_reference_attribute,
        slug=f"{variant.pk}_{product_list[1].pk}",
        name=product_list[1].name,
    )
    associate_attribute_values_to_instance(
        variant, product_type_product_reference_attribute, product_ref_value
    )

    qs = Product.objects.all()
    export_fields = {"name", "variants__sku"}
    attribute_ids = list(Attribute.objects.values_list("pk", flat=True))
    warehouse_ids = []
    channel_ids = []

    # when
    get_variants_relations_data(
        qs, export_fields, attribute_ids, warehouse_ids, channel_ids
    )

    # then
    assert prepare_variants_data_mocked.call_count == 1
    args, kwargs = prepare_variants_data_mocked.call_args
    assert set(args[0].values_list("pk", flat=True)) == set(
        qs.values_list("pk", flat=True)
    )
    assert args[1:] == (set(), attribute_ids, warehouse_ids, channel_ids)


@patch("saleor.csv.utils.products_data.prepare_variants_relations_data")
def test_get_variants_relations_data_warehouse_ids(
    prepare_variants_data_mocked, product_list, warehouses
):
    # given
    qs = Product.objects.all()
    export_fields = {"name", "variants__sku"}
    attribute_ids = []
    warehouse_ids = list(Warehouse.objects.values_list("pk", flat=True))
    channel_ids = []

    # when
    get_variants_relations_data(
        qs, export_fields, attribute_ids, warehouse_ids, channel_ids
    )

    # then
    assert prepare_variants_data_mocked.call_count == 1
    args, kwargs = prepare_variants_data_mocked.call_args
    assert set(args[0].values_list("pk", flat=True)) == set(
        qs.values_list("pk", flat=True)
    )
    assert args[1:] == (set(), attribute_ids, warehouse_ids, channel_ids)


@patch("saleor.csv.utils.products_data.prepare_variants_relations_data")
def test_get_variants_relations_data_channel_ids(
    prepare_variants_data_mocked, product_list, channel_USD, channel_PLN
):
    # given
    qs = Product.objects.all()
    export_fields = {"name", "variants__sku"}
    attribute_ids = []
    warehouse_ids = []
    channel_ids = [channel_PLN.pk, channel_USD.pk]

    # when
    get_variants_relations_data(
        qs, export_fields, attribute_ids, warehouse_ids, channel_ids
    )

    # then
    assert prepare_variants_data_mocked.call_count == 1
    args, kwargs = prepare_variants_data_mocked.call_args
    assert set(args[0].values_list("pk", flat=True)) == set(
        qs.values_list("pk", flat=True)
    )
    assert args[1:] == (set(), attribute_ids, warehouse_ids, channel_ids)


@patch("saleor.csv.utils.products_data.prepare_variants_relations_data")
def test_get_variants_relations_data_attributes_warehouses_and_channels_ids(
    prepare_variants_data_mocked, product_list, warehouses, channel_PLN, channel_USD
):
    # given
    qs = Product.objects.all()
    export_fields = {"name", "description"}
    attribute_ids = list(Attribute.objects.values_list("pk", flat=True))
    warehouse_ids = list(Warehouse.objects.values_list("pk", flat=True))
    channel_ids = [channel_PLN.pk, channel_USD.pk]

    # when
    get_variants_relations_data(
        qs, export_fields, attribute_ids, warehouse_ids, channel_ids
    )

    # then
    assert prepare_variants_data_mocked.call_count == 1
    args, kwargs = prepare_variants_data_mocked.call_args
    assert set(args[0].values_list("pk", flat=True)) == set(
        qs.values_list("pk", flat=True)
    )
    assert args[1:] == (set(), attribute_ids, warehouse_ids, channel_ids)


def test_prepare_variants_relations_data(
    product_with_variant_with_two_attributes,
    product,
    image,
    media_root,
    channel_PLN,
    channel_USD,
    file_attribute,
    product_type_page_reference_attribute,
    product_type_product_reference_attribute,
    page,
):
    # given
    product_1 = product_with_variant_with_two_attributes
    product_1.product_type.variant_attributes.add(
        file_attribute,
        product_type_page_reference_attribute,
        product_type_product_reference_attribute,
    )
    variant = product_1.variants.first()
    associate_attribute_values_to_instance(
        variant, file_attribute, file_attribute.values.first()
    )
    # add page reference attribute
    page_ref_value = AttributeValue.objects.create(
        attribute=product_type_page_reference_attribute,
        slug=f"{variant.pk}_{page.pk}",
        name=page.title,
    )
    associate_attribute_values_to_instance(
        variant, product_type_page_reference_attribute, page_ref_value
    )
    # add prodcut reference attribute
    product_ref_value = AttributeValue.objects.create(
        attribute=product_type_product_reference_attribute,
        slug=f"{variant.pk}_{product.pk}",
        name=product.name,
    )
    associate_attribute_values_to_instance(
        variant, product_type_product_reference_attribute, product_ref_value
    )

    qs = Product.objects.all()
    variant = product_with_variant_with_two_attributes.variants.first()
    product_image = ProductMedia.objects.create(
        product=product_with_variant_with_two_attributes, image=image
    )
    VariantMedia.objects.create(variant=variant, media=product_image)

    fields = {"variants__media__image"}
    attribute_ids = [str(attr.pk) for attr in Attribute.objects.all()]
    warehouse_ids = [str(w.pk) for w in Warehouse.objects.all()]
    channel_ids = [str(channel_PLN.pk), str(channel_USD.pk)]

    # when
    result = prepare_variants_relations_data(
        qs, fields, attribute_ids, warehouse_ids, channel_ids
    )

    # then
    expected_result = {}
    for variant in ProductVariant.objects.all():
        pk = variant.pk
        images = ", ".join(
            [
                "http://mirumee.com/media/" + image.image.name
                for image in variant.media.all()
            ]
        )
        expected_result[pk] = {"variants__media__image": images} if images else {}
        expected_result = add_variant_attribute_data_to_expected_data(
            expected_result, variant, attribute_ids, pk
        )
        expected_result = add_stocks_to_expected_data(
            expected_result, variant, warehouse_ids, pk
        )

        expected_result = add_channel_to_expected_variant_data(
            expected_result, variant, channel_ids, pk
        )

    assert result == expected_result


def test_prepare_variants_relations_data_only_fields(
    product_with_variant_with_two_attributes, image, media_root
):
    # given
    qs = Product.objects.all()
    variant = product_with_variant_with_two_attributes.variants.first()
    product_image = ProductMedia.objects.create(
        product=product_with_variant_with_two_attributes, image=image
    )
    VariantMedia.objects.create(variant=variant, media=product_image)

    fields = {"variants__media__image"}
    attribute_ids = []
    warehouse_ids = []
    channel_ids = []

    # when
    result = prepare_variants_relations_data(
        qs, fields, attribute_ids, warehouse_ids, channel_ids
    )

    # then
    pk = variant.pk
    images = ", ".join(
        [
            "http://mirumee.com/media/" + image.image.name
            for image in variant.media.all()
        ]
    )
    expected_result = {pk: {"variants__media__image": images}}

    assert result == expected_result


def test_prepare_variants_relations_data_attributes_ids(
    product_with_variant_with_two_attributes, image, media_root
):
    # given
    qs = Product.objects.all()
    variant = product_with_variant_with_two_attributes.variants.first()
    product_image = ProductMedia.objects.create(
        product=product_with_variant_with_two_attributes, image=image
    )
    VariantMedia.objects.create(variant=variant, media=product_image)

    fields = set()
    attribute_ids = [str(attr.pk) for attr in Attribute.objects.all()]
    warehouse_ids = []
    channel_ids = []

    # when
    result = prepare_variants_relations_data(
        qs, fields, attribute_ids, warehouse_ids, channel_ids
    )

    # then
    pk = variant.pk
    expected_result = {pk: {}}

    expected_result = add_variant_attribute_data_to_expected_data(
        expected_result, variant, attribute_ids, pk
    )

    assert result == expected_result


def test_prepare_variants_relations_data_warehouse_ids(
    product_with_single_variant, image, media_root
):
    # given
    qs = Product.objects.all()
    variant = product_with_single_variant.variants.first()

    fields = set()
    attribute_ids = []
    warehouse_ids = [str(w.pk) for w in Warehouse.objects.all()]
    channel_ids = []

    # when
    result = prepare_variants_relations_data(
        qs, fields, attribute_ids, warehouse_ids, channel_ids
    )

    # then
    pk = variant.pk
    expected_result = {pk: {}}

    expected_result = add_stocks_to_expected_data(
        expected_result, variant, warehouse_ids, pk
    )

    assert result == expected_result


def test_prepare_variants_relations_data_channel_ids(
    product_with_single_variant, channel_PLN, channel_USD
):
    # given
    qs = Product.objects.all()
    variant = product_with_single_variant.variants.first()

    fields = set()
    attribute_ids = []
    warehouse_ids = []
    channel_ids = [str(channel_PLN.pk), str(channel_USD.pk)]

    # when
    result = prepare_variants_relations_data(
        qs, fields, attribute_ids, warehouse_ids, channel_ids
    )

    # then
    pk = variant.pk
    expected_result = {pk: {}}

    expected_result = add_channel_to_expected_variant_data(
        expected_result, variant, channel_ids, pk
    )
    assert result == expected_result


def test_add_collection_info_to_data(product):
    # given
    pk = product.pk
    collection = "test_collection"
    input_data = {pk: {}}

    # when
    result = add_collection_info_to_data(product.pk, collection, input_data)

    # then
    assert result[pk]["collections__slug"] == {collection}


def test_add_collection_info_to_data_update_collections(product):
    # given
    pk = product.pk
    existing_collection = "test2"
    collection = "test_collection"
    input_data = {pk: {"collections__slug": {existing_collection}}}

    # when
    result = add_collection_info_to_data(product.pk, collection, input_data)

    # then
    assert result[pk]["collections__slug"] == {collection, existing_collection}


def test_add_collection_info_to_data_no_collection(product):
    # given
    pk = product.pk
    collection = None
    input_data = {pk: {}}

    # when
    result = add_collection_info_to_data(product.pk, collection, input_data)

    # then
    assert result == input_data


def test_add_image_uris_to_data(product):
    # given
    pk = product.pk
    image_path = "test/path/image.jpg"
    field = "variant_media"
    input_data = {pk: {}}

    # when
    result = add_image_uris_to_data(product.pk, image_path, field, input_data)

    # then
    assert result[pk][field] == {"http://mirumee.com/media/" + image_path}


def test_add_image_uris_to_data_update_images(product):
    # given
    pk = product.pk
    old_path = "http://mirumee.com/media/test/image0.jpg"
    image_path = "test/path/image.jpg"
    input_data = {pk: {"product_media": {old_path}}}
    field = "product_media"

    # when
    result = add_image_uris_to_data(product.pk, image_path, field, input_data)

    # then
    assert result[pk][field] == {"http://mirumee.com/media/" + image_path, old_path}


def test_add_image_uris_to_data_no_image_path(product):
    # given
    pk = product.pk
    image_path = None
    input_data = {pk: {"name": "test"}}

    # when
    result = add_image_uris_to_data(product.pk, image_path, "product_media", input_data)

    # then
    assert result == input_data


def test_add_attribute_info_to_data(product):
    # given
    pk = product.pk
    slug = "test_attribute_slug"
    value = "test value"
    attribute_data = AttributeData(
        slug=slug,
        value=value,
        file_url=None,
        input_type="dropdown",
        entity_type=None,
<<<<<<< HEAD
        unit=None,
=======
        rich_text=None,
>>>>>>> 8d96ae7d
    )
    input_data = {pk: {}}

    # when
    result = add_attribute_info_to_data(
        product.pk, attribute_data, "product attribute", input_data
    )

    # then
    expected_header = f"{slug} (product attribute)"
    assert result[pk][expected_header] == {value}


def test_add_attribute_info_to_data_update_attribute_data(product):
    # given
    pk = product.pk
    slug = "test_attribute_slug"
    value = "test value"
    expected_header = f"{slug} (variant attribute)"

    attribute_data = AttributeData(
        slug=slug,
        value=value,
        file_url=None,
        input_type="dropdown",
        entity_type=None,
<<<<<<< HEAD
        unit=None,
=======
        rich_text=None,
>>>>>>> 8d96ae7d
    )
    input_data = {pk: {expected_header: {"value1"}}}

    # when
    result = add_attribute_info_to_data(
        product.pk, attribute_data, "variant attribute", input_data
    )

    # then
    assert result[pk][expected_header] == {value, "value1"}


def test_add_attribute_info_to_data_no_slug(product):
    # given
    pk = product.pk
    attribute_data = AttributeData(
        slug=None,
        value=None,
        file_url=None,
        input_type="dropdown",
        entity_type=None,
<<<<<<< HEAD
        unit=None,
=======
        rich_text=None,
>>>>>>> 8d96ae7d
    )
    input_data = {pk: {}}

    # when
    result = add_attribute_info_to_data(
        product.pk, attribute_data, "variant attribute", input_data
    )

    # then
    assert result == input_data


def test_add_file_attribute_info_to_data(product):
    # given
    pk = product.pk
    slug = "testtxt"
    test_url = "test.txt"
    attribute_data = AttributeData(
        slug=slug,
        value=None,
        file_url=test_url,
        input_type="file",
        entity_type=None,
<<<<<<< HEAD
        unit=None,
=======
        rich_text=None,
>>>>>>> 8d96ae7d
    )
    input_data = {pk: {}}

    # when
    result = add_attribute_info_to_data(
        product.pk, attribute_data, "product attribute", input_data
    )

    # then
    expected_header = f"{slug} (product attribute)"
    assert result[pk][expected_header] == {"http://mirumee.com/media/" + test_url}


def test_add_rich_text_attribute_info_to_data(product):
    # given
    pk = product.pk
    slug = "testtxt"
    attribute_data = AttributeData(
        slug=slug,
        value=None,
        file_url=None,
        input_type="rich-text",
        entity_type=None,
        rich_text=dummy_editorjs("Dummy"),
    )
    input_data = {pk: {}}

    # when
    result = add_attribute_info_to_data(
        product.pk, attribute_data, "product attribute", input_data
    )

    # then
    expected_header = f"{slug} (product attribute)"
    assert result[pk][expected_header] == {"Dummy"}


def test_add_reference_attribute_info_to_data(product, page):
    # given
    pk = product.pk
    slug = "test_attribute_slug"
    value = f"{product.id}_{page.id}"
    attribute_data = AttributeData(
        slug=slug,
        value=value,
        file_url=None,
        input_type="reference",
        entity_type="Page",
<<<<<<< HEAD
        unit=None,
=======
        rich_text="None",
>>>>>>> 8d96ae7d
    )
    input_data = {pk: {}}

    # when
    result = add_attribute_info_to_data(
        product.pk, attribute_data, "product attribute", input_data
    )

    # then
    expected_header = f"{slug} (product attribute)"
    assert result[pk][expected_header] == {f"Page_{page.id}"}


def test_add_reference_info_to_data_update_attribute_data(product, page):
    # given
    pk = product.pk
    slug = "test_attribute_slug"
    value = f"{product.id}_{page.id}"
    expected_header = f"{slug} (variant attribute)"
    values = {"Page_989"}

    attribute_data = AttributeData(
        slug=slug,
        value=value,
        file_url=None,
        input_type="reference",
        entity_type="Page",
<<<<<<< HEAD
        unit=None,
=======
        rich_text=None,
>>>>>>> 8d96ae7d
    )
    input_data = {pk: {expected_header: values}}

    # when
    result = add_attribute_info_to_data(
        product.pk, attribute_data, "variant attribute", input_data
    )

    # then
    values.add(f"Page_{page.id}")
    assert result[pk][expected_header] == values


def test_add_numeric_attribute_info_to_data(product, numeric_attribute):
    # given
    pk = product.pk
    value = "12.3"
    attribute_data = AttributeData(
        slug=numeric_attribute.slug,
        value=value,
        file_url=None,
        input_type="numeric",
        entity_type=None,
        unit=numeric_attribute.unit,
    )
    input_data = {pk: {}}

    # when
    result = add_attribute_info_to_data(
        product.pk, attribute_data, "product attribute", input_data
    )

    # then
    expected_header = f"{numeric_attribute.slug} (product attribute)"
    assert result[pk][expected_header] == {f"{value} {numeric_attribute.unit}"}


def test_add_numeric_attribute_info_to_data_no_unit(product, numeric_attribute):
    # given
    pk = product.pk
    value = "12.3"
    attribute_data = AttributeData(
        slug=numeric_attribute.slug,
        value=value,
        file_url=None,
        input_type="numeric",
        entity_type=None,
        unit=None,
    )
    input_data = {pk: {}}

    # when
    result = add_attribute_info_to_data(
        product.pk, attribute_data, "product attribute", input_data
    )

    # then
    expected_header = f"{numeric_attribute.slug} (product attribute)"
    assert result[pk][expected_header] == {value}


def test_add_warehouse_info_to_data(product):
    # given
    pk = product.pk
    slug = "test_warehouse"
    warehouse_data = {
        "slug": slug,
        "qty": 12,
        "qty_alc": 10,
    }
    input_data = {pk: {}}

    # when
    result = add_warehouse_info_to_data(product.pk, warehouse_data, input_data)

    # then
    expected_header = f"{slug} (warehouse quantity)"
    assert result[pk][expected_header] == 12


def test_add_warehouse_info_to_data_data_not_changed(product):
    # given
    pk = product.pk
    slug = "test_warehouse"
    warehouse_data = {
        "slug": slug,
        "qty": 12,
        "qty_alc": 10,
    }
    input_data = {
        pk: {
            f"{slug} (warehouse quantity)": 5,
            f"{slug} (warehouse quantity allocated)": 8,
        }
    }

    # when
    result = add_warehouse_info_to_data(product.pk, warehouse_data, input_data)

    # then
    assert result == input_data


def test_add_warehouse_info_to_data_data_no_slug(product):
    # given
    pk = product.pk
    warehouse_data = {
        "slug": None,
        "qty": None,
        "qty_alc": None,
    }
    input_data = {pk: {}}

    # when
    result = add_warehouse_info_to_data(product.pk, warehouse_data, input_data)

    # then
    assert result == input_data


def test_add_channel_info_to_data(product):
    # given
    pk = product.pk
    slug = "test_channel"
    channel_data = {
        "slug": slug,
        "currency_code": "USD",
        "published": True,
    }
    input_data = {pk: {}}
    fields = ["currency_code", "published"]

    # when
    result = add_channel_info_to_data(product.pk, channel_data, input_data, fields)

    # then
    assert len(result[pk]) == 2
    assert (
        result[pk][f"{slug} (channel currency code)"] == channel_data["currency_code"]
    )
    assert result[pk][f"{slug} (channel published)"] == channel_data["published"]


def test_add_channel_info_to_data_not_changed(product):
    # given
    pk = product.pk
    slug = "test_channel"
    channel_data = {
        "slug": slug,
        "currency_code": "USD",
        "published": False,
    }
    input_data = {
        pk: {
            f"{slug} (channel currency code)": "PLN",
            f"{slug} (channel published)": True,
        }
    }
    fields = ["currency_code", "published"]

    # when
    result = add_channel_info_to_data(product.pk, channel_data, input_data, fields)

    # then
    assert result == input_data


def test_add_channel_info_to_data_no_slug(product):
    # given
    pk = product.pk
    channel_data = {
        "slug": None,
        "currency_code": None,
        "published": None,
    }
    input_data = {pk: {}}
    fields = ["currency_code"]

    # when
    result = add_channel_info_to_data(product.pk, channel_data, input_data, fields)

    # then
    assert result == input_data<|MERGE_RESOLUTION|>--- conflicted
+++ resolved
@@ -774,11 +774,8 @@
         file_url=None,
         input_type="dropdown",
         entity_type=None,
-<<<<<<< HEAD
         unit=None,
-=======
         rich_text=None,
->>>>>>> 8d96ae7d
     )
     input_data = {pk: {}}
 
@@ -805,11 +802,8 @@
         file_url=None,
         input_type="dropdown",
         entity_type=None,
-<<<<<<< HEAD
         unit=None,
-=======
         rich_text=None,
->>>>>>> 8d96ae7d
     )
     input_data = {pk: {expected_header: {"value1"}}}
 
@@ -831,11 +825,8 @@
         file_url=None,
         input_type="dropdown",
         entity_type=None,
-<<<<<<< HEAD
         unit=None,
-=======
         rich_text=None,
->>>>>>> 8d96ae7d
     )
     input_data = {pk: {}}
 
@@ -859,11 +850,8 @@
         file_url=test_url,
         input_type="file",
         entity_type=None,
-<<<<<<< HEAD
         unit=None,
-=======
         rich_text=None,
->>>>>>> 8d96ae7d
     )
     input_data = {pk: {}}
 
@@ -887,6 +875,7 @@
         file_url=None,
         input_type="rich-text",
         entity_type=None,
+        unit=None,
         rich_text=dummy_editorjs("Dummy"),
     )
     input_data = {pk: {}}
@@ -912,11 +901,8 @@
         file_url=None,
         input_type="reference",
         entity_type="Page",
-<<<<<<< HEAD
         unit=None,
-=======
         rich_text="None",
->>>>>>> 8d96ae7d
     )
     input_data = {pk: {}}
 
@@ -944,11 +930,8 @@
         file_url=None,
         input_type="reference",
         entity_type="Page",
-<<<<<<< HEAD
         unit=None,
-=======
         rich_text=None,
->>>>>>> 8d96ae7d
     )
     input_data = {pk: {expected_header: values}}
 
@@ -973,6 +956,7 @@
         input_type="numeric",
         entity_type=None,
         unit=numeric_attribute.unit,
+        rich_text=None,
     )
     input_data = {pk: {}}
 
@@ -997,6 +981,7 @@
         input_type="numeric",
         entity_type=None,
         unit=None,
+        rich_text=None,
     )
     input_data = {pk: {}}
 
