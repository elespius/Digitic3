import logging

from django.conf import settings
from django.utils.translation import get_language

from . import analytics, get_country_by_ip, get_currency_for_country
from ..product.models import Discount

logger = logging.getLogger(__name__)


class GoogleAnalytics(object):
    def process_request(self, request):
        client_id = analytics.get_client_id(request)
        path = request.path
        language = get_language()
        headers = request.META
        # FIXME: on production you might want to run this in background
        try:
            analytics.report_view(client_id, path=path, language=language,
                                  headers=headers)
        except Exception:
            logger.exception('Unable to update analytics')


class DiscountMiddleware(object):
    def process_request(self, request):
        discounts = Discount.objects.all()
<<<<<<< HEAD
        discounts = discounts.prefetch_related('products')
        request.discounts = discounts


class CountryMiddleware(object):

    def process_request(self, request):
        if 'REMOTE_ADDR' in request.META:
            request.country = get_country_by_ip(request.META['REMOTE_ADDR'])
        else:
            request.country = None


class CurrencyMiddleware(object):

    def process_request(self, request):
        if hasattr(request, 'country') and request.country is not None:
            request.currency = get_currency_for_country(request.country)
        else:
            request.currency = settings.DEFAULT_CURRENCY
=======
        discounts = discounts.prefetch_related('products', 'categories')
        request.discounts = discounts
>>>>>>> 9a319e2c
<|MERGE_RESOLUTION|>--- conflicted
+++ resolved
@@ -26,8 +26,7 @@
 class DiscountMiddleware(object):
     def process_request(self, request):
         discounts = Discount.objects.all()
-<<<<<<< HEAD
-        discounts = discounts.prefetch_related('products')
+        discounts = discounts.prefetch_related('products', 'categories')
         request.discounts = discounts
 
 
@@ -46,8 +45,4 @@
         if hasattr(request, 'country') and request.country is not None:
             request.currency = get_currency_for_country(request.country)
         else:
-            request.currency = settings.DEFAULT_CURRENCY
-=======
-        discounts = discounts.prefetch_related('products', 'categories')
-        request.discounts = discounts
->>>>>>> 9a319e2c
+            request.currency = settings.DEFAULT_CURRENCY