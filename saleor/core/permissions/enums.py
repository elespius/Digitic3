from enum import Enum
from typing import Iterable, List

<<<<<<< HEAD
from django.contrib.auth.models import Permission
=======
from django.db.models import QuerySet
>>>>>>> 792acfb0

from ...permission.models import Permission


class BasePermissionEnum(Enum):
    @property
    def codename(self):
        return self.value.split(".")[1]


class AccountPermissions(BasePermissionEnum):
    MANAGE_USERS = "account.manage_users"
    MANAGE_STAFF = "account.manage_staff"
    IMPERSONATE_USER = "account.impersonate_user"


class AppPermission(BasePermissionEnum):
    MANAGE_APPS = "app.manage_apps"
    MANAGE_OBSERVABILITY = "app.manage_observability"


class ChannelPermissions(BasePermissionEnum):
    MANAGE_CHANNELS = "channel.manage_channels"


class DiscountPermissions(BasePermissionEnum):
    MANAGE_DISCOUNTS = "discount.manage_discounts"


class PluginsPermissions(BasePermissionEnum):
    MANAGE_PLUGINS = "plugins.manage_plugins"


class GiftcardPermissions(BasePermissionEnum):
    MANAGE_GIFT_CARD = "giftcard.manage_gift_card"


class MenuPermissions(BasePermissionEnum):
    MANAGE_MENUS = "menu.manage_menus"


class CheckoutPermissions(BasePermissionEnum):
    MANAGE_CHECKOUTS = "checkout.manage_checkouts"
    HANDLE_CHECKOUTS = "checkout.handle_checkouts"
    HANDLE_TAXES = "checkout.handle_taxes"
    MANAGE_TAXES = "checkout.manage_taxes"


class OrderPermissions(BasePermissionEnum):
    MANAGE_ORDERS = "order.manage_orders"


class PaymentPermissions(BasePermissionEnum):
    HANDLE_PAYMENTS = "payment.handle_payments"


class PagePermissions(BasePermissionEnum):
    MANAGE_PAGES = "page.manage_pages"


class PageTypePermissions(BasePermissionEnum):
    MANAGE_PAGE_TYPES_AND_ATTRIBUTES = "page.manage_page_types_and_attributes"


class ProductPermissions(BasePermissionEnum):
    MANAGE_PRODUCTS = "product.manage_products"


class ProductTypePermissions(BasePermissionEnum):
    MANAGE_PRODUCT_TYPES_AND_ATTRIBUTES = "product.manage_product_types_and_attributes"


class ShippingPermissions(BasePermissionEnum):
    MANAGE_SHIPPING = "shipping.manage_shipping"


class SitePermissions(BasePermissionEnum):
    MANAGE_SETTINGS = "site.manage_settings"
    MANAGE_TRANSLATIONS = "site.manage_translations"


PERMISSIONS_ENUMS = [
    AccountPermissions,
    AppPermission,
    CheckoutPermissions,
    ChannelPermissions,
    DiscountPermissions,
    GiftcardPermissions,
    MenuPermissions,
    OrderPermissions,
    PagePermissions,
    PageTypePermissions,
    PaymentPermissions,
    PluginsPermissions,
    ProductPermissions,
    ProductTypePermissions,
    ShippingPermissions,
    SitePermissions,
]


def get_permissions_codename():
    permissions_values = [
        enum.codename
        for permission_enum in PERMISSIONS_ENUMS
        for enum in permission_enum
    ]
    return permissions_values


def get_permissions_enum_list():
    permissions_list = [
        (enum.name, enum.value)
        for permission_enum in PERMISSIONS_ENUMS
        for enum in permission_enum
    ]
    return permissions_list


def get_permissions_enum_dict():
    return {
        enum.name: enum
        for permission_enum in PERMISSIONS_ENUMS
        for enum in permission_enum
    }


def get_permissions_from_names(names: List[str]):
    """Convert list of permission names - ['MANAGE_ORDERS'] to Permission db objects."""
    permissions = get_permissions_enum_dict()
    return get_permissions([permissions[name].value for name in names])


def get_permission_names(permissions: Iterable["Permission"]):
    """Convert Permissions db objects to list of Permission enums."""
    permission_dict = get_permissions_enum_dict()
    names = set()
    for perm in permissions:
        for _, perm_enum in permission_dict.items():
            if perm.codename == perm_enum.codename:
                names.add(perm_enum.name)
    return names


def split_permission_codename(permissions):
    return [permission.split(".")[1] for permission in permissions]


def get_permissions(permissions=None):
    if permissions is None:
        codenames = get_permissions_codename()
    else:
        codenames = split_permission_codename(permissions)
    return get_permissions_from_codenames(codenames)


def get_permissions_from_codenames(permission_codenames: List[str]):
    return (
        Permission.objects.filter(codename__in=permission_codenames)
        .prefetch_related("content_type")
        .order_by("codename")
    )<|MERGE_RESOLUTION|>--- conflicted
+++ resolved
@@ -1,11 +1,7 @@
 from enum import Enum
 from typing import Iterable, List
 
-<<<<<<< HEAD
-from django.contrib.auth.models import Permission
-=======
 from django.db.models import QuerySet
->>>>>>> 792acfb0
 
 from ...permission.models import Permission
 
@@ -162,7 +158,7 @@
     return get_permissions_from_codenames(codenames)
 
 
-def get_permissions_from_codenames(permission_codenames: List[str]):
+def get_permissions_from_codenames(permission_codenames: List[str]) -> QuerySet:
     return (
         Permission.objects.filter(codename__in=permission_codenames)
         .prefetch_related("content_type")
