--- conflicted
+++ resolved
@@ -1,24 +1,23 @@
+import jwt
 from django.contrib.auth.backends import ModelBackend
 
 from ..account.models import User
-<<<<<<< HEAD
-=======
 from ..graphql.account.dataloaders import UserByEmailLoader
 from ..graphql.plugins.dataloaders import AnonymousPluginManagerLoader
->>>>>>> f5b8251d
 from .auth import get_token_from_request
-from .jwt import get_user_from_access_token
+from .jwt import (
+    JWT_ACCESS_TYPE,
+    JWT_THIRDPARTY_ACCESS_TYPE,
+    PERMISSIONS_FIELD,
+    is_saleor_token,
+    jwt_decode,
+)
+from .permissions import get_permissions_from_codenames, get_permissions_from_names
 
 
 class JSONWebTokenBackend(ModelBackend):
     def authenticate(self, request=None, **kwargs):
-        if request is None:
-            return None
-
-        token = get_token_from_request(request)
-        if not token:
-            return None
-        return get_user_from_access_token(token)
+        return load_user_from_request(request)
 
     def get_user(self, user_id):
         try:
@@ -57,9 +56,6 @@
     def authenticate(self, request=None, **kwargs):
         if request is None:
             return None
-<<<<<<< HEAD
-        return request.plugins.authenticate_user(request)
-=======
         manager = AnonymousPluginManagerLoader(request).load("Anonymous").get()
         return manager.authenticate_user(request)
 
@@ -102,5 +98,4 @@
 
     if payload.get("is_staff"):
         user.is_staff = True
-    return user
->>>>>>> f5b8251d
+    return user