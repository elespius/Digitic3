from datetime import timedelta
from decimal import Decimal
from unittest.mock import patch

import before_after
import graphene
import pytest
from django.utils import timezone
from freezegun import freeze_time
from prices import Money, TaxedMoney

from ....checkout.base_calculations import base_checkout_total
from ....checkout.fetch import fetch_checkout_info, fetch_checkout_lines
from ....discount.interface import VariantPromotionRuleInfo
from ....plugins.manager import get_plugins_manager
from ....product.models import (
    ProductChannelListing,
    ProductVariantChannelListing,
    VariantChannelListingPromotionRule,
)
from ... import DiscountType, RewardType, RewardValueType
from ...models import CheckoutDiscount, CheckoutLineDiscount, PromotionRule
from ...utils import (
    _get_best_gift_reward,
    create_checkout_discount_objects_for_order_promotions,
    create_checkout_line_discount_objects_for_catalogue_promotions,
    create_or_update_discount_objects_from_promotion_for_checkout,
)


def test_create_or_update_discount_objects_from_promotion_for_checkout_no_discount(
    checkout_info,
    checkout_lines_info,
):
    # when
    create_or_update_discount_objects_from_promotion_for_checkout(
        checkout_info, checkout_lines_info
    )

    # then
    for checkout_line_info in checkout_lines_info:
        assert not checkout_line_info.discounts


@freeze_time("2020-12-12 12:00:00")
def test_create_fixed_discount(
    checkout_info,
    checkout_lines_info,
    catalogue_promotion_without_rules,
    promotion_translation_fr,
):
    # given
    line_info1 = checkout_lines_info[0]
    product_line1 = line_info1.product

    reward_value = Decimal("2")
    rule = catalogue_promotion_without_rules.rules.create(
        name="Percentage promotion rule",
        catalogue_predicate={
            "productPredicate": {
                "ids": [graphene.Node.to_global_id("Product", product_line1.id)]
            }
        },
        reward_value_type=RewardValueType.FIXED,
        reward_value=reward_value,
    )
    rule.channels.add(line_info1.channel)

    listing = line_info1.channel_listing
    discounted_price = listing.price.amount - reward_value
    listing.discounted_price_amount = discounted_price
    listing.save(update_fields=["discounted_price_amount"])

    listing_promotion_rule = VariantChannelListingPromotionRule.objects.create(
        variant_channel_listing=listing,
        promotion_rule=rule,
        discount_amount=reward_value,
        currency=line_info1.channel.currency_code,
    )
    line_info1.rules_info = [
        VariantPromotionRuleInfo(
            rule=rule,
            variant_listing_promotion_rule=listing_promotion_rule,
            promotion=catalogue_promotion_without_rules,
            promotion_translation=promotion_translation_fr,
            rule_translation=None,
        )
    ]

    # when
    create_or_update_discount_objects_from_promotion_for_checkout(
        checkout_info, checkout_lines_info
    )

    # then
    assert len(line_info1.discounts) == 1
    now = timezone.now()
    discount_from_info = line_info1.discounts[0]
    discount_from_db = line_info1.line.discounts.get()
    assert discount_from_info.line == discount_from_db.line == line_info1.line
    assert discount_from_info.created_at == discount_from_db.created_at == now
    assert (
        discount_from_info.type
        == discount_from_db.type
        == DiscountType.CATALOGUE_PROMOTION
    )
    assert (
        discount_from_info.value_type
        == discount_from_db.value_type
        == RewardValueType.FIXED
    )
    assert discount_from_info.value == discount_from_db.value == rule.reward_value
    assert (
        discount_from_info.amount_value == discount_from_db.amount_value == reward_value
    )
    assert discount_from_info.currency == discount_from_db.currency == "USD"
    assert (
        discount_from_info.name
        == discount_from_db.name
        == f"{catalogue_promotion_without_rules.name}: {rule.name}"
    )
    promotion_id = graphene.Node.to_global_id(
        "Promotion", catalogue_promotion_without_rules.pk
    )
    assert (
        discount_from_info.reason
        == discount_from_db.reason
        == f"Promotion: {promotion_id}"
    )
    assert discount_from_info.promotion_rule == discount_from_db.promotion_rule == rule
    assert discount_from_info.voucher == discount_from_db.voucher is None
    assert (
        discount_from_info.translated_name
        == discount_from_db.translated_name
        == promotion_translation_fr.name
    )
    assert (
        discount_from_info.unique_type
        == discount_from_db.unique_type
        == DiscountType.PROMOTION
    )

    for checkout_line_info in checkout_lines_info[1:]:
        assert not checkout_line_info.discounts


@freeze_time("2020-12-12 12:00:00")
def test_update_catalogue_discount(
    checkout_info,
    checkout_lines_info,
    catalogue_promotion_without_rules,
    promotion_translation_fr,
):
    # given
    line_info1 = checkout_lines_info[0]
    product_line1 = line_info1.product

    actual_reward_value = Decimal("5")
    discount_to_update = line_info1.line.discounts.create(
        type=DiscountType.PROMOTION,
        value_type=RewardValueType.FIXED,
        value=actual_reward_value,
        name="Fixed 5 catalogue discount",
        currency=line_info1.channel.currency_code,
        amount_value=actual_reward_value * line_info1.line.quantity,
    )
    checkout_lines_info[0].discounts.append(discount_to_update)

    reward_value = Decimal("7")
    assert reward_value > actual_reward_value
    rule = catalogue_promotion_without_rules.rules.create(
        name="Percentage promotion rule",
        catalogue_predicate={
            "productPredicate": {
                "ids": [graphene.Node.to_global_id("Product", product_line1.id)]
            }
        },
        reward_value_type=RewardValueType.FIXED,
        reward_value=reward_value,
    )
    rule.channels.add(line_info1.channel)

    listing = line_info1.channel_listing
    discounted_price = listing.price.amount - reward_value
    listing.discounted_price_amount = discounted_price
    listing.save(update_fields=["discounted_price_amount"])

    listing_promotion_rule = VariantChannelListingPromotionRule.objects.create(
        variant_channel_listing=listing,
        promotion_rule=rule,
        discount_amount=reward_value,
        currency=line_info1.channel.currency_code,
    )
    line_info1.rules_info = [
        VariantPromotionRuleInfo(
            rule=rule,
            variant_listing_promotion_rule=listing_promotion_rule,
            promotion=catalogue_promotion_without_rules,
            promotion_translation=promotion_translation_fr,
            rule_translation=None,
        )
    ]

    # when
    create_or_update_discount_objects_from_promotion_for_checkout(
        checkout_info, checkout_lines_info
    )

    # then
    assert len(line_info1.discounts) == 1
    assert CheckoutLineDiscount.objects.count() == 1

    discount = line_info1.discounts[0]
    assert discount.id == discount_to_update.id
    assert discount.value == reward_value
    assert discount.promotion_rule_id == rule.id
    assert discount.amount_value == reward_value * line_info1.line.quantity
    assert discount.unique_type == DiscountType.PROMOTION


@freeze_time("2020-12-12 12:00:00")
def test_create_fixed_discount_multiple_quantity_in_lines(
    checkout_info,
    checkout_lines_with_multiple_quantity_info,
    catalogue_promotion_without_rules,
):
    # given
    line_info1 = checkout_lines_with_multiple_quantity_info[0]
    product_line1 = line_info1.product

    reward_value = Decimal("2")
    rule = catalogue_promotion_without_rules.rules.create(
        catalogue_predicate={
            "productPredicate": {
                "ids": [graphene.Node.to_global_id("Product", product_line1.id)]
            }
        },
        reward_value_type=RewardValueType.FIXED,
        reward_value=reward_value,
    )
    rule.channels.add(line_info1.channel)

    listing = line_info1.channel_listing
    discounted_price = listing.price.amount - reward_value
    listing.discounted_price_amount = discounted_price
    listing.save(update_fields=["discounted_price_amount"])

    listing_promotion_rule = VariantChannelListingPromotionRule.objects.create(
        variant_channel_listing=listing,
        promotion_rule=rule,
        discount_amount=reward_value,
        currency=line_info1.channel.currency_code,
    )
    expected_discount_amount = reward_value * line_info1.line.quantity

    line_info1.rules_info = [
        VariantPromotionRuleInfo(
            rule=rule,
            variant_listing_promotion_rule=listing_promotion_rule,
            promotion=catalogue_promotion_without_rules,
            promotion_translation=None,
            rule_translation=None,
        )
    ]

    # when
    create_or_update_discount_objects_from_promotion_for_checkout(
        checkout_info, checkout_lines_with_multiple_quantity_info
    )

    # then
    assert len(line_info1.discounts) == 1
    now = timezone.now()
    discount_from_info = line_info1.discounts[0]
    discount_from_db = line_info1.line.discounts.get()
    assert discount_from_info.line == discount_from_db.line == line_info1.line
    assert discount_from_info.created_at == discount_from_db.created_at == now
    assert (
        discount_from_info.type
        == discount_from_db.type
        == DiscountType.CATALOGUE_PROMOTION
    )
    assert (
        discount_from_info.value_type
        == discount_from_db.value_type
        == RewardValueType.FIXED
    )
    assert discount_from_info.value == discount_from_db.value == rule.reward_value
    assert (
        discount_from_info.amount_value
        == discount_from_db.amount_value
        == expected_discount_amount
    )
    assert discount_from_info.currency == discount_from_db.currency == "USD"
    assert (
        discount_from_info.name
        == discount_from_db.name
        == catalogue_promotion_without_rules.name
    )
    promotion_id = graphene.Node.to_global_id(
        "Promotion", catalogue_promotion_without_rules.pk
    )
    assert (
        discount_from_info.reason
        == discount_from_db.reason
        == f"Promotion: {promotion_id}"
    )
    assert discount_from_info.promotion_rule == discount_from_db.promotion_rule == rule
    assert discount_from_info.voucher == discount_from_db.voucher is None

    for checkout_line_info in checkout_lines_with_multiple_quantity_info[1:]:
        assert not checkout_line_info.discounts


def test_create_fixed_discount_multiple_quantity_in_lines_discount_bigger_than_total(
    checkout_info,
    checkout_lines_with_multiple_quantity_info,
    catalogue_promotion_without_rules,
):
    # given
    line_info1 = checkout_lines_with_multiple_quantity_info[0]
    product_line1 = line_info1.product

    reward_value = Decimal(15)
    rule = catalogue_promotion_without_rules.rules.create(
        name="Percentage promotion rule",
        catalogue_predicate={
            "productPredicate": {
                "ids": [graphene.Node.to_global_id("Product", product_line1.id)]
            }
        },
        reward_value_type=RewardValueType.FIXED,
        reward_value=reward_value,
    )
    rule.channels.add(line_info1.channel)

    listing = line_info1.channel_listing
    discounted_price = Decimal("0")
    listing.discounted_price_amount = discounted_price
    listing.save(update_fields=["discounted_price_amount"])

    listing_promotion_rule = VariantChannelListingPromotionRule.objects.create(
        variant_channel_listing=listing,
        promotion_rule=rule,
        discount_amount=min(reward_value, listing.price.amount),
        currency=line_info1.channel.currency_code,
    )

    line_info1.rules_info = [
        VariantPromotionRuleInfo(
            rule=rule,
            variant_listing_promotion_rule=listing_promotion_rule,
            promotion=catalogue_promotion_without_rules,
            promotion_translation=None,
            rule_translation=None,
        )
    ]

    expected_discount_amount = (listing.price * line_info1.line.quantity).amount

    # when
    create_or_update_discount_objects_from_promotion_for_checkout(
        checkout_info, checkout_lines_with_multiple_quantity_info
    )

    # then
    assert len(line_info1.discounts) == 1
    discount_from_info = line_info1.discounts[0]
    discount_from_db = line_info1.line.discounts.get()
    assert discount_from_info.line == discount_from_db.line == line_info1.line
    assert (
        discount_from_info.type
        == discount_from_db.type
        == DiscountType.CATALOGUE_PROMOTION
    )
    assert (
        discount_from_info.value_type
        == discount_from_db.value_type
        == RewardValueType.FIXED
    )
    assert discount_from_info.value == discount_from_db.value == rule.reward_value
    assert (
        discount_from_info.amount_value
        == discount_from_db.amount_value
        == expected_discount_amount
    )

    for checkout_line_info in checkout_lines_with_multiple_quantity_info[1:]:
        assert not checkout_line_info.discounts


@freeze_time("2020-12-12 12:00:00")
def test_create_percentage_discount(
    checkout_info, checkout_lines_info, catalogue_promotion_without_rules
):
    # given
    line_info1 = checkout_lines_info[0]
    product_line1 = line_info1.product

    reward_value = Decimal("10")
    rule = catalogue_promotion_without_rules.rules.create(
        name="Percentage promotion rule",
        catalogue_predicate={
            "productPredicate": {
                "ids": [graphene.Node.to_global_id("Product", product_line1.id)]
            }
        },
        reward_value_type=RewardValueType.PERCENTAGE,
        reward_value=reward_value,
    )
    rule.channels.add(line_info1.channel)

    listing = line_info1.channel_listing
    discount_amount = reward_value / 100 * listing.price.amount
    discounted_price = listing.price.amount - discount_amount
    listing.discounted_price_amount = discounted_price
    listing.save(update_fields=["discounted_price_amount"])

    listing_promotion_rule = VariantChannelListingPromotionRule.objects.create(
        variant_channel_listing=listing,
        promotion_rule=rule,
        discount_amount=discount_amount,
        currency=line_info1.channel.currency_code,
    )

    line_info1.rules_info = [
        VariantPromotionRuleInfo(
            rule=rule,
            variant_listing_promotion_rule=listing_promotion_rule,
            promotion=catalogue_promotion_without_rules,
            promotion_translation=None,
            rule_translation=None,
        )
    ]

    # when
    create_or_update_discount_objects_from_promotion_for_checkout(
        checkout_info, checkout_lines_info
    )

    # then
    assert len(line_info1.discounts) == 1
    now = timezone.now()
    discount_from_info = line_info1.discounts[0]
    discount_from_db = line_info1.line.discounts.get()
    assert discount_from_info.line == discount_from_db.line == line_info1.line
    assert discount_from_info.created_at == discount_from_db.created_at == now
    assert (
        discount_from_info.type
        == discount_from_db.type
        == DiscountType.CATALOGUE_PROMOTION
    )
    assert (
        discount_from_info.value_type
        == discount_from_db.value_type
        == RewardValueType.PERCENTAGE
    )
    assert discount_from_info.value == discount_from_db.value == rule.reward_value
    assert (
        discount_from_info.amount_value
        == discount_from_db.amount_value
        == discount_amount
    )
    assert discount_from_info.currency == discount_from_db.currency == "USD"
    assert (
        discount_from_info.name
        == discount_from_db.name
        == f"{catalogue_promotion_without_rules.name}: {rule.name}"
    )
    promotion_id = graphene.Node.to_global_id(
        "Promotion", catalogue_promotion_without_rules.pk
    )
    assert (
        discount_from_info.reason
        == discount_from_db.reason
        == f"Promotion: {promotion_id}"
    )
    assert discount_from_info.promotion_rule == discount_from_db.promotion_rule == rule
    assert discount_from_info.voucher == discount_from_db.voucher is None

    for checkout_line_info in checkout_lines_info[1:]:
        assert not checkout_line_info.discounts


@freeze_time("2020-12-12 12:00:00")
def test_create_percentage_discount_multiple_quantity_in_lines(
    checkout_info,
    checkout_lines_with_multiple_quantity_info,
    catalogue_promotion_without_rules,
):
    # given
    line_info1 = checkout_lines_with_multiple_quantity_info[0]
    product_line1 = line_info1.product

    reward_value = Decimal("10")
    rule = catalogue_promotion_without_rules.rules.create(
        name="Percentage promotion rule",
        catalogue_predicate={
            "productPredicate": {
                "ids": [graphene.Node.to_global_id("Product", product_line1.id)]
            }
        },
        reward_value_type=RewardValueType.PERCENTAGE,
        reward_value=reward_value,
    )
    rule.channels.add(line_info1.channel)

    listing = line_info1.channel_listing
    discount_amount = reward_value / 100 * listing.price.amount
    discounted_price = listing.price.amount - discount_amount
    listing.discounted_price_amount = discounted_price
    listing.save(update_fields=["discounted_price_amount"])

    listing_promotion_rule = VariantChannelListingPromotionRule.objects.create(
        variant_channel_listing=listing,
        promotion_rule=rule,
        discount_amount=discount_amount,
        currency=line_info1.channel.currency_code,
    )

    line_info1.rules_info = [
        VariantPromotionRuleInfo(
            rule=rule,
            variant_listing_promotion_rule=listing_promotion_rule,
            promotion=catalogue_promotion_without_rules,
            promotion_translation=None,
            rule_translation=None,
        )
    ]

    expected_discount_amount = discount_amount * line_info1.line.quantity

    # when
    create_or_update_discount_objects_from_promotion_for_checkout(
        checkout_info, checkout_lines_with_multiple_quantity_info
    )

    # then
    assert len(line_info1.discounts) == 1
    now = timezone.now()
    discount_from_info = line_info1.discounts[0]
    discount_from_db = line_info1.line.discounts.get()
    assert discount_from_info.line == discount_from_db.line == line_info1.line
    assert discount_from_info.created_at == discount_from_db.created_at == now
    assert (
        discount_from_info.type
        == discount_from_db.type
        == DiscountType.CATALOGUE_PROMOTION
    )
    assert (
        discount_from_info.value_type
        == discount_from_db.value_type
        == RewardValueType.PERCENTAGE
    )
    assert discount_from_info.value == discount_from_db.value == rule.reward_value
    assert (
        discount_from_info.amount_value
        == discount_from_db.amount_value
        == expected_discount_amount
    )
    assert discount_from_info.currency == discount_from_db.currency == "USD"
    discount_name = f"{catalogue_promotion_without_rules.name}: {rule.name}"
    assert discount_from_info.name == discount_from_db.name == discount_name
    promotion_id = graphene.Node.to_global_id(
        "Promotion", catalogue_promotion_without_rules.pk
    )
    assert (
        discount_from_info.reason
        == discount_from_db.reason
        == f"Promotion: {promotion_id}"
    )
    assert discount_from_info.promotion_rule == discount_from_db.promotion_rule == rule
    assert discount_from_info.voucher == discount_from_db.voucher is None

    for checkout_line_info in checkout_lines_with_multiple_quantity_info[1:]:
        assert not checkout_line_info.discounts


<<<<<<< HEAD
def test_create_discount_multiple_rules_applied(
    checkout_info, checkout_lines_info, catalogue_promotion_without_rules
):
    # given
    line_info1 = checkout_lines_info[0]
    product_line1 = line_info1.product

    reward_value_1 = Decimal("2")
    reward_value_2 = Decimal("10")
    rule_1, rule_2 = PromotionRule.objects.bulk_create(
        [
            PromotionRule(
                name="Percentage promotion rule 1",
                promotion=catalogue_promotion_without_rules,
                reward_value_type=RewardValueType.FIXED,
                reward_value=reward_value_1,
                catalogue_predicate={
                    "productPredicate": {
                        "ids": [graphene.Node.to_global_id("Product", product_line1.id)]
                    }
                },
            ),
            PromotionRule(
                name="Percentage promotion rule 2",
                promotion=catalogue_promotion_without_rules,
                reward_value_type=RewardValueType.PERCENTAGE,
                reward_value=reward_value_2,
                catalogue_predicate={
                    "variantPredicate": {
                        "ids": [
                            graphene.Node.to_global_id(
                                "ProductVariant", line_info1.variant.id
                            )
                        ]
                    }
                },
            ),
        ]
    )

    rule_1.channels.add(line_info1.channel)
    rule_2.channels.add(line_info1.channel)

    listing = line_info1.channel_listing
    discount_amount_2 = reward_value_2 / 100 * listing.price.amount
    discounted_price = listing.price.amount - reward_value_1 - discount_amount_2
    listing.discounted_price_amount = discounted_price
    listing.save(update_fields=["discounted_price_amount"])

    (
        listing_promotion_rule_1,
        listing_promotion_rule_2,
    ) = VariantChannelListingPromotionRule.objects.bulk_create(
        [
            VariantChannelListingPromotionRule(
                variant_channel_listing=listing,
                promotion_rule=rule_1,
                discount_amount=reward_value_1,
                currency=line_info1.channel.currency_code,
            ),
            VariantChannelListingPromotionRule(
                variant_channel_listing=listing,
                promotion_rule=rule_2,
                discount_amount=discount_amount_2,
                currency=line_info1.channel.currency_code,
            ),
        ]
    )

    line_info1.rules_info = [
        VariantPromotionRuleInfo(
            rule=rule_1,
            variant_listing_promotion_rule=listing_promotion_rule_1,
            promotion=catalogue_promotion_without_rules,
            promotion_translation=None,
            rule_translation=None,
        ),
        VariantPromotionRuleInfo(
            rule=rule_2,
            variant_listing_promotion_rule=listing_promotion_rule_2,
            promotion=catalogue_promotion_without_rules,
            promotion_translation=None,
            rule_translation=None,
        ),
    ]

    # when
    create_or_update_discount_objects_from_promotion_for_checkout(
        checkout_info, checkout_lines_info
    )

    # then
    assert len(line_info1.discounts) == 2
    discount_for_rule_1 = line_info1.line.discounts.get(promotion_rule=rule_1)
    discount_for_rule_2 = line_info1.line.discounts.get(promotion_rule=rule_2)

    assert discount_for_rule_1.line == line_info1.line
    assert discount_for_rule_2.line == line_info1.line

    assert discount_for_rule_1.type == DiscountType.CATALOGUE_PROMOTION
    assert discount_for_rule_2.type == DiscountType.CATALOGUE_PROMOTION

    assert discount_for_rule_1.value_type == RewardValueType.FIXED
    assert discount_for_rule_2.value_type == RewardValueType.PERCENTAGE

    assert discount_for_rule_1.value == reward_value_1
    assert discount_for_rule_2.value == reward_value_2

    assert discount_for_rule_1.amount_value == reward_value_1
    assert discount_for_rule_2.amount_value == discount_amount_2

    assert discount_for_rule_1.currency == "USD"
    assert discount_for_rule_2.currency == "USD"

    assert discount_for_rule_1.promotion_rule == rule_1
    assert discount_for_rule_2.promotion_rule == rule_2

    for checkout_line_info in checkout_lines_info[1:]:
        assert not checkout_line_info.discounts


=======
>>>>>>> 6f706ca2
def test_two_promotions_applied_to_two_different_lines(
    checkout_info, checkout_lines_info, catalogue_promotion_without_rules
):
    # given
    line_info1 = checkout_lines_info[0]
    product_line1 = line_info1.product

    line_info2 = checkout_lines_info[1]
    product_line2 = line_info2.product

    reward_value_1 = Decimal("2")
    reward_value_2 = Decimal("1")
    rule_1, rule_2 = PromotionRule.objects.bulk_create(
        [
            PromotionRule(
                name="Percentage promotion rule 1",
                promotion=catalogue_promotion_without_rules,
                reward_value_type=RewardValueType.FIXED,
                reward_value=reward_value_1,
                catalogue_predicate={
                    "productPredicate": {
                        "ids": [graphene.Node.to_global_id("Product", product_line1.id)]
                    }
                },
            ),
            PromotionRule(
                name="Percentage promotion rule 2",
                promotion=catalogue_promotion_without_rules,
                reward_value_type=RewardValueType.FIXED,
                reward_value=reward_value_2,
                catalogue_predicate={
                    "productPredicate": {
                        "ids": [graphene.Node.to_global_id("Product", product_line2.id)]
                    }
                },
            ),
        ]
    )

    rule_1.channels.add(line_info1.channel)
    rule_2.channels.add(line_info2.channel)

    listing_1 = line_info1.channel_listing
    discounted_price = listing_1.price.amount - reward_value_1
    listing_1.discounted_price_amount = discounted_price
    listing_1.save(update_fields=["discounted_price_amount"])

    listing_2 = line_info2.channel_listing
    discounted_price = listing_2.price.amount - reward_value_2
    listing_2.discounted_price_amount = discounted_price
    listing_2.save(update_fields=["discounted_price_amount"])

    (
        listing_promotion_rule_1,
        listing_promotion_rule_2,
    ) = VariantChannelListingPromotionRule.objects.bulk_create(
        [
            VariantChannelListingPromotionRule(
                variant_channel_listing=listing_1,
                promotion_rule=rule_1,
                discount_amount=reward_value_1,
                currency=line_info1.channel.currency_code,
            ),
            VariantChannelListingPromotionRule(
                variant_channel_listing=listing_2,
                promotion_rule=rule_2,
                discount_amount=reward_value_2,
                currency=line_info1.channel.currency_code,
            ),
        ]
    )

    line_info1.rules_info = [
        VariantPromotionRuleInfo(
            rule=rule_1,
            variant_listing_promotion_rule=listing_promotion_rule_1,
            promotion=catalogue_promotion_without_rules,
            promotion_translation=None,
            rule_translation=None,
        )
    ]
    line_info2.rules_info = [
        VariantPromotionRuleInfo(
            rule=rule_2,
            variant_listing_promotion_rule=listing_promotion_rule_2,
            promotion=catalogue_promotion_without_rules,
            promotion_translation=None,
            rule_translation=None,
        )
    ]

    # when
    create_or_update_discount_objects_from_promotion_for_checkout(
        checkout_info, checkout_lines_info
    )

    # then
    assert len(line_info1.discounts) == 1
    discount_from_info_1 = line_info1.discounts[0]
    discount_from_db_1 = line_info1.line.discounts.get()
    assert discount_from_info_1.line == discount_from_db_1.line == line_info1.line
    assert (
        discount_from_info_1.type
        == discount_from_db_1.type
        == DiscountType.CATALOGUE_PROMOTION
    )
    assert (
        discount_from_info_1.value_type
        == discount_from_db_1.value_type
        == RewardValueType.FIXED
    )
    assert discount_from_info_1.value == discount_from_db_1.value == rule_1.reward_value
    assert (
        discount_from_info_1.amount_value
        == discount_from_db_1.amount_value
        == reward_value_1
    )
    assert discount_from_info_1.currency == discount_from_db_1.currency == "USD"
    assert (
        discount_from_info_1.name
        == discount_from_db_1.name
        == f"{catalogue_promotion_without_rules.name}: {rule_1.name}"
    )
    promotion_id = graphene.Node.to_global_id(
        "Promotion", catalogue_promotion_without_rules.pk
    )
    assert (
        discount_from_info_1.reason
        == discount_from_db_1.reason
        == f"Promotion: {promotion_id}"
    )
    assert (
        discount_from_info_1.promotion_rule
        == discount_from_db_1.promotion_rule
        == rule_1
    )

    assert len(line_info2.discounts) == 1
    discount_from_info_2 = line_info2.discounts[0]
    discount_from_db_2 = line_info2.line.discounts.get()
    assert discount_from_info_2.line == discount_from_db_2.line == line_info2.line
    assert (
        discount_from_info_2.type
        == discount_from_db_2.type
        == DiscountType.CATALOGUE_PROMOTION
    )
    assert (
        discount_from_info_2.value_type
        == discount_from_db_2.value_type
        == RewardValueType.FIXED
    )
    assert discount_from_info_2.value == discount_from_db_2.value == rule_2.reward_value
    assert (
        discount_from_info_2.amount_value
        == discount_from_db_2.amount_value
        == reward_value_2
    )
    assert discount_from_info_2.currency == discount_from_db_2.currency == "USD"
    assert (
        discount_from_info_2.name
        == discount_from_db_2.name
        == f"{catalogue_promotion_without_rules.name}: {rule_2.name}"
    )
    promotion_id = graphene.Node.to_global_id(
        "Promotion", catalogue_promotion_without_rules.pk
    )
    assert (
        discount_from_info_2.reason
        == discount_from_db_2.reason
        == f"Promotion: {promotion_id}"
    )
    assert (
        discount_from_info_2.promotion_rule
        == discount_from_db_2.promotion_rule
        == rule_2
    )


@freeze_time("2020-12-12 12:00:00")
def test_create_percentage_discount_1_cent_variant_on_10_percentage_discount(
    checkout_info, checkout_lines_info, catalogue_promotion_without_rules
):
    # given
    line_info1 = checkout_lines_info[0]
    quantity = 10
    line_info1.line.quantity = quantity
    line_info1.line.save(update_fields=["quantity"])

    product_line1 = line_info1.product

    reward_value = Decimal("10")
    rule = catalogue_promotion_without_rules.rules.create(
        name="Percentage promotion rule",
        catalogue_predicate={
            "productPredicate": {
                "ids": [graphene.Node.to_global_id("Product", product_line1.id)]
            }
        },
        reward_value_type=RewardValueType.PERCENTAGE,
        reward_value=reward_value,
    )
    rule.channels.add(line_info1.channel)

    listing = line_info1.channel_listing

    # Set product price to 0.01 USD
    variant_price = Decimal("0.01")
    listing.price_amount = variant_price
    listing.discounted_price_amount = variant_price
    listing.save()

    discount_amount = reward_value / 100 * listing.price.amount
    discounted_price = listing.price.amount - discount_amount
    listing.discounted_price_amount = discounted_price
    listing.save(update_fields=["discounted_price_amount"])

    listing_promotion_rule = VariantChannelListingPromotionRule.objects.create(
        variant_channel_listing=listing,
        promotion_rule=rule,
        discount_amount=discount_amount,
        currency=line_info1.channel.currency_code,
    )

    line_info1.rules_info = [
        VariantPromotionRuleInfo(
            rule=rule,
            variant_listing_promotion_rule=listing_promotion_rule,
            promotion=catalogue_promotion_without_rules,
            promotion_translation=None,
            rule_translation=None,
        )
    ]

    # when
    create_or_update_discount_objects_from_promotion_for_checkout(
        checkout_info, checkout_lines_info
    )

    # then
    assert len(line_info1.discounts) == 1
    now = timezone.now()
    discount_from_info = line_info1.discounts[0]
    discount_from_db = line_info1.line.discounts.get()
    assert discount_from_info.line == discount_from_db.line == line_info1.line
    assert discount_from_info.created_at == discount_from_db.created_at == now
    assert (
        discount_from_info.type
        == discount_from_db.type
        == DiscountType.CATALOGUE_PROMOTION
    )
    assert (
        discount_from_info.value_type
        == discount_from_db.value_type
        == RewardValueType.PERCENTAGE
    )
    assert discount_from_info.value == discount_from_db.value == rule.reward_value
    assert (
        discount_from_info.amount_value
        == discount_from_db.amount_value
        == discount_amount * quantity
    )
    assert discount_from_info.currency == discount_from_db.currency == "USD"
    assert (
        discount_from_info.name
        == discount_from_db.name
        == f"{catalogue_promotion_without_rules.name}: {rule.name}"
    )
    promotion_id = graphene.Node.to_global_id(
        "Promotion", catalogue_promotion_without_rules.pk
    )
    assert (
        discount_from_info.reason
        == discount_from_db.reason
        == f"Promotion: {promotion_id}"
    )
    assert discount_from_info.promotion_rule == discount_from_db.promotion_rule == rule
    assert discount_from_info.voucher == discount_from_db.voucher is None

    for checkout_line_info in checkout_lines_info[1:]:
        assert not checkout_line_info.discounts


def test_promotion_not_valid_anymore(
    checkout_info, checkout_lines_info, catalogue_promotion_without_rules
):
    # given
    line_info1 = checkout_lines_info[0]
    product_line1 = line_info1.product

    reward_value = Decimal("2")
    rule = catalogue_promotion_without_rules.rules.create(
        name="Percentage promotion rule",
        catalogue_predicate={
            "productPredicate": {
                "ids": [graphene.Node.to_global_id("Product", product_line1.id)]
            }
        },
        reward_value_type=RewardValueType.FIXED,
        reward_value=reward_value,
    )

    listing = line_info1.channel_listing

    listing.discounted_price_amount = listing.price.amount
    listing.save(update_fields=["discounted_price_amount"])

    line_discount = CheckoutLineDiscount.objects.create(
        line=line_info1.line,
        value_type=RewardValueType.FIXED,
        value=reward_value,
        currency=line_info1.channel.currency_code,
        type=DiscountType.CATALOGUE_PROMOTION,
        promotion_rule=rule,
    )

    line_info1.discounts = [line_discount]

    # when
    create_or_update_discount_objects_from_promotion_for_checkout(
        checkout_info, checkout_lines_info
    )

    # then
    assert len(line_info1.discounts) == 0
    with pytest.raises(CheckoutLineDiscount.DoesNotExist):
        line_discount.refresh_from_db()


def test_one_of_promotion_rule_not_valid_anymore_one_updated(
    checkout_info, checkout_lines_info, catalogue_promotion_without_rules
):
    # given
    line_info1 = checkout_lines_info[0]
    product_line1 = line_info1.product

    reward_value_1 = Decimal("2")
    reward_value_2 = Decimal("10")
    rule_1, rule_2 = PromotionRule.objects.bulk_create(
        [
            PromotionRule(
                name="Percentage promotion rule 1",
                promotion=catalogue_promotion_without_rules,
                reward_value_type=RewardValueType.FIXED,
                reward_value=reward_value_1,
                catalogue_predicate={
                    "productPredicate": {
                        "ids": [graphene.Node.to_global_id("Product", product_line1.id)]
                    }
                },
            ),
            PromotionRule(
                name="Percentage promotion rule 2",
                promotion=catalogue_promotion_without_rules,
                reward_value_type=RewardValueType.PERCENTAGE,
                reward_value=reward_value_2,
                catalogue_predicate={
                    "variantPredicate": {
                        "ids": [
                            graphene.Node.to_global_id(
                                "ProductVariant", line_info1.variant.id
                            )
                        ]
                    }
                },
            ),
        ]
    )

    rule_1.channels.add(line_info1.channel)

    listing = line_info1.channel_listing
    discount_amount_2 = reward_value_2 / 100 * listing.price.amount
    discounted_price = listing.price.amount - reward_value_1 - discount_amount_2
    listing.discounted_price_amount = discounted_price
    listing.save(update_fields=["discounted_price_amount"])

    listing_promotion_rule_1 = VariantChannelListingPromotionRule.objects.create(
        variant_channel_listing=listing,
        promotion_rule=rule_1,
        discount_amount=reward_value_1,
        currency=line_info1.channel.currency_code,
    )

    line_discount_1, line_discount_2 = CheckoutLineDiscount.objects.bulk_create(
        [
            CheckoutLineDiscount(
                line=line_info1.line,
                value_type=RewardValueType.PERCENTAGE,
                value=Decimal("10"),
                currency=line_info1.channel.currency_code,
                type=DiscountType.CATALOGUE_PROMOTION,
                promotion_rule=rule_1,
            ),
            CheckoutLineDiscount(
                line=line_info1.line,
                value_type=RewardValueType.FIXED,
                value=reward_value_2,
                currency=line_info1.channel.currency_code,
                type=DiscountType.CATALOGUE_PROMOTION,
                promotion_rule=rule_2,
            ),
        ]
    )
    line_info1.discounts = [line_discount_1, line_discount_2]

    line_info1.rules_info = [
        VariantPromotionRuleInfo(
            rule=rule_1,
            variant_listing_promotion_rule=listing_promotion_rule_1,
            promotion=catalogue_promotion_without_rules,
            promotion_translation=None,
            rule_translation=None,
        )
    ]

    # when
    create_or_update_discount_objects_from_promotion_for_checkout(
        checkout_info, checkout_lines_info
    )

    # then
    assert len(line_info1.discounts) == 1

    with pytest.raises(CheckoutLineDiscount.DoesNotExist):
        line_discount_2.refresh_from_db()

    discount_from_info = line_info1.discounts[0]
    line_discount_1.refresh_from_db()
    assert discount_from_info.line == line_discount_1.line == line_info1.line
    assert (
        discount_from_info.type
        == line_discount_1.type
        == DiscountType.CATALOGUE_PROMOTION
    )
    assert (
        discount_from_info.value_type
        == line_discount_1.value_type
        == RewardValueType.FIXED
    )
    assert discount_from_info.value == line_discount_1.value == rule_1.reward_value
    assert (
        discount_from_info.name
        == line_discount_1.name
        == f"{catalogue_promotion_without_rules.name}: {rule_1.name}"
    )
    assert (
        discount_from_info.amount_value
        == line_discount_1.amount_value
        == reward_value_1
    )

    for checkout_line_info in checkout_lines_info[1:]:
        assert not checkout_line_info.discounts


def test_gift_promotion_not_valid_anymore(
    checkout_with_item_and_gift_promotion,
):
    # given
    checkout = checkout_with_item_and_gift_promotion

    # reduce quantity so the checkout will not apply for gift promotion anymore
    line = checkout.lines.get(is_gift=False)
    line.quantity = 1
    line.save(update_fields=["quantity"])

    manager = get_plugins_manager(allow_replica=False)
    lines, _ = fetch_checkout_lines(checkout)
    checkout_info = fetch_checkout_info(checkout, lines, manager)

    gift_line_info = [line_info for line_info in lines if line_info.line.is_gift][0]
    line_discount = gift_line_info.discounts[0]
    gift_line = line_discount.line

    lines_count = len(lines)

    # when
    create_or_update_discount_objects_from_promotion_for_checkout(checkout_info, lines)

    # then
    assert len(lines) == lines_count - 1 == checkout.lines.count()
    with pytest.raises(line_discount._meta.model.DoesNotExist):
        line_discount.refresh_from_db()
    with pytest.raises(gift_line._meta.model.DoesNotExist):
        gift_line.refresh_from_db()


def test_create_discount_with_promotion_translation(
    checkout_info,
    checkout_lines_info,
    catalogue_promotion_without_rules,
    promotion_translation_fr,
):
    # given
    line_info1 = checkout_lines_info[0]
    product_line1 = line_info1.product

    reward_value = Decimal("2")
    rule = catalogue_promotion_without_rules.rules.create(
        name="Percentage promotion rule",
        catalogue_predicate={
            "productPredicate": {
                "ids": [graphene.Node.to_global_id("Product", product_line1.id)]
            }
        },
        reward_value_type=RewardValueType.FIXED,
        reward_value=reward_value,
    )
    rule.channels.add(line_info1.channel)

    listing = line_info1.channel_listing
    discounted_price = listing.price.amount - reward_value
    listing.discounted_price_amount = discounted_price
    listing.save(update_fields=["discounted_price_amount"])

    listing_promotion_rule = VariantChannelListingPromotionRule.objects.create(
        variant_channel_listing=listing,
        promotion_rule=rule,
        discount_amount=reward_value,
        currency=line_info1.channel.currency_code,
    )
    line_info1.rules_info = [
        VariantPromotionRuleInfo(
            rule=rule,
            variant_listing_promotion_rule=listing_promotion_rule,
            promotion=catalogue_promotion_without_rules,
            promotion_translation=promotion_translation_fr,
            rule_translation=None,
        )
    ]

    # when
    create_or_update_discount_objects_from_promotion_for_checkout(
        checkout_info, checkout_lines_info
    )

    # then
    assert len(line_info1.discounts) == 1
    discount_from_info = line_info1.discounts[0]
    discount_from_db = line_info1.line.discounts.get()
    assert discount_from_info.line == discount_from_db.line == line_info1.line
    assert (
        discount_from_info.translated_name
        == discount_from_db.translated_name
        == promotion_translation_fr.name
    )

    for checkout_line_info in checkout_lines_info[1:]:
        assert not checkout_line_info.discounts


def test_create_discount_with_rule_translation(
    checkout_info,
    checkout_lines_info,
    catalogue_promotion_without_rules,
    promotion_rule_translation_fr,
):
    # given
    line_info1 = checkout_lines_info[0]
    product_line1 = line_info1.product

    reward_value = Decimal("2")
    rule = catalogue_promotion_without_rules.rules.create(
        name="Percentage promotion rule",
        catalogue_predicate={
            "productPredicate": {
                "ids": [graphene.Node.to_global_id("Product", product_line1.id)]
            }
        },
        reward_value_type=RewardValueType.FIXED,
        reward_value=reward_value,
    )
    rule.channels.add(line_info1.channel)

    listing = line_info1.channel_listing
    discounted_price = listing.price.amount - reward_value
    listing.discounted_price_amount = discounted_price
    listing.save(update_fields=["discounted_price_amount"])

    listing_promotion_rule = VariantChannelListingPromotionRule.objects.create(
        variant_channel_listing=listing,
        promotion_rule=rule,
        discount_amount=reward_value,
        currency=line_info1.channel.currency_code,
    )
    line_info1.rules_info = [
        VariantPromotionRuleInfo(
            rule=rule,
            variant_listing_promotion_rule=listing_promotion_rule,
            promotion=catalogue_promotion_without_rules,
            promotion_translation=None,
            rule_translation=promotion_rule_translation_fr,
        )
    ]

    # when
    create_or_update_discount_objects_from_promotion_for_checkout(
        checkout_info, checkout_lines_info
    )

    # then
    assert len(line_info1.discounts) == 1
    discount_from_info = line_info1.discounts[0]
    discount_from_db = line_info1.line.discounts.get()
    assert discount_from_info.line == discount_from_db.line == line_info1.line
    assert (
        discount_from_info.translated_name
        == discount_from_db.translated_name
        == promotion_rule_translation_fr.name
    )

    for checkout_line_info in checkout_lines_info[1:]:
        assert not checkout_line_info.discounts


def test_create_discount_with_promotion_and_rule_translation(
    checkout_info,
    checkout_lines_info,
    catalogue_promotion_without_rules,
    promotion_translation_fr,
    promotion_rule_translation_fr,
):
    # given
    line_info1 = checkout_lines_info[0]
    product_line1 = line_info1.product

    reward_value = Decimal("2")
    rule = catalogue_promotion_without_rules.rules.create(
        name="Percentage promotion rule",
        catalogue_predicate={
            "productPredicate": {
                "ids": [graphene.Node.to_global_id("Product", product_line1.id)]
            }
        },
        reward_value_type=RewardValueType.FIXED,
        reward_value=reward_value,
    )
    rule.channels.add(line_info1.channel)

    listing = line_info1.channel_listing
    discounted_price = listing.price.amount - reward_value
    listing.discounted_price_amount = discounted_price
    listing.save(update_fields=["discounted_price_amount"])

    listing_promotion_rule = VariantChannelListingPromotionRule.objects.create(
        variant_channel_listing=listing,
        promotion_rule=rule,
        discount_amount=reward_value,
        currency=line_info1.channel.currency_code,
    )
    line_info1.rules_info = [
        VariantPromotionRuleInfo(
            rule=rule,
            variant_listing_promotion_rule=listing_promotion_rule,
            promotion=catalogue_promotion_without_rules,
            promotion_translation=promotion_translation_fr,
            rule_translation=promotion_rule_translation_fr,
        )
    ]

    # when
    create_or_update_discount_objects_from_promotion_for_checkout(
        checkout_info, checkout_lines_info
    )

    # then
    assert len(line_info1.discounts) == 1
    discount_from_info = line_info1.discounts[0]
    discount_from_db = line_info1.line.discounts.get()
    assert discount_from_info.line == discount_from_db.line == line_info1.line
    assert (
        discount_from_info.translated_name
        == discount_from_db.translated_name
        == f"{promotion_translation_fr.name}: {promotion_rule_translation_fr.name}"
    )

    for checkout_line_info in checkout_lines_info[1:]:
        assert not checkout_line_info.discounts


def test_create_or_update_discount_for_gift_promotion_line(
    checkout_with_item_and_gift_promotion,
    catalogue_promotion_without_rules,
):
    # given
    checkout = checkout_with_item_and_gift_promotion
    manager = get_plugins_manager(allow_replica=False)
    lines, _ = fetch_checkout_lines(checkout)
    checkout_info = fetch_checkout_info(checkout, lines, manager)
    gift_line_info = [line_info for line_info in lines if line_info.line.is_gift][0]
    gift_line_discount = gift_line_info.line.discounts.first()
    gift_product = gift_line_info.line.variant.product

    reward_value = Decimal("2")
    rule = catalogue_promotion_without_rules.rules.create(
        catalogue_predicate={
            "productPredicate": {
                "ids": [graphene.Node.to_global_id("Product", gift_product.id)]
            }
        },
        reward_value_type=RewardValueType.FIXED,
        reward_value=reward_value,
    )
    rule.channels.add(checkout.channel)

    listing = gift_line_info.channel_listing
    discounted_price = listing.price.amount - reward_value
    listing.discounted_price_amount = discounted_price
    listing.save(update_fields=["discounted_price_amount"])

    listing_promotion_rule = VariantChannelListingPromotionRule.objects.create(
        variant_channel_listing=listing,
        promotion_rule=rule,
        discount_amount=reward_value,
        currency=gift_line_info.channel.currency_code,
    )

    gift_line_info.rules_info = [
        VariantPromotionRuleInfo(
            rule=rule,
            variant_listing_promotion_rule=listing_promotion_rule,
            promotion=catalogue_promotion_without_rules,
            promotion_translation=None,
            rule_translation=None,
        )
    ]
    gift_line_info.discounts = [gift_line_discount]

    # when
    create_or_update_discount_objects_from_promotion_for_checkout(checkout_info, lines)

    # then
    assert len(gift_line_info.discounts) == 1
    discount_from_info = gift_line_info.discounts[0]
    assert gift_line_info.line.discounts.count() == 1
    assert discount_from_info == gift_line_discount
    assert discount_from_info.line == gift_line_info.line
    assert discount_from_info.type == DiscountType.ORDER_PROMOTION


def test_create_or_update_discount_objects_from_promotion_for_checkout_voucher_set(
    checkout_info, checkout_lines_info, order_promotion_rule, voucher
):
    # given
    checkout_info.voucher = voucher
    checkout_info.checkout.voucher_code = voucher.code

    # when
    create_or_update_discount_objects_from_promotion_for_checkout(
        checkout_info, checkout_lines_info
    )

    # then
    assert not checkout_info.discounts
    assert not checkout_info.checkout.discounts.all()


@patch("saleor.discount.utils.base_checkout_delivery_price")
@patch("saleor.discount.utils.base_checkout_subtotal")
def test_create_or_update_discount_objects_from_promotion_no_applicable_rules(
    base_checkout_subtotal_mock,
    base_checkout_delivery_price_mock,
    checkout_info,
    checkout_lines_info,
    order_promotion_rule,
    voucher,
):
    # given
    checkout = checkout_info.checkout
    currency = checkout.currency
    price = Money("10", currency)
    base_checkout_subtotal_mock.return_value = price
    base_checkout_delivery_price_mock.return_value = Money("0", currency)
    checkout.total = TaxedMoney(net=price, gross=price)

    # when
    create_or_update_discount_objects_from_promotion_for_checkout(
        checkout_info, checkout_lines_info
    )

    # then
    assert not checkout_info.discounts
    assert not checkout_info.checkout.discounts.all()


def test_create_or_update_discount_objects_from_promotion(
    checkout_info,
    checkout_lines_info,
    order_promotion_without_rules,
):
    # given
    promotion = order_promotion_without_rules
    checkout = checkout_info.checkout
    price = Money("30", checkout_info.checkout.currency)
    checkout.total = TaxedMoney(net=price, gross=price)
    checkout.subtotal = TaxedMoney(net=price, gross=price)
    checkout.save(
        update_fields=[
            "total_net_amount",
            "total_gross_amount",
            "subtotal_net_amount",
            "subtotal_gross_amount",
        ]
    )

    rules = PromotionRule.objects.bulk_create(
        [
            PromotionRule(
                name="Order promotion rule 1",
                promotion=promotion,
                order_predicate={
                    "discountedObjectPredicate": {
                        "baseTotalPrice": {
                            "range": {
                                "gte": 10,
                            }
                        }
                    }
                },
                reward_value_type=RewardValueType.PERCENTAGE,
                reward_value=Decimal("25"),
                reward_type=RewardType.SUBTOTAL_DISCOUNT,
            ),
            PromotionRule(
                name="Order promotion rule 2",
                promotion=promotion,
                order_predicate={
                    "discountedObjectPredicate": {
                        "baseTotalPrice": {
                            "range": {
                                "gte": 20,
                            }
                        }
                    }
                },
                reward_value_type=RewardValueType.PERCENTAGE,
                reward_value=Decimal("50"),
                reward_type=RewardType.SUBTOTAL_DISCOUNT,
            ),
        ]
    )
    for rule in rules:
        rule.channels.add(checkout_info.channel)

    # when
    create_or_update_discount_objects_from_promotion_for_checkout(
        checkout_info, checkout_lines_info
    )

    # then
    assert checkout_info.checkout.discounts.count() == 1
    assert len(checkout_info.discounts) == 1
    assert checkout_info.discounts[0].promotion_rule == rules[1]


@patch("saleor.discount.utils.base_checkout_delivery_price")
@patch("saleor.discount.utils.base_checkout_subtotal")
def test_create_or_update_discount_objects_from_promotion_best_rule_applies(
    subtotal_mock,
    delivery_price_mock,
    checkout_info,
    checkout_lines_info,
    order_promotion_without_rules,
):
    # given
    promotion = order_promotion_without_rules
    checkout = checkout_info.checkout

    delivery_price = Money("10", checkout_info.checkout.currency)
    price = Money("30", checkout_info.checkout.currency)
    checkout.total = TaxedMoney(net=price, gross=price)
    checkout.subtotal = TaxedMoney(net=price, gross=price)
    checkout.save(
        update_fields=[
            "total_net_amount",
            "total_gross_amount",
            "subtotal_net_amount",
            "subtotal_gross_amount",
        ]
    )

    subtotal_mock.return_value = price
    delivery_price_mock.return_value = delivery_price

    rules = PromotionRule.objects.bulk_create(
        [
            PromotionRule(
                name="Order promotion rule 1",
                promotion=promotion,
                order_predicate={
                    "discountedObjectPredicate": {
                        "baseTotalPrice": {
                            "range": {
                                "gte": 10,
                            }
                        }
                    }
                },
                reward_value_type=RewardValueType.FIXED,
                reward_value=Decimal("12"),
                reward_type=RewardType.SUBTOTAL_DISCOUNT,
            ),
            PromotionRule(
                name="Order promotion rule 2",
                promotion=promotion,
                order_predicate={
                    "discountedObjectPredicate": {
                        "baseTotalPrice": {
                            "range": {
                                "gte": 20,
                            }
                        }
                    }
                },
                reward_value_type=RewardValueType.PERCENTAGE,
                reward_value=Decimal("25"),
                reward_type=RewardType.SUBTOTAL_DISCOUNT,
            ),
            PromotionRule(
                name="Order promotion rule 1",
                promotion=promotion,
                order_predicate={
                    "discountedObjectPredicate": {
                        "baseTotalPrice": {
                            "range": {
                                "gte": 100,
                            }
                        }
                    }
                },
                reward_value_type=RewardValueType.PERCENTAGE,
                reward_value=Decimal("50"),
                reward_type=RewardType.SUBTOTAL_DISCOUNT,
            ),
        ]
    )
    for rule in rules:
        rule.channels.add(checkout_info.channel)

    # when
    create_or_update_discount_objects_from_promotion_for_checkout(
        checkout_info, checkout_lines_info
    )

    # then
    checkout = checkout_info.checkout
    assert checkout.discounts.count() == 1
    assert checkout.discount_amount == rules[0].reward_value
    assert len(checkout_info.discounts) == 1
    assert checkout_info.discounts[0].promotion_rule == rules[0]
    discount = checkout_info.discounts[0]
    assert discount.promotion_rule == rules[0]
    assert discount.type == DiscountType.ORDER_PROMOTION
    assert discount.value_type == RewardValueType.FIXED
    assert discount.value == rules[0].reward_value
    assert discount.amount_value == rules[0].reward_value
    assert discount.name == f"{promotion.name}: {rules[0].name}"
    promotion_id = graphene.Node.to_global_id("Promotion", promotion.id)
    assert discount.reason == f"Promotion: {promotion_id}"


@patch("saleor.discount.utils.base_checkout_delivery_price")
@patch("saleor.discount.utils.base_checkout_subtotal")
def test_create_or_update_discount_objects_from_promotion_subtotal_price_discount(
    subtotal_mock,
    delivery_price_mock,
    checkout_info,
    checkout_lines_info,
    order_promotion_without_rules,
):
    # given
    promotion = order_promotion_without_rules
    checkout = checkout_info.checkout
    lines_count = len(checkout_lines_info)

    delivery_price = Money("10", checkout_info.checkout.currency)
    price = Money("30", checkout_info.checkout.currency)
    checkout.base_subtotal = price
    checkout.base_total = price + delivery_price
    checkout.save(
        update_fields=[
            "base_total_amount",
            "base_subtotal_amount",
        ]
    )

    subtotal_mock.return_value = price
    delivery_price_mock.return_value = delivery_price

    rules = PromotionRule.objects.bulk_create(
        [
            PromotionRule(
                name="Order promotion rule 2",
                promotion=promotion,
                order_predicate={
                    "discountedObjectPredicate": {
                        "baseTotalPrice": {
                            "range": {
                                "gte": 20,
                            }
                        }
                    }
                },
                reward_value_type=RewardValueType.PERCENTAGE,
                reward_value=Decimal("50"),
                reward_type=RewardType.SUBTOTAL_DISCOUNT,
            ),
        ]
    )
    for rule in rules:
        rule.channels.add(checkout_info.channel)

    # when
    create_or_update_discount_objects_from_promotion_for_checkout(
        checkout_info, checkout_lines_info
    )

    # then
    assert checkout_info.checkout.discounts.count() == 1
    assert len(checkout_info.discounts) == 1
    assert checkout_info.discounts[0].promotion_rule == rules[0]
    discount = checkout_info.discounts[0]
    assert discount.amount_value == checkout.base_subtotal.amount * Decimal("0.5")
    checkout.refresh_from_db()
    assert checkout.lines.count() == lines_count


def test_create_gift_discount(
    checkout_info,
    checkout_lines_info,
    gift_promotion_rule,
):
    # given
    rule = gift_promotion_rule
    promotion = rule.promotion
    variants = rule.gifts.all()
    variant_listings = ProductVariantChannelListing.objects.filter(variant__in=variants)
    top_price, variant_id = max(
        variant_listings.values_list("discounted_price_amount", "variant")
    )

    lines_count = len(checkout_lines_info)

    # when
    create_or_update_discount_objects_from_promotion_for_checkout(
        checkout_info, checkout_lines_info
    )

    # then
    checkout = checkout_info.checkout
    assert checkout.discounts.count() == 0
    assert checkout.discount_amount == 0
    assert checkout.lines.count() == lines_count + 1
    gift_line = checkout.lines.filter(is_gift=True).first()
    assert gift_line
    assert gift_line.variant_id == variant_id
    discount = gift_line.discounts.first()
    assert discount.promotion_rule == rule
    assert discount.type == DiscountType.ORDER_PROMOTION
    assert discount.value_type == RewardValueType.FIXED
    assert discount.value == top_price
    assert discount.amount_value == top_price
    assert discount.name == f"{promotion.name}: {rule.name}"
    promotion_id = graphene.Node.to_global_id("Promotion", promotion.id)
    assert discount.reason == f"Promotion: {promotion_id}"

    assert len(checkout_lines_info) == lines_count + 1
    assert checkout_lines_info[-1].discounts == [discount]


def test_update_gift_discount(
    checkout_with_item_and_gift_promotion, variant, gift_promotion_rule
):
    # given
    checkout = checkout_with_item_and_gift_promotion

    gift_line = checkout.lines.get(is_gift=True)
    gift_line.variant = variant
    gift_line.save(update_fields=["variant"])

    gift_discount = gift_line.discounts.first()
    gift_discount.value = Decimal("2")
    gift_discount.save(update_fields=["value"])

    lines_info, _ = fetch_checkout_lines(checkout)
    checkout_info = fetch_checkout_info(
        checkout, lines_info, get_plugins_manager(allow_replica=False)
    )
    lines_count = len(lines_info)

    rule = gift_promotion_rule
    variants = rule.gifts.all()
    variant_listings = ProductVariantChannelListing.objects.filter(variant__in=variants)
    top_price, variant_id = max(
        variant_listings.values_list("discounted_price_amount", "variant")
    )

    # when
    create_or_update_discount_objects_from_promotion_for_checkout(
        checkout_info, lines_info
    )

    # then
    checkout = checkout_info.checkout
    assert checkout.discounts.count() == 0
    assert checkout.discount_amount == 0
    assert len(lines_info) == checkout.lines.count() == lines_count
    gift_line.refresh_from_db()
    assert gift_line
    assert gift_line.variant_id == variant_id
    discount = gift_line.discounts.first()
    assert discount.promotion_rule == rule
    assert discount.type == DiscountType.ORDER_PROMOTION
    assert discount.value_type == RewardValueType.FIXED
    assert discount.value == top_price
    assert discount.amount_value == top_price
    assert discount.name == f"{rule.promotion.name}: {rule.name}"
    promotion_id = graphene.Node.to_global_id("Promotion", rule.promotion.id)
    assert discount.reason == f"Promotion: {promotion_id}"

    assert lines_info[-1].discounts == [discount]


@patch("saleor.discount.utils.base_checkout_delivery_price")
@patch("saleor.discount.utils.base_checkout_subtotal")
def test_create_or_update_discount_objects_from_promotion_gift_rule_applies(
    subtotal_mock,
    delivery_price_mock,
    checkout_info,
    checkout_lines_info,
    gift_promotion_rule,
):
    # given
    checkout = checkout_info.checkout

    promotion = gift_promotion_rule.promotion
    variants = gift_promotion_rule.gifts.all()
    variant_listings = ProductVariantChannelListing.objects.filter(variant__in=variants)
    top_price, variant_id = max(
        variant_listings.values_list("discounted_price_amount", "variant")
    )
    lines_count = len(checkout_lines_info)
    delivery_price = Money("10", checkout_info.checkout.currency)
    price = Money("30", checkout_info.checkout.currency)
    checkout.total = TaxedMoney(net=price, gross=price)
    checkout.subtotal = TaxedMoney(net=price, gross=price)
    checkout.save(
        update_fields=[
            "total_net_amount",
            "total_gross_amount",
            "subtotal_net_amount",
            "subtotal_gross_amount",
        ]
    )

    subtotal_mock.return_value = price
    delivery_price_mock.return_value = delivery_price

    rules = PromotionRule.objects.bulk_create(
        [
            PromotionRule(
                name="Order promotion rule 1",
                promotion=promotion,
                order_predicate={
                    "base_total_price": {
                        "range": {
                            "gte": 10,
                        }
                    }
                },
                reward_value_type=RewardValueType.FIXED,
                reward_value=top_price - Decimal("1"),
                reward_type=RewardType.SUBTOTAL_DISCOUNT,
            ),
            PromotionRule(
                name="Order promotion rule 2",
                promotion=promotion,
                order_predicate={
                    "base_subtotal_price": {
                        "range": {
                            "gte": 20,
                        }
                    }
                },
                reward_value_type=RewardValueType.PERCENTAGE,
                reward_value=top_price - Decimal("2"),
                reward_type=RewardType.SUBTOTAL_DISCOUNT,
            ),
            PromotionRule(
                name="Order promotion rule 1",
                promotion=promotion,
                order_predicate={
                    "base_total_price": {
                        "range": {
                            "gte": 100,
                        }
                    }
                },
                reward_value_type=RewardValueType.PERCENTAGE,
                reward_value=top_price + Decimal("10"),
                reward_type=RewardType.SUBTOTAL_DISCOUNT,
            ),
        ]
    )
    for rule in rules:
        rule.channels.add(checkout_info.channel)

    # when
    create_or_update_discount_objects_from_promotion_for_checkout(
        checkout_info, checkout_lines_info
    )

    # then
    checkout = checkout_info.checkout
    assert checkout.discounts.count() == 0
    assert checkout.discount_amount == 0
    assert checkout.lines.count() == lines_count + 1
    gift_line = checkout.lines.filter(is_gift=True).first()
    assert gift_line
    assert gift_line.variant_id == variant_id
    discount = gift_line.discounts.first()
    assert discount.promotion_rule == gift_promotion_rule
    assert discount.type == DiscountType.ORDER_PROMOTION
    assert discount.value_type == RewardValueType.FIXED
    assert discount.value == top_price
    assert discount.amount_value == top_price
    assert discount.name == f"{promotion.name}: {gift_promotion_rule.name}"
    promotion_id = graphene.Node.to_global_id("Promotion", promotion.id)
    assert discount.reason == f"Promotion: {promotion_id}"


@patch("saleor.discount.utils.base_checkout_delivery_price")
@patch("saleor.discount.utils.base_checkout_subtotal")
def test_create_or_update_discount_objects_from_promotion_gift_line_removed(
    subtotal_mock,
    delivery_price_mock,
    checkout_with_item_and_gift_promotion,
    gift_promotion_rule,
):
    """Ensure that gift line is removed when there is better discount available."""
    # given
    checkout = checkout_with_item_and_gift_promotion

    promotion = gift_promotion_rule.promotion
    variants = gift_promotion_rule.gifts.all()
    variant_listings = ProductVariantChannelListing.objects.filter(variant__in=variants)
    top_price, variant_id = max(
        variant_listings.values_list("discounted_price_amount", "variant")
    )
    delivery_price = Money("10", checkout.currency)
    price = Money("30", checkout.currency)
    checkout.total = TaxedMoney(net=price, gross=price)
    checkout.subtotal = TaxedMoney(net=price, gross=price)
    checkout.save(
        update_fields=[
            "total_net_amount",
            "total_gross_amount",
            "subtotal_net_amount",
            "subtotal_gross_amount",
        ]
    )

    subtotal_mock.return_value = price
    delivery_price_mock.return_value = delivery_price

    reward_value_1 = top_price + Decimal("2")
    reward_value_2 = top_price + Decimal("10")
    rules = PromotionRule.objects.bulk_create(
        [
            PromotionRule(
                name="Order promotion rule 1",
                promotion=promotion,
                order_predicate={
                    "base_total_price": {
                        "range": {
                            "gte": 10,
                        }
                    }
                },
                reward_value_type=RewardValueType.FIXED,
                reward_value=reward_value_1,
                reward_type=RewardType.SUBTOTAL_DISCOUNT,
            ),
            PromotionRule(
                name="Order promotion rule 1",
                promotion=promotion,
                order_predicate={
                    "base_total_price": {
                        "range": {
                            "gte": 100,
                        }
                    }
                },
                reward_value_type=RewardValueType.PERCENTAGE,
                reward_value=reward_value_2,
                reward_type=RewardType.SUBTOTAL_DISCOUNT,
            ),
        ]
    )
    for rule in rules:
        rule.channels.add(checkout.channel)

    lines_info, _ = fetch_checkout_lines(checkout)
    checkout_info = fetch_checkout_info(
        checkout, lines_info, get_plugins_manager(allow_replica=False)
    )
    lines_count = len(lines_info)

    # when
    create_or_update_discount_objects_from_promotion_for_checkout(
        checkout_info, lines_info
    )

    # then
    checkout = checkout_info.checkout
    assert checkout.discounts.count() == 1
    assert checkout.discount_amount == reward_value_1
    assert len(lines_info) == checkout.lines.count() == lines_count - 1
    assert not [line_info for line_info in lines_info if line_info.line.is_gift]
    assert not checkout.lines.filter(is_gift=True).first()
    discount = checkout.discounts.first()
    assert discount.promotion_rule == rules[0]
    assert discount.type == DiscountType.ORDER_PROMOTION
    assert discount.value_type == RewardValueType.FIXED
    assert discount.value == reward_value_1
    assert discount.amount_value == reward_value_1
    assert discount.name == f"{promotion.name}: {rules[0].name}"
    promotion_id = graphene.Node.to_global_id("Promotion", promotion.id)
    assert discount.reason == f"Promotion: {promotion_id}"


def test_create_or_update_discount_from_promotion_voucher_code_set_checkout_discount(
    checkout_info,
    checkout_lines_info,
    catalogue_promotion_without_rules,
    voucher,
):
    # given
    promotion = catalogue_promotion_without_rules
    checkout = checkout_info.checkout
    checkout_info.voucher = voucher
    checkout_info.checkout.voucher_code = voucher.code

    price = Money("30", checkout_info.checkout.currency)
    checkout.total = TaxedMoney(net=price, gross=price)
    checkout.subtotal = TaxedMoney(net=price, gross=price)
    checkout.save(
        update_fields=[
            "total_net_amount",
            "total_gross_amount",
            "subtotal_net_amount",
            "subtotal_gross_amount",
        ]
    )

    rule = PromotionRule.objects.create(
        name="Order promotion rule 1",
        promotion=promotion,
        order_predicate={
            "discountedObjectPredicate": {
                "baseTotalPrice": {
                    "range": {
                        "gte": 10,
                    }
                }
            }
        },
        reward_value_type=RewardValueType.PERCENTAGE,
        reward_value=Decimal("25"),
        reward_type=RewardType.SUBTOTAL_DISCOUNT,
    )
    rule.channels.add(checkout_info.channel)
    discount = CheckoutDiscount.objects.create(
        checkout=checkout,
        promotion_rule=rule,
        type=DiscountType.ORDER_PROMOTION,
    )
    checkout_info.discounts = [discount]

    # when
    create_or_update_discount_objects_from_promotion_for_checkout(
        checkout_info, checkout_lines_info
    )

    # then
    assert checkout_info.discounts == []
    assert not checkout.discounts.all()
    with pytest.raises(CheckoutDiscount.DoesNotExist):
        discount.refresh_from_db()


def test_create_or_update_discount_from_promotion_checkout_discount_updated(
    checkout_info,
    checkout_lines_info,
    catalogue_promotion_without_rules,
    promotion_rule,
):
    # given
    promotion = catalogue_promotion_without_rules
    checkout = checkout_info.checkout

    checkout_total = base_checkout_total(checkout_info, checkout_lines_info)
    checkout.total = TaxedMoney(net=checkout_total, gross=checkout_total)
    checkout.subtotal = TaxedMoney(net=checkout_total, gross=checkout_total)
    checkout.save(
        update_fields=[
            "total_net_amount",
            "total_gross_amount",
            "subtotal_net_amount",
            "subtotal_gross_amount",
        ]
    )

    rule = PromotionRule.objects.create(
        name="Order promotion rule 1",
        promotion=promotion,
        order_predicate={
            "discountedObjectPredicate": {
                "baseTotalPrice": {
                    "range": {
                        "gte": 10,
                    }
                }
            }
        },
        reward_value_type=RewardValueType.PERCENTAGE,
        reward_value=Decimal("25"),
        reward_type=RewardType.SUBTOTAL_DISCOUNT,
    )
    rule.channels.add(checkout_info.channel)
    discount = CheckoutDiscount.objects.create(
        checkout=checkout,
        promotion_rule=promotion_rule,
        type=DiscountType.ORDER_PROMOTION,
    )
    checkout_info.discounts = [discount]

    # when
    create_or_update_discount_objects_from_promotion_for_checkout(
        checkout_info, checkout_lines_info
    )

    # then
    assert checkout_info.discounts == [discount]
    assert checkout.discounts.count() == 1
    discount = checkout_info.discounts[0]
    assert discount.promotion_rule_id == rule.id
    assert discount.type == DiscountType.ORDER_PROMOTION
    assert discount.value_type == rule.reward_value_type
    assert discount.value == rule.reward_value
    assert discount.amount_value == (checkout_total * rule.reward_value / 100).amount
    assert discount.name == f"{promotion.name}: {rule.name}"
    promotion_id = graphene.Node.to_global_id("Promotion", promotion.id)
    assert discount.reason == f"Promotion: {promotion_id}"


def test_create_or_update_discount_from_promotion_rule_not_applies_anymore(
    checkout_info,
    checkout_lines_info,
    catalogue_promotion_without_rules,
    promotion_rule,
):
    # given
    promotion = catalogue_promotion_without_rules
    checkout = checkout_info.checkout

    checkout_total = base_checkout_total(checkout_info, checkout_lines_info)
    checkout.total = TaxedMoney(net=checkout_total, gross=checkout_total)
    checkout.subtotal = TaxedMoney(net=checkout_total, gross=checkout_total)
    checkout.save(
        update_fields=[
            "total_net_amount",
            "total_gross_amount",
            "subtotal_net_amount",
            "subtotal_gross_amount",
        ]
    )

    rule = PromotionRule.objects.create(
        name="Order promotion rule 1",
        promotion=promotion,
        order_predicate={
            "discountedObjectPredicate": {
                "baseTotalPrice": {
                    "range": {
                        "gte": 200,
                    }
                }
            }
        },
        reward_value_type=RewardValueType.PERCENTAGE,
        reward_value=Decimal("25"),
        reward_type=RewardType.SUBTOTAL_DISCOUNT,
    )
    rule.channels.add(checkout_info.channel)
    discount = CheckoutDiscount.objects.create(
        checkout=checkout,
        promotion_rule=promotion_rule,
        type=DiscountType.ORDER_PROMOTION,
    )
    checkout_info.discounts = [discount]

    # when
    create_or_update_discount_objects_from_promotion_for_checkout(
        checkout_info, checkout_lines_info
    )

    # then
    assert checkout_info.discounts == []
    assert not checkout.discounts.all()
    with pytest.raises(CheckoutDiscount.DoesNotExist):
        discount.refresh_from_db()


def test_create_discount_objects_for_order_promotions_race_condition(
    checkout_info,
    checkout_lines_info,
    catalogue_promotion_without_rules,
):
    # given
    promotion = catalogue_promotion_without_rules
    checkout = checkout_info.checkout
    channel = checkout_info.channel

    reward_value = Decimal("2")
    rule = promotion.rules.create(
        order_predicate={
            "total_price": {
                "range": {
                    "gte": 20,
                }
            }
        },
        reward_value_type=RewardValueType.FIXED,
        reward_value=reward_value,
        reward_type=RewardType.SUBTOTAL_DISCOUNT,
    )
    rule.channels.add(channel)

    rule0 = promotion.rules.create(
        order_predicate={
            "total_price": {
                "range": {
                    "gte": 20,
                }
            }
        },
        reward_value_type=RewardValueType.FIXED,
        reward_value=Decimal("1"),
        reward_type=RewardType.SUBTOTAL_DISCOUNT,
    )
    rule0.channels.add(channel)

    # when
    def call_before_creating_discount_object(*args, **kwargs):
        CheckoutDiscount.objects.create(
            checkout=checkout,
            promotion_rule=rule0,
            type=DiscountType.ORDER_PROMOTION,
            value_type=rule0.reward_value_type,
            value=rule0.reward_value,
            amount_value=rule0.reward_value,
            currency=channel.currency_code,
        )

    with before_after.before(
        "saleor.discount.utils.create_checkout_discount_objects_for_order_promotions",
        call_before_creating_discount_object,
    ):
        create_checkout_discount_objects_for_order_promotions(
            checkout_info, checkout_lines_info
        )

    # then
    discounts = list(checkout_info.checkout.discounts.all())
    assert len(discounts) == 1
    assert discounts[0].amount_value == reward_value


def test_create_or_update_order_discount_race_condition(
    checkout_info,
    checkout_lines_info,
    catalogue_promotion_without_rules,
):
    # given
    promotion = catalogue_promotion_without_rules
    channel = checkout_info.channel

    reward_value = Decimal("2")
    rule = promotion.rules.create(
        order_predicate={
            "total_price": {
                "range": {
                    "gte": 20,
                }
            }
        },
        reward_value_type=RewardValueType.FIXED,
        reward_value=reward_value,
        reward_type=RewardType.SUBTOTAL_DISCOUNT,
    )
    rule.channels.add(channel)

    def call_update(*args, **kwargs):
        create_checkout_discount_objects_for_order_promotions(
            checkout_info,
            checkout_lines_info,
            save=True,
        )

    with before_after.before(
        "saleor.discount.utils._set_checkout_base_prices", call_update
    ):
        call_update()

    # then
    discounts = list(checkout_info.checkout.discounts.all())
    assert len(discounts) == 1


def test_create_or_update_order_discount_gift_reward_race_condition(
    checkout_info,
    checkout_lines_info,
    gift_promotion_rule,
):
    # given
    checkout = checkout_info.checkout

    def call_update(*args, **kwargs):
        create_checkout_discount_objects_for_order_promotions(
            checkout_info,
            checkout_lines_info,
            save=True,
        )

    with before_after.before(
        "saleor.discount.utils._set_checkout_base_prices", call_update
    ):
        call_update()

    # then
    assert checkout_info.checkout.discounts.count() == 0
    assert checkout.lines.filter(is_gift=True).count() == 1
    line = checkout.lines.filter(is_gift=True).first()
    assert line.discounts.count() == 1


def test_get_best_gift_reward(
    gift_promotion_rule, order_promotion_without_rules, channel_USD, product
):
    # given
    gift_rule_2 = PromotionRule.objects.create(
        name="Order promotion rule",
        promotion=order_promotion_without_rules,
        order_predicate={
            "base_total_price": {
                "range": {
                    "gte": 20,
                }
            }
        },
        reward_type=RewardType.GIFT,
    )
    gift_rule_2.channels.add(channel_USD)
    gift_rule_2_variant = product.variants.first()
    gift_rule_2.gifts.set([gift_rule_2_variant])
    price_amount = gift_rule_2_variant.channel_listings.get(
        channel=channel_USD
    ).discounted_price_amount

    variants = gift_promotion_rule.gifts.all()
    variant_listings = ProductVariantChannelListing.objects.filter(variant__in=variants)
    top_listing = max(list(variant_listings), key=lambda x: x.discounted_price_amount)
    assert price_amount < top_listing.discounted_price_amount

    rules = [gift_rule_2, gift_promotion_rule]
    country = "US"

    # when
    rule, listing = _get_best_gift_reward(rules, channel_USD, country)

    # then
    assert rule.id == gift_promotion_rule.id
    assert listing.id == top_listing.id


def test_get_best_gift_reward_insufficient_stock(
    gift_promotion_rule, channel_USD, product
):
    # given
    variant = product.variants.first()
    variant.stocks.all().delete()
    gift_promotion_rule.gifts.set([variant])

    rules = [gift_promotion_rule]
    country = "US"

    # when
    rule, listing = _get_best_gift_reward(rules, channel_USD, country)

    # then
    assert rule is None
    assert listing is None


def test_get_best_gift_reward_no_available_for_purchase_variants(
    gift_promotion_rule, channel_USD
):
    # given
    variants = gift_promotion_rule.gifts.all()
    product_ids = [variant.product_id for variant in variants]
    ProductChannelListing.objects.filter(product__in=product_ids[:1]).update(
        available_for_purchase_at=timezone.now() + timedelta(days=1)
    )
    ProductChannelListing.objects.filter(product__in=product_ids[1:]).delete()

    rules = [gift_promotion_rule]
    country = "US"

    # when
    rule, listing = _get_best_gift_reward(rules, channel_USD, country)

    # then
    assert rule is None
    assert listing is None


def test_get_best_gift_reward_no_variants_in_channel(gift_promotion_rule, channel_USD):
    # given
    variants = gift_promotion_rule.gifts.all()
    ProductVariantChannelListing.objects.filter(variant__in=variants).delete()

    rules = [gift_promotion_rule]
    country = "US"

    # when
    rule, listing = _get_best_gift_reward(rules, channel_USD, country)

    # then
    assert rule is None
    assert listing is None


def test_create_checkout_line_discount_objects_for_catalogue_promotions_race_condition(
    checkout_with_item_on_promotion,
    plugins_manager,
):
    # given
    checkout = checkout_with_item_on_promotion
    CheckoutLineDiscount.objects.all().delete()

    # when
    def call_before_creating_catalogue_line_discount(*args, **kwargs):
        lines_info, _ = fetch_checkout_lines(checkout)
        create_checkout_line_discount_objects_for_catalogue_promotions(lines_info)

    with before_after.before(
        "saleor.discount.utils.prepare_line_discount_objects_for_catalogue_promotions",
        call_before_creating_catalogue_line_discount,
    ):
        lines_info, _ = fetch_checkout_lines(checkout)
        create_checkout_line_discount_objects_for_catalogue_promotions(lines_info)

    # then
    assert CheckoutLineDiscount.objects.count() == 1<|MERGE_RESOLUTION|>--- conflicted
+++ resolved
@@ -137,7 +137,7 @@
     assert (
         discount_from_info.unique_type
         == discount_from_db.unique_type
-        == DiscountType.PROMOTION
+        == DiscountType.CATALOGUE_PROMOTION
     )
 
     for checkout_line_info in checkout_lines_info[1:]:
@@ -157,7 +157,7 @@
 
     actual_reward_value = Decimal("5")
     discount_to_update = line_info1.line.discounts.create(
-        type=DiscountType.PROMOTION,
+        type=DiscountType.CATALOGUE_PROMOTION,
         value_type=RewardValueType.FIXED,
         value=actual_reward_value,
         name="Fixed 5 catalogue discount",
@@ -215,7 +215,7 @@
     assert discount.value == reward_value
     assert discount.promotion_rule_id == rule.id
     assert discount.amount_value == reward_value * line_info1.line.quantity
-    assert discount.unique_type == DiscountType.PROMOTION
+    assert discount.unique_type == DiscountType.CATALOGUE_PROMOTION
 
 
 @freeze_time("2020-12-12 12:00:00")
@@ -576,130 +576,6 @@
         assert not checkout_line_info.discounts
 
 
-<<<<<<< HEAD
-def test_create_discount_multiple_rules_applied(
-    checkout_info, checkout_lines_info, catalogue_promotion_without_rules
-):
-    # given
-    line_info1 = checkout_lines_info[0]
-    product_line1 = line_info1.product
-
-    reward_value_1 = Decimal("2")
-    reward_value_2 = Decimal("10")
-    rule_1, rule_2 = PromotionRule.objects.bulk_create(
-        [
-            PromotionRule(
-                name="Percentage promotion rule 1",
-                promotion=catalogue_promotion_without_rules,
-                reward_value_type=RewardValueType.FIXED,
-                reward_value=reward_value_1,
-                catalogue_predicate={
-                    "productPredicate": {
-                        "ids": [graphene.Node.to_global_id("Product", product_line1.id)]
-                    }
-                },
-            ),
-            PromotionRule(
-                name="Percentage promotion rule 2",
-                promotion=catalogue_promotion_without_rules,
-                reward_value_type=RewardValueType.PERCENTAGE,
-                reward_value=reward_value_2,
-                catalogue_predicate={
-                    "variantPredicate": {
-                        "ids": [
-                            graphene.Node.to_global_id(
-                                "ProductVariant", line_info1.variant.id
-                            )
-                        ]
-                    }
-                },
-            ),
-        ]
-    )
-
-    rule_1.channels.add(line_info1.channel)
-    rule_2.channels.add(line_info1.channel)
-
-    listing = line_info1.channel_listing
-    discount_amount_2 = reward_value_2 / 100 * listing.price.amount
-    discounted_price = listing.price.amount - reward_value_1 - discount_amount_2
-    listing.discounted_price_amount = discounted_price
-    listing.save(update_fields=["discounted_price_amount"])
-
-    (
-        listing_promotion_rule_1,
-        listing_promotion_rule_2,
-    ) = VariantChannelListingPromotionRule.objects.bulk_create(
-        [
-            VariantChannelListingPromotionRule(
-                variant_channel_listing=listing,
-                promotion_rule=rule_1,
-                discount_amount=reward_value_1,
-                currency=line_info1.channel.currency_code,
-            ),
-            VariantChannelListingPromotionRule(
-                variant_channel_listing=listing,
-                promotion_rule=rule_2,
-                discount_amount=discount_amount_2,
-                currency=line_info1.channel.currency_code,
-            ),
-        ]
-    )
-
-    line_info1.rules_info = [
-        VariantPromotionRuleInfo(
-            rule=rule_1,
-            variant_listing_promotion_rule=listing_promotion_rule_1,
-            promotion=catalogue_promotion_without_rules,
-            promotion_translation=None,
-            rule_translation=None,
-        ),
-        VariantPromotionRuleInfo(
-            rule=rule_2,
-            variant_listing_promotion_rule=listing_promotion_rule_2,
-            promotion=catalogue_promotion_without_rules,
-            promotion_translation=None,
-            rule_translation=None,
-        ),
-    ]
-
-    # when
-    create_or_update_discount_objects_from_promotion_for_checkout(
-        checkout_info, checkout_lines_info
-    )
-
-    # then
-    assert len(line_info1.discounts) == 2
-    discount_for_rule_1 = line_info1.line.discounts.get(promotion_rule=rule_1)
-    discount_for_rule_2 = line_info1.line.discounts.get(promotion_rule=rule_2)
-
-    assert discount_for_rule_1.line == line_info1.line
-    assert discount_for_rule_2.line == line_info1.line
-
-    assert discount_for_rule_1.type == DiscountType.CATALOGUE_PROMOTION
-    assert discount_for_rule_2.type == DiscountType.CATALOGUE_PROMOTION
-
-    assert discount_for_rule_1.value_type == RewardValueType.FIXED
-    assert discount_for_rule_2.value_type == RewardValueType.PERCENTAGE
-
-    assert discount_for_rule_1.value == reward_value_1
-    assert discount_for_rule_2.value == reward_value_2
-
-    assert discount_for_rule_1.amount_value == reward_value_1
-    assert discount_for_rule_2.amount_value == discount_amount_2
-
-    assert discount_for_rule_1.currency == "USD"
-    assert discount_for_rule_2.currency == "USD"
-
-    assert discount_for_rule_1.promotion_rule == rule_1
-    assert discount_for_rule_2.promotion_rule == rule_2
-
-    for checkout_line_info in checkout_lines_info[1:]:
-        assert not checkout_line_info.discounts
-
-
-=======
->>>>>>> 6f706ca2
 def test_two_promotions_applied_to_two_different_lines(
     checkout_info, checkout_lines_info, catalogue_promotion_without_rules
 ):
