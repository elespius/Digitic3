import datetime
from collections import defaultdict, namedtuple
from collections.abc import Iterable, Iterator
from decimal import ROUND_HALF_UP, Decimal
from functools import partial
from typing import TYPE_CHECKING, Callable, Optional, Union, cast
from uuid import UUID

import graphene
import pytz
from django.db import transaction
from django.db.models import Exists, F, OuterRef, QuerySet
from django.utils import timezone
from prices import Money, TaxedMoney, fixed_discount, percentage_discount

from ..channel.models import Channel
from ..checkout.base_calculations import (
    base_checkout_delivery_price,
    base_checkout_subtotal,
)
from ..checkout.fetch import CheckoutLineInfo, find_checkout_line_info
from ..checkout.models import Checkout, CheckoutLine
from ..core.exceptions import InsufficientStock
from ..core.taxes import zero_money
from ..core.utils.promo_code import InvalidPromoCode
from ..product.models import (
    Product,
    ProductChannelListing,
    ProductVariant,
    ProductVariantChannelListing,
)
from . import DiscountType, PromotionRuleInfo, RewardType, RewardValueType
from .interface import VariantPromotionRuleInfo, get_rule_translations
from .models import (
    CheckoutDiscount,
    CheckoutLineDiscount,
    DiscountValueType,
    NotApplicable,
    Promotion,
    PromotionRule,
    Voucher,
    VoucherCode,
    VoucherCustomer,
)

if TYPE_CHECKING:
    from ..account.models import User
    from ..checkout.fetch import CheckoutInfo
    from ..order.models import Order
    from ..plugins.manager import PluginsManager
    from ..product.managers import ProductVariantQueryset
    from ..product.models import (
        VariantChannelListingPromotionRule,
    )

CatalogueInfo = defaultdict[str, set[Union[int, str]]]
CATALOGUE_FIELDS = ["categories", "collections", "products", "variants"]


def increase_voucher_usage(
    voucher: "Voucher",
    code: "VoucherCode",
    customer_email: str,
    increase_voucher_customer_usage: bool = True,
) -> None:
    if voucher.usage_limit:
        increase_voucher_code_usage_value(code)
    if voucher.apply_once_per_customer and increase_voucher_customer_usage:
        add_voucher_usage_by_customer(code, customer_email)
    if voucher.single_use:
        deactivate_voucher_code(code)


def increase_voucher_code_usage_value(code: "VoucherCode") -> None:
    """Increase voucher code uses by 1."""
    code.used = F("used") + 1
    code.save(update_fields=["used"])


def decrease_voucher_code_usage_value(code: "VoucherCode") -> None:
    """Decrease voucher code uses by 1."""
    code.used = F("used") - 1
    code.save(update_fields=["used"])


def deactivate_voucher_code(code: "VoucherCode") -> None:
    """Mark voucher code as used."""
    code.is_active = False
    code.save(update_fields=["is_active"])


def activate_voucher_code(code: "VoucherCode") -> None:
    """Mark voucher code as unused."""
    code.is_active = True
    code.save(update_fields=["is_active"])


def add_voucher_usage_by_customer(code: "VoucherCode", customer_email: str) -> None:
    _, created = VoucherCustomer.objects.get_or_create(
        voucher_code=code, customer_email=customer_email
    )
    if not created:
        raise NotApplicable("This offer is only valid once per customer.")


def remove_voucher_usage_by_customer(code: "VoucherCode", customer_email: str) -> None:
    voucher_customer = VoucherCustomer.objects.filter(
        voucher_code=code, customer_email=customer_email
    )
    if voucher_customer:
        voucher_customer.delete()


def release_voucher_code_usage(
    code: Optional["VoucherCode"],
    voucher: Optional["Voucher"],
    user_email: Optional[str],
):
    if not code:
        return
    if voucher and voucher.usage_limit:
        decrease_voucher_code_usage_value(code)
    if voucher and voucher.single_use:
        activate_voucher_code(code)
    if user_email:
        remove_voucher_usage_by_customer(code, user_email)


def prepare_promotion_discount_reason(promotion: "Promotion", sale_id: str):
    return f"{'Sale' if promotion.old_sale_id else 'Promotion'}: {sale_id}"


def get_sale_id(promotion: "Promotion"):
    return (
        graphene.Node.to_global_id("Sale", promotion.old_sale_id)
        if promotion.old_sale_id
        else graphene.Node.to_global_id("Promotion", promotion.id)
    )


def get_voucher_code_instance(
    voucher_code: str,
    channel_slug: str,
):
    """Return a voucher code instance if it's valid or raise an error."""
    if (
        Voucher.objects.active_in_channel(
            date=timezone.now(), channel_slug=channel_slug
        )
        .filter(
            Exists(
                VoucherCode.objects.filter(
                    code=voucher_code,
                    voucher_id=OuterRef("id"),
                    is_active=True,
                )
            )
        )
        .exists()
    ):
        code_instance = VoucherCode.objects.get(code=voucher_code)
    else:
        raise InvalidPromoCode()
    return code_instance


def calculate_discounted_price_for_rules(
    *, price: Money, rules: Iterable["PromotionRule"], currency: str
):
    """Calculate the discounted price for provided rules.

    The discounts from rules summed up and applied to the price.
    """
    total_discount = zero_money(currency)
    for rule in rules:
        discount = rule.get_discount(currency)
        total_discount += price - discount(price)

    return max(price - total_discount, zero_money(currency))


def calculate_discounted_price_for_promotions(
    *,
    price: Money,
    rules_info_per_variant: dict[int, list[PromotionRuleInfo]],
    channel: "Channel",
    variant_id: int,
) -> Optional[tuple[UUID, Money]]:
    """Return minimum product's price of all prices with promotions applied."""
    applied_discount = None
    rules_info_for_variant = rules_info_per_variant.get(variant_id)
    if rules_info_for_variant:
        applied_discount = get_best_promotion_discount(
            price, rules_info_for_variant, channel
        )
    return applied_discount


def get_best_promotion_discount(
    price: Money,
    rules_info_for_variant: list[PromotionRuleInfo],
    channel: "Channel",
) -> Optional[tuple[UUID, Money]]:
    """Return the rule with the discount amount for the best promotion.

    The data for the promotion that gives the best saving are returned in the following
    shape:
        (rule_id_1, discount_amount_1)
    """
    available_discounts = []
    for rule_id, discount in get_product_promotion_discounts(
        rules_info=rules_info_for_variant,
        channel=channel,
    ):
        available_discounts.append((rule_id, discount))

    applied_discount = None
    if available_discounts:
        applied_discount = max(
            [
                (rule_id, price - discount(price))
                for rule_id, discount in available_discounts
            ],
            key=lambda x: x[1].amount,  # sort over a max discount
        )

    return applied_discount


def get_product_promotion_discounts(
    *,
    rules_info: list[PromotionRuleInfo],
    channel: "Channel",
) -> Iterator[tuple[UUID, Callable]]:
    """Return rule id, discount value for all rules applicable for given channel."""
    for rule_info in rules_info:
        try:
            yield get_product_discount_on_promotion(rule_info, channel)
        except NotApplicable:
            pass


def get_product_discount_on_promotion(
    rule_info: PromotionRuleInfo,
    channel: "Channel",
) -> tuple[UUID, Callable]:
    """Return rule id, discount value if rule applied or raise NotApplicable."""
    if channel.id in rule_info.channel_ids:
        return rule_info.rule.id, rule_info.rule.get_discount(channel.currency_code)
    raise NotApplicable("Promotion rule not applicable for this product")


def validate_voucher_for_checkout(
    manager: "PluginsManager",
    voucher: "Voucher",
    checkout_info: "CheckoutInfo",
    lines: Iterable["CheckoutLineInfo"],
):
    from ..checkout import base_calculations
    from ..checkout.utils import calculate_checkout_quantity

    quantity = calculate_checkout_quantity(lines)
    subtotal = base_calculations.base_checkout_subtotal(
        lines,
        checkout_info.channel,
        checkout_info.checkout.currency,
    )

    customer_email = cast(str, checkout_info.get_customer_email())
    validate_voucher(
        voucher,
        subtotal,
        quantity,
        customer_email,
        checkout_info.channel,
        checkout_info.user,
    )


def validate_voucher_in_order(order: "Order"):
    if not order.voucher:
        return

    subtotal = order.subtotal
    quantity = order.get_total_quantity()
    customer_email = order.get_customer_email()
    tax_configuration = order.channel.tax_configuration
    prices_entered_with_tax = tax_configuration.prices_entered_with_tax
    value = subtotal.gross if prices_entered_with_tax else subtotal.net

    validate_voucher(
        order.voucher, value, quantity, customer_email, order.channel, order.user
    )


def validate_voucher(
    voucher: "Voucher",
    total_price: TaxedMoney,
    quantity: int,
    customer_email: str,
    channel: Channel,
    customer: Optional["User"],
) -> None:
    voucher.validate_min_spent(total_price, channel)
    voucher.validate_min_checkout_items_quantity(quantity)
    if voucher.apply_once_per_customer:
        voucher.validate_once_per_customer(customer_email)
    if voucher.only_for_staff:
        voucher.validate_only_for_staff(customer)


def get_products_voucher_discount(
    voucher: "Voucher", prices: Iterable[Money], channel: Channel
) -> Money:
    """Calculate discount value for a voucher of product or category type."""
    if voucher.apply_once_per_order:
        return voucher.get_discount_amount_for(min(prices), channel)
    discounts = (voucher.get_discount_amount_for(price, channel) for price in prices)
    total_amount = sum(discounts, zero_money(channel.currency_code))
    return total_amount


def apply_discount_to_value(
    value: Decimal,
    value_type: str,
    currency: str,
    price_to_discount: Union[Money, TaxedMoney],
):
    """Calculate the price based on the provided values."""
    if value_type == DiscountValueType.FIXED:
        discount_method = fixed_discount
        discount_kwargs = {"discount": Money(value, currency)}
    else:
        discount_method = percentage_discount
        discount_kwargs = {"percentage": value, "rounding": ROUND_HALF_UP}
    discount = partial(
        discount_method,
        **discount_kwargs,
    )
    return discount(price_to_discount)


def create_or_update_discount_objects_from_promotion_for_checkout(
    checkout_info: "CheckoutInfo",
    lines_info: Iterable["CheckoutLineInfo"],
):
    create_discount_objects_for_catalogue_promotions(lines_info)
    create_discount_objects_for_order_promotions(checkout_info, lines_info)


def create_discount_objects_for_catalogue_promotions(
    lines_info: Iterable["CheckoutLineInfo"],
):
    line_discounts_to_create = []
    line_discounts_to_update = []
    line_discount_ids_to_remove = []
    updated_fields: list[str] = []

    for line_info in lines_info:
        line = line_info.line

        # discount_amount based on the difference between discounted_price and price
        discount_amount = _get_discount_amount(line_info.channel_listing, line.quantity)

        # get the existing discounts for the line
        discounts_to_update = line_info.get_catalogue_discounts()
        rule_id_to_discount = {
            discount.promotion_rule_id: discount for discount in discounts_to_update
        }

        # delete all existing discounts if the line is not discounted or it is a gift
        if not discount_amount or line.is_gift:
            ids_to_remove = [discount.id for discount in discounts_to_update]
            if ids_to_remove:
                line_discount_ids_to_remove.extend(ids_to_remove)
                line_info.discounts = [
                    discount
                    for discount in line_info.discounts
                    if discount.id not in ids_to_remove
                ]
            continue

        # delete the discount objects that are not valid anymore
        line_discount_ids_to_remove.extend(
            _get_discounts_that_are_not_valid_anymore(
                line_info.rules_info,
                rule_id_to_discount,  # type: ignore[arg-type]
                line_info,
            )
        )

        for rule_info in line_info.rules_info:
            rule = rule_info.rule
            discount_to_update = rule_id_to_discount.get(rule.id)
            rule_discount_amount = _get_rule_discount_amount(
                rule_info.variant_listing_promotion_rule, line.quantity
            )
            discount_name = get_discount_name(rule, rule_info.promotion)
            translated_name = get_discount_translated_name(rule_info)
            if not discount_to_update:
                line_discount = CheckoutLineDiscount(
                    line=line,
                    type=DiscountType.PROMOTION,
                    value_type=rule.reward_value_type,
                    value=rule.reward_value,
                    amount_value=rule_discount_amount,
                    currency=line.currency,
                    name=discount_name,
                    translated_name=translated_name,
                    reason=None,
                    promotion_rule=rule,
                )
                line_discounts_to_create.append(line_discount)
                line_info.discounts.append(line_discount)
            else:
                _update_discount(
                    rule,
                    rule_info,
                    rule_discount_amount,
                    discount_to_update,
                    updated_fields,
                )

                line_discounts_to_update.append(discount_to_update)

    if line_discounts_to_create:
        CheckoutLineDiscount.objects.bulk_create(line_discounts_to_create)
    if line_discounts_to_update and updated_fields:
        CheckoutLineDiscount.objects.bulk_update(
            line_discounts_to_update, updated_fields
        )
    if line_discount_ids_to_remove:
        CheckoutLineDiscount.objects.filter(id__in=line_discount_ids_to_remove).delete()


def _get_discount_amount(
    variant_channel_listing: "ProductVariantChannelListing", line_quantity: int
) -> Decimal:
    price_amount = variant_channel_listing.price_amount
    discounted_price_amount = variant_channel_listing.discounted_price_amount

    if (
        price_amount is None
        or discounted_price_amount is None
        or price_amount == discounted_price_amount
    ):
        return Decimal("0.0")

    unit_discount = price_amount - discounted_price_amount
    return unit_discount * line_quantity


def _get_discounts_that_are_not_valid_anymore(
    rules_info: list["VariantPromotionRuleInfo"],
    rule_id_to_discount: dict[int, "CheckoutLineDiscount"],
    line_info: "CheckoutLineInfo",
):
    discount_ids = []
    rule_ids = {rule_info.rule.id for rule_info in rules_info}
    for rule_id, discount in rule_id_to_discount.items():
        if rule_id not in rule_ids:
            discount_ids.append(discount.id)
            line_info.discounts.remove(discount)
    return discount_ids


def _get_rule_discount_amount(
    variant_listing_promotion_rule: Optional["VariantChannelListingPromotionRule"],
    line_quantity: int,
) -> Decimal:
    if not variant_listing_promotion_rule:
        return Decimal("0.0")
    discount_amount = variant_listing_promotion_rule.discount_amount
    return discount_amount * line_quantity


def get_discount_name(rule: "PromotionRule", promotion: "Promotion"):
    if promotion.name and rule.name:
        return f"{promotion.name}: {rule.name}"
    return rule.name or promotion.name


def get_discount_translated_name(rule_info: "VariantPromotionRuleInfo"):
    promotion_translation = rule_info.promotion_translation
    rule_translation = rule_info.rule_translation
    if promotion_translation and rule_translation:
        return f"{promotion_translation.name}: {rule_translation.name}"
    if rule_translation:
        return rule_translation.name
    if promotion_translation:
        return promotion_translation.name
    return None


def _update_discount(
    rule: "PromotionRule",
    rule_info: "VariantPromotionRuleInfo",
    rule_discount_amount: Decimal,
    discount_to_update: Union["CheckoutLineDiscount", "CheckoutDiscount"],
    updated_fields: list[str],
):
    if discount_to_update.promotion_rule_id != rule.id:
        discount_to_update.promotion_rule_id = rule.id
        updated_fields.append("promotion_rule_id")
    # gift rule has empty reward_value_type
    value_type = rule.reward_value_type or RewardValueType.FIXED
    if discount_to_update.value_type != value_type:
        discount_to_update.value_type = value_type
        updated_fields.append("value_type")
    # gift rule has empty reward_value
    value = rule.reward_value or rule_discount_amount
    if discount_to_update.value != value:
        discount_to_update.value = value
        updated_fields.append("value")
    if discount_to_update.amount_value != rule_discount_amount:
        discount_to_update.amount_value = rule_discount_amount
        updated_fields.append("amount_value")
    discount_name = get_discount_name(rule, rule_info.promotion)
    if discount_to_update.name != discount_name:
        discount_to_update.name = discount_name
        updated_fields.append("name")
    translated_name = get_discount_translated_name(rule_info)
    if discount_to_update.translated_name != translated_name:
        discount_to_update.translated_name = translated_name
        updated_fields.append("translated_name")
    reason = prepare_promotion_discount_reason(
        rule_info.promotion, get_sale_id(rule_info.promotion)
    )
    if discount_to_update.reason != reason:
        discount_to_update.reason = reason
        updated_fields.append("reason")


def create_discount_objects_for_order_promotions(
    checkout_info: "CheckoutInfo",
    lines_info: Iterable["CheckoutLineInfo"],
    *,
    save: bool = False,
):
    # The base prices are required for order promotion discount qualification.
    _set_checkout_base_prices(checkout_info, lines_info)

    checkout = checkout_info.checkout

    # Discount from order rules is applied only when the voucher is not set
    if checkout.voucher_code:
<<<<<<< HEAD
        _clear_checkout_discount(checkout_info, save)
        return
=======
        _clear_checkout_discount(checkout_info, lines_info, save)
        return lines_info

    channel = checkout_info.channel
    rule_data = get_best_rule_for_checkout(
        checkout, channel, checkout_info.get_country()
    )
    if not rule_data:
        _clear_checkout_discount(checkout_info, lines_info, save)
        return lines_info

    best_rule, best_discount_amount, gift_listing = rule_data

    _create_or_update_checkout_discount(
        checkout,
        checkout_info,
        lines_info,
        best_rule,
        best_discount_amount,
        gift_listing,
        channel.currency_code,
        best_rule.promotion,
        save,
    )

>>>>>>> da257ae1

def get_best_rule_for_checkout(checkout: "Checkout", channel: "Channel", country: str):
    RuleDiscount = namedtuple(
        "RuleDiscount", ["rule", "discount_amount", "gift_listing"]
    )
    subtotal = checkout.base_subtotal
    rules = fetch_promotion_rules_for_checkout(checkout)
    if not rules:
        return

<<<<<<< HEAD
    subtotal = checkout.base_subtotal
    currency_code = checkout_info.channel.currency_code
    rule_with_discount_amount = []
=======
    currency_code = channel.currency_code
    rule_discounts: list[RuleDiscount] = []
    gift_rules = [rule for rule in rules if rule.reward_type == RewardType.GIFT]
>>>>>>> da257ae1
    for rule in rules:
        if rule in gift_rules:
            continue
        discount = rule.get_discount(currency_code)
        price = zero_money(currency_code)
        if rule.reward_type == RewardType.SUBTOTAL_DISCOUNT:
            price = subtotal
        discount_amount = (price - discount(price)).amount
        rule_discounts.append(RuleDiscount(rule, discount_amount, None))

    if gift_rules:
        rule, gift_listing = _get_best_gift_reward(gift_rules, channel, country)
        if rule and gift_listing:
            rule_discounts.append(
                RuleDiscount(rule, gift_listing.discounted_price_amount, gift_listing)
            )

    if not rule_discounts:
        return

    best_rule, best_discount_amount, gift_listing = max(
        rule_discounts, key=lambda x: x.discount_amount
    )
    return best_rule, best_discount_amount, gift_listing


def _set_checkout_base_prices(checkout_info, lines_info):
    """Set base checkout prices that includes only catalogue discounts."""
    checkout = checkout_info.checkout
    subtotal = base_checkout_subtotal(
        lines_info, checkout_info.channel, checkout.currency, include_voucher=False
    )
    shipping_price = base_checkout_delivery_price(
        checkout_info, lines_info, include_voucher=False
    )
    total = subtotal + shipping_price
    is_update_needed = not (
        checkout.base_subtotal == subtotal and checkout.base_total == total
    )
    if is_update_needed:
        checkout.base_subtotal = subtotal
        checkout.base_total = total
        checkout.save(update_fields=["base_total_amount", "base_subtotal_amount"])


<<<<<<< HEAD
def _clear_checkout_discount(checkout_info, save):
    if checkout_info.discounts:
        CheckoutDiscount.objects.filter(
            checkout=checkout_info.checkout,
            type=DiscountType.ORDER_PROMOTION,
        ).delete()
        checkout_info.discounts = [
            discount
            for discount in checkout_info.discounts
            if discount.type != DiscountType.ORDER_PROMOTION
        ]
    checkout = checkout_info.checkout
=======
def _clear_checkout_discount(
    checkout_info: "CheckoutInfo", lines_info: Iterable["CheckoutLineInfo"], save: bool
):
    delete_gift_line(checkout_info.checkout, lines_info)
    CheckoutDiscount.objects.filter(
        checkout=checkout_info.checkout,
        type=DiscountType.ORDER_PROMOTION,
    ).delete()
    checkout_info.discounts = [
        discount
        for discount in checkout_info.discounts
        if discount.type != DiscountType.ORDER_PROMOTION
    ]
>>>>>>> da257ae1
    if not checkout_info.voucher_code:
        is_update_needed = not (
            checkout.discount_amount == 0
            and checkout.discount_name is None
            and checkout.translated_discount_name is None
        )
        if is_update_needed:
            checkout.discount_amount = 0
            checkout.discount_name = None
            checkout.translated_discount_name = None

            if save and is_update_needed:
                checkout.save(
                    update_fields=[
                        "discount_amount",
                        "discount_name",
                        "translated_discount_name",
                    ]
                )


def _get_best_gift_reward(
    rules: Iterable["PromotionRule"], channel: "Channel", country: str
) -> tuple[Optional[PromotionRule], Optional[ProductVariantChannelListing]]:
    from ..warehouse.availability import check_stock_quantity_bulk

    rule_ids = [rule.id for rule in rules]
    PromotionRuleGift = PromotionRule.gifts.through
    rule_gifts = PromotionRuleGift.objects.filter(promotionrule_id__in=rule_ids)
    variants = ProductVariant.objects.filter(
        Exists(
            rule_gifts.values("productvariant_id").filter(
                productvariant_id=OuterRef("id")
            )
        )
    )
    variant_ids_with_insufficient_stock = set()
    if not variants:
        return None, None

    try:
        check_stock_quantity_bulk(
            variants,
            country,
            [1] * variants.count(),
            channel.slug,
            None,
        )
    except InsufficientStock as error:
        variant_ids_with_insufficient_stock = {
            item.variant.pk for item in error.items if item.variant
        }

    available_variant_ids = (
        set(variants.values_list("id", flat=True)) - variant_ids_with_insufficient_stock
    )

    if not available_variant_ids:
        return None, None

    # check if variant is available for purchase
    available_variant_ids = _get_available_for_purchase_variant_ids(
        available_variant_ids, channel
    )
    if not available_variant_ids:
        return None, None

    # check variant channel availability
    available_variant_listings = ProductVariantChannelListing.objects.filter(
        variant_id__in=available_variant_ids,
        channel_id=channel.id,
        price_amount__isnull=False,
    )
    if not available_variant_listings:
        return None, None

    listing = max(
        list(available_variant_listings),
        # sort over a top price
        key=lambda x: x.discounted_price_amount,
    )
    rule_gift = rule_gifts.filter(productvariant_id=listing.variant_id).first()
    rule = rule_gift.promotionrule if rule_gift else None
    return rule, listing


def _get_available_for_purchase_variant_ids(
    available_variant_ids: set[int], channel: "Channel"
):
    today = datetime.datetime.now(pytz.UTC)
    variants = ProductVariant.objects.filter(id__in=available_variant_ids)
    product_listings = ProductChannelListing.objects.filter(
        Exists(variants.filter(product_id=OuterRef("product_id"))),
        available_for_purchase_at__lte=today,
        channel_id=channel.id,
    )
    available_variant_ids = ProductVariant.objects.filter(
        Exists(product_listings.filter(product_id=OuterRef("product_id")))
    ).values_list("id", flat=True)
    return set(available_variant_ids)


def _create_or_update_checkout_discount(
    checkout: "Checkout",
    checkout_info: "CheckoutInfo",
    lines_info: Iterable["CheckoutLineInfo"],
    best_rule: "PromotionRule",
    best_discount_amount: Decimal,
    gift_listing: Optional[ProductVariantChannelListing],
    currency_code: str,
    promotion: "Promotion",
    save: bool,
):
    translation_language_code = checkout.language_code
    promotion_translation, rule_translation = get_rule_translations(
        promotion, best_rule, translation_language_code
    )
    rule_info = VariantPromotionRuleInfo(
        rule=best_rule,
        variant_listing_promotion_rule=None,
        promotion=promotion,
        promotion_translation=promotion_translation,
        rule_translation=rule_translation,
    )
    # gift rule has empty reward_value and reward_value_type
    value_type = best_rule.reward_value_type or RewardValueType.FIXED
    amount_value = gift_listing.price_amount if gift_listing else best_discount_amount
    value = best_rule.reward_value or amount_value
    discount_object_defaults = {
        "promotion_rule": best_rule,
        "value_type": value_type,
        "value": value,
        "amount_value": amount_value,
        "currency": currency_code,
        "name": get_discount_name(best_rule, promotion),
        "translated_name": get_discount_translated_name(rule_info),
        "reason": prepare_promotion_discount_reason(promotion, get_sale_id(promotion)),
    }
    if gift_listing:
        _handle_gift_reward(
            checkout,
            checkout_info,
            lines_info,
            gift_listing,
            discount_object_defaults,
            rule_info,
            save,
        )
    else:
        _handle_order_promotion(
            checkout,
            checkout_info,
            lines_info,
            discount_object_defaults,
            rule_info,
            save,
        )


def _handle_order_promotion(
    checkout: "Checkout",
    checkout_info: "CheckoutInfo",
    lines_info: Iterable["CheckoutLineInfo"],
    discount_object_defaults: dict,
    rule_info: VariantPromotionRuleInfo,
    save: bool,
):
    discount_object, created = checkout.discounts.get_or_create(
        type=DiscountType.ORDER_PROMOTION,
        defaults=discount_object_defaults,
    )
    discount_amount = discount_object_defaults["amount_value"]

    if not created:
        fields_to_update: list[str] = []
        _update_discount(
            discount_object_defaults["promotion_rule"],
            rule_info,
            discount_amount,
            discount_object,
            fields_to_update,
        )
        if fields_to_update:
            discount_object.save(update_fields=fields_to_update)

    checkout_info.discounts = [discount_object]
    checkout.discount_amount = discount_amount
    checkout.discount_name = discount_object.name
    checkout.translated_discount_name = discount_object.translated_name
    if save:
        checkout.save(
            update_fields=[
                "discount_amount",
                "discount_name",
                "translated_discount_name",
            ]
        )

    delete_gift_line(checkout, lines_info)


def delete_gift_line(checkout: "Checkout", lines_info: Iterable["CheckoutLineInfo"]):
    if gift_line_infos := [line for line in lines_info if line.line.is_gift]:
        CheckoutLine.objects.filter(checkout_id=checkout.pk, is_gift=True).delete()
        for gift_line_info in gift_line_infos:
            lines_info.remove(gift_line_info)  # type: ignore[attr-defined]


def _handle_gift_reward(
    checkout: "Checkout",
    checkout_info: "CheckoutInfo",
    lines_info: Iterable["CheckoutLineInfo"],
    gift_listing: ProductVariantChannelListing,
    discount_object_defaults: dict,
    rule_info: VariantPromotionRuleInfo,
    save: bool,
):
    with transaction.atomic():
        line, line_created = create_gift_line(checkout, gift_listing.variant_id)
        line_discount = None
        discount_created = False
        (
            line_discount,
            discount_created,
        ) = CheckoutLineDiscount.objects.get_or_create(
            type=DiscountType.ORDER_PROMOTION,
            line=line,
            defaults=discount_object_defaults,
        )

    if not discount_created:
        fields_to_update = []
        if line_discount.line_id != line.id:
            line_discount.line = line
            fields_to_update.append("line_id")
        _update_discount(
            discount_object_defaults["promotion_rule"],
            rule_info,
            discount_object_defaults["amount_value"],
            line_discount,
            fields_to_update,
        )
        if fields_to_update:
            line_discount.save(update_fields=fields_to_update)

    checkout_info.discounts = []
    checkout.discount_amount = Decimal("0")
    if save:
        checkout.save(update_fields=["discount_amount"])

    if line_created:
        variant = gift_listing.variant
        gift_line_info = CheckoutLineInfo(
            line=line,
            variant=variant,
            channel_listing=gift_listing,
            product=variant.product,
            product_type=variant.product.product_type,
            collections=[],
            discounts=[line_discount],
            rules_info=[rule_info],
            channel=checkout_info.channel,
        )
        lines_info.append(gift_line_info)  # type: ignore[attr-defined]
    else:
        line_info = find_checkout_line_info(lines_info, line.id)
        line_info.line = line
        line_info.discounts = [line_discount]


def create_gift_line(checkout: "Checkout", variant_id: int):
    defaults = {
        "variant_id": variant_id,
        "quantity": 1,
        "currency": checkout.currency,
    }
    line, created = CheckoutLine.objects.get_or_create(
        checkout=checkout, is_gift=True, defaults=defaults
    )
    if not created:
        fields_to_update = []
        for field, value in defaults.items():
            if getattr(line, field) != value:
                setattr(line, field, value)
                fields_to_update.append(field)
        if fields_to_update:
            line.save(update_fields=fields_to_update)

    return line, created


def get_variants_to_promotion_rules_map(
    variant_qs: "ProductVariantQueryset",
) -> dict[int, list[PromotionRuleInfo]]:
    """Return map of variant ids to the list of promotion rules that can be applied.

    The data is returned in the following shape:
    {
        variant_id_1: [PromotionRuleInfo_1, PromotionRuleInfo_2, PromotionRuleInfo_3],
        variant_id_2: [PromotionRuleInfo_1]
    }
    """
    rules_info_per_variant: dict[int, list[PromotionRuleInfo]] = defaultdict(list)

    promotions = Promotion.objects.active()
    PromotionRuleVariant = PromotionRule.variants.through
    promotion_rule_variants = PromotionRuleVariant.objects.filter(
        Exists(variant_qs.filter(id=OuterRef("productvariant_id")))
    )

    # fetch rules only for active promotions
    rules = PromotionRule.objects.filter(
        Exists(promotions.filter(id=OuterRef("promotion_id"))),
        Exists(promotion_rule_variants.filter(promotionrule_id=OuterRef("pk"))),
    ).prefetch_related("channels")
    rule_to_channel_ids_map = _get_rule_to_channel_ids_map(rules)
    rules_in_bulk = rules.in_bulk()

    for promotion_rule_variant in promotion_rule_variants.iterator():
        rule_id = promotion_rule_variant.promotionrule_id
        rule = rules_in_bulk.get(rule_id)
        # there is no rule when it is a part of inactive promotion
        if not rule:
            continue
        variant_id = promotion_rule_variant.productvariant_id
        rules_info_per_variant[variant_id].append(
            PromotionRuleInfo(
                rule=rule,
                channel_ids=rule_to_channel_ids_map.get(rule_id, []),
            )
        )

    return rules_info_per_variant


def fetch_promotion_rules_for_checkout(
    checkout: Checkout,
):
    from ..graphql.discount.utils import PredicateObjectType, filter_qs_by_predicate

    applicable_rules = []
    promotions = Promotion.objects.active()
    checkout_channel_id = checkout.channel_id
    PromotionRuleChannels = PromotionRule.channels.through.objects.filter(
        channel_id=checkout_channel_id
    )
    rules = (
        PromotionRule.objects.filter(
            Exists(promotions.filter(id=OuterRef("promotion_id"))),
            Exists(PromotionRuleChannels.filter(promotionrule_id=OuterRef("id"))),
        )
        .exclude(order_predicate={})
        .prefetch_related("channels")
    )

    currency = checkout.channel.currency_code
    checkout_qs = Checkout.objects.filter(pk=checkout.pk)
    for rule in rules.iterator():
        checkouts = filter_qs_by_predicate(
            rule.order_predicate,
            checkout_qs,
            PredicateObjectType.CHECKOUT,
            currency,
        )
        if checkouts.exists():
            applicable_rules.append(rule)

    return applicable_rules


def _get_rule_to_channel_ids_map(rules: QuerySet):
    rule_to_channel_ids_map = defaultdict(list)
    PromotionRuleChannel = PromotionRule.channels.through
    promotion_rule_channels = PromotionRuleChannel.objects.filter(
        Exists(rules.filter(id=OuterRef("promotionrule_id")))
    )
    for promotion_rule_channel in promotion_rule_channels:
        rule_id = promotion_rule_channel.promotionrule_id
        channel_id = promotion_rule_channel.channel_id
        rule_to_channel_ids_map[rule_id].append(channel_id)
    return rule_to_channel_ids_map


def get_current_products_for_rules(rules: "QuerySet[PromotionRule]"):
    """Get currently assigned products to promotions.

    Collect all products for variants that are assigned to promotion rules.
    """
    PromotionRuleVariant = PromotionRule.variants.through
    rule_variants = PromotionRuleVariant.objects.filter(
        Exists(rules.filter(pk=OuterRef("promotionrule_id")))
    )
    variants = ProductVariant.objects.filter(
        Exists(rule_variants.filter(productvariant_id=OuterRef("id")))
    )
    return Product.objects.filter(Exists(variants.filter(product_id=OuterRef("id"))))


def update_rule_variant_relation(
    rules: QuerySet[PromotionRule], new_rules_variants: list
):
    """Update PromotionRule - ProductVariant relation.

    Deletes relations, which are not valid anymore.
    Adds new relations, if they don't exist already.
    `new_rules_variants` is a list of PromotionRuleVariant objects.
    """
    with transaction.atomic():
        PromotionRuleVariant = PromotionRule.variants.through
        existing_rules_variants = PromotionRuleVariant.objects.filter(
            Exists(rules.filter(pk=OuterRef("promotionrule_id")))
        ).all()
        new_rule_variant_set = set(
            (rv.promotionrule_id, rv.productvariant_id) for rv in new_rules_variants
        )
        existing_rule_variant_set = set(
            (rv.promotionrule_id, rv.productvariant_id)
            for rv in existing_rules_variants
        )

        # Clear invalid variants assigned to promotion rules
        rule_variant_to_delete_ids = [
            rv.id
            for rv in existing_rules_variants
            if (rv.promotionrule_id, rv.productvariant_id) not in new_rule_variant_set
        ]
        PromotionRuleVariant.objects.filter(id__in=rule_variant_to_delete_ids).delete()

        # Assign new variants to promotion rules
        rules_variants_to_add = [
            rv
            for rv in new_rules_variants
            if (rv.promotionrule_id, rv.productvariant_id)
            not in existing_rule_variant_set
        ]
        PromotionRuleVariant.objects.bulk_create(
            rules_variants_to_add, ignore_conflicts=True
        )<|MERGE_RESOLUTION|>--- conflicted
+++ resolved
@@ -182,49 +182,57 @@
 def calculate_discounted_price_for_promotions(
     *,
     price: Money,
-    rules_info_per_variant: dict[int, list[PromotionRuleInfo]],
+    rules_info_per_variant_and_promotion_id: dict[
+        int, dict[UUID, list[PromotionRuleInfo]]
+    ],
     channel: "Channel",
     variant_id: int,
-) -> Optional[tuple[UUID, Money]]:
+) -> list[tuple[UUID, Money]]:
     """Return minimum product's price of all prices with promotions applied."""
-    applied_discount = None
-    rules_info_for_variant = rules_info_per_variant.get(variant_id)
-    if rules_info_for_variant:
-        applied_discount = get_best_promotion_discount(
-            price, rules_info_for_variant, channel
-        )
-    return applied_discount
+    applied_discounts = []
+    rules_info_per_promotion_id = rules_info_per_variant_and_promotion_id.get(
+        variant_id
+    )
+    if rules_info_per_promotion_id:
+        applied_discounts = get_best_promotion_discount(
+            price, rules_info_per_promotion_id, channel
+        )
+    return applied_discounts
 
 
 def get_best_promotion_discount(
     price: Money,
-    rules_info_for_variant: list[PromotionRuleInfo],
+    rules_info_per_promotion_id: dict[UUID, list[PromotionRuleInfo]],
     channel: "Channel",
-) -> Optional[tuple[UUID, Money]]:
-    """Return the rule with the discount amount for the best promotion.
+) -> list[tuple[UUID, Money]]:
+    """Return the rules with the discount amounts for the best promotion.
 
     The data for the promotion that gives the best saving are returned in the following
     shape:
-        (rule_id_1, discount_amount_1)
+    [
+        (rule_id_1, discount_amount_1),
+        (rule_id_2, discount_amount_2),
+    ]
     """
-    available_discounts = []
-    for rule_id, discount in get_product_promotion_discounts(
-        rules_info=rules_info_for_variant,
-        channel=channel,
-    ):
-        available_discounts.append((rule_id, discount))
-
-    applied_discount = None
-    if available_discounts:
-        applied_discount = max(
-            [
-                (rule_id, price - discount(price))
-                for rule_id, discount in available_discounts
-            ],
-            key=lambda x: x[1].amount,  # sort over a max discount
-        )
-
-    return applied_discount
+    available_discounts = [
+        [
+            (rule_id, discount)
+            for rule_id, discount in get_product_promotion_discounts(
+                rules_info=rules_info,
+                channel=channel,
+            )
+        ]
+        for _, rules_info in rules_info_per_promotion_id.items()
+    ]
+    applied_discounts = max(
+        [
+            [(rule_id, price - discount(price)) for rule_id, discount in discounts]
+            for discounts in available_discounts
+        ],
+        key=lambda x: sum(y[1].amount for y in x),  # sort over a max discount
+    )
+
+    return applied_discounts
 
 
 def get_product_promotion_discounts(
@@ -544,10 +552,6 @@
 
     # Discount from order rules is applied only when the voucher is not set
     if checkout.voucher_code:
-<<<<<<< HEAD
-        _clear_checkout_discount(checkout_info, save)
-        return
-=======
         _clear_checkout_discount(checkout_info, lines_info, save)
         return lines_info
 
@@ -573,7 +577,6 @@
         save,
     )
 
->>>>>>> da257ae1
 
 def get_best_rule_for_checkout(checkout: "Checkout", channel: "Channel", country: str):
     RuleDiscount = namedtuple(
@@ -584,15 +587,9 @@
     if not rules:
         return
 
-<<<<<<< HEAD
-    subtotal = checkout.base_subtotal
-    currency_code = checkout_info.channel.currency_code
-    rule_with_discount_amount = []
-=======
     currency_code = channel.currency_code
     rule_discounts: list[RuleDiscount] = []
     gift_rules = [rule for rule in rules if rule.reward_type == RewardType.GIFT]
->>>>>>> da257ae1
     for rule in rules:
         if rule in gift_rules:
             continue
@@ -629,29 +626,11 @@
         checkout_info, lines_info, include_voucher=False
     )
     total = subtotal + shipping_price
-    is_update_needed = not (
-        checkout.base_subtotal == subtotal and checkout.base_total == total
-    )
-    if is_update_needed:
-        checkout.base_subtotal = subtotal
-        checkout.base_total = total
-        checkout.save(update_fields=["base_total_amount", "base_subtotal_amount"])
-
-
-<<<<<<< HEAD
-def _clear_checkout_discount(checkout_info, save):
-    if checkout_info.discounts:
-        CheckoutDiscount.objects.filter(
-            checkout=checkout_info.checkout,
-            type=DiscountType.ORDER_PROMOTION,
-        ).delete()
-        checkout_info.discounts = [
-            discount
-            for discount in checkout_info.discounts
-            if discount.type != DiscountType.ORDER_PROMOTION
-        ]
-    checkout = checkout_info.checkout
-=======
+    checkout.base_subtotal = subtotal
+    checkout.base_total = total
+    checkout.save(update_fields=["base_total_amount", "base_subtotal_amount"])
+
+
 def _clear_checkout_discount(
     checkout_info: "CheckoutInfo", lines_info: Iterable["CheckoutLineInfo"], save: bool
 ):
@@ -665,26 +644,19 @@
         for discount in checkout_info.discounts
         if discount.type != DiscountType.ORDER_PROMOTION
     ]
->>>>>>> da257ae1
     if not checkout_info.voucher_code:
-        is_update_needed = not (
-            checkout.discount_amount == 0
-            and checkout.discount_name is None
-            and checkout.translated_discount_name is None
-        )
-        if is_update_needed:
-            checkout.discount_amount = 0
-            checkout.discount_name = None
-            checkout.translated_discount_name = None
-
-            if save and is_update_needed:
-                checkout.save(
-                    update_fields=[
-                        "discount_amount",
-                        "discount_name",
-                        "translated_discount_name",
-                    ]
-                )
+        checkout_info.checkout.discount_amount = 0
+        checkout_info.checkout.discount_name = None
+        checkout_info.checkout.translated_discount_name = None
+
+        if save:
+            checkout_info.checkout.save(
+                update_fields=[
+                    "discount_amount",
+                    "discount_name",
+                    "translated_discount_name",
+                ]
+            )
 
 
 def _get_best_gift_reward(
@@ -957,18 +929,25 @@
     return line, created
 
 
-def get_variants_to_promotion_rules_map(
+def get_variants_to_promotions_map(
     variant_qs: "ProductVariantQueryset",
-) -> dict[int, list[PromotionRuleInfo]]:
+) -> dict[int, dict[UUID, list[PromotionRuleInfo]]]:
     """Return map of variant ids to the list of promotion rules that can be applied.
 
     The data is returned in the following shape:
     {
-        variant_id_1: [PromotionRuleInfo_1, PromotionRuleInfo_2, PromotionRuleInfo_3],
-        variant_id_2: [PromotionRuleInfo_1]
+        variant_id_1: {
+            promotion_id_1: [PromotionRuleInfo_1, PromotionRuleInfo_2],
+            promotion_id_2: [PromotionRuleInfo_3],
+        }
+        variant_id_2: {
+            promotion_id_1: [PromotionRuleInfo_1]
+        }
     }
     """
-    rules_info_per_variant: dict[int, list[PromotionRuleInfo]] = defaultdict(list)
+    rules_info_per_variant_and_promotion_id: dict[
+        int, dict[UUID, list[PromotionRuleInfo]]
+    ] = defaultdict(lambda: defaultdict(list))
 
     promotions = Promotion.objects.active()
     PromotionRuleVariant = PromotionRule.variants.through
@@ -984,21 +963,21 @@
     rule_to_channel_ids_map = _get_rule_to_channel_ids_map(rules)
     rules_in_bulk = rules.in_bulk()
 
-    for promotion_rule_variant in promotion_rule_variants.iterator():
+    for promotion_rule_variant in list(promotion_rule_variants.iterator()):
         rule_id = promotion_rule_variant.promotionrule_id
         rule = rules_in_bulk.get(rule_id)
         # there is no rule when it is a part of inactive promotion
         if not rule:
             continue
         variant_id = promotion_rule_variant.productvariant_id
-        rules_info_per_variant[variant_id].append(
+        rules_info_per_variant_and_promotion_id[variant_id][rule.promotion_id].append(
             PromotionRuleInfo(
                 rule=rule,
                 channel_ids=rule_to_channel_ids_map.get(rule_id, []),
             )
         )
 
-    return rules_info_per_variant
+    return rules_info_per_variant_and_promotion_id
 
 
 def fetch_promotion_rules_for_checkout(
@@ -1008,22 +987,22 @@
 
     applicable_rules = []
     promotions = Promotion.objects.active()
-    checkout_channel_id = checkout.channel_id
-    PromotionRuleChannels = PromotionRule.channels.through.objects.filter(
-        channel_id=checkout_channel_id
-    )
     rules = (
         PromotionRule.objects.filter(
-            Exists(promotions.filter(id=OuterRef("promotion_id"))),
-            Exists(PromotionRuleChannels.filter(promotionrule_id=OuterRef("id"))),
+            Exists(promotions.filter(id=OuterRef("promotion_id")))
         )
         .exclude(order_predicate={})
         .prefetch_related("channels")
     )
-
+    rule_to_channel_ids_map = _get_rule_to_channel_ids_map(rules)
+
+    checkout_channel_id = checkout.channel_id
     currency = checkout.channel.currency_code
     checkout_qs = Checkout.objects.filter(pk=checkout.pk)
     for rule in rules.iterator():
+        rule_channel_ids = rule_to_channel_ids_map.get(rule.id, [])
+        if checkout_channel_id not in rule_channel_ids:
+            continue
         checkouts = filter_qs_by_predicate(
             rule.order_predicate,
             checkout_qs,
