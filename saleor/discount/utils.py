import datetime
from collections import defaultdict, namedtuple
from collections.abc import Iterable, Iterator
from decimal import ROUND_HALF_UP, Decimal
from functools import partial
from typing import (
    TYPE_CHECKING,
    Callable,
    Optional,
    Union,
    cast,
)
from uuid import UUID

import graphene
import pytz
from django.conf import settings
from django.db import transaction
from django.db.models import Exists, F, OuterRef, QuerySet
from django.utils import timezone
from prices import Money, TaxedMoney, fixed_discount, percentage_discount

from ..channel.models import Channel
from ..checkout.base_calculations import (
    base_checkout_delivery_price,
    base_checkout_subtotal,
)
from ..checkout.fetch import CheckoutInfo, CheckoutLineInfo
from ..checkout.models import Checkout
from ..core.exceptions import InsufficientStock
from ..core.taxes import zero_money
from ..core.utils.promo_code import InvalidPromoCode
from ..order.fetch import DraftOrderLineInfo
from ..order.models import Order
from ..product.models import (
    Product,
    ProductChannelListing,
    ProductVariant,
    ProductVariantChannelListing,
)
from . import (
    DiscountType,
    PromotionRuleInfo,
    PromotionType,
    RewardType,
    RewardValueType,
)
from .interface import VariantPromotionRuleInfo, get_rule_translations
from .models import (
    CheckoutDiscount,
    CheckoutLineDiscount,
    DiscountValueType,
    NotApplicable,
    OrderDiscount,
    OrderLineDiscount,
    Promotion,
    PromotionRule,
    Voucher,
    VoucherCode,
    VoucherCustomer,
)

if TYPE_CHECKING:
    from ..account.models import User
    from ..plugins.manager import PluginsManager
    from ..product.managers import ProductVariantQueryset
    from ..product.models import VariantChannelListingPromotionRule

CatalogueInfo = defaultdict[str, set[Union[int, str]]]
CATALOGUE_FIELDS = ["categories", "collections", "products", "variants"]


def increase_voucher_usage(
    voucher: "Voucher",
    code: "VoucherCode",
    customer_email: str,
    increase_voucher_customer_usage: bool = True,
) -> None:
    if voucher.usage_limit:
        increase_voucher_code_usage_value(code)
    if voucher.apply_once_per_customer and increase_voucher_customer_usage:
        add_voucher_usage_by_customer(code, customer_email)
    if voucher.single_use:
        deactivate_voucher_code(code)


def increase_voucher_code_usage_value(code: "VoucherCode") -> None:
    """Increase voucher code uses by 1."""
    code.used = F("used") + 1
    code.save(update_fields=["used"])


def decrease_voucher_code_usage_value(code: "VoucherCode") -> None:
    """Decrease voucher code uses by 1."""
    code.used = F("used") - 1
    code.save(update_fields=["used"])


def deactivate_voucher_code(code: "VoucherCode") -> None:
    """Mark voucher code as used."""
    code.is_active = False
    code.save(update_fields=["is_active"])


def activate_voucher_code(code: "VoucherCode") -> None:
    """Mark voucher code as unused."""
    code.is_active = True
    code.save(update_fields=["is_active"])


def add_voucher_usage_by_customer(code: "VoucherCode", customer_email: str) -> None:
    _, created = VoucherCustomer.objects.get_or_create(
        voucher_code=code, customer_email=customer_email
    )
    if not created:
        raise NotApplicable("This offer is only valid once per customer.")


def remove_voucher_usage_by_customer(code: "VoucherCode", customer_email: str) -> None:
    voucher_customer = VoucherCustomer.objects.filter(
        voucher_code=code, customer_email=customer_email
    )
    if voucher_customer:
        voucher_customer.delete()


def release_voucher_code_usage(
    code: Optional["VoucherCode"],
    voucher: Optional["Voucher"],
    user_email: Optional[str],
):
    if not code:
        return
    if voucher and voucher.usage_limit:
        decrease_voucher_code_usage_value(code)
    if voucher and voucher.single_use:
        activate_voucher_code(code)
    if user_email:
        remove_voucher_usage_by_customer(code, user_email)


def prepare_promotion_discount_reason(promotion: "Promotion", sale_id: str):
    return f"{'Sale' if promotion.old_sale_id else 'Promotion'}: {sale_id}"


def get_sale_id(promotion: "Promotion"):
    return (
        graphene.Node.to_global_id("Sale", promotion.old_sale_id)
        if promotion.old_sale_id
        else graphene.Node.to_global_id("Promotion", promotion.id)
    )


def get_voucher_code_instance(
    voucher_code: str,
    channel_slug: str,
):
    """Return a voucher code instance if it's valid or raise an error."""
    if (
        Voucher.objects.active_in_channel(
            date=timezone.now(), channel_slug=channel_slug
        )
        .filter(
            Exists(
                VoucherCode.objects.filter(
                    code=voucher_code,
                    voucher_id=OuterRef("id"),
                    is_active=True,
                )
            )
        )
        .exists()
    ):
        code_instance = VoucherCode.objects.get(code=voucher_code)
    else:
        raise InvalidPromoCode()
    return code_instance


def calculate_discounted_price_for_rules(
    *, price: Money, rules: Iterable["PromotionRule"], currency: str
):
    """Calculate the discounted price for provided rules.

    The discounts from rules summed up and applied to the price.
    """
    total_discount = zero_money(currency)
    for rule in rules:
        discount = rule.get_discount(currency)
        total_discount += price - discount(price)

    return max(price - total_discount, zero_money(currency))


def calculate_discounted_price_for_promotions(
    *,
    price: Money,
    rules_info_per_variant: dict[int, list[PromotionRuleInfo]],
    channel: "Channel",
    variant_id: int,
) -> Optional[tuple[UUID, Money]]:
    """Return minimum product's price of all prices with promotions applied."""
    applied_discount = None
    rules_info_for_variant = rules_info_per_variant.get(variant_id)
    if rules_info_for_variant:
        applied_discount = get_best_promotion_discount(
            price, rules_info_for_variant, channel
        )
    return applied_discount


def get_best_promotion_discount(
    price: Money,
    rules_info_for_variant: list[PromotionRuleInfo],
    channel: "Channel",
) -> Optional[tuple[UUID, Money]]:
    """Return the rule with the discount amount for the best promotion.

    The data for the promotion that gives the best saving are returned in the following
    shape:
        (rule_id_1, discount_amount_1)
    """
    available_discounts = []
    for rule_id, discount in get_product_promotion_discounts(
        rules_info=rules_info_for_variant,
        channel=channel,
    ):
        available_discounts.append((rule_id, discount))

    applied_discount = None
    if available_discounts:
        applied_discount = max(
            [
                (rule_id, price - discount(price))
                for rule_id, discount in available_discounts
            ],
            key=lambda x: x[1].amount,  # sort over a max discount
        )

    return applied_discount


def get_product_promotion_discounts(
    *,
    rules_info: list[PromotionRuleInfo],
    channel: "Channel",
) -> Iterator[tuple[UUID, Callable]]:
    """Return rule id, discount value for all rules applicable for given channel."""
    for rule_info in rules_info:
        try:
            yield get_product_discount_on_promotion(rule_info, channel)
        except NotApplicable:
            pass


def get_product_discount_on_promotion(
    rule_info: PromotionRuleInfo,
    channel: "Channel",
) -> tuple[UUID, Callable]:
    """Return rule id, discount value if rule applied or raise NotApplicable."""
    if channel.id in rule_info.channel_ids:
        return rule_info.rule.id, rule_info.rule.get_discount(channel.currency_code)
    raise NotApplicable("Promotion rule not applicable for this product")


def validate_voucher_for_checkout(
    manager: "PluginsManager",
    voucher: "Voucher",
    checkout_info: "CheckoutInfo",
    lines: Iterable["CheckoutLineInfo"],
):
    from ..checkout import base_calculations
    from ..checkout.utils import calculate_checkout_quantity

    quantity = calculate_checkout_quantity(lines)
    subtotal = base_calculations.base_checkout_subtotal(
        lines,
        checkout_info.channel,
        checkout_info.checkout.currency,
    )

    customer_email = cast(str, checkout_info.get_customer_email())
    validate_voucher(
        voucher,
        subtotal,
        quantity,
        customer_email,
        checkout_info.channel,
        checkout_info.user,
    )


def validate_voucher_in_order(order: "Order"):
    if not order.voucher:
        return

    subtotal = order.subtotal
    quantity = order.get_total_quantity()
    customer_email = order.get_customer_email()
    tax_configuration = order.channel.tax_configuration
    prices_entered_with_tax = tax_configuration.prices_entered_with_tax
    value = subtotal.gross if prices_entered_with_tax else subtotal.net

    validate_voucher(
        order.voucher, value, quantity, customer_email, order.channel, order.user
    )


def validate_voucher(
    voucher: "Voucher",
    total_price: Money,
    quantity: int,
    customer_email: str,
    channel: Channel,
    customer: Optional["User"],
) -> None:
    voucher.validate_min_spent(total_price, channel)
    voucher.validate_min_checkout_items_quantity(quantity)
    if voucher.apply_once_per_customer:
        voucher.validate_once_per_customer(customer_email)
    if voucher.only_for_staff:
        voucher.validate_only_for_staff(customer)


def get_products_voucher_discount(
    voucher: "Voucher", prices: Iterable[Money], channel: Channel
) -> Money:
    """Calculate discount value for a voucher of product or category type."""
    if voucher.apply_once_per_order:
        return voucher.get_discount_amount_for(min(prices), channel)
    discounts = (voucher.get_discount_amount_for(price, channel) for price in prices)
    total_amount = sum(discounts, zero_money(channel.currency_code))
    return total_amount


def apply_discount_to_value(
    value: Decimal,
    value_type: str,
    currency: str,
    price_to_discount: Union[Money, TaxedMoney],
):
    """Calculate the price based on the provided values."""
    if value_type == DiscountValueType.FIXED:
        discount_method = fixed_discount
        discount_kwargs = {"discount": Money(value, currency)}
    else:
        discount_method = percentage_discount
        discount_kwargs = {"percentage": value, "rounding": ROUND_HALF_UP}
    discount = partial(
        discount_method,
        **discount_kwargs,
    )
    return discount(price_to_discount)


def create_or_update_discount_objects_from_promotion_for_checkout(
    checkout_info: "CheckoutInfo",
    lines_info: Iterable["CheckoutLineInfo"],
):
    create_checkout_line_discount_objects_for_catalogue_promotions(lines_info)
    create_checkout_discount_objects_for_order_promotions(checkout_info, lines_info)


def create_checkout_line_discount_objects_for_catalogue_promotions(
    lines_info: Iterable[CheckoutLineInfo],
):
    discount_data = prepare_line_discount_objects_for_catalogue_promotions(lines_info)
    if not discount_data:
        return

    (
        discounts_to_create_inputs,
        discounts_to_update,
        discount_to_remove,
        updated_fields,
    ) = discount_data

    new_line_discounts = []
    if discounts_to_create_inputs:
        new_line_discounts = [
            CheckoutLineDiscount(**input) for input in discounts_to_create_inputs
        ]
        CheckoutLineDiscount.objects.bulk_create(new_line_discounts)

    if discounts_to_update and updated_fields:
        CheckoutLineDiscount.objects.bulk_update(discounts_to_update, updated_fields)

    if discount_ids_to_remove := [discount.id for discount in discount_to_remove]:
        CheckoutLineDiscount.objects.filter(id__in=discount_ids_to_remove).delete()

    _update_line_info_cached_discounts(
        lines_info, new_line_discounts, discounts_to_update, discount_ids_to_remove
    )


def prepare_line_discount_objects_for_catalogue_promotions(
    lines_info: Union[Iterable["CheckoutLineInfo"], Iterable["DraftOrderLineInfo"]],
):
    line_discounts_to_create_inputs: list[dict] = []
    line_discounts_to_update: list[Union[CheckoutLineDiscount, OrderLineDiscount]] = []
    line_discounts_to_remove: list[Union[CheckoutLineDiscount, OrderLineDiscount]] = []
    updated_fields: list[str] = []

    if not lines_info:
        return

    for line_info in lines_info:
        line = line_info.line

        # get the existing discounts for the line
        discounts_to_update = line_info.get_catalogue_discounts()
        rule_id_to_discount = {
            discount.promotion_rule_id: discount for discount in discounts_to_update
        }

        # manual line discount do not stack with other discounts
        if [
            discount
            for discount in line_info.discounts
            if discount.type == DiscountType.MANUAL
        ]:
            line_discounts_to_remove.extend(discounts_to_update)
            continue

        # discount_amount based on the difference between discounted_price and price
        discount_amount = _get_discount_amount(line_info.channel_listing, line.quantity)

        # delete all existing discounts if the line is not discounted or it is a gift
        if not discount_amount or line.is_gift:
            line_discounts_to_remove.extend(discounts_to_update)
            continue

        # delete the discount objects that are not valid anymore
        line_discounts_to_remove.extend(
            _get_discounts_that_are_not_valid_anymore(
                line_info.rules_info,
                rule_id_to_discount,  # type: ignore[arg-type]
            )
        )

        for rule_info in line_info.rules_info:
            rule = rule_info.rule
            discount_to_update = rule_id_to_discount.get(rule.id)
            rule_discount_amount = _get_rule_discount_amount(
                rule_info.variant_listing_promotion_rule, line.quantity
            )
            discount_name = get_discount_name(rule, rule_info.promotion)
            translated_name = get_discount_translated_name(rule_info)
            reason = _get_discount_reason(rule)
            if not discount_to_update:
                line_discount_input = {
                    "line": line,
                    "type": DiscountType.PROMOTION,
                    "value_type": rule.reward_value_type,
                    "value": rule.reward_value,
                    "amount_value": rule_discount_amount,
                    "currency": line.currency,
                    "name": discount_name,
                    "translated_name": translated_name,
                    "reason": reason,
                    "promotion_rule": rule,
                }
                line_discounts_to_create_inputs.append(line_discount_input)
            else:
                _update_discount(
                    rule,
                    rule_info,
                    rule_discount_amount,
                    discount_to_update,
                    updated_fields,
                )
                line_discounts_to_update.append(discount_to_update)

    return (
        line_discounts_to_create_inputs,
        line_discounts_to_update,
        line_discounts_to_remove,
        updated_fields,
    )


def _get_discount_amount(
    variant_channel_listing: "ProductVariantChannelListing", line_quantity: int
) -> Decimal:
    price_amount = variant_channel_listing.price_amount
    discounted_price_amount = variant_channel_listing.discounted_price_amount

    if (
        price_amount is None
        or discounted_price_amount is None
        or price_amount == discounted_price_amount
    ):
        return Decimal("0.0")

    unit_discount = price_amount - discounted_price_amount
    return unit_discount * line_quantity


def _get_discounts_that_are_not_valid_anymore(
    rules_info: list["VariantPromotionRuleInfo"],
    rule_id_to_discount: dict[int, Union["CheckoutLineDiscount", "OrderLineDiscount"]],
):
    rule_ids = {rule_info.rule.id for rule_info in rules_info}
    discounts = [
        discount
        for rule_id, discount in rule_id_to_discount.items()
        if rule_id not in rule_ids
    ]
    return discounts


def _get_rule_discount_amount(
    variant_listing_promotion_rule: Optional["VariantChannelListingPromotionRule"],
    line_quantity: int,
) -> Decimal:
    if not variant_listing_promotion_rule:
        return Decimal("0.0")
    discount_amount = variant_listing_promotion_rule.discount_amount
    return discount_amount * line_quantity


def get_discount_name(rule: "PromotionRule", promotion: "Promotion"):
    if promotion.name and rule.name:
        return f"{promotion.name}: {rule.name}"
    return rule.name or promotion.name


def _get_discount_reason(rule: PromotionRule):
    promotion = rule.promotion
    if promotion.old_sale_id:
        return f"Sale: {graphene.Node.to_global_id('Sale', promotion.old_sale_id)}"
    return f"Promotion: {graphene.Node.to_global_id('Promotion', promotion.id)}"


def get_discount_translated_name(rule_info: "VariantPromotionRuleInfo"):
    promotion_translation = rule_info.promotion_translation
    rule_translation = rule_info.rule_translation
    if promotion_translation and rule_translation:
        return f"{promotion_translation.name}: {rule_translation.name}"
    if rule_translation:
        return rule_translation.name
    if promotion_translation:
        return promotion_translation.name
    return None


def _update_discount(
    rule: "PromotionRule",
    rule_info: "VariantPromotionRuleInfo",
    rule_discount_amount: Decimal,
    discount_to_update: Union[
        "CheckoutLineDiscount", "CheckoutDiscount", "OrderLineDiscount", "OrderDiscount"
    ],
    updated_fields: list[str],
):
    if discount_to_update.promotion_rule_id != rule.id:
        discount_to_update.promotion_rule_id = rule.id
        updated_fields.append("promotion_rule_id")
    # gift rule has empty reward_value_type
    value_type = rule.reward_value_type or RewardValueType.FIXED
    if discount_to_update.value_type != value_type:
        discount_to_update.value_type = value_type
        updated_fields.append("value_type")
    # gift rule has empty reward_value
    value = rule.reward_value or rule_discount_amount
    if discount_to_update.value != value:
        discount_to_update.value = value
        updated_fields.append("value")
    if discount_to_update.amount_value != rule_discount_amount:
        discount_to_update.amount_value = rule_discount_amount
        updated_fields.append("amount_value")
    discount_name = get_discount_name(rule, rule_info.promotion)
    if discount_to_update.name != discount_name:
        discount_to_update.name = discount_name
        updated_fields.append("name")
    translated_name = get_discount_translated_name(rule_info)
    if discount_to_update.translated_name != translated_name:
        discount_to_update.translated_name = translated_name
        updated_fields.append("translated_name")
    reason = prepare_promotion_discount_reason(
        rule_info.promotion, get_sale_id(rule_info.promotion)
    )
    if discount_to_update.reason != reason:
        discount_to_update.reason = reason
        updated_fields.append("reason")


def _update_line_info_cached_discounts(
    lines_info, new_line_discounts, updated_discounts, line_discount_ids_to_remove
):
    if not any([new_line_discounts, updated_discounts, line_discount_ids_to_remove]):
        return

    line_id_line_discounts_map = defaultdict(list)
    for line_discount in new_line_discounts:
        line_id_line_discounts_map[line_discount.line_id].append(line_discount)

    for line_info in lines_info:
        line_info.discounts = [
            discount
            for discount in line_info.discounts
            if discount.id not in line_discount_ids_to_remove
        ]
        if discount := line_id_line_discounts_map.get(line_info.line.id):
            line_info.discounts.extend(discount)


def create_checkout_discount_objects_for_order_promotions(
    checkout_info: "CheckoutInfo",
    lines_info: Iterable["CheckoutLineInfo"],
    *,
    save: bool = False,
):
    # The base prices are required for order promotion discount qualification.
    _set_checkout_base_prices(checkout_info, lines_info)

    checkout = checkout_info.checkout

    # Discount from order rules is applied only when the voucher is not set
    if checkout.voucher_code:
        _clear_checkout_discount(checkout_info, lines_info, save)
        return

    channel = checkout_info.channel
    rules = fetch_promotion_rules_for_checkout_or_order(checkout)
    rule_data = get_best_rule(
        rules=rules,
        channel=channel,
        country=checkout_info.get_country(),
        subtotal=checkout.base_subtotal,
    )
    if not rule_data:
        _clear_checkout_discount(checkout_info, lines_info, save)
        return

    best_rule, best_discount_amount, gift_listing = rule_data
    promotion = best_rule.promotion
    currency = channel.currency_code
    translation_language_code = checkout.language_code
    promotion_translation, rule_translation = get_rule_translations(
        promotion, best_rule, translation_language_code
    )
    rule_info = VariantPromotionRuleInfo(
        rule=best_rule,
        variant_listing_promotion_rule=None,
        promotion=promotion,
        promotion_translation=promotion_translation,
        rule_translation=rule_translation,
    )
    # gift rule has empty reward_value and reward_value_type
    value_type = best_rule.reward_value_type or RewardValueType.FIXED
    amount_value = gift_listing.price_amount if gift_listing else best_discount_amount
    value = best_rule.reward_value or amount_value
    discount_object_defaults = {
        "promotion_rule": best_rule,
        "value_type": value_type,
        "value": value,
        "amount_value": amount_value,
        "currency": currency,
        "name": get_discount_name(best_rule, promotion),
        "translated_name": get_discount_translated_name(rule_info),
        "reason": prepare_promotion_discount_reason(promotion, get_sale_id(promotion)),
    }
    if gift_listing:
        _handle_gift_reward_for_checkout(
            checkout_info,
            lines_info,
            gift_listing,
            discount_object_defaults,
            rule_info,
            save,
        )
    else:
        _handle_order_promotion_for_checkout(
            checkout_info,
            lines_info,
            discount_object_defaults,
            rule_info,
            save,
        )


def get_best_rule(
    rules: Iterable["PromotionRule"], channel: "Channel", country: str, subtotal: Money
):
    RuleDiscount = namedtuple(
        "RuleDiscount", ["rule", "discount_amount", "gift_listing"]
    )
    currency_code = channel.currency_code
    rule_discounts: list[RuleDiscount] = []
    gift_rules = [rule for rule in rules if rule.reward_type == RewardType.GIFT]
    for rule in rules:
        if rule in gift_rules:
            continue
        discount = rule.get_discount(currency_code)
        price = zero_money(currency_code)
        if rule.reward_type == RewardType.SUBTOTAL_DISCOUNT:
            price = subtotal
        discount_amount = (price - discount(price)).amount
        rule_discounts.append(RuleDiscount(rule, discount_amount, None))

    if gift_rules:
        best_gift_rule, gift_listing = _get_best_gift_reward(
            gift_rules, channel, country
        )
        if best_gift_rule and gift_listing:
            rule_discounts.append(
                RuleDiscount(
                    best_gift_rule, gift_listing.discounted_price_amount, gift_listing
                )
            )

    if not rule_discounts:
        return

    best_rule, best_discount_amount, gift_listing = max(
        rule_discounts, key=lambda x: x.discount_amount
    )
    return best_rule, best_discount_amount, gift_listing


def _set_checkout_base_prices(checkout_info, lines_info):
    """Set base checkout prices that includes only catalogue discounts."""
    checkout = checkout_info.checkout
    subtotal = base_checkout_subtotal(
        lines_info, checkout_info.channel, checkout.currency, include_voucher=False
    )
    shipping_price = base_checkout_delivery_price(
        checkout_info, lines_info, include_voucher=False
    )
    total = subtotal + shipping_price
    is_update_needed = not (
        checkout.base_subtotal == subtotal and checkout.base_total == total
    )
    if is_update_needed:
        checkout.base_subtotal = subtotal
        checkout.base_total = total
        checkout.save(update_fields=["base_total_amount", "base_subtotal_amount"])


def _clear_checkout_discount(
    checkout_info: "CheckoutInfo", lines_info: Iterable["CheckoutLineInfo"], save: bool
):
    delete_gift_line(checkout_info.checkout, lines_info)
    if checkout_info.discounts:
        CheckoutDiscount.objects.filter(
            checkout=checkout_info.checkout,
            type=DiscountType.ORDER_PROMOTION,
        ).delete()
        checkout_info.discounts = [
            discount
            for discount in checkout_info.discounts
            if discount.type != DiscountType.ORDER_PROMOTION
        ]
    checkout = checkout_info.checkout
    if not checkout_info.voucher_code:
        is_update_needed = not (
            checkout.discount_amount == 0
            and checkout.discount_name is None
            and checkout.translated_discount_name is None
        )
        if is_update_needed:
            checkout.discount_amount = 0
            checkout.discount_name = None
            checkout.translated_discount_name = None

            if save and is_update_needed:
                checkout.save(
                    update_fields=[
                        "discount_amount",
                        "discount_name",
                        "translated_discount_name",
                    ]
                )


def _get_best_gift_reward(
    rules: Iterable["PromotionRule"], channel: "Channel", country: str
) -> tuple[Optional[PromotionRule], Optional[ProductVariantChannelListing]]:
    from ..warehouse.availability import check_stock_quantity_bulk

    rule_ids = [rule.id for rule in rules]
    PromotionRuleGift = PromotionRule.gifts.through
    rule_gifts = PromotionRuleGift.objects.filter(promotionrule_id__in=rule_ids)
    variants = ProductVariant.objects.filter(
        Exists(
            rule_gifts.values("productvariant_id").filter(
                productvariant_id=OuterRef("id")
            )
        )
    )
    variant_ids_with_insufficient_stock = set()
    if not variants:
        return None, None

    try:
        check_stock_quantity_bulk(
            variants,
            country,
            [1] * variants.count(),
            channel.slug,
            None,
        )
    except InsufficientStock as error:
        variant_ids_with_insufficient_stock = {
            item.variant.pk for item in error.items if item.variant
        }

    available_variant_ids = (
        set(variants.values_list("id", flat=True)) - variant_ids_with_insufficient_stock
    )

    if not available_variant_ids:
        return None, None

    # check if variant is available for purchase
    available_variant_ids = _get_available_for_purchase_variant_ids(
        available_variant_ids, channel
    )
    if not available_variant_ids:
        return None, None

    # check variant channel availability
    available_variant_listings = ProductVariantChannelListing.objects.filter(
        variant_id__in=available_variant_ids,
        channel_id=channel.id,
        price_amount__isnull=False,
    )
    if not available_variant_listings:
        return None, None

    listing = max(
        list(available_variant_listings),
        # sort over a top price
        key=lambda x: x.discounted_price_amount,
    )
    rule_gift = rule_gifts.filter(productvariant_id=listing.variant_id).first()
    rule = rule_gift.promotionrule if rule_gift else None
    return rule, listing


def _get_available_for_purchase_variant_ids(
    available_variant_ids: set[int], channel: "Channel"
):
    today = datetime.datetime.now(pytz.UTC)
    variants = ProductVariant.objects.filter(id__in=available_variant_ids)
    product_listings = ProductChannelListing.objects.filter(
        Exists(variants.filter(product_id=OuterRef("product_id"))),
        available_for_purchase_at__lte=today,
        channel_id=channel.id,
    )
    available_variant_ids = variants.filter(
        Exists(product_listings.filter(product_id=OuterRef("product_id")))
    ).values_list("id", flat=True)
    return set(available_variant_ids)


def _handle_order_promotion_for_checkout(
    checkout_info: CheckoutInfo,
    lines_info: Iterable[CheckoutLineInfo],
    discount_object_defaults: dict,
    rule_info: VariantPromotionRuleInfo,
    save: bool = False,
):
    checkout = checkout_info.checkout
    discount_object, created = checkout.discounts.get_or_create(
        type=DiscountType.ORDER_PROMOTION,
        defaults=discount_object_defaults,
    )
    discount_amount = discount_object_defaults["amount_value"]

    if not created:
        fields_to_update: list[str] = []
        _update_discount(
            discount_object_defaults["promotion_rule"],
            rule_info,
            discount_amount,
            discount_object,
            fields_to_update,
        )
        if fields_to_update:
            discount_object.save(update_fields=fields_to_update)

    checkout_info.discounts = [discount_object]
    checkout = checkout_info.checkout
    checkout.discount_amount = discount_amount
    checkout.discount_name = discount_object.name
    checkout.translated_discount_name = discount_object.translated_name
    if save:
        checkout.save(
            update_fields=[
                "discount_amount",
                "discount_name",
                "translated_discount_name",
            ]
        )

    delete_gift_line(checkout, lines_info)


def delete_gift_line(
    order_or_checkout: Union[Checkout, Order],
    lines_info: Iterable[Union["CheckoutLineInfo", "DraftOrderLineInfo"]],
):
    if gift_line_infos := [line for line in lines_info if line.line.is_gift]:
        order_or_checkout.lines.filter(is_gift=True).delete()  # type: ignore[misc]
        for gift_line_info in gift_line_infos:
            lines_info.remove(gift_line_info)  # type: ignore[attr-defined]


def _handle_gift_reward_for_checkout(
    checkout_info: CheckoutInfo,
    lines_info: Iterable[CheckoutLineInfo],
    gift_listing: ProductVariantChannelListing,
    discount_object_defaults: dict,
    rule_info: VariantPromotionRuleInfo,
    save: bool = False,
):
    with transaction.atomic():
        line, line_created = create_gift_line(
            checkout_info.checkout, gift_listing.variant_id
        )
        (
            line_discount,
            discount_created,
        ) = CheckoutLineDiscount.objects.get_or_create(
            type=DiscountType.ORDER_PROMOTION,
            line=line,
            defaults=discount_object_defaults,
        )

    if not discount_created:
        fields_to_update = []
        if line_discount.line_id != line.id:
            line_discount.line = line
            fields_to_update.append("line_id")
        _update_discount(
            discount_object_defaults["promotion_rule"],
            rule_info,
            discount_object_defaults["amount_value"],
            line_discount,
            fields_to_update,
        )
        if fields_to_update:
            line_discount.save(update_fields=fields_to_update)

    checkout_info.discounts = []
    checkout_info.checkout.discount_amount = Decimal("0")
    if save:
        checkout_info.checkout.save(update_fields=["discount_amount"])

    if line_created:
        variant = gift_listing.variant
        init_values = {
            "line": line,
            "variant": variant,
            "channel_listing": gift_listing,
            "discounts": [line_discount],
            "rules_info": [rule_info],
            "channel": checkout_info.channel,
            "product": variant.product,
            "product_type": variant.product.product_type,
            "collections": [],
        }

        gift_line_info = CheckoutLineInfo(**init_values)
        lines_info.append(gift_line_info)  # type: ignore[attr-defined]
    else:
        line_info = next(
            line_info for line_info in lines_info if line_info.line.pk == line.id
        )
        line_info.line = line
        line_info.discounts = [line_discount]


def create_gift_line(order_or_checkout: Union[Checkout, Order], variant_id: int):
    defaults = _get_defaults_for_gift_line(order_or_checkout, variant_id)
    line, created = order_or_checkout.lines.get_or_create(
        is_gift=True, defaults=defaults
    )
    if not created:
        fields_to_update = []
        for field, value in defaults.items():
            if getattr(line, field) != value:
                setattr(line, field, value)
                fields_to_update.append(field)
        if fields_to_update:
            line.save(update_fields=fields_to_update)

    return line, created


def _get_defaults_for_gift_line(
    order_or_checkout: Union[Checkout, Order], variant_id: int
):
    if isinstance(order_or_checkout, Checkout):
        return {
            "variant_id": variant_id,
            "quantity": 1,
            "currency": order_or_checkout.currency,
        }
    else:
        return {
            "variant_id": variant_id,
            "quantity": 1,
            "currency": order_or_checkout.currency,
            "unit_price_net_amount": Decimal(0),
            "unit_price_gross_amount": Decimal(0),
            "total_price_net_amount": Decimal(0),
            "total_price_gross_amount": Decimal(0),
            "is_shipping_required": True,
            "is_gift_card": False,
        }


def get_variants_to_promotion_rules_map(
    variant_qs: "ProductVariantQueryset",
) -> dict[int, list[PromotionRuleInfo]]:
    """Return map of variant ids to the list of promotion rules that can be applied.

    The data is returned in the following shape:
    {
        variant_id_1: [PromotionRuleInfo_1, PromotionRuleInfo_2, PromotionRuleInfo_3],
        variant_id_2: [PromotionRuleInfo_1]
    }
    """
    rules_info_per_variant: dict[int, list[PromotionRuleInfo]] = defaultdict(list)

    promotions = Promotion.objects.active()
    PromotionRuleVariant = PromotionRule.variants.through
    promotion_rule_variants = PromotionRuleVariant.objects.using(
        settings.DATABASE_CONNECTION_REPLICA_NAME
    ).filter(Exists(variant_qs.filter(id=OuterRef("productvariant_id"))))

    # fetch rules only for active promotions
    rules = PromotionRule.objects.using(
        settings.DATABASE_CONNECTION_REPLICA_NAME
    ).filter(
        Exists(promotions.filter(id=OuterRef("promotion_id"))),
        Exists(promotion_rule_variants.filter(promotionrule_id=OuterRef("pk"))),
    )
    rule_to_channel_ids_map = _get_rule_to_channel_ids_map(rules)
    rules_in_bulk = rules.in_bulk()

    for promotion_rule_variant in promotion_rule_variants.iterator():
        rule_id = promotion_rule_variant.promotionrule_id
        rule = rules_in_bulk.get(rule_id)
        # there is no rule when it is a part of inactive promotion
        if not rule:
            continue
        variant_id = promotion_rule_variant.productvariant_id
        rules_info_per_variant[variant_id].append(
            PromotionRuleInfo(
                rule=rule,
                channel_ids=rule_to_channel_ids_map.get(rule_id, []),
            )
        )

    return rules_info_per_variant


def fetch_promotion_rules_for_checkout_or_order(instance: Union["Checkout", "Order"]):
    from ..graphql.discount.utils import PredicateObjectType, filter_qs_by_predicate

    applicable_rules = []
    promotions = Promotion.objects.active()
    rules = (
        PromotionRule.objects.filter(
            Exists(promotions.filter(id=OuterRef("promotion_id")))
        )
        .exclude(order_predicate={})
        .prefetch_related("channels")
    )
    rule_to_channel_ids_map = _get_rule_to_channel_ids_map(rules)

    channel_id = instance.channel_id
    currency = instance.channel.currency_code
    qs = instance._meta.model.objects.filter(pk=instance.pk)  # type: ignore[attr-defined]
    for rule in rules.iterator():
        rule_channel_ids = rule_to_channel_ids_map.get(rule.id, [])
        if channel_id not in rule_channel_ids:
            continue
        predicate_type = (
            PredicateObjectType.CHECKOUT
            if isinstance(instance, Checkout)
            else PredicateObjectType.ORDER
        )
        objects = filter_qs_by_predicate(
            rule.order_predicate,
            qs,
            predicate_type,
            currency,
        )
        if objects.exists():
            applicable_rules.append(rule)

    return applicable_rules


def _get_rule_to_channel_ids_map(rules: QuerySet):
    rule_to_channel_ids_map = defaultdict(list)
    PromotionRuleChannel = PromotionRule.channels.through
    promotion_rule_channels = PromotionRuleChannel.objects.using(
        settings.DATABASE_CONNECTION_REPLICA_NAME
    ).filter(Exists(rules.filter(id=OuterRef("promotionrule_id"))))
    for promotion_rule_channel in promotion_rule_channels:
        rule_id = promotion_rule_channel.promotionrule_id
        channel_id = promotion_rule_channel.channel_id
        rule_to_channel_ids_map[rule_id].append(channel_id)
    return rule_to_channel_ids_map


def get_current_products_for_rules(rules: "QuerySet[PromotionRule]"):
    """Get currently assigned products to promotions.

    Collect all products for variants that are assigned to promotion rules.
    """
    PromotionRuleVariant = PromotionRule.variants.through
    rule_variants = PromotionRuleVariant.objects.filter(
        Exists(rules.filter(pk=OuterRef("promotionrule_id")))
    )
    variants = ProductVariant.objects.filter(
        Exists(rule_variants.filter(productvariant_id=OuterRef("id")))
    )
    return Product.objects.filter(Exists(variants.filter(product_id=OuterRef("id"))))


def update_rule_variant_relation(
    rules: QuerySet[PromotionRule], new_rules_variants: list
):
    """Update PromotionRule - ProductVariant relation.

    Deletes relations, which are not valid anymore.
    Adds new relations, if they don't exist already.
    `new_rules_variants` is a list of PromotionRuleVariant objects.
    """
    with transaction.atomic():
        PromotionRuleVariant = PromotionRule.variants.through
        existing_rules_variants = PromotionRuleVariant.objects.filter(
            Exists(rules.filter(pk=OuterRef("promotionrule_id")))
        ).all()
        new_rule_variant_set = set(
            (rv.promotionrule_id, rv.productvariant_id) for rv in new_rules_variants
        )
        existing_rule_variant_set = set(
            (rv.promotionrule_id, rv.productvariant_id)
            for rv in existing_rules_variants
        )

        # Clear invalid variants assigned to promotion rules
        rule_variant_to_delete_ids = [
            rv.id
            for rv in existing_rules_variants
            if (rv.promotionrule_id, rv.productvariant_id) not in new_rule_variant_set
        ]
        PromotionRuleVariant.objects.filter(id__in=rule_variant_to_delete_ids).delete()

        # Assign new variants to promotion rules
        rules_variants_to_add = [
            rv
            for rv in new_rules_variants
            if (rv.promotionrule_id, rv.productvariant_id)
            not in existing_rule_variant_set
        ]
        PromotionRuleVariant.objects.bulk_create(
            rules_variants_to_add, ignore_conflicts=True
        )


<<<<<<< HEAD
def create_or_update_discount_objects_from_promotion_for_order(
    order: "Order",
    lines_info: Iterable["DraftOrderLineInfo"],
):
    create_order_line_discount_objects_for_catalogue_promotions(lines_info)
    create_order_discount_objects_for_order_promotions(order, lines_info)
    _copy_unit_discount_data_to_order_line(lines_info)


def create_order_line_discount_objects_for_catalogue_promotions(
    lines_info: Iterable[DraftOrderLineInfo],
):
    discount_data = prepare_line_discount_objects_for_catalogue_promotions(lines_info)
    if not discount_data:
        return

    (
        discounts_to_create_inputs,
        discounts_to_update,
        discount_to_remove,
        updated_fields,
    ) = discount_data

    new_line_discounts = []
    if discounts_to_create_inputs:
        new_line_discounts = [
            OrderLineDiscount(**input) for input in discounts_to_create_inputs
        ]
        OrderLineDiscount.objects.bulk_create(new_line_discounts)

    if discounts_to_update and updated_fields:
        OrderLineDiscount.objects.bulk_update(discounts_to_update, updated_fields)

    if discount_ids_to_remove := [discount.id for discount in discount_to_remove]:
        OrderLineDiscount.objects.filter(id__in=discount_ids_to_remove).delete()

    _update_line_info_cached_discounts(
        lines_info, new_line_discounts, discounts_to_update, discount_ids_to_remove
    )

    affected_line_ids = [
        discount_line.line.id
        for discount_line in new_line_discounts
        + discounts_to_update
        + discount_to_remove
    ]
    modified_lines_info = [
        line_info for line_info in lines_info if line_info.line.id in affected_line_ids
    ]
    # base unit price must reflect all actual catalogue discounts
    _update_base_unit_price_amount(modified_lines_info)


def _copy_unit_discount_data_to_order_line(lines_info: Iterable[DraftOrderLineInfo]):
    for line_info in lines_info:
        if discounts := line_info.discounts:
            line = line_info.line
            discount_amount = sum([discount.amount_value for discount in discounts])
            unit_discount_amount = discount_amount / line.quantity
            discount_reason = ";".join(
                [discount.reason for discount in discounts if discount.reason]
            )
            discount_type = (
                discounts[0].value_type
                if len(discounts) == 1
                else DiscountValueType.FIXED
            )
            discount_value = (
                discounts[0].value if len(discounts) == 1 else unit_discount_amount
            )

            line.unit_discount_amount = unit_discount_amount
            line.unit_discount_reason = discount_reason
            line.unit_discount_type = discount_type
            line.unit_discount_value = discount_value


def _update_base_unit_price_amount(lines_info: Iterable[DraftOrderLineInfo]):
    for line_info in lines_info:
        line = line_info.line
        base_unit_price = line.undiscounted_base_unit_price_amount
        for discount in line_info.discounts:
            unit_discount = discount.amount_value / line.quantity
            base_unit_price -= unit_discount
        line.base_unit_price_amount = max(base_unit_price, Decimal(0))


def create_order_discount_objects_for_order_promotions(
    order: "Order",
    lines_info: Iterable["DraftOrderLineInfo"],
):
    from ..order.base_calculations import base_order_subtotal
    from ..order.utils import get_order_country

    # If voucher is set or manual discount applied, then skip order promotions
    if order.voucher_code or order.discounts.filter(type=DiscountType.MANUAL):
        _clear_order_discount(order, lines_info)
        return

    # The base prices are required for order promotion discount qualification.
    _set_order_base_prices(order, lines_info)

    lines = [line_info.line for line_info in lines_info]
    subtotal = base_order_subtotal(order, lines)
    channel = order.channel
    rules = fetch_promotion_rules_for_checkout_or_order(order)
    rule_data = get_best_rule(
        rules=rules,
        channel=channel,
        country=get_order_country(order),
        subtotal=subtotal,
    )
    if not rule_data:
        _clear_order_discount(order, lines_info)
        return

    best_rule, best_discount_amount, gift_listing = rule_data
    promotion = best_rule.promotion
    currency = channel.currency_code
    translation_language_code = order.language_code
    promotion_translation, rule_translation = get_rule_translations(
        promotion, best_rule, translation_language_code
    )
    rule_info = VariantPromotionRuleInfo(
        rule=best_rule,
        variant_listing_promotion_rule=None,
        promotion=best_rule.promotion,
        promotion_translation=promotion_translation,
        rule_translation=rule_translation,
    )
    # gift rule has empty reward_value and reward_value_type
    value_type = best_rule.reward_value_type or RewardValueType.FIXED
    amount_value = gift_listing.price_amount if gift_listing else best_discount_amount
    value = best_rule.reward_value or amount_value
    discount_object_defaults = {
        "promotion_rule": best_rule,
        "value_type": value_type,
        "value": value,
        "amount_value": amount_value,
        "currency": currency,
        "name": get_discount_name(best_rule, promotion),
        "translated_name": get_discount_translated_name(rule_info),
        "reason": prepare_promotion_discount_reason(promotion, get_sale_id(promotion)),
    }
    if gift_listing:
        _handle_gift_reward_for_order(
            order,
            lines_info,
            gift_listing,
            discount_object_defaults,
            rule_info,
        )
    else:
        _handle_order_promotion_for_order(
            order,
            lines_info,
            discount_object_defaults,
            rule_info,
        )


def _clear_order_discount(
    order_or_checkout: Union[Checkout, Order],
    lines_info: Iterable[DraftOrderLineInfo],
):
    with transaction.atomic():
        delete_gift_line(order_or_checkout, lines_info)
        order_or_checkout.discounts.filter(type=DiscountType.ORDER_PROMOTION).delete()


def _set_order_base_prices(order: Order, lines_info: Iterable[DraftOrderLineInfo]):
    """Set base order prices that includes only catalogue discounts."""
    from ..order.base_calculations import base_order_subtotal

    lines = [line_info.line for line_info in lines_info]
    subtotal = base_order_subtotal(order, lines)
    shipping_price = order.base_shipping_price
    total = subtotal + shipping_price

    update_fields = []
    if order.subtotal != TaxedMoney(net=subtotal, gross=subtotal):
        order.subtotal = TaxedMoney(net=subtotal, gross=subtotal)
        update_fields.extend(["subtotal_net_amount", "subtotal_gross_amount"])
    if order.total != TaxedMoney(net=total, gross=total):
        order.total = TaxedMoney(net=total, gross=total)
        update_fields.extend(["total_net_amount", "total_gross_amount"])
    order.save(update_fields=update_fields)


def _handle_order_promotion_for_order(
    order: Order,
    lines_info: Iterable[DraftOrderLineInfo],
    discount_object_defaults: dict,
    rule_info: VariantPromotionRuleInfo,
):
    discount_object, created = order.discounts.get_or_create(
        type=DiscountType.ORDER_PROMOTION,
        defaults=discount_object_defaults,
    )
    discount_amount = discount_object_defaults["amount_value"]

    if not created:
        fields_to_update: list[str] = []
        _update_discount(
            discount_object_defaults["promotion_rule"],
            rule_info,
            discount_amount,
            discount_object,
            fields_to_update,
        )
        if fields_to_update:
            discount_object.save(update_fields=fields_to_update)

    delete_gift_line(order, lines_info)


def _handle_gift_reward_for_order(
    order: Order,
    lines_info: Iterable[DraftOrderLineInfo],
    gift_listing: ProductVariantChannelListing,
    discount_object_defaults: dict,
    rule_info: VariantPromotionRuleInfo,
):
    with transaction.atomic():
        line, line_created = create_gift_line(order, gift_listing.variant_id)
        (
            line_discount,
            discount_created,
        ) = OrderLineDiscount.objects.get_or_create(
            type=DiscountType.ORDER_PROMOTION,
            line=line,
            defaults=discount_object_defaults,
        )

    if not discount_created:
        fields_to_update = []
        if line_discount.line_id != line.id:
            line_discount.line = line
            fields_to_update.append("line_id")
        _update_discount(
            discount_object_defaults["promotion_rule"],
            rule_info,
            discount_object_defaults["amount_value"],
            line_discount,
            fields_to_update,
        )
        if fields_to_update:
            line_discount.save(update_fields=fields_to_update)

    if line_created:
        variant = gift_listing.variant
        init_values = {
            "line": line,
            "variant": variant,
            "channel_listing": gift_listing,
            "discounts": [line_discount],
            "rules_info": [rule_info],
            "channel": order.channel_id,
        }
        gift_line_info = DraftOrderLineInfo(**init_values)
        lines_info.append(gift_line_info)  # type: ignore[attr-defined]
    else:
        line_info = next(
            line_info for line_info in lines_info if line_info.line.pk == line.id
        )
        line_info.line = line
        line_info.discounts = [line_discount]
=======
def get_active_catalogue_promotion_rules(
    allow_replica: bool = False,
) -> "QuerySet[PromotionRule]":
    promotions = Promotion.objects.active().filter(type=PromotionType.CATALOGUE)
    if allow_replica:
        promotions = promotions.using(settings.DATABASE_CONNECTION_REPLICA_NAME)
    rules = (
        PromotionRule.objects.order_by("id")
        .filter(
            Exists(promotions.filter(id=OuterRef("promotion_id"))),
        )
        .exclude(catalogue_predicate={})
    )
    if allow_replica:
        rules = rules.using(settings.DATABASE_CONNECTION_REPLICA_NAME)
    return rules


def mark_active_catalogue_promotion_rules_as_dirty(channel_ids: Iterable[int]):
    """Force promotion rule to recalculate.

    The rules which are marked as dirty, will be recalculated in background.
    Products related to these rules will be recalculated as well.
    """

    if not channel_ids:
        return

    rules = get_active_catalogue_promotion_rules()
    PromotionRuleChannel = PromotionRule.channels.through
    promotion_rules = PromotionRuleChannel.objects.filter(channel_id__in=channel_ids)
    rules = rules.filter(
        Exists(promotion_rules.filter(promotionrule_id=OuterRef("id")))
    )
    rules.update(variants_dirty=True)


def mark_catalogue_promotion_rules_as_dirty(promotion_pks: Iterable[UUID]):
    """Mark rules for promotions as dirty.

    The rules which are marked as dirty, will be recalculated in background.
    Products related to these rules will be recalculated as well.
    """
    if not promotion_pks:
        return
    PromotionRule.objects.filter(promotion_id__in=promotion_pks).update(
        variants_dirty=True
    )
>>>>>>> f69a0c59
<|MERGE_RESOLUTION|>--- conflicted
+++ resolved
@@ -1167,7 +1167,6 @@
         )
 
 
-<<<<<<< HEAD
 def create_or_update_discount_objects_from_promotion_for_order(
     order: "Order",
     lines_info: Iterable["DraftOrderLineInfo"],
@@ -1435,7 +1434,8 @@
         )
         line_info.line = line
         line_info.discounts = [line_discount]
-=======
+
+
 def get_active_catalogue_promotion_rules(
     allow_replica: bool = False,
 ) -> "QuerySet[PromotionRule]":
@@ -1483,5 +1483,4 @@
         return
     PromotionRule.objects.filter(promotion_id__in=promotion_pks).update(
         variants_dirty=True
-    )
->>>>>>> f69a0c59
+    )