from dataclasses import dataclass
from typing import TYPE_CHECKING

if TYPE_CHECKING:
    from .models import PromotionRule


class DiscountValueType:
    FIXED = "fixed"
    PERCENTAGE = "percentage"

    CHOICES = [
        (FIXED, "fixed"),
        (PERCENTAGE, "%"),
    ]


class DiscountType:
    SALE = "sale"
    PROMOTION = "promotion"
<<<<<<< HEAD
    CATALOGUE_PROMOTION = "catalogue_promotion"
=======
    ORDER_PROMOTION = "order_promotion"
>>>>>>> 370dd17a
    VOUCHER = "voucher"
    MANUAL = "manual"

    CHOICES = [
        (SALE, "Sale"),
        (VOUCHER, "Voucher"),
        (MANUAL, "Manual"),
        (PROMOTION, "Promotion"),
        (ORDER_PROMOTION, "Order promotion"),
    ]


class VoucherType:
    SHIPPING = "shipping"
    ENTIRE_ORDER = "entire_order"
    SPECIFIC_PRODUCT = "specific_product"

    CHOICES = [
        (ENTIRE_ORDER, "Entire order"),
        (SHIPPING, "Shipping"),
        (SPECIFIC_PRODUCT, "Specific products, collections and categories"),
    ]


class PromotionType:
    CATALOGUE = "catalogue"
    ORDER = "order"

    CHOICES = [
        (CATALOGUE, "Catalogue"),
        (ORDER, "Order"),
    ]


class RewardValueType:
    FIXED = "fixed"
    PERCENTAGE = "percentage"

    CHOICES = [
        (FIXED, "fixed"),
        (PERCENTAGE, "%"),
    ]


class RewardType:
    SUBTOTAL_DISCOUNT = "subtotal_discount"
    GIFT = "gift"

    CHOICES = [
        (SUBTOTAL_DISCOUNT, "subtotal_discount"),
        (GIFT, "gift"),
    ]


class PromotionEvents:
    PROMOTION_CREATED = "promotion_created"
    PROMOTION_UPDATED = "promotion_updated"
    PROMOTION_STARTED = "promotion_started"
    PROMOTION_ENDED = "promotion_ended"

    RULE_CREATED = "rule_created"
    RULE_UPDATED = "rule_updated"
    RULE_DELETED = "rule_deleted"

    CHOICES = [
        (PROMOTION_CREATED, "Promotion created"),
        (PROMOTION_UPDATED, "Promotion updated"),
        (PROMOTION_STARTED, "Promotion started"),
        (PROMOTION_ENDED, "Promotion ended"),
        (RULE_CREATED, "Rule created"),
        (RULE_UPDATED, "Rule updated"),
        (RULE_DELETED, "Rule deleted"),
    ]


@dataclass
class PromotionRuleInfo:
    rule: "PromotionRule"
    channel_ids: list[int]<|MERGE_RESOLUTION|>--- conflicted
+++ resolved
@@ -18,11 +18,8 @@
 class DiscountType:
     SALE = "sale"
     PROMOTION = "promotion"
-<<<<<<< HEAD
+    ORDER_PROMOTION = "order_promotion"
     CATALOGUE_PROMOTION = "catalogue_promotion"
-=======
-    ORDER_PROMOTION = "order_promotion"
->>>>>>> 370dd17a
     VOUCHER = "voucher"
     MANUAL = "manual"
 
