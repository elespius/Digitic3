from decimal import Decimal
from operator import attrgetter
from re import match
from typing import Optional
from uuid import uuid4

from django.conf import settings
from django.core.validators import MinValueValidator
from django.db import models
from django.db.models import JSONField  # type: ignore
from django.db.models import F, Max, Sum
from django.db.models.expressions import Exists, OuterRef
from django.utils.timezone import now
from django_measurement.models import MeasurementField
from django_prices.models import MoneyField, TaxedMoneyField
from measurement.measures import Weight
from prices import TaxedMoney

from ..account.models import Address
from ..channel.models import Channel
from ..core.models import ModelWithMetadata
from ..core.permissions import OrderPermissions
from ..core.units import WeightUnits
from ..core.utils.json_serializer import CustomJsonEncoder
from ..core.weight import zero_weight
from ..discount import DiscountValueType
from ..discount.models import Voucher
from ..giftcard.models import GiftCard
from ..payment import ChargeStatus, TransactionKind
<<<<<<< HEAD
from ..payment.model_helpers import get_subtotal, get_total_authorized
=======
from ..payment.model_helpers import (
    get_subtotal,
    get_total_authorized,
    get_total_captured,
)
from ..payment.models import Payment
>>>>>>> 8ed8f0c1
from ..shipping.models import ShippingMethod
from . import FulfillmentStatus, OrderEvents, OrderStatus


class OrderQueryset(models.QuerySet):
    def get_by_checkout_token(self, token):
        """Return non-draft order with matched checkout token."""
        return self.confirmed().filter(checkout_token=token).first()

    def confirmed(self):
        """Return orders that aren't draft or unconfirmed."""
        return self.exclude(status__in=[OrderStatus.DRAFT, OrderStatus.UNCONFIRMED])

    def non_draft(self):
        """Return orders that aren't draft."""
        return self.exclude(status=OrderStatus.DRAFT)

    def drafts(self):
        """Return draft orders."""
        return self.filter(status=OrderStatus.DRAFT)

    def ready_to_fulfill(self):
        """Return orders that can be fulfilled.

        Orders ready to fulfill are fully paid but unfulfilled (or partially
        fulfilled).
        """
        statuses = {OrderStatus.UNFULFILLED, OrderStatus.PARTIALLY_FULFILLED}
        payments = Payment.objects.filter(is_active=True).values("id")
        qs = self.annotate(amount_paid=Sum("payments__captured_amount"))
        return qs.filter(
            Exists(payments.filter(order_id=OuterRef("id"))),
            status__in=statuses,
            total_gross_amount__lte=F("amount_paid"),
        )

    def ready_to_capture(self):
        """Return orders with payments to capture.

        Orders ready to capture are those which are not draft or canceled and
        have a preauthorized payment. The preauthorized payment can not
        already be partially or fully captured.
        """
        payments = Payment.objects.filter(
            is_active=True, charge_status=ChargeStatus.NOT_CHARGED
        ).values("id")
        qs = self.filter(Exists(payments.filter(order_id=OuterRef("id"))))
        return qs.exclude(status={OrderStatus.DRAFT, OrderStatus.CANCELED})

    def ready_to_confirm(self):
        """Return unconfirmed orders."""
        return self.filter(status=OrderStatus.UNCONFIRMED)


class Order(ModelWithMetadata):
    created = models.DateTimeField(default=now, editable=False)
    status = models.CharField(
        max_length=32, default=OrderStatus.UNFULFILLED, choices=OrderStatus.CHOICES
    )
    user = models.ForeignKey(
        settings.AUTH_USER_MODEL,
        blank=True,
        null=True,
        related_name="orders",
        on_delete=models.SET_NULL,
    )
    language_code = models.CharField(
        max_length=35, choices=settings.LANGUAGES, default=settings.LANGUAGE_CODE
    )
    tracking_client_id = models.CharField(max_length=36, blank=True, editable=False)
    billing_address = models.ForeignKey(
        Address, related_name="+", editable=False, null=True, on_delete=models.SET_NULL
    )
    shipping_address = models.ForeignKey(
        Address, related_name="+", editable=False, null=True, on_delete=models.SET_NULL
    )
    user_email = models.EmailField(blank=True, default="")

    currency = models.CharField(
        max_length=settings.DEFAULT_CURRENCY_CODE_LENGTH,
    )

    shipping_method = models.ForeignKey(
        ShippingMethod,
        blank=True,
        null=True,
        related_name="orders",
        on_delete=models.SET_NULL,
    )
    shipping_method_name = models.CharField(
        max_length=255, null=True, default=None, blank=True, editable=False
    )
    channel = models.ForeignKey(
        Channel,
        related_name="orders",
        on_delete=models.PROTECT,
    )
    shipping_price_net_amount = models.DecimalField(
        max_digits=settings.DEFAULT_MAX_DIGITS,
        decimal_places=settings.DEFAULT_DECIMAL_PLACES,
        default=0,
        editable=False,
    )
    shipping_price_net = MoneyField(
        amount_field="shipping_price_net_amount", currency_field="currency"
    )

    shipping_price_gross_amount = models.DecimalField(
        max_digits=settings.DEFAULT_MAX_DIGITS,
        decimal_places=settings.DEFAULT_DECIMAL_PLACES,
        default=0,
        editable=False,
    )
    shipping_price_gross = MoneyField(
        amount_field="shipping_price_gross_amount", currency_field="currency"
    )

    shipping_price = TaxedMoneyField(
        net_amount_field="shipping_price_net_amount",
        gross_amount_field="shipping_price_gross_amount",
        currency_field="currency",
    )
    shipping_tax_rate = models.DecimalField(
        max_digits=5, decimal_places=4, default=Decimal("0.0")
    )

    token = models.CharField(max_length=36, unique=True, blank=True)
    # Token of a checkout instance that this order was created from
    checkout_token = models.CharField(max_length=36, blank=True)

    total_net_amount = models.DecimalField(
        max_digits=settings.DEFAULT_MAX_DIGITS,
        decimal_places=settings.DEFAULT_DECIMAL_PLACES,
        default=0,
    )
    undiscounted_total_net_amount = models.DecimalField(
        max_digits=settings.DEFAULT_MAX_DIGITS,
        decimal_places=settings.DEFAULT_DECIMAL_PLACES,
        default=0,
    )

    total_net = MoneyField(amount_field="total_net_amount", currency_field="currency")
    undiscounted_total_net = MoneyField(
        amount_field="undiscounted_total_net_amount", currency_field="currency"
    )

    total_gross_amount = models.DecimalField(
        max_digits=settings.DEFAULT_MAX_DIGITS,
        decimal_places=settings.DEFAULT_DECIMAL_PLACES,
        default=0,
    )
    undiscounted_total_gross_amount = models.DecimalField(
        max_digits=settings.DEFAULT_MAX_DIGITS,
        decimal_places=settings.DEFAULT_DECIMAL_PLACES,
        default=0,
    )

    total_gross = MoneyField(
        amount_field="total_gross_amount", currency_field="currency"
    )
    undiscounted_total_gross = MoneyField(
        amount_field="undiscounted_total_gross_amount", currency_field="currency"
    )

    total = TaxedMoneyField(
        net_amount_field="total_net_amount",
        gross_amount_field="total_gross_amount",
        currency_field="currency",
    )
    undiscounted_total = TaxedMoneyField(
        net_amount_field="undiscounted_total_net_amount",
        gross_amount_field="undiscounted_total_gross_amount",
        currency_field="currency",
    )

    total_paid_amount = models.DecimalField(
        max_digits=settings.DEFAULT_MAX_DIGITS,
        decimal_places=settings.DEFAULT_DECIMAL_PLACES,
        default=0,
    )
    total_paid = MoneyField(amount_field="total_paid_amount", currency_field="currency")

    voucher = models.ForeignKey(
        Voucher, blank=True, null=True, related_name="+", on_delete=models.SET_NULL
    )
    gift_cards = models.ManyToManyField(GiftCard, blank=True, related_name="orders")

    display_gross_prices = models.BooleanField(default=True)
    customer_note = models.TextField(blank=True, default="")
    weight = MeasurementField(
        measurement=Weight,
        unit_choices=WeightUnits.CHOICES,  # type: ignore
        default=zero_weight,
    )
    redirect_url = models.URLField(blank=True, null=True)
    objects = OrderQueryset.as_manager()

    class Meta(ModelWithMetadata.Meta):
        ordering = ("-pk",)
        permissions = ((OrderPermissions.MANAGE_ORDERS.codename, "Manage orders."),)

    def save(self, *args, **kwargs):
        if not self.token:
            self.token = str(uuid4())
        return super().save(*args, **kwargs)

    def is_fully_paid(self):
        return self.total_paid >= self.total.gross

    def is_partly_paid(self):
        return self.total_paid_amount > 0

    def get_customer_email(self):
        return self.user.email if self.user else self.user_email

    def update_total_paid(self):
        self.total_paid_amount = (
            sum(self.payments.values_list("captured_amount", flat=True)) or 0
        )
        self.save(update_fields=["total_paid"])

    def _index_billing_phone(self):
        return self.billing_address.phone

    def _index_shipping_phone(self):
        return self.shipping_address.phone

    def __repr__(self):
        return "<Order #%r>" % (self.id,)

    def __str__(self):
        return "#%d" % (self.id,)

    def get_last_payment(self):
        return max(self.payments.all(), default=None, key=attrgetter("pk"))

    def is_pre_authorized(self):
        return (
            self.payments.filter(
                is_active=True,
                transactions__kind=TransactionKind.AUTH,
                transactions__action_required=False,
            )
            .filter(transactions__is_success=True)
            .exists()
        )

    def is_captured(self):
        return (
            self.payments.filter(
                is_active=True,
                transactions__kind=TransactionKind.CAPTURE,
                transactions__action_required=False,
            )
            .filter(transactions__is_success=True)
            .exists()
        )

    def is_shipping_required(self):
        return any(line.is_shipping_required for line in self.lines.all())

    def get_subtotal(self):
        return get_subtotal(self.lines.all(), self.currency)

    def get_total_quantity(self):
        return sum([line.quantity for line in self.lines.all()])

    def is_draft(self):
        return self.status == OrderStatus.DRAFT

    def is_unconfirmed(self):
        return self.status == OrderStatus.UNCONFIRMED

    def is_open(self):
        statuses = {OrderStatus.UNFULFILLED, OrderStatus.PARTIALLY_FULFILLED}
        return self.status in statuses

    def can_cancel(self):
        statuses_allowed_to_cancel = [
            FulfillmentStatus.CANCELED,
            FulfillmentStatus.REFUNDED,
            FulfillmentStatus.REPLACED,
            FulfillmentStatus.REFUNDED_AND_RETURNED,
            FulfillmentStatus.RETURNED,
        ]
        return (
            not self.fulfillments.exclude(
                status__in=statuses_allowed_to_cancel
            ).exists()
        ) and self.status not in {OrderStatus.CANCELED, OrderStatus.DRAFT}

    def can_capture(self, payment=None):
        if not payment:
            payment = self.get_last_payment()
        if not payment:
            return False
        order_status_ok = self.status not in {OrderStatus.DRAFT, OrderStatus.CANCELED}
        return payment.can_capture() and order_status_ok

    def can_void(self, payment=None):
        if not payment:
            payment = self.get_last_payment()
        if not payment:
            return False
        return payment.can_void()

    def can_refund(self, payment=None):
        if not payment:
            payment = self.get_last_payment()
        if not payment:
            return False
        return payment.can_refund()

    def can_mark_as_paid(self, payments=None):
        if not payments:
            payments = self.payments.all()
        return len(payments) == 0

    @property
    def total_authorized(self):
        return get_total_authorized(self.payments.all(), self.currency)

    @property
    def total_captured(self):
        return self.total_paid

    @property
    def total_balance(self):
        return self.total_captured - self.total.gross

    def get_total_weight(self, *_args):
        return self.weight


class OrderLineQueryset(models.QuerySet):
    def digital(self):
        """Return lines with digital products."""
        for line in self.all():
            if line.is_digital:
                yield line

    def physical(self):
        """Return lines with physical products."""
        for line in self.all():
            if not line.is_digital:
                yield line


class OrderLine(models.Model):
    order = models.ForeignKey(
        Order, related_name="lines", editable=False, on_delete=models.CASCADE
    )
    variant = models.ForeignKey(
        "product.ProductVariant",
        related_name="order_lines",
        on_delete=models.SET_NULL,
        blank=True,
        null=True,
    )
    # max_length is as produced by ProductVariant's display_product method
    product_name = models.CharField(max_length=386)
    variant_name = models.CharField(max_length=255, default="", blank=True)
    translated_product_name = models.CharField(max_length=386, default="", blank=True)
    translated_variant_name = models.CharField(max_length=255, default="", blank=True)
    product_sku = models.CharField(max_length=255)
    is_shipping_required = models.BooleanField()
    quantity = models.IntegerField(validators=[MinValueValidator(1)])
    quantity_fulfilled = models.IntegerField(
        validators=[MinValueValidator(0)], default=0
    )

    currency = models.CharField(
        max_length=settings.DEFAULT_CURRENCY_CODE_LENGTH,
    )

    unit_discount_amount = models.DecimalField(
        max_digits=settings.DEFAULT_MAX_DIGITS,
        decimal_places=settings.DEFAULT_DECIMAL_PLACES,
        default=0,
    )
    unit_discount = MoneyField(
        amount_field="unit_discount_amount", currency_field="currency"
    )
    unit_discount_type = models.CharField(
        max_length=10,
        choices=DiscountValueType.CHOICES,
        default=DiscountValueType.FIXED,
    )
    unit_discount_reason = models.TextField(blank=True, null=True)

    unit_price_net_amount = models.DecimalField(
        max_digits=settings.DEFAULT_MAX_DIGITS,
        decimal_places=settings.DEFAULT_DECIMAL_PLACES,
    )
    # stores the value of the applied discount. Like 20 of %
    unit_discount_value = models.DecimalField(
        max_digits=settings.DEFAULT_MAX_DIGITS,
        decimal_places=settings.DEFAULT_DECIMAL_PLACES,
        default=0,
    )
    unit_price_net = MoneyField(
        amount_field="unit_price_net_amount", currency_field="currency"
    )

    unit_price_gross_amount = models.DecimalField(
        max_digits=settings.DEFAULT_MAX_DIGITS,
        decimal_places=settings.DEFAULT_DECIMAL_PLACES,
    )
    unit_price_gross = MoneyField(
        amount_field="unit_price_gross_amount", currency_field="currency"
    )

    unit_price = TaxedMoneyField(
        net_amount_field="unit_price_net_amount",
        gross_amount_field="unit_price_gross_amount",
        currency="currency",
    )

    total_price_net_amount = models.DecimalField(
        max_digits=settings.DEFAULT_MAX_DIGITS,
        decimal_places=settings.DEFAULT_DECIMAL_PLACES,
    )
    total_price_net = MoneyField(
        amount_field="total_price_net_amount",
        currency_field="currency",
    )

    total_price_gross_amount = models.DecimalField(
        max_digits=settings.DEFAULT_MAX_DIGITS,
        decimal_places=settings.DEFAULT_DECIMAL_PLACES,
    )
    total_price_gross = MoneyField(
        amount_field="total_price_gross_amount",
        currency_field="currency",
    )

    total_price = TaxedMoneyField(
        net_amount_field="total_price_net_amount",
        gross_amount_field="total_price_gross_amount",
        currency="currency",
    )

    tax_rate = models.DecimalField(
        max_digits=5, decimal_places=4, default=Decimal("0.0")
    )

    objects = OrderLineQueryset.as_manager()

    class Meta:
        ordering = ("pk",)

    def __str__(self):
        return (
            f"{self.product_name} ({self.variant_name})"
            if self.variant_name
            else self.product_name
        )

    @property
    def undiscounted_unit_price(self) -> "TaxedMoney":
        return self.unit_price + self.unit_discount

    @property
    def quantity_unfulfilled(self):
        return self.quantity - self.quantity_fulfilled

    @property
    def is_digital(self) -> Optional[bool]:
        """Check if a variant is digital and contains digital content."""
        if not self.variant:
            return None
        is_digital = self.variant.is_digital()
        has_digital = hasattr(self.variant, "digital_content")
        return is_digital and has_digital


class Fulfillment(ModelWithMetadata):
    fulfillment_order = models.PositiveIntegerField(editable=False)
    order = models.ForeignKey(
        Order, related_name="fulfillments", editable=False, on_delete=models.CASCADE
    )
    status = models.CharField(
        max_length=32,
        default=FulfillmentStatus.FULFILLED,
        choices=FulfillmentStatus.CHOICES,
    )
    tracking_number = models.CharField(max_length=255, default="", blank=True)
    created = models.DateTimeField(auto_now_add=True)

    class Meta(ModelWithMetadata.Meta):
        ordering = ("pk",)

    def __str__(self):
        return f"Fulfillment #{self.composed_id}"

    def __iter__(self):
        return iter(self.lines.all())

    def save(self, *args, **kwargs):
        """Assign an auto incremented value as a fulfillment order."""
        if not self.pk:
            groups = self.order.fulfillments.all()
            existing_max = groups.aggregate(Max("fulfillment_order"))
            existing_max = existing_max.get("fulfillment_order__max")
            self.fulfillment_order = existing_max + 1 if existing_max is not None else 1
        return super().save(*args, **kwargs)

    @property
    def composed_id(self):
        return "%s-%s" % (self.order.id, self.fulfillment_order)

    def can_edit(self):
        return self.status != FulfillmentStatus.CANCELED

    def get_total_quantity(self):
        return sum([line.quantity for line in self.lines.all()])

    @property
    def is_tracking_number_url(self):
        return bool(match(r"^[-\w]+://", self.tracking_number))


class FulfillmentLine(models.Model):
    order_line = models.ForeignKey(
        OrderLine, related_name="fulfillment_lines", on_delete=models.CASCADE
    )
    fulfillment = models.ForeignKey(
        Fulfillment, related_name="lines", on_delete=models.CASCADE
    )
    quantity = models.PositiveIntegerField()
    stock = models.ForeignKey(
        "warehouse.Stock",
        related_name="fulfillment_lines",
        on_delete=models.SET_NULL,
        blank=True,
        null=True,
    )


class OrderEvent(models.Model):
    """Model used to store events that happened during the order lifecycle.

    Args:
        parameters: Values needed to display the event on the storefront
        type: Type of an order

    """

    date = models.DateTimeField(default=now, editable=False)
    type = models.CharField(
        max_length=255,
        choices=[
            (type_name.upper(), type_name) for type_name, _ in OrderEvents.CHOICES
        ],
    )
    order = models.ForeignKey(Order, related_name="events", on_delete=models.CASCADE)
    parameters = JSONField(blank=True, default=dict, encoder=CustomJsonEncoder)
    user = models.ForeignKey(
        settings.AUTH_USER_MODEL,
        blank=True,
        null=True,
        on_delete=models.SET_NULL,
        related_name="+",
    )

    class Meta:
        ordering = ("date",)

    def __repr__(self):
        return f"{self.__class__.__name__}(type={self.type!r}, user={self.user!r})"<|MERGE_RESOLUTION|>--- conflicted
+++ resolved
@@ -27,16 +27,8 @@
 from ..discount.models import Voucher
 from ..giftcard.models import GiftCard
 from ..payment import ChargeStatus, TransactionKind
-<<<<<<< HEAD
 from ..payment.model_helpers import get_subtotal, get_total_authorized
-=======
-from ..payment.model_helpers import (
-    get_subtotal,
-    get_total_authorized,
-    get_total_captured,
-)
 from ..payment.models import Payment
->>>>>>> 8ed8f0c1
 from ..shipping.models import ShippingMethod
 from . import FulfillmentStatus, OrderEvents, OrderStatus
 
