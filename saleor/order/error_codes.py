from enum import Enum


class OrderErrorCode(Enum):
    BILLING_ADDRESS_NOT_SET = "billing_address_not_set"
    CANNOT_CANCEL_FULFILLMENT = "cannot_cancel_fulfillment"
    CANNOT_CANCEL_ORDER = "cannot_cancel_order"
    CANNOT_DELETE = "cannot_delete"
    CANNOT_DISCOUNT = "cannot_discount"
    CANNOT_REFUND = "cannot_refund"
    CANNOT_FULFILL_UNPAID_ORDER = "cannot_fulfill_unpaid_order"
    CAPTURE_INACTIVE_PAYMENT = "capture_inactive_payment"
    GIFT_CARD_LINE = "gift_card_line"
    NOT_EDITABLE = "not_editable"
    FULFILL_ORDER_LINE = "fulfill_order_line"
    GRAPHQL_ERROR = "graphql_error"
    INVALID = "invalid"
    PRODUCT_NOT_PUBLISHED = "product_not_published"
    PRODUCT_UNAVAILABLE_FOR_PURCHASE = "product_unavailable_for_purchase"
    NOT_FOUND = "not_found"
    ORDER_NO_SHIPPING_ADDRESS = "order_no_shipping_address"
    PAYMENT_ERROR = "payment_error"
    PAYMENT_MISSING = "payment_missing"
    TRANSACTION_ERROR = "transaction_error"
    REQUIRED = "required"
    SHIPPING_METHOD_NOT_APPLICABLE = "shipping_method_not_applicable"
    SHIPPING_METHOD_REQUIRED = "shipping_method_required"
    TAX_ERROR = "tax_error"
    UNIQUE = "unique"
    VOID_INACTIVE_PAYMENT = "void_inactive_payment"
    ZERO_QUANTITY = "zero_quantity"
    INVALID_QUANTITY = "invalid_quantity"
    INSUFFICIENT_STOCK = "insufficient_stock"
    DUPLICATED_INPUT_ITEM = "duplicated_input_item"
    NOT_AVAILABLE_IN_CHANNEL = "not_available_in_channel"
    CHANNEL_INACTIVE = "channel_inactive"


class OrderGrantRefundCreateErrorCode(Enum):
    GRAPHQL_ERROR = "graphql_error"
    NOT_FOUND = "not_found"


class OrderGrantRefundUpdateErrorCode(Enum):
    GRAPHQL_ERROR = "graphql_error"
    NOT_FOUND = "not_found"
    REQUIRED = "required"


class OrderBulkCreateErrorCode(Enum):
    GRAPHQL_ERROR = "graphql_error"
    REQUIRED = "required"
    INVALID = "invalid"
    NOT_FOUND = "not_found"
    BULK_LIMIT = "bulk_limit"
    TOO_MANY_IDENTIFIERS = "too_many_identifiers"
    FUTURE_DATE = "future_date"
    INVALID_QUANTITY = "invalid_quantity"
    PRICE_ERROR = "price_error"
    NOTE_LENGTH = "note_length"
    INSUFFICIENT_STOCK = "insufficient_stock"
    NON_EXISTING_STOCK = "non_existing_stock"
    NO_RELATED_ORDER_LINE = "no_related_order_line"
    NEGATIVE_INDEX = "negative_index"
<<<<<<< HEAD
    ORDER_LINE_FULFILLMENT_LINE_MISMATCH = "order_line_fulfillment_line_mismatch"
    METADATA_KEY_REQUIRED = "metadata_key_required"
    INCORRECT_CURRENCY = "incorrect_currency"
=======
    ORDER_LINE_FULFILLMENT_LINE_MISMATCH = "order_line_fulfillment_line_mismatch"
>>>>>>> 1b69c8d2
<|MERGE_RESOLUTION|>--- conflicted
+++ resolved
@@ -62,10 +62,6 @@
     NON_EXISTING_STOCK = "non_existing_stock"
     NO_RELATED_ORDER_LINE = "no_related_order_line"
     NEGATIVE_INDEX = "negative_index"
-<<<<<<< HEAD
     ORDER_LINE_FULFILLMENT_LINE_MISMATCH = "order_line_fulfillment_line_mismatch"
     METADATA_KEY_REQUIRED = "metadata_key_required"
-    INCORRECT_CURRENCY = "incorrect_currency"
-=======
-    ORDER_LINE_FULFILLMENT_LINE_MISMATCH = "order_line_fulfillment_line_mismatch"
->>>>>>> 1b69c8d2
+    INCORRECT_CURRENCY = "incorrect_currency"