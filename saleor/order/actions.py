import logging
from collections import defaultdict
from copy import deepcopy
from decimal import Decimal
from typing import TYPE_CHECKING, Dict, Iterable, List, Optional, Tuple

from django.contrib.sites.models import Site
from django.core.exceptions import ValidationError
from django.db import transaction

from ..account.models import User
from ..core import analytics
from ..core.exceptions import AllocationError, InsufficientStock, InsufficientStockData
from ..core.tracing import traced_atomic_transaction
from ..core.transactions import transaction_with_commit_on_errors
from ..giftcard import GiftCardLineData
from ..payment import (
    ChargeStatus,
    CustomPaymentChoices,
    PaymentError,
    TransactionKind,
    gateway,
)
from ..payment.models import Payment, Transaction
from ..payment.utils import create_payment
from ..warehouse.management import (
    deallocate_stock,
    deallocate_stock_for_order,
    decrease_stock,
    get_order_lines_with_track_inventory,
)
from ..warehouse.models import Stock
from . import (
    FulfillmentLineData,
    FulfillmentStatus,
    OrderLineData,
    OrderOrigin,
    OrderStatus,
    events,
    utils,
)
from .error_codes import OrderErrorCode
from .interface import OrderPaymentAction
from .models import Fulfillment, FulfillmentLine, Order, OrderLine
from .notifications import (
    send_fulfillment_confirmation_to_customer,
    send_order_canceled_confirmation,
    send_order_confirmed,
    send_order_refunded_confirmation,
    send_payment_confirmation,
)
from .utils import (
    get_active_payments,
    get_authorized_payments,
    get_captured_payments,
    order_line_needs_automatic_fulfillment,
    recalculate_order,
    restock_fulfillment_lines,
    update_order_status,
)

if TYPE_CHECKING:
    from ..app.models import App
    from ..plugins.manager import PluginsManager
    from ..site.models import SiteSettings
    from ..warehouse.models import Warehouse

logger = logging.getLogger(__name__)


OrderLineIDType = int
QuantityType = int


def order_created(
    order: "Order",
    user: "User",
    app: Optional["App"],
    manager: "PluginsManager",
    from_draft: bool = False,
):
    events.order_created_event(order=order, user=user, app=app, from_draft=from_draft)
    manager.order_created(order)

    authorized_payments = get_authorized_payments(order)
    if authorized_payments:
        order_authorized(
            order=order,
            user=user,
            app=app,
            payment_actions=[
                OrderPaymentAction(
                    amount=payment.total,
                    payment=payment,
                )
                for payment in authorized_payments
            ],
            manager=manager,
        )

    captured_payments = get_captured_payments(order)
    if captured_payments:
        order_captured(
            order=order,
            user=user,
            app=app,
            payment_actions=[
                OrderPaymentAction(
                    amount=payment.captured_amount,
                    payment=payment,
                )
                for payment in captured_payments
            ],
            manager=manager,
        )

    site_settings = Site.objects.get_current().settings
    if site_settings.automatically_confirm_all_new_orders:
        order_confirmed(order, user, app, manager)


def __capture_payment_or_create_event(
    order: Order,
    payment: Payment,
    manager: "PluginsManager",
    user: Optional[User],
    app: Optional["App"],
    to_pay: Decimal,
) -> Tuple[Optional[Transaction], Optional[PaymentError]]:
    if payment and payment.can_capture():
        amount = min(to_pay, payment.get_charge_amount())
        try:
            return (
                gateway.capture(
                    payment,
                    manager,
                    channel_slug=order.channel.slug,
                    amount=amount,
                ),
                None,
            )
        except PaymentError as e:
            events.payment_capture_failed_event(
                order=order,
                user=user,
                app=app,
                message=str(e),
                payment=payment,
                amount=amount,
            )
            return None, e

    return None, None


def _capture_payments(
    order: Order,
    manager: "PluginsManager",
    user: Optional[User],
    app: Optional["App"],
    amount: Decimal = None,
) -> Tuple[List[OrderPaymentAction], List[PaymentError]]:
    to_pay = amount or order.outstanding_balance.amount
    payments_to_notify = []
    payment_errors = []

    # We iterate over payments in the order in which they were created
    authorized_payments = sorted(
        get_authorized_payments(order),
        key=lambda p: p.pk,
    )
    for payment in authorized_payments:
        if to_pay > Decimal("0.00"):
            transaction, event = __capture_payment_or_create_event(
                order, payment, manager, user, app, to_pay
            )
            # Process only successful charges
            if transaction and transaction.is_success:
                to_pay -= transaction.amount
                #  Confirm that we changed the status to capture. Some payments
                #  can receive asynchronous webhooks with status updates
                if transaction.kind == TransactionKind.CAPTURE:
                    payments_to_notify.append(
                        OrderPaymentAction(
                            amount=transaction.amount,
                            payment=payment,
                        )
                    )
            elif event:
                payment_errors.append(event)

        else:
            break

    return payments_to_notify, payment_errors


def __void_payment_or_create_event(
    order: Order,
    payment: Payment,
    manager: "PluginsManager",
    user: Optional[User],
    app: Optional["App"],
) -> Tuple[Optional[Transaction], Optional[PaymentError]]:
    if payment and payment.can_void():
        try:
            return (
                gateway.void(
                    payment,
                    manager,
                    channel_slug=order.channel.slug,
                ),
                None,
            )
        except PaymentError as e:
            events.payment_void_failed_event(
                order=order, user=user, app=app, message=str(e), payment=payment
            )
            return None, e

    return None, None


def _void_payments(
    order: Order,
    manager: "PluginsManager",
    user: Optional[User],
    app: Optional["App"],
) -> Tuple[List[OrderPaymentAction], List[PaymentError]]:
    payments_to_notify = []
    payment_errors = []

    # We iterate over payments in the order in which they were created
    authorized_payments = sorted(
        [p for p in get_active_payments(order) if p.is_authorized],
        key=lambda p: p.pk,
    )
    for payment in authorized_payments:
        transaction, event = __void_payment_or_create_event(
            order, payment, manager, user, app
        )
        # Process only successful voids
        if transaction and transaction.is_success:
            #  Confirm that we changed the status to VOID. Some payments
            #  can receive asynchronous webhooks with status updates
            if transaction.kind == TransactionKind.VOID:
                payments_to_notify.append(
                    OrderPaymentAction(
                        amount=transaction.amount,
                        payment=payment,
                    )
                )
        elif event:
            payment_errors.append(event)

    return payments_to_notify, payment_errors


def __refund_payment_or_create_event(
    order: Order,
    payment: Payment,
    amount: Decimal,
    manager: "PluginsManager",
    user: Optional[User],
    app: Optional["App"],
) -> Tuple[Optional[Transaction], Optional[PaymentError]]:
    if payment and payment.can_refund():
        try:
            txn = gateway.refund(
                payment,
                manager,
                channel_slug=order.channel.slug,
                amount=amount,
            )

            # Confirm that we changed the status to refund. Some payments
            # can receive asynchronous webhook with update status
            if txn.kind == TransactionKind.REFUND:
                events.payment_refunded_event(
                    order=order,
                    user=user,
                    app=app,
                    amount=txn.amount,
                    payment=payment,
                )

            return txn, None

        except PaymentError as e:
            events.payment_refund_failed_event(
                order=order,
                user=user,
                app=app,
                message=str(e),
                payment=payment,
                amount=amount,
            )
            return None, e

    return None, None


def _refund_payments(
    order: Order,
    payments: List[OrderPaymentAction],
    manager: "PluginsManager",
    user: Optional[User],
    app: Optional["App"],
) -> Tuple[List[OrderPaymentAction], List[PaymentError]]:
    payments_to_notify = []
    payment_errors = []
    for item in payments:
        payment = item.payment
        amount = item.amount

        # Do not trigger the refund for a payment with zero amount.
        if amount == 0:
            continue

        transaction, event = __refund_payment_or_create_event(
            order, payment, amount, manager, user, app
        )
        # Process only successful refunds
        if transaction and transaction.is_success:
            payments_to_notify.append(
                OrderPaymentAction(
                    amount=transaction.amount,
                    payment=payment,
                )
            )

        elif event:
            payment_errors.append(event)

    return payments_to_notify, payment_errors


def capture_payments(
    order: "Order",
    user: "User",
    app: Optional["App"],
    manager: "PluginsManager",
) -> List[PaymentError]:
    payments_to_notify, failed_events = _capture_payments(order, manager, user, app)
    order.refresh_from_db()
    if payments_to_notify:
        order_captured(
            order,
            user,
            app,
            payments_to_notify,
            manager,
        )

    return failed_events


def void_payments(
    order: "Order",
    user: "User",
    app: Optional["App"],
    manager: "PluginsManager",
) -> List[PaymentError]:
    payments_to_notify, failed_events = _void_payments(order, manager, user, app)
    order.refresh_from_db()
    if payments_to_notify:
        order_voided(
            order,
            user,
            app,
            payments_to_notify,
            manager,
        )

    return failed_events


def refund_payments(
    order: "Order",
    payments: List[OrderPaymentAction],
    user: Optional["User"],
    app: Optional["App"],
    manager: "PluginsManager",
):
    payments_to_notify, payment_errors = _refund_payments(
        order, payments, manager, user, app
    )
    order.refresh_from_db()

    if payments_to_notify:
        transaction.on_commit(
            lambda: send_order_refunded_confirmation(
                order, user, app, payments_to_notify, order.currency, manager
            )
        )
    elif payment_errors:
        raise ValidationError(
            {
                "payments": ValidationError(
                    f"The refund operation is not available yet "
                    f"for {len(payment_errors)} payments.",
                    code=OrderErrorCode.CANNOT_REFUND.value,
                )
            }
        )

    return payments_to_notify, payment_errors


def order_confirmed(
    order: "Order",
    user: "User",
    app: Optional["App"],
    manager: "PluginsManager",
    send_confirmation_email: bool = False,
):
    """Order confirmed.

    Trigger event, capture, plugin hooks and optionally confirmation email.
    """
    capture_payments(order, user, app, manager)
    events.order_confirmed_event(order=order, user=user, app=app)
    manager.order_confirmed(order)
    if send_confirmation_email:
        send_order_confirmed(order, user, app, manager)


def handle_fully_paid_order(
    manager: "PluginsManager",
    order: "Order",
    user: Optional["User"] = None,
    app: Optional["App"] = None,
):
    events.order_fully_paid_event(order=order, user=user, app=app)
    if order.get_customer_email():
        send_payment_confirmation(order, manager)

        if utils.order_needs_automatic_fulfillment(order):
            automatically_fulfill_digital_lines(order, manager)
    try:
        analytics.report_order(order.tracking_client_id, order)
    except Exception:
        # Analytics failing should not abort the checkout flow
        logger.exception("Recording order in analytics failed")
    manager.order_fully_paid(order)
    manager.order_updated(order)


@traced_atomic_transaction()
def cancel_order(
    order: "Order",
    user: Optional["User"],
    app: Optional["App"],
    manager: "PluginsManager",
):
    """Cancel order.

    Release allocation of unfulfilled order items.
    """

    events.order_canceled_event(order=order, user=user, app=app)
    deallocate_stock_for_order(order, manager)
    order.status = OrderStatus.CANCELED
    order.save(update_fields=["status"])

    transaction.on_commit(lambda: manager.order_cancelled(order))
    transaction.on_commit(lambda: manager.order_updated(order))

    send_order_canceled_confirmation(order, user, app, manager)


def order_voided(
    order: "Order",
    user: Optional["User"],
    app: Optional["App"],
    payment_actions: List["OrderPaymentAction"],
    manager: "PluginsManager",
):
    for action in payment_actions:
        events.payment_voided_event(
            order=order, user=user, app=app, payment=action.payment
        )
    manager.order_updated(order)


def order_returned(
    order: "Order",
    user: Optional["User"],
    app: Optional["App"],
    returned_lines: List[Tuple[QuantityType, OrderLine]],
):
    events.order_returned_event(
        order=order, user=user, app=app, returned_lines=returned_lines
    )
    update_order_status(order)


@traced_atomic_transaction()
def order_fulfilled(
    fulfillments: List["Fulfillment"],
    user: Optional["User"],
    app: Optional["App"],
    fulfillment_lines: List["FulfillmentLine"],
    manager: "PluginsManager",
    gift_card_lines_info: List[GiftCardLineData],
    site_settings: "SiteSettings",
    notify_customer=True,
):
    from ..giftcard.utils import gift_cards_create

    order = fulfillments[0].order
    update_order_status(order)
    gift_cards_create(
        order,
        gift_card_lines_info,
        site_settings,
        user,
        app,
        manager,
    )
    events.fulfillment_fulfilled_items_event(
        order=order, user=user, app=app, fulfillment_lines=fulfillment_lines
    )
    transaction.on_commit(lambda: manager.order_updated(order))

    for fulfillment in fulfillments:
        transaction.on_commit(lambda: manager.fulfillment_created(fulfillment))

    if order.status == OrderStatus.FULFILLED:
        transaction.on_commit(lambda: manager.order_fulfilled(order))

    if notify_customer:
        for fulfillment in fulfillments:
            send_fulfillment_confirmation_to_customer(
                order, fulfillment, user, app, manager
            )


@traced_atomic_transaction()
def order_awaits_fulfillment_approval(
    fulfillments: List["Fulfillment"],
    user: "User",
    app: Optional["App"],
    fulfillment_lines: List["FulfillmentLine"],
    manager: "PluginsManager",
    _gift_card_lines: Iterable["OrderLine"],
    _order_line_quantities: Dict[int, int],
    _site_settings: "SiteSettings",
    _notify_customer=True,
):
    order = fulfillments[0].order
    update_order_status(order)
    events.fulfillment_awaits_approval_event(
        order=order, user=user, app=app, fulfillment_lines=fulfillment_lines
    )
    transaction.on_commit(lambda: manager.order_updated(order))


def order_shipping_updated(order: "Order", manager: "PluginsManager"):
    recalculate_order(order)
    manager.order_updated(order)


def order_authorized(
    order: "Order",
    user: Optional["User"],
    app: Optional["App"],
    payment_actions: List[OrderPaymentAction],
    manager: "PluginsManager",
):
    for action in payment_actions:
        events.payment_authorized_event(
            order=order,
            user=user,
            app=app,
            amount=action.amount,
            payment=action.payment,
        )
    manager.order_updated(order)


def order_captured(
    order: "Order",
    user: Optional["User"],
    app: Optional["App"],
    payment_actions: List[OrderPaymentAction],
    manager: "PluginsManager",
):
    for action in payment_actions:
        events.payment_captured_event(
            order=order,
            user=user,
            app=app,
            amount=action.amount,
            payment=action.payment,
        )
    manager.order_updated(order)
    if order.is_fully_paid():
        handle_fully_paid_order(manager, order, user, app)


def fulfillment_tracking_updated(
    fulfillment: "Fulfillment",
    user: "User",
    app: Optional["App"],
    tracking_number: str,
    manager: "PluginsManager",
):
    events.fulfillment_tracking_updated_event(
        order=fulfillment.order,
        user=user,
        app=app,
        tracking_number=tracking_number,
        fulfillment=fulfillment,
    )
    manager.order_updated(fulfillment.order)


@traced_atomic_transaction()
def cancel_fulfillment(
    fulfillment: "Fulfillment",
    user: "User",
    app: Optional["App"],
    warehouse: Optional["Warehouse"],
    manager: "PluginsManager",
):
    """Cancel fulfillment.

    Return products to corresponding stocks if warehouse was defined.
    """
    fulfillment = Fulfillment.objects.select_for_update().get(pk=fulfillment.pk)
    events.fulfillment_canceled_event(
        order=fulfillment.order, user=user, app=app, fulfillment=fulfillment
    )
    if warehouse:
        restock_fulfillment_lines(fulfillment, warehouse)
        events.fulfillment_restocked_items_event(
            order=fulfillment.order,
            user=user,
            app=app,
            fulfillment=fulfillment,
            warehouse_pk=warehouse.pk,
        )
    fulfillment.status = FulfillmentStatus.CANCELED
    fulfillment.save(update_fields=["status"])
    update_order_status(fulfillment.order)
    transaction.on_commit(lambda: manager.fulfillment_canceled(fulfillment))
    transaction.on_commit(lambda: manager.order_updated(fulfillment.order))
    return fulfillment


@traced_atomic_transaction()
def cancel_waiting_fulfillment(
    fulfillment: "Fulfillment",
    user: "User",
    app: Optional["App"],
    manager: "PluginsManager",
):
    """Cancel fulfillment which is in waiting for approval state."""
    fulfillment = Fulfillment.objects.get(pk=fulfillment.pk)
    events.fulfillment_canceled_event(
        order=fulfillment.order, user=user, app=app, fulfillment=None
    )

    order_lines = []
    for line in fulfillment:
        order_line = line.order_line
        order_line.quantity_fulfilled -= line.quantity
        order_lines.append(order_line)
    OrderLine.objects.bulk_update(order_lines, ["quantity_fulfilled"])

    fulfillment.delete()
    update_order_status(fulfillment.order)
    transaction.on_commit(lambda: manager.fulfillment_canceled(fulfillment))
    transaction.on_commit(lambda: manager.order_updated(fulfillment.order))


@traced_atomic_transaction()
def approve_fulfillment(
    fulfillment: Fulfillment,
    user: "User",
    app: Optional["App"],
    manager: "PluginsManager",
    settings: "SiteSettings",
    notify_customer=True,
    allow_stock_to_be_exceeded: bool = False,
):
    from ..giftcard.utils import gift_cards_create

    fulfillment.status = FulfillmentStatus.FULFILLED
    fulfillment.save()
    order = fulfillment.order
    if notify_customer:
        send_fulfillment_confirmation_to_customer(
            fulfillment.order, fulfillment, user, app, manager
        )
    events.fulfillment_fulfilled_items_event(
        order=order, user=user, app=app, fulfillment_lines=list(fulfillment.lines.all())
    )
    lines_to_fulfill = []
    gift_card_lines_info = []
    insufficient_stocks = []
    for fulfillment_line in fulfillment.lines.all().prefetch_related(
        "order_line__variant"
    ):
        order_line = fulfillment_line.order_line
        variant = fulfillment_line.order_line.variant

        stock = fulfillment_line.stock

        if stock is None:
            warehouse_pk = None
            if not allow_stock_to_be_exceeded:
                error_data = InsufficientStockData(
                    variant=variant,
                    order_line=order_line,
                    warehouse_pk=warehouse_pk,
                )
                insufficient_stocks.append(error_data)
        else:
            warehouse_pk = stock.warehouse_id

        lines_to_fulfill.append(
            OrderLineData(
                line=order_line,
                quantity=fulfillment_line.quantity,
                variant=variant,
                warehouse_pk=str(warehouse_pk) if warehouse_pk else None,
            )
        )
        if order_line.is_gift_card:
            gift_card_lines_info.append(
                GiftCardLineData(
                    quantity=fulfillment_line.quantity,
                    order_line=order_line,
                    variant=variant,
                    fulfillment_line=fulfillment_line,
                )
            )

    if insufficient_stocks:
        raise InsufficientStock(insufficient_stocks)

    _decrease_stocks(lines_to_fulfill, manager, allow_stock_to_be_exceeded)
    order.refresh_from_db()
    update_order_status(order)

    transaction.on_commit(lambda: manager.order_updated(order))
    if order.status == OrderStatus.FULFILLED:
        transaction.on_commit(lambda: manager.order_fulfilled(order))

    if gift_card_lines_info:
        gift_cards_create(
            order,
            gift_card_lines_info,
            settings,
            user,
            app,
            manager,
        )

    return fulfillment


@traced_atomic_transaction()
def mark_order_as_paid(
    order: "Order",
    request_user: "User",
    app: Optional["App"],
    manager: "PluginsManager",
    external_reference: Optional[str] = None,
):
    """Mark order as paid.

    Allows to create a payment for an order without actually performing any
    payment by the gateway.
    """

    payment = create_payment(
        gateway=CustomPaymentChoices.MANUAL,
        payment_token="",
        currency=order.total.gross.currency,
        email=order.user_email,
        total=order.total.gross.amount,
        order=order,
        external_reference=external_reference,
    )
    payment.charge_status = ChargeStatus.FULLY_CHARGED
    payment.captured_amount = order.total.gross.amount
    payment.save(update_fields=["captured_amount", "charge_status", "modified"])

    Transaction.objects.create(
        payment=payment,
        action_required=False,
        kind=TransactionKind.EXTERNAL,
        token=external_reference or "",
        is_success=True,
        amount=order.total.gross.amount,
        currency=order.total.gross.currency,
        gateway_response={},
    )
    events.order_manually_marked_as_paid_event(
        order=order,
        user=request_user,
        app=app,
        transaction_reference=external_reference,
    )
    manager.order_fully_paid(order)
    manager.order_updated(order)
    order.update_total_paid()


<<<<<<< HEAD
@traced_atomic_transaction()
def fulfill_order_lines(
    order_lines_info: Iterable["OrderLineData"], manager: "PluginsManager"
):
    """Fulfill order line with given quantity."""
=======
def clean_mark_order_as_paid(order: "Order"):
    """Check if an order can be marked as paid."""
    if order.payments.exists():
        raise PaymentError(
            "Orders with payments can not be manually marked as paid.",
        )


def _decrease_stocks(order_lines_info, manager, allow_stock_to_be_exceeded=False):
>>>>>>> 633dcd50
    lines_to_decrease_stock = get_order_lines_with_track_inventory(order_lines_info)
    if lines_to_decrease_stock:
        decrease_stock(
            lines_to_decrease_stock,
            manager,
            allow_stock_to_be_exceeded=allow_stock_to_be_exceeded,
        )


def _increase_order_line_quantity(order_lines_info):
    order_lines = []
    for line_info in order_lines_info:
        line = line_info.line
        line.quantity_fulfilled += line_info.quantity
        order_lines.append(line)

    OrderLine.objects.bulk_update(order_lines, ["quantity_fulfilled"])


@traced_atomic_transaction()
def fulfill_order_lines(
    order_lines_info: Iterable["OrderLineData"],
    manager: "PluginsManager",
    allow_stock_to_be_exceeded: bool = False,
):
    """Fulfill order line with given quantity."""
    _decrease_stocks(order_lines_info, manager, allow_stock_to_be_exceeded)
    _increase_order_line_quantity(order_lines_info)


@traced_atomic_transaction()
def automatically_fulfill_digital_lines(order: "Order", manager: "PluginsManager"):
    """Fulfill all digital lines which have enabled automatic fulfillment setting.

    Send confirmation email afterward.
    """
    digital_lines = order.lines.filter(
        is_shipping_required=False, variant__digital_content__isnull=False
    )
    digital_lines = digital_lines.prefetch_related("variant__digital_content")

    if not digital_lines:
        return
    fulfillment, _ = Fulfillment.objects.get_or_create(order=order)

    fulfillments = []
    lines_info = []
    for line in digital_lines:
        if not order_line_needs_automatic_fulfillment(line):
            continue
        variant = line.variant
        if variant:
            digital_content = variant.digital_content
            digital_content.urls.create(line=line)
        quantity = line.quantity
        fulfillments.append(
            FulfillmentLine(fulfillment=fulfillment, order_line=line, quantity=quantity)
        )
        warehouse_pk = line.allocations.first().stock.warehouse.pk  # type: ignore
        lines_info.append(
            OrderLineData(
                line=line,
                quantity=quantity,
                variant=line.variant,
                warehouse_pk=warehouse_pk,
            )
        )

    FulfillmentLine.objects.bulk_create(fulfillments)
    fulfill_order_lines(lines_info, manager)

    send_fulfillment_confirmation_to_customer(
        order, fulfillment, user=order.user, app=None, manager=manager
    )
    update_order_status(order)


def _create_fulfillment_lines(
    fulfillment: Fulfillment,
    warehouse_pk: str,
    lines_data: List[Dict],
    channel_slug: str,
    gift_card_lines_info: List[GiftCardLineData],
    manager: "PluginsManager",
    decrease_stock: bool = True,
    allow_stock_to_be_exceeded: bool = False,
) -> List[FulfillmentLine]:
    """Modify stocks and allocations. Return list of unsaved FulfillmentLines.

    Args:
        fulfillment (Fulfillment): Fulfillment to create lines
        warehouse_pk (str): Warehouse to fulfill order.
        lines_data (List[Dict]): List with information from which system
            create FulfillmentLines. Example:
                [
                    {
                        "order_line": (OrderLine),
                        "quantity": (int),
                    },
                    ...
                ]
        channel_slug (str): Channel for which fulfillment lines should be created.
        gift_card_lines_info (List): List with information required
            to create gift cards.
        manager (PluginsManager): Plugin manager from given context
        decrease_stock (Bool): Stocks will get decreased if this is True.
        allow_stock_to_be_exceeded (bool): If `True` then stock quantity could exceed.
            Default value is set to `False`.

    Return:
        List[FulfillmentLine]: Unsaved fulfillmet lines created for this fulfillment
            based on information form `lines`

    Raise:
        InsufficientStock: If system hasn't containt enough item in stock for any line.

    """
    lines = [line_data["order_line"] for line_data in lines_data]
    variants = [line.variant for line in lines]
    stocks = (
        Stock.objects.for_channel(channel_slug)
        .filter(warehouse_id=warehouse_pk, product_variant__in=variants)
        .select_related("product_variant")
    )

    variant_to_stock: Dict[str, List[Stock]] = defaultdict(list)
    for stock in stocks:
        variant_to_stock[stock.product_variant_id].append(stock)

    insufficient_stocks = []
    fulfillment_lines = []
    lines_info = []
    for line in lines_data:
        quantity = line["quantity"]
        order_line = line["order_line"]
        if quantity > 0:
            line_stocks = variant_to_stock.get(order_line.variant_id)
            variant = order_line.variant
            stock = line_stocks[0] if line_stocks else None

            # If there is no stock but allow_stock_to_be_exceeded == True
            # we proceed with fulfilling the order, treat as error otherwise
            if stock is None and not allow_stock_to_be_exceeded:
                error_data = InsufficientStockData(
                    variant=variant,
                    order_line=order_line,
                    warehouse_pk=warehouse_pk,
                )
                insufficient_stocks.append(error_data)
                continue

            lines_info.append(
                OrderLineData(
                    line=order_line,
                    quantity=quantity,
                    variant=variant,
                    warehouse_pk=warehouse_pk,
                )
            )
            if order_line.is_digital:
                variant.digital_content.urls.create(line=order_line)
            fulfillment_line = FulfillmentLine(
                order_line=order_line,
                fulfillment=fulfillment,
                quantity=quantity,
                stock=stock,
            )
            fulfillment_lines.append(fulfillment_line)
            if order_line.is_gift_card:
                gift_card_lines_info.append(
                    GiftCardLineData(
                        quantity=quantity,
                        order_line=order_line,
                        variant=variant,
                        fulfillment_line=fulfillment_line,
                    )
                )

    if insufficient_stocks:
        raise InsufficientStock(insufficient_stocks)

    if lines_info:
        if decrease_stock:
            _decrease_stocks(lines_info, manager, allow_stock_to_be_exceeded)
        _increase_order_line_quantity(lines_info)

    return fulfillment_lines


@traced_atomic_transaction()
def create_fulfillments(
    user: Optional["User"],
    app: Optional["App"],
    order: "Order",
    fulfillment_lines_for_warehouses: Dict,
    manager: "PluginsManager",
    site_settings: "SiteSettings",
    notify_customer: bool = True,
    approved: bool = True,
    allow_stock_to_be_exceeded: bool = False,
) -> List[Fulfillment]:
    """Fulfill order.

    Function create fulfillments with lines.
    Next updates Order based on created fulfillments.

    Args:
        user (User): User who trigger this action.
        app (App): App that trigger the action.
        order (Order): Order to fulfill
        fulfillment_lines_for_warehouses (Dict): Dict with information from which
            system create fulfillments. Example:
                {
                    (Warehouse.pk): [
                        {
                            "order_line": (OrderLine),
                            "quantity": (int),
                        },
                        ...
                    ]
                }
        manager (PluginsManager): Base manager for handling plugins logic.
        notify_customer (bool): If `True` system send email about
            fulfillments to customer.
        site_settings (SiteSettings): Site settings used for creating gift cards.
        approved (Boolean): fulfillments will have status fulfilled if it's True,
            otherwise waiting_for_approval.
        allow_stock_to_be_exceeded (bool): If `True` then stock quantity could exceed.
            Default value is set to `False`.

    Return:
        List[Fulfillment]: Fulfillmet with lines created for this order
            based on information form `fulfillment_lines_for_warehouses`


    Raise:
        InsufficientStock: If system hasn't containt enough item in stock for any line.

    """
    fulfillments: List[Fulfillment] = []
    fulfillment_lines: List[FulfillmentLine] = []
    gift_card_lines_info: List[GiftCardLineData] = []
    status = (
        FulfillmentStatus.FULFILLED
        if approved
        else FulfillmentStatus.WAITING_FOR_APPROVAL
    )
    for warehouse_pk in fulfillment_lines_for_warehouses:
        fulfillment = Fulfillment.objects.create(order=order, status=status)
        fulfillments.append(fulfillment)
        fulfillment_lines.extend(
            _create_fulfillment_lines(
                fulfillment,
                warehouse_pk,
                fulfillment_lines_for_warehouses[warehouse_pk],
                order.channel.slug,
                gift_card_lines_info,
                manager,
                decrease_stock=approved,
                allow_stock_to_be_exceeded=allow_stock_to_be_exceeded,
            )
        )

    FulfillmentLine.objects.bulk_create(fulfillment_lines)
    order.refresh_from_db()
    post_creation_func = (
        order_fulfilled if approved else order_awaits_fulfillment_approval
    )
    transaction.on_commit(
        lambda: post_creation_func(
            fulfillments,
            user,  # type: ignore
            app,
            fulfillment_lines,
            manager,
            gift_card_lines_info,
            site_settings,
            notify_customer,
        )
    )

    return fulfillments


def _get_fulfillment_line_if_exists(
    fulfillment_lines: List[FulfillmentLine], order_line_id, stock_id=None
):
    for line in fulfillment_lines:
        if line.order_line_id == order_line_id and line.stock_id == stock_id:
            return line
    return None


def _get_fulfillment_line(
    target_fulfillment: Fulfillment,
    lines_in_target_fulfillment: List[FulfillmentLine],
    order_line_id: int,
    stock_id: Optional[int] = None,
) -> Tuple[FulfillmentLine, bool]:
    """Get fulfillment line if extists or create new fulfillment line object."""
    # Check if line for order_line_id and stock_id does not exist in DB.
    moved_line = _get_fulfillment_line_if_exists(
        lines_in_target_fulfillment,
        order_line_id,
        stock_id,
    )
    fulfillment_line_existed = True
    if not moved_line:
        # Create new not saved FulfillmentLine object and assign it to target
        # fulfillment
        fulfillment_line_existed = False
        moved_line = FulfillmentLine(
            fulfillment=target_fulfillment,
            order_line_id=order_line_id,
            stock_id=stock_id,
            quantity=0,
        )
    return moved_line, fulfillment_line_existed


@traced_atomic_transaction()
def _move_order_lines_to_target_fulfillment(
    order_lines_to_move: List[OrderLineData],
    target_fulfillment: Fulfillment,
    manager: "PluginsManager",
) -> List[FulfillmentLine]:
    """Move order lines with given quantity to the target fulfillment."""
    fulfillment_lines_to_create: List[FulfillmentLine] = []
    order_lines_to_update: List[OrderLine] = []

    lines_to_dellocate: List[OrderLineData] = []
    for line_data in order_lines_to_move:
        line_to_move = line_data.line
        quantity_to_move = line_data.quantity

        # calculate the quantity fulfilled/unfulfilled to move
        unfulfilled_to_move = min(line_to_move.quantity_unfulfilled, quantity_to_move)
        line_to_move.quantity_fulfilled += unfulfilled_to_move

        fulfillment_line = FulfillmentLine(
            fulfillment=target_fulfillment,
            order_line_id=line_to_move.id,
            stock_id=None,
            quantity=unfulfilled_to_move,
        )

        # update current lines with new value of quantity
        order_lines_to_update.append(line_to_move)

        fulfillment_lines_to_create.append(fulfillment_line)

        line_allocations_exists = line_to_move.allocations.exists()
        if line_allocations_exists:
            lines_to_dellocate.append(
                OrderLineData(line=line_to_move, quantity=unfulfilled_to_move)
            )

    if lines_to_dellocate:
        try:
            deallocate_stock(lines_to_dellocate, manager)
        except AllocationError as e:
            lines = [str(line.pk) for line in e.order_lines]
            logger.warning(
                "Unable to deallocate stock for lines.", extra={"lines": lines}
            )

    created_fulfillment_lines = FulfillmentLine.objects.bulk_create(
        fulfillment_lines_to_create
    )
    OrderLine.objects.bulk_update(order_lines_to_update, ["quantity_fulfilled"])
    return created_fulfillment_lines


@traced_atomic_transaction()
def _move_fulfillment_lines_to_target_fulfillment(
    fulfillment_lines_to_move: List[FulfillmentLineData],
    lines_in_target_fulfillment: List[FulfillmentLine],
    target_fulfillment: Fulfillment,
):
    """Move fulfillment lines with given quantity to the target fulfillment."""
    fulfillment_lines_to_create: List[FulfillmentLine] = []
    fulfillment_lines_to_update: List[FulfillmentLine] = []
    empty_fulfillment_lines_to_delete: List[FulfillmentLine] = []

    for fulfillment_line_data in fulfillment_lines_to_move:
        fulfillment_line = fulfillment_line_data.line
        quantity_to_move = fulfillment_line_data.quantity

        moved_line, fulfillment_line_existed = _get_fulfillment_line(
            target_fulfillment=target_fulfillment,
            lines_in_target_fulfillment=lines_in_target_fulfillment,
            order_line_id=fulfillment_line.order_line_id,
            stock_id=fulfillment_line.stock_id,
        )

        # calculate the quantity fulfilled/unfulfilled/to move
        fulfilled_to_move = min(fulfillment_line.quantity, quantity_to_move)
        quantity_to_move -= fulfilled_to_move
        moved_line.quantity += fulfilled_to_move
        fulfillment_line.quantity -= fulfilled_to_move

        if fulfillment_line.quantity == 0:
            # the fulfillment line without any items will be deleted
            empty_fulfillment_lines_to_delete.append(fulfillment_line)
        else:
            # update with new quantity value
            fulfillment_lines_to_update.append(fulfillment_line)

        if moved_line.quantity > 0 and not fulfillment_line_existed:
            # If this is new type of (order_line, stock) then we create new fulfillment
            # line
            fulfillment_lines_to_create.append(moved_line)
        elif fulfillment_line_existed:
            # if target fulfillment already have the same line, we  just update the
            # quantity
            fulfillment_lines_to_update.append(moved_line)

    # update the fulfillment lines with new values
    FulfillmentLine.objects.bulk_update(fulfillment_lines_to_update, ["quantity"])
    FulfillmentLine.objects.bulk_create(fulfillment_lines_to_create)

    # Remove the empty fulfillment lines
    FulfillmentLine.objects.filter(
        id__in=[f.id for f in empty_fulfillment_lines_to_delete]
    ).delete()


def __get_shipping_refund_amount(
    refund_shipping_costs: bool,
    refund_amount: Decimal,
    shipping_price: Decimal,
) -> Optional[Decimal]:
    # We set shipping refund amount only when refund amount is calculated by Saleor
    shipping_refund_amount = None
    if refund_shipping_costs and refund_amount == 0:
        shipping_refund_amount = shipping_price
    return shipping_refund_amount


def create_refund_fulfillment(
    user: Optional["User"],
    app: Optional["App"],
    order,
    payments: List[OrderPaymentAction],
    order_lines_to_refund: List[OrderLineData],
    fulfillment_lines_to_refund: List[FulfillmentLineData],
    manager: "PluginsManager",
    include_shipping_costs: bool,
):
    """Proceed with all steps required for refunding products.

    Calculate refunds for products based on the order's lines and fulfillment
    lines.  The logic takes the list of order lines, fulfillment lines, and their
    quantities which is used to create the refund fulfillment. The stock for
    unfulfilled lines will be deallocated.
    """

    with transaction_with_commit_on_errors():
        total_refund_amount, shipping_refund_amount = _process_refund(
            user=user,
            app=app,
            order=order,
            payments=payments,
            order_lines_to_refund=order_lines_to_refund,
            fulfillment_lines_to_refund=fulfillment_lines_to_refund,
            manager=manager,
            include_shipping_costs=include_shipping_costs,
        )

        refunded_fulfillment = Fulfillment.objects.create(
            status=FulfillmentStatus.REFUNDED,
            order=order,
            total_refund_amount=total_refund_amount,
            shipping_refund_amount=shipping_refund_amount,
        )
        created_fulfillment_lines = _move_order_lines_to_target_fulfillment(
            order_lines_to_move=order_lines_to_refund,
            target_fulfillment=refunded_fulfillment,
            manager=manager,
        )

        _move_fulfillment_lines_to_target_fulfillment(
            fulfillment_lines_to_move=fulfillment_lines_to_refund,
            lines_in_target_fulfillment=created_fulfillment_lines,
            target_fulfillment=refunded_fulfillment,
        )

        # Delete fulfillments without lines after lines are moved.
        Fulfillment.objects.filter(
            order=order,
            lines=None,
            status__in=[
                FulfillmentStatus.FULFILLED,
                FulfillmentStatus.WAITING_FOR_APPROVAL,
            ],
        ).delete()
        transaction.on_commit(lambda: manager.order_updated(order))

    return refunded_fulfillment


def _populate_replace_order_fields(original_order: "Order"):
    replace_order = Order()
    replace_order.status = OrderStatus.DRAFT
    replace_order.user_id = original_order.user_id
    replace_order.language_code = original_order.language_code
    replace_order.user_email = original_order.user_email
    replace_order.currency = original_order.currency
    replace_order.channel = original_order.channel
    replace_order.display_gross_prices = original_order.display_gross_prices
    replace_order.redirect_url = original_order.redirect_url
    replace_order.original = original_order
    replace_order.origin = OrderOrigin.REISSUE
    replace_order.metadata = original_order.metadata
    replace_order.private_metadata = original_order.private_metadata

    if original_order.billing_address:
        original_order.billing_address.pk = None
        replace_order.billing_address = original_order.billing_address
        replace_order.billing_address.save()
    if original_order.shipping_address:
        original_order.shipping_address.pk = None
        replace_order.shipping_address = original_order.shipping_address
        replace_order.shipping_address.save()
    replace_order.save()
    original_order.refresh_from_db()
    return replace_order


@traced_atomic_transaction()
def create_replace_order(
    user: Optional[User],
    app: Optional["App"],
    original_order: "Order",
    order_lines_to_replace: List[OrderLineData],
    fulfillment_lines_to_replace: List[FulfillmentLineData],
) -> "Order":
    """Create draft order with lines to replace."""

    replace_order = _populate_replace_order_fields(original_order)
    order_line_to_create: Dict[OrderLineIDType, OrderLine] = dict()

    # iterate over lines without fulfillment to get the items for replace.
    # deepcopy to not lose the reference for lines assigned to original order
    for line_data in deepcopy(order_lines_to_replace):
        order_line = line_data.line
        order_line_id = order_line.pk
        order_line.pk = None
        order_line.order = replace_order
        order_line.quantity = line_data.quantity
        order_line.quantity_fulfilled = 0
        # we set order_line_id as a key to use it for iterating over fulfillment items
        order_line_to_create[order_line_id] = order_line

    order_lines_with_fulfillment = OrderLine.objects.in_bulk(
        [line_data.line.order_line_id for line_data in fulfillment_lines_to_replace]
    )
    for fulfillment_line_data in fulfillment_lines_to_replace:
        fulfillment_line = fulfillment_line_data.line
        order_line_id = fulfillment_line.order_line_id

        # if order_line_id exists in order_line_to_create, it means that we already have
        # prepared new order_line for this fulfillment. In that case we need to increase
        # quantity amount of new order_line by fulfillment_line.quantity
        if order_line_id in order_line_to_create:
            order_line_to_create[
                order_line_id
            ].quantity += fulfillment_line_data.quantity
            continue

        order_line_from_fulfillment = order_lines_with_fulfillment.get(order_line_id)
        order_line = order_line_from_fulfillment  # type: ignore
        order_line_id = order_line.pk
        order_line.pk = None
        order_line.order = replace_order
        order_line.quantity = fulfillment_line_data.quantity
        order_line.quantity_fulfilled = 0
        order_line_to_create[order_line_id] = order_line

    lines_to_create = order_line_to_create.values()
    OrderLine.objects.bulk_create(lines_to_create)

    recalculate_order(replace_order)

    events.draft_order_created_from_replace_event(
        draft_order=replace_order,
        original_order=original_order,
        user=user,
        app=app,
        lines=[(line.quantity, line) for line in lines_to_create],
    )
    return replace_order


def _move_lines_to_return_fulfillment(
    order_lines: List[OrderLineData],
    fulfillment_lines: List[FulfillmentLineData],
    fulfillment_status: str,
    order: "Order",
    total_refund_amount: Optional[Decimal],
    shipping_refund_amount: Optional[Decimal],
    manager: "PluginsManager",
) -> Fulfillment:
    target_fulfillment = Fulfillment.objects.create(
        status=fulfillment_status,
        order=order,
        total_refund_amount=total_refund_amount,
        shipping_refund_amount=shipping_refund_amount,
    )
    lines_in_target_fulfillment = _move_order_lines_to_target_fulfillment(
        order_lines_to_move=order_lines,
        target_fulfillment=target_fulfillment,
        manager=manager,
    )

    fulfillment_lines_already_refunded = FulfillmentLine.objects.filter(
        fulfillment__order=order, fulfillment__status=FulfillmentStatus.REFUNDED
    ).values_list("id", flat=True)

    refunded_fulfillment_lines_to_return = []
    fulfillment_lines_to_return = []

    for line_data in fulfillment_lines:
        if line_data.line.id in fulfillment_lines_already_refunded:
            # item already refunded should be moved to fulfillment with status
            # REFUNDED_AND_RETURNED
            refunded_fulfillment_lines_to_return.append(line_data)
        else:
            # the rest of the items should be moved to target fulfillment
            fulfillment_lines_to_return.append(line_data)

    _move_fulfillment_lines_to_target_fulfillment(
        fulfillment_lines_to_move=fulfillment_lines_to_return,
        lines_in_target_fulfillment=lines_in_target_fulfillment,
        target_fulfillment=target_fulfillment,
    )

    if refunded_fulfillment_lines_to_return:
        if fulfillment_status == FulfillmentStatus.REFUNDED_AND_RETURNED:
            refund_and_return_fulfillment = target_fulfillment
        else:
            refund_and_return_fulfillment = Fulfillment.objects.create(
                status=FulfillmentStatus.REFUNDED_AND_RETURNED, order=order
            )
        _move_fulfillment_lines_to_target_fulfillment(
            fulfillment_lines_to_move=refunded_fulfillment_lines_to_return,
            lines_in_target_fulfillment=[],
            target_fulfillment=refund_and_return_fulfillment,
        )

    return target_fulfillment


def _move_lines_to_replace_fulfillment(
    order_lines_to_replace: List[OrderLineData],
    fulfillment_lines_to_replace: List[FulfillmentLineData],
    order: "Order",
    manager: "PluginsManager",
) -> Fulfillment:
    target_fulfillment = Fulfillment.objects.create(
        status=FulfillmentStatus.REPLACED, order=order
    )
    lines_in_target_fulfillment = _move_order_lines_to_target_fulfillment(
        order_lines_to_move=order_lines_to_replace,
        target_fulfillment=target_fulfillment,
        manager=manager,
    )
    _move_fulfillment_lines_to_target_fulfillment(
        fulfillment_lines_to_move=fulfillment_lines_to_replace,
        lines_in_target_fulfillment=lines_in_target_fulfillment,
        target_fulfillment=target_fulfillment,
    )
    return target_fulfillment


@traced_atomic_transaction()
def create_return_fulfillment(
    user: Optional["User"],
    app: Optional["App"],
    order: "Order",
    order_lines: List[OrderLineData],
    fulfillment_lines: List[FulfillmentLineData],
    total_refund_amount: Decimal,
    shipping_refund_amount: Optional[Decimal],
    manager: "PluginsManager",
) -> Fulfillment:
    status = FulfillmentStatus.RETURNED
    if total_refund_amount > 0:
        status = FulfillmentStatus.REFUNDED_AND_RETURNED
    with traced_atomic_transaction():
        return_fulfillment = _move_lines_to_return_fulfillment(
            order_lines=order_lines,
            fulfillment_lines=fulfillment_lines,
            fulfillment_status=status,
            order=order,
            total_refund_amount=total_refund_amount,
            shipping_refund_amount=shipping_refund_amount,
            manager=manager,
        )
        returned_lines: Dict[OrderLineIDType, Tuple[QuantityType, OrderLine]] = dict()
        order_lines_with_fulfillment = OrderLine.objects.in_bulk(
            [line_data.line.order_line_id for line_data in fulfillment_lines]
        )
        for line_data in order_lines:
            returned_lines[line_data.line.id] = (line_data.quantity, line_data.line)
        for line_data in fulfillment_lines:
            order_line = order_lines_with_fulfillment.get(line_data.line.order_line_id)
            returned_line = returned_lines.get(order_line.id)  # type: ignore
            if returned_line:
                quantity, line = returned_line
                quantity += line_data.quantity
                returned_lines[order_line.id] = (quantity, line)  # type: ignore
            else:
                returned_lines[order_line.id] = (  # type: ignore
                    line_data.quantity,
                    order_line,
                )
        returned_lines_list = list(returned_lines.values())
        order_returned(
            order,
            user=user,
            app=app,
            returned_lines=returned_lines_list,
        )

    return return_fulfillment


@traced_atomic_transaction()
def process_replace(
    user: Optional["User"],
    app: Optional["App"],
    order: "Order",
    order_lines: List[OrderLineData],
    fulfillment_lines: List[FulfillmentLineData],
    manager: "PluginsManager",
) -> Tuple[Fulfillment, Optional["Order"]]:
    """Create replace fulfillment and new draft order.

    Move all requested lines to fulfillment with status replaced. Based on original
    order create the draft order with all user details, and requested lines.
    """

    replace_fulfillment = _move_lines_to_replace_fulfillment(
        order_lines_to_replace=order_lines,
        fulfillment_lines_to_replace=fulfillment_lines,
        order=order,
        manager=manager,
    )
    new_order = create_replace_order(
        user=user,
        app=app,
        original_order=order,
        order_lines_to_replace=order_lines,
        fulfillment_lines_to_replace=fulfillment_lines,
    )
    replaced_lines = [(line.quantity, line) for line in new_order.lines.all()]
    events.fulfillment_replaced_event(
        order=order,
        user=user,
        app=app,
        replaced_lines=replaced_lines,
    )
    events.order_replacement_created(
        original_order=order,
        replace_order=new_order,
        user=user,
        app=app,
    )

    return replace_fulfillment, new_order


def create_fulfillments_for_returned_products(
    user: Optional["User"],
    app: Optional["App"],
    order: "Order",
    payments: List[OrderPaymentAction],
    order_lines: List[OrderLineData],
    fulfillment_lines: List[FulfillmentLineData],
    manager: "PluginsManager",
    include_shipping_costs: bool,
    refund: bool = False,
) -> Tuple[Fulfillment, Optional[Fulfillment], Optional[Order]]:
    """Process the request for replacing or returning the products.

    Process the refund when the refund is set to True. The amount of refund will be
    calculated for all lines with statuses different from refunded.  The lines which
    are set to replace will not be included in the refund amount.

    If the amount is provided, the refund will be used for this amount.

    If refund_shipping_costs is True, the calculated refund amount will include
    shipping costs.

    All lines with replace set to True will be used to create a new draft order, with
    the same order details as the original order.  These lines will be moved to
    fulfillment with status replaced. The events with relation to new order will be
    created.

    All lines with replace set to False will be moved to fulfillment with status
    returned/refunded_and_returned - depends on refund flag and current line status.
    If the fulfillment line has refunded status it will be moved to
    returned_and_refunded
    """
    return_order_lines = [data for data in order_lines if not data.replace]
    return_fulfillment_lines = [data for data in fulfillment_lines if not data.replace]

    total_refund_amount = Decimal("0")
    shipping_refund_amount = None

    with transaction_with_commit_on_errors():
        if refund and payments:
            total_refund_amount, shipping_refund_amount = _process_refund(
                user=user,
                app=app,
                order=order,
                payments=payments,
                order_lines_to_refund=return_order_lines,
                fulfillment_lines_to_refund=return_fulfillment_lines,
                manager=manager,
                include_shipping_costs=include_shipping_costs,
            )

        replace_order_lines = [data for data in order_lines if data.replace]
        replace_fulfillment_lines = [data for data in fulfillment_lines if data.replace]

        replace_fulfillment, new_order = None, None
        if replace_order_lines or replace_fulfillment_lines:
            replace_fulfillment, new_order = process_replace(
                user=user,
                app=app,
                order=order,
                order_lines=replace_order_lines,
                fulfillment_lines=replace_fulfillment_lines,
                manager=manager,
            )
        return_fulfillment = create_return_fulfillment(
            user=user,
            app=app,
            order=order,
            order_lines=return_order_lines,
            fulfillment_lines=return_fulfillment_lines,
            total_refund_amount=total_refund_amount,
            shipping_refund_amount=shipping_refund_amount,
            manager=manager,
        )
        Fulfillment.objects.filter(
            order=order,
            lines=None,
            status__in=[
                FulfillmentStatus.FULFILLED,
                FulfillmentStatus.WAITING_FOR_APPROVAL,
            ],
        ).delete()
        transaction.on_commit(lambda: manager.order_updated(order))
    return return_fulfillment, replace_fulfillment, new_order


def _calculate_refund_amount(
    return_order_lines: List[OrderLineData],
    return_fulfillment_lines: List[FulfillmentLineData],
    lines_to_refund: Dict[OrderLineIDType, Tuple[QuantityType, OrderLine]],
) -> Decimal:
    refund_amount = Decimal(0)
    for line_data in return_order_lines:
        refund_amount += line_data.quantity * line_data.line.unit_price_gross_amount
        lines_to_refund[line_data.line.id] = (line_data.quantity, line_data.line)

    if not return_fulfillment_lines:
        return refund_amount

    order_lines_with_fulfillment = OrderLine.objects.in_bulk(
        [line_data.line.order_line_id for line_data in return_fulfillment_lines]
    )
    for line_data in return_fulfillment_lines:
        # skip lines which were already refunded
        if line_data.line.fulfillment.status == FulfillmentStatus.REFUNDED:
            continue
        order_line = order_lines_with_fulfillment[line_data.line.order_line_id]
        refund_amount += line_data.quantity * order_line.unit_price_gross_amount

        data_from_all_refunded_lines = lines_to_refund.get(order_line.id)
        if data_from_all_refunded_lines:
            quantity, line = data_from_all_refunded_lines
            quantity += line_data.quantity
            lines_to_refund[order_line.id] = (quantity, line)
        else:
            lines_to_refund[order_line.id] = (line_data.quantity, order_line)
    return refund_amount


def _add_missing_amounts_on_payments(
    refund_amount, payments: List[OrderPaymentAction], order, include_shipping_costs
):
    """Add amounts to refund to payments that were sent without specified ones.

    Include shipping costs if needs be.
    """
    payments_total_amount = Decimal(sum([item.amount for item in payments]))

    # If only `payments_to_refund` have been provided then the `refund_amount`
    # would be zero (as their calculation is based on the lines).
    # We should deduct the provided amounts only when the `refund_amount`
    # is greater than zero.
    if refund_amount > 0:
        # Deduct already specified amounts.
        refund_amount -= payments_total_amount

    shipping_refund_amount = None

    if include_shipping_costs:
        shipping_refund_amount = order.shipping_price_gross_amount
        refund_amount += shipping_refund_amount

    for item in payments:
        # Only zero (not specified) amounts can be updated.
        if item.amount == 0 and refund_amount > 0:
            item.amount = min(refund_amount, item.payment.captured_amount)
            refund_amount -= item.amount

    total_refund_amount = Decimal(sum([item.amount for item in payments]))

    return total_refund_amount, shipping_refund_amount


@transaction_with_commit_on_errors()
def _process_refund(
    user: Optional["User"],
    app: Optional["App"],
    order: "Order",
    payments: List[OrderPaymentAction],
    order_lines_to_refund: List[OrderLineData],
    fulfillment_lines_to_refund: List[FulfillmentLineData],
    manager: "PluginsManager",
    include_shipping_costs: bool,
):
    lines_to_refund: Dict[OrderLineIDType, Tuple[QuantityType, OrderLine]] = dict()
<<<<<<< HEAD
    refund_amount = _calculate_refund_amount(
        order_lines_to_refund, fulfillment_lines_to_refund, lines_to_refund
    )
    total_refund_amount, shipping_refund_amount = _add_missing_amounts_on_payments(
        refund_amount, payments, order, include_shipping_costs
    )
=======
    if amount is None:
        amount = _calculate_refund_amount(
            order_lines_to_refund, fulfillment_lines_to_refund, lines_to_refund
        )
        # we take into consideration the shipping costs only when amount is not
        # provided.
        if refund_shipping_costs:
            amount += order.shipping_price_gross_amount
    if amount:
        amount = min(payment.captured_amount, amount)
        try:
            gateway.refund(
                payment, manager, amount=amount, channel_slug=order.channel.slug
            )
        except PaymentError:
            raise ValidationError(
                "The refund operation is not available yet.",
                code=OrderErrorCode.CANNOT_REFUND.value,
            )
        transaction.on_commit(
            lambda: events.payment_refunded_event(
                order=order,
                user=user,
                app=app,
                amount=amount,  # type: ignore
                payment=payment,
            )
        )
        transaction.on_commit(
            lambda: send_order_refunded_confirmation(
                order, user, app, amount, payment.currency, manager  # type: ignore
            )
        )
>>>>>>> 633dcd50

    refunded_payments, _ = refund_payments(
        order,
        payments,
        user,
        app,
        manager,
    )

    # Total amount refunded is updated in order to reflect responses from the PSP
    total_refund_amount = sum([p.amount for p in refunded_payments])
    if total_refund_amount:
        events.fulfillment_refunded_event(
            order=order,
            user=user,
            app=app,
            refunded_lines=list(lines_to_refund.values()),
            amount=total_refund_amount,  # type: ignore
            shipping_costs_included=bool(shipping_refund_amount),
        )
    return total_refund_amount, shipping_refund_amount<|MERGE_RESOLUTION|>--- conflicted
+++ resolved
@@ -810,13 +810,17 @@
     order.update_total_paid()
 
 
-<<<<<<< HEAD
 @traced_atomic_transaction()
 def fulfill_order_lines(
-    order_lines_info: Iterable["OrderLineData"], manager: "PluginsManager"
+    order_lines_info: Iterable["OrderLineData"],
+    manager: "PluginsManager",
+    allow_stock_to_be_exceeded: bool = False,
 ):
     """Fulfill order line with given quantity."""
-=======
+    _decrease_stocks(order_lines_info, manager, allow_stock_to_be_exceeded)
+    _increase_order_line_quantity(order_lines_info)
+
+
 def clean_mark_order_as_paid(order: "Order"):
     """Check if an order can be marked as paid."""
     if order.payments.exists():
@@ -826,7 +830,6 @@
 
 
 def _decrease_stocks(order_lines_info, manager, allow_stock_to_be_exceeded=False):
->>>>>>> 633dcd50
     lines_to_decrease_stock = get_order_lines_with_track_inventory(order_lines_info)
     if lines_to_decrease_stock:
         decrease_stock(
@@ -844,17 +847,6 @@
         order_lines.append(line)
 
     OrderLine.objects.bulk_update(order_lines, ["quantity_fulfilled"])
-
-
-@traced_atomic_transaction()
-def fulfill_order_lines(
-    order_lines_info: Iterable["OrderLineData"],
-    manager: "PluginsManager",
-    allow_stock_to_be_exceeded: bool = False,
-):
-    """Fulfill order line with given quantity."""
-    _decrease_stocks(order_lines_info, manager, allow_stock_to_be_exceeded)
-    _increase_order_line_quantity(order_lines_info)
 
 
 @traced_atomic_transaction()
@@ -1765,48 +1757,12 @@
     include_shipping_costs: bool,
 ):
     lines_to_refund: Dict[OrderLineIDType, Tuple[QuantityType, OrderLine]] = dict()
-<<<<<<< HEAD
     refund_amount = _calculate_refund_amount(
         order_lines_to_refund, fulfillment_lines_to_refund, lines_to_refund
     )
     total_refund_amount, shipping_refund_amount = _add_missing_amounts_on_payments(
         refund_amount, payments, order, include_shipping_costs
     )
-=======
-    if amount is None:
-        amount = _calculate_refund_amount(
-            order_lines_to_refund, fulfillment_lines_to_refund, lines_to_refund
-        )
-        # we take into consideration the shipping costs only when amount is not
-        # provided.
-        if refund_shipping_costs:
-            amount += order.shipping_price_gross_amount
-    if amount:
-        amount = min(payment.captured_amount, amount)
-        try:
-            gateway.refund(
-                payment, manager, amount=amount, channel_slug=order.channel.slug
-            )
-        except PaymentError:
-            raise ValidationError(
-                "The refund operation is not available yet.",
-                code=OrderErrorCode.CANNOT_REFUND.value,
-            )
-        transaction.on_commit(
-            lambda: events.payment_refunded_event(
-                order=order,
-                user=user,
-                app=app,
-                amount=amount,  # type: ignore
-                payment=payment,
-            )
-        )
-        transaction.on_commit(
-            lambda: send_order_refunded_confirmation(
-                order, user, app, amount, payment.currency, manager  # type: ignore
-            )
-        )
->>>>>>> 633dcd50
 
     refunded_payments, _ = refund_payments(
         order,
