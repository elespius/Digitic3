from decimal import Decimal
from typing import TYPE_CHECKING, Iterable, List, Optional
from urllib.parse import urlencode

from django.forms import model_to_dict
from graphql_relay import to_global_id

from ..account.models import StaffNotificationRecipient
from ..core.notification.utils import get_site_context
from ..core.notify_events import NotifyEventType
from ..core.prices import quantize_price, quantize_price_fields
from ..core.utils.url import prepare_url
from ..discount import OrderDiscountType
from ..product import ProductMediaTypes
from ..product.models import DigitalContentUrl, Product, ProductMedia, ProductVariant
from ..product.product_images import AVAILABLE_PRODUCT_SIZES, get_thumbnail
from .interface import OrderPaymentAction
from .models import FulfillmentLine, Order, OrderLine
from .utils import get_active_payments

if TYPE_CHECKING:
    from ..account.models import User  # noqa: F401
    from ..app.models import App


def get_image_payload(instance: ProductMedia):
    image_file = instance.image if instance else None
    return {
        size: get_thumbnail(image_file, size, "thumbnail")
        for size in AVAILABLE_PRODUCT_SIZES
    }


def get_default_images_payload(images: List[ProductMedia]):
    first_image_payload = None
    first_image = images[0] if images else None
    if first_image:
        first_image_payload = {"original": get_image_payload(first_image)}
    images_payload = None
    if images:
        images_payload = [{"original": get_image_payload(image) for image in images}]
    return {"first_image": first_image_payload, "images": images_payload}


def get_product_attributes(product):
    attributes = product.attributes.all()
    attributes_payload = []
    for attr in attributes:
        attributes_payload.append(
            {
                "assignment": {
                    "attribute": {
                        "slug": attr.assignment.attribute.slug,
                        "name": attr.assignment.attribute.name,
                    }
                },
                "values": [
                    {
                        "name": value.get("name"),
                        "value": value.get("value"),
                        "slug": value.get("slug"),
                        "file_url": value.get("file_url"),
                    }
                    for value in attr.values.values("name", "value", "slug", "file_url")
                ],
            }
        )
    return attributes_payload


def get_product_payload(product: Product):
    all_media = product.media.all()
    images = [media for media in all_media if media.type == ProductMediaTypes.IMAGE]
    return {
        "id": product.id,
        "attributes": get_product_attributes(product),
        "weight": str(product.weight or ""),
        **get_default_images_payload(images),
    }


def get_product_variant_payload(variant: ProductVariant):
    all_media = variant.media.all()
    images = [media for media in all_media if media.type == ProductMediaTypes.IMAGE]
    return {
        "id": variant.id,
        "weight": str(variant.weight or ""),
        "is_preorder": variant.is_preorder_active(),
        "preorder_global_threshold": variant.preorder_global_threshold,
        "preorder_end_date": variant.preorder_end_date,
        **get_default_images_payload(images),
    }


def get_order_line_payload(line: "OrderLine"):
    digital_url = ""
    if line.is_digital:
        content = DigitalContentUrl.objects.filter(line=line).first()
        digital_url = content.get_absolute_url() if content else None  # type: ignore
    variant_dependent_fields = {}
    if line.variant:
        variant_dependent_fields = {
            "product": get_product_payload(line.variant.product),
            "variant": get_product_variant_payload(line.variant),
        }
    currency = line.currency

    return {
        "id": line.id,
        "product": variant_dependent_fields.get("product"),  # type: ignore
        "product_name": line.product_name,
        "translated_product_name": line.translated_product_name or line.product_name,
        "variant_name": line.variant_name,
        "variant": variant_dependent_fields.get("variant"),  # type: ignore
        "translated_variant_name": line.translated_variant_name or line.variant_name,
        "product_sku": line.product_sku,
        "product_variant_id": line.product_variant_id,
        "quantity": line.quantity,
        "quantity_fulfilled": line.quantity_fulfilled,
        "currency": currency,
        "unit_price_net_amount": quantize_price(line.unit_price.net.amount, currency),
        "unit_price_gross_amount": quantize_price(
            line.unit_price.gross.amount, currency
        ),
        "unit_tax_amount": quantize_price(line.unit_price.tax.amount, currency),
        "total_gross_amount": quantize_price(line.total_price.gross.amount, currency),
        "total_net_amount": quantize_price(line.total_price.net.amount, currency),
        "total_tax_amount": quantize_price(line.total_price.tax.amount, currency),
        "tax_rate": line.tax_rate,
        "is_shipping_required": line.is_shipping_required,
        "is_digital": line.is_digital,
        "digital_url": digital_url,
        "unit_discount_value": line.unit_discount_value,
        "unit_discount_reason": line.unit_discount_reason,
        "unit_discount_type": line.unit_discount_type,
        "unit_discount_amount": line.unit_discount_amount,
    }


def get_lines_payload(order_lines: Iterable["OrderLine"]):
    payload = []
    for line in order_lines:
        payload.append(get_order_line_payload(line))
    return payload


ADDRESS_MODEL_FIELDS = [
    "first_name",
    "last_name",
    "company_name",
    "street_address_1",
    "street_address_2",
    "city",
    "city_area",
    "postal_code",
    "country",
    "country_area",
    "phone",
]


def get_address_payload(address):
    if not address:
        return None
    address = model_to_dict(address, fields=ADDRESS_MODEL_FIELDS)
    address["country"] = str(address["country"])
    address["phone"] = str(address["phone"])
    return address


def get_discounts_payload(order):
    order_discounts = order.discounts.all()
    voucher_discount = None
    all_discounts = []
    discount_amount = 0
    for order_discount in order_discounts:
        dicount_obj = {
            "type": order_discount.type,
            "value_type": order_discount.value_type,
            "value": order_discount.value,
            "amount_value": order_discount.amount_value,
            "name": order_discount.name,
            "translated_name": order_discount.translated_name,
            "reason": order_discount.reason,
        }
        all_discounts.append(dicount_obj)
        if order_discount.type == OrderDiscountType.VOUCHER:
            voucher_discount = dicount_obj
        discount_amount += order_discount.amount_value

    return {
        "voucher_discount": voucher_discount,
        "discounts": all_discounts,
        "discount_amount": discount_amount,
    }


ORDER_MODEL_FIELDS = [
    "id",
    "token",
    "display_gross_prices",
    "currency",
    "total_gross_amount",
    "total_net_amount",
    "undiscounted_total_gross_amount",
    "undiscounted_total_net_amount",
    "status",
    "metadata",
    "private_metadata",
    "user_id",
    "language_code",
]

ORDER_PRICE_FIELDS = [
    "total_gross_amount",
    "total_net_amount",
    "undiscounted_total_gross_amount",
    "undiscounted_total_net_amount",
]


def get_custom_order_payload(order: Order):
    payload = {
        "order": get_default_order_payload(order),
        "recipient_email": order.get_customer_email(),
        **get_site_context(),
    }
    return payload


def get_default_order_payload(order: "Order", redirect_url: str = ""):
    order_details_url = ""
    if redirect_url:
        order_details_url = prepare_order_details_url(order, redirect_url)
    subtotal = order.get_subtotal()
    tax = order.total_gross_amount - order.total_net_amount or Decimal(0)

    lines = order.lines.prefetch_related(
        "variant__product__media",
        "variant__media",
        "variant__product__attributes__assignment__attribute",
        "variant__product__attributes__values",
    ).all()
    currency = order.currency
    quantize_price_fields(order, fields=ORDER_PRICE_FIELDS, currency=currency)
    order_payload = model_to_dict(order, fields=ORDER_MODEL_FIELDS)
    order_payload.update(
        {
            "number": order.id,
            "channel_slug": order.channel.slug,
            "created": str(order.created),
            "shipping_price_net_amount": order.shipping_price_net_amount,
            "shipping_price_gross_amount": order.shipping_price_gross_amount,
            "order_details_url": order_details_url,
            "email": order.get_customer_email(),
            "subtotal_gross_amount": quantize_price(subtotal.gross.amount, currency),
            "subtotal_net_amount": quantize_price(subtotal.net.amount, currency),
            "tax_amount": quantize_price(tax, currency),
            "lines": get_lines_payload(lines),
            "billing_address": get_address_payload(order.billing_address),
            "shipping_address": get_address_payload(order.shipping_address),
            "shipping_method_name": order.shipping_method_name,
            "collection_point_name": order.collection_point_name,
            **get_discounts_payload(order),
        }
    )
    return order_payload


def get_default_fulfillment_line_payload(line: "FulfillmentLine"):
    return {
        "id": line.id,
        "order_line": get_order_line_payload(line.order_line),
        "quantity": line.quantity,
    }


def get_default_fulfillment_payload(order, fulfillment):
    lines = fulfillment.lines.all()
    physical_lines = [line for line in lines if not line.order_line.is_digital]

    digital_lines = [line for line in lines if line.order_line.is_digital]
    payload = {
        "order": get_default_order_payload(order, order.redirect_url),
        "fulfillment": {
            "tracking_number": fulfillment.tracking_number,
            "is_tracking_number_url": fulfillment.is_tracking_number_url,
        },
        "physical_lines": [
            get_default_fulfillment_line_payload(line) for line in physical_lines
        ],
        "digital_lines": [
            get_default_fulfillment_line_payload(line) for line in digital_lines
        ],
        "recipient_email": order.get_customer_email(),
        **get_site_context(),
    }
    return payload


def prepare_order_details_url(order: Order, redirect_url: str) -> str:
    params = urlencode({"token": order.token})
    return prepare_url(params, redirect_url)


def send_order_confirmation(order, redirect_url, manager):
    """Send notification with order confirmation."""
    payload = {
        "order": get_default_order_payload(order, redirect_url),
        "recipient_email": order.get_customer_email(),
        **get_site_context(),
    }
    manager.notify(
        NotifyEventType.ORDER_CONFIRMATION, payload, channel_slug=order.channel.slug
    )

    # Prepare staff notification for this order
    staff_notifications = StaffNotificationRecipient.objects.filter(
        active=True, user__is_active=True, user__is_staff=True
    )
    recipient_emails = [
        notification.get_email() for notification in staff_notifications
    ]
    if recipient_emails:
        payload = {
            "order": payload["order"],
            "recipient_list": recipient_emails,
            **get_site_context(),
        }
        manager.notify(NotifyEventType.STAFF_ORDER_CONFIRMATION, payload=payload)


def send_order_confirmed(order, user, app, manager):
    """Send email which tells customer that order has been confirmed."""
    payload = {
        "order": get_default_order_payload(order, order.redirect_url),
        "recipient_email": order.get_customer_email(),
        **get_site_context(),
    }
    attach_requester_payload_data(payload, user, app)
    manager.notify(
        NotifyEventType.ORDER_CONFIRMED, payload, channel_slug=order.channel.slug
    )


def send_fulfillment_confirmation_to_customer(order, fulfillment, user, app, manager):
    payload = get_default_fulfillment_payload(order, fulfillment)
    attach_requester_payload_data(payload, user, app)
    manager.notify(
        NotifyEventType.ORDER_FULFILLMENT_CONFIRMATION,
        payload=payload,
        channel_slug=order.channel.slug,
    )


def send_fulfillment_update(order, fulfillment, manager):
    payload = get_default_fulfillment_payload(order, fulfillment)
    manager.notify(
        NotifyEventType.ORDER_FULFILLMENT_UPDATE,
        payload,
        channel_slug=order.channel.slug,
    )


def _prepare_payment_data(payment):
    data = {
        "created": payment.created,
        "modified": payment.modified,
        "charge_status": payment.charge_status,
        "total": payment.total,
        "captured_amount": payment.captured_amount,
        "currency": payment.currency,
    }

    return data


def send_payment_confirmation(order, manager):
    """Send notification with the payment confirmation."""
<<<<<<< HEAD

    payload = {
        "order": get_default_order_payload(order),
        "recipient_email": order.get_customer_email(),
=======
    payment = order.get_last_payment()
    payment_currency = payment.currency
    payload = {
        "order": get_default_order_payload(order),
        "recipient_email": order.get_customer_email(),
        "payment": {
            "created": payment.created,
            "modified": payment.modified,
            "charge_status": payment.charge_status,
            "total": quantize_price(payment.total, payment_currency),
            "captured_amount": quantize_price(
                payment.captured_amount, payment_currency
            ),
            "currency": payment_currency,
        },
>>>>>>> 633dcd50
        **get_site_context(),
    }

    payments = get_active_payments(order)
    payments_data = []
    for payment in payments:
        data = _prepare_payment_data(payment)
        payments_data.append(data)
    payload["payments"] = payments_data

    if len(payments_data) == 1:
        payload["payment"] = payments_data[0]

    manager.notify(
        NotifyEventType.ORDER_PAYMENT_CONFIRMATION,
        payload,
        channel_slug=order.channel.slug,
    )


def send_order_canceled_confirmation(
    order: "Order", user: Optional["User"], app: Optional["App"], manager
):
    payload = {
        "order": get_default_order_payload(order),
        "recipient_email": order.get_customer_email(),
        **get_site_context(),
    }
    attach_requester_payload_data(payload, user, app)
    manager.notify(
        NotifyEventType.ORDER_CANCELED, payload, channel_slug=order.channel.slug
    )


def send_order_refunded_confirmation(
    order: "Order",
    user: Optional["User"],
    app: Optional["App"],
    payments: List["OrderPaymentAction"],
    currency: str,
    manager,
):
    total_amount = sum([item.amount for item in payments])
    payload = {
        "order": get_default_order_payload(order),
        "recipient_email": order.get_customer_email(),
<<<<<<< HEAD
        "amount": total_amount,
=======
        "amount": quantize_price(amount, currency),
>>>>>>> 633dcd50
        "currency": currency,
        "refunds": [
            {
                "payment_id": to_global_id("Payment", item.payment.id),
                "amount": item.amount,
                "gateway": item.payment.gateway,
            }
            for item in payments
        ],
        **get_site_context(),
    }
    attach_requester_payload_data(payload, user, app)
    manager.notify(
        NotifyEventType.ORDER_REFUND_CONFIRMATION,
        payload,
        channel_slug=order.channel.slug,
    )


def attach_requester_payload_data(
    payload: dict, user: Optional["User"], app: Optional["App"]
):
    payload["requester_user_id"] = user.id if user else None
    payload["requester_app_id"] = app.id if app else None<|MERGE_RESOLUTION|>--- conflicted
+++ resolved
@@ -377,28 +377,10 @@
 
 def send_payment_confirmation(order, manager):
     """Send notification with the payment confirmation."""
-<<<<<<< HEAD
 
     payload = {
         "order": get_default_order_payload(order),
         "recipient_email": order.get_customer_email(),
-=======
-    payment = order.get_last_payment()
-    payment_currency = payment.currency
-    payload = {
-        "order": get_default_order_payload(order),
-        "recipient_email": order.get_customer_email(),
-        "payment": {
-            "created": payment.created,
-            "modified": payment.modified,
-            "charge_status": payment.charge_status,
-            "total": quantize_price(payment.total, payment_currency),
-            "captured_amount": quantize_price(
-                payment.captured_amount, payment_currency
-            ),
-            "currency": payment_currency,
-        },
->>>>>>> 633dcd50
         **get_site_context(),
     }
 
@@ -445,11 +427,7 @@
     payload = {
         "order": get_default_order_payload(order),
         "recipient_email": order.get_customer_email(),
-<<<<<<< HEAD
-        "amount": total_amount,
-=======
-        "amount": quantize_price(amount, currency),
->>>>>>> 633dcd50
+        "amount": quantize_price(total_amount, currency),
         "currency": currency,
         "refunds": [
             {
