--- conflicted
+++ resolved
@@ -400,18 +400,10 @@
 
     line = add_variant_to_order(
         order,
-<<<<<<< HEAD
-        digital_content.product_variant,
-        quantity=1,
+        line_data,
         user=anon_user,
         app=anon_app,
         manager=anon_plugins,
-=======
-        line_data,
-        user=info.context.user,
-        app=info.context.app,
-        manager=info.context.plugins,
->>>>>>> 6b677173
         site_settings=site_settings,
     )
     DigitalContentUrl.objects.create(content=digital_content, line=line)
@@ -465,18 +457,10 @@
 
     line = add_variant_to_order(
         order,
-<<<<<<< HEAD
-        digital_content.product_variant,
-        quantity=1,
+        line_data,
         user=anon_user,
         app=anon_app,
         manager=anon_plugins,
-=======
-        line_data,
-        user=info.context.user,
-        app=info.context.app,
-        manager=info.context.plugins,
->>>>>>> 6b677173
         site_settings=site_settings,
     )
     DigitalContentUrl.objects.create(content=digital_content, line=line)
