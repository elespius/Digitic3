from decimal import Decimal
from unittest.mock import MagicMock, Mock, patch

import pytest
from prices import Money, TaxedMoney

from ...core.weight import zero_weight
from ...discount.models import (
    DiscountValueType,
    NotApplicable,
    Voucher,
    VoucherChannelListing,
    VoucherType,
)
from ...discount.utils import validate_voucher_in_order
from ...payment import ChargeStatus
from ...payment.models import Payment
from ...product.models import Collection
from ...warehouse.models import Stock
from ...warehouse.tests.utils import get_quantity_allocated_for_stock
from .. import OrderEvents, OrderStatus, models
from ..emails import send_fulfillment_confirmation_to_customer
from ..events import OrderEvent, OrderEventsEmails, email_sent_event
from ..models import Order
from ..templatetags.order_lines import display_translated_order_line_name
from ..utils import (
    add_variant_to_draft_order,
    change_order_line_quantity,
    delete_order_line,
    get_voucher_discount_for_order,
    recalculate_order,
    restock_fulfillment_lines,
    restock_order_lines,
    update_order_prices,
    update_order_status,
)


def test_total_setter():
    price = TaxedMoney(net=Money(10, "USD"), gross=Money(15, "USD"))
    order = models.Order()
    order.total = price
    assert order.total_net_amount == Decimal(10)
    assert order.total.net == Money(10, "USD")
    assert order.total_gross_amount == Decimal(15)
    assert order.total.gross == Money(15, "USD")
    assert order.total.tax == Money(5, "USD")


def test_order_get_subtotal(order_with_lines):
    order_with_lines.discount_name = "Test discount"
    order_with_lines.discount = order_with_lines.total.gross * Decimal("0.5")
    recalculate_order(order_with_lines)

    target_subtotal = order_with_lines.total - order_with_lines.shipping_price
    target_subtotal += order_with_lines.discount
    assert order_with_lines.get_subtotal() == target_subtotal


def test_add_variant_to_draft_order_adds_line_for_new_variant(
    order_with_lines, product, product_translation_fr, settings
):
    order = order_with_lines
    variant = product.variants.get()
    lines_before = order.lines.count()
    settings.LANGUAGE_CODE = "fr"
    add_variant_to_draft_order(order, variant, 1)

    line = order.lines.last()
    assert order.lines.count() == lines_before + 1
    assert line.product_sku == variant.sku
    assert line.quantity == 1
    assert line.unit_price == TaxedMoney(net=Money(10, "USD"), gross=Money(10, "USD"))
    assert line.translated_product_name == str(variant.product.translated)
    assert line.variant_name == str(variant)
    assert line.product_name == str(variant.product)


def test_add_variant_to_draft_order_adds_line_for_variant_with_price_0(
    order_with_lines, product, product_translation_fr, settings
):
    order = order_with_lines
    variant = product.variants.get()
    variant_channel_listing = variant.channel_listings.get()
    variant_channel_listing.price = Money(0, "USD")
    variant_channel_listing.save(update_fields=["price_amount", "currency"])

    lines_before = order.lines.count()
    settings.LANGUAGE_CODE = "fr"
    add_variant_to_draft_order(order, variant, 1)

    line = order.lines.last()
    assert order.lines.count() == lines_before + 1
    assert line.product_sku == variant.sku
    assert line.quantity == 1
    assert line.unit_price == TaxedMoney(net=Money(0, "USD"), gross=Money(0, "USD"))
    assert line.translated_product_name == str(variant.product.translated)
    assert line.product_name == variant.product.name


def test_add_variant_to_draft_order_not_allocates_stock_for_new_variant(
    order_with_lines, product
):
    variant = product.variants.get()
    stock = Stock.objects.get(product_variant=variant)

    stock_before = get_quantity_allocated_for_stock(stock)

    add_variant_to_draft_order(order_with_lines, variant, 1)

    stock.refresh_from_db()
    assert get_quantity_allocated_for_stock(stock) == stock_before


def test_add_variant_to_draft_order_edits_line_for_existing_variant(order_with_lines):
    existing_line = order_with_lines.lines.first()
    variant = existing_line.variant
    lines_before = order_with_lines.lines.count()
    line_quantity_before = existing_line.quantity

    add_variant_to_draft_order(order_with_lines, variant, 1)

    existing_line.refresh_from_db()
    assert order_with_lines.lines.count() == lines_before
    assert existing_line.product_sku == variant.sku
    assert existing_line.quantity == line_quantity_before + 1


def test_add_variant_to_draft_order_not_allocates_stock_for_existing_variant(
    order_with_lines,
):
    existing_line = order_with_lines.lines.first()
    variant = existing_line.variant
    stock = Stock.objects.get(product_variant=variant)
    stock_before = get_quantity_allocated_for_stock(stock)
    quantity_before = existing_line.quantity
    quantity_unfulfilled_before = existing_line.quantity_unfulfilled

    add_variant_to_draft_order(order_with_lines, variant, 1)

    stock.refresh_from_db()
    existing_line.refresh_from_db()
    assert get_quantity_allocated_for_stock(stock) == stock_before
    assert existing_line.quantity == quantity_before + 1
    assert existing_line.quantity_unfulfilled == quantity_unfulfilled_before + 1


@pytest.mark.parametrize("track_inventory", (True, False))
def test_restock_order_lines(order_with_lines, track_inventory):

    order = order_with_lines
    line_1 = order.lines.first()
    line_2 = order.lines.last()

    line_1.variant.track_inventory = track_inventory
    line_2.variant.track_inventory = track_inventory

    line_1.variant.save()
    line_2.variant.save()
    stock_1 = Stock.objects.get(product_variant=line_1.variant)
    stock_2 = Stock.objects.get(product_variant=line_2.variant)

    stock_1_quantity_allocated_before = get_quantity_allocated_for_stock(stock_1)
    stock_2_quantity_allocated_before = get_quantity_allocated_for_stock(stock_2)

    stock_1_quantity_before = stock_1.quantity
    stock_2_quantity_before = stock_2.quantity

    restock_order_lines(order)

    stock_1.refresh_from_db()
    stock_2.refresh_from_db()

    if track_inventory:
        assert get_quantity_allocated_for_stock(stock_1) == (
            stock_1_quantity_allocated_before - line_1.quantity
        )
        assert get_quantity_allocated_for_stock(stock_2) == (
            stock_2_quantity_allocated_before - line_2.quantity
        )
    else:
        assert get_quantity_allocated_for_stock(stock_1) == (
            stock_1_quantity_allocated_before
        )
        assert get_quantity_allocated_for_stock(stock_2) == (
            stock_2_quantity_allocated_before
        )

    assert stock_1.quantity == stock_1_quantity_before
    assert stock_2.quantity == stock_2_quantity_before
    assert line_1.quantity_fulfilled == 0
    assert line_2.quantity_fulfilled == 0


def test_restock_fulfilled_order_lines(fulfilled_order):
    line_1 = fulfilled_order.lines.first()
    line_2 = fulfilled_order.lines.last()
    stock_1 = Stock.objects.get(product_variant=line_1.variant)
    stock_2 = Stock.objects.get(product_variant=line_2.variant)
    stock_1_quantity_allocated_before = get_quantity_allocated_for_stock(stock_1)
    stock_2_quantity_allocated_before = get_quantity_allocated_for_stock(stock_2)
    stock_1_quantity_before = stock_1.quantity
    stock_2_quantity_before = stock_2.quantity

    restock_order_lines(fulfilled_order)

    stock_1.refresh_from_db()
    stock_2.refresh_from_db()
    assert (
        get_quantity_allocated_for_stock(stock_1) == stock_1_quantity_allocated_before
    )
    assert (
        get_quantity_allocated_for_stock(stock_2) == stock_2_quantity_allocated_before
    )
    assert stock_1.quantity == stock_1_quantity_before + line_1.quantity
    assert stock_2.quantity == stock_2_quantity_before + line_2.quantity


def test_restock_fulfillment_lines(fulfilled_order, warehouse):
    fulfillment = fulfilled_order.fulfillments.first()
    line_1 = fulfillment.lines.first()
    line_2 = fulfillment.lines.last()
    stock_1 = Stock.objects.get(product_variant=line_1.order_line.variant)
    stock_2 = Stock.objects.get(product_variant=line_2.order_line.variant)
    stock_1_quantity_allocated_before = get_quantity_allocated_for_stock(stock_1)
    stock_2_quantity_allocated_before = get_quantity_allocated_for_stock(stock_2)
    stock_1_quantity_before = stock_1.quantity
    stock_2_quantity_before = stock_2.quantity
    order_line_1 = line_1.order_line
    order_line_2 = line_2.order_line
    order_line_1_quantity_fulfilled_before = order_line_1.quantity_fulfilled
    order_line_2_quantity_fulfilled_before = order_line_2.quantity_fulfilled

    restock_fulfillment_lines(fulfillment, warehouse)

    stock_1.refresh_from_db()
    stock_2.refresh_from_db()
    assert get_quantity_allocated_for_stock(stock_1) == (
        stock_1_quantity_allocated_before + line_1.quantity
    )
    assert get_quantity_allocated_for_stock(stock_2) == (
        stock_2_quantity_allocated_before + line_2.quantity
    )
    assert stock_1.quantity == stock_1_quantity_before + line_1.quantity
    assert stock_2.quantity == stock_2_quantity_before + line_2.quantity
    order_line_1.refresh_from_db()
    order_line_2.refresh_from_db()
    assert (
        order_line_1.quantity_fulfilled
        == order_line_1_quantity_fulfilled_before - line_1.quantity
    )
    assert (
        order_line_2.quantity_fulfilled
        == order_line_2_quantity_fulfilled_before - line_2.quantity
    )


def test_update_order_status(fulfilled_order):
    fulfillment = fulfilled_order.fulfillments.first()
    line = fulfillment.lines.first()
    order_line = line.order_line

    order_line.quantity_fulfilled -= line.quantity
    order_line.save()
    line.delete()
    update_order_status(fulfilled_order)

    assert fulfilled_order.status == OrderStatus.PARTIALLY_FULFILLED

    line = fulfillment.lines.first()
    order_line = line.order_line

    order_line.quantity_fulfilled -= line.quantity
    order_line.save()
    line.delete()
    update_order_status(fulfilled_order)

    assert fulfilled_order.status == OrderStatus.UNFULFILLED


def test_validate_fulfillment_tracking_number_as_url(fulfilled_order):
    fulfillment = fulfilled_order.fulfillments.first()
    assert not fulfillment.is_tracking_number_url
    fulfillment.tracking_number = "https://www.example.com"
    fulfillment.save()
    assert fulfillment.is_tracking_number_url


def test_order_queryset_confirmed(draft_order, channel_USD):
    other_orders = [
        Order.objects.create(status=OrderStatus.UNFULFILLED, channel=channel_USD),
        Order.objects.create(
            status=OrderStatus.PARTIALLY_FULFILLED, channel=channel_USD
        ),
        Order.objects.create(status=OrderStatus.FULFILLED, channel=channel_USD),
        Order.objects.create(status=OrderStatus.CANCELED, channel=channel_USD),
    ]

    confirmed_orders = Order.objects.confirmed()

    assert draft_order not in confirmed_orders
    assert all([order in confirmed_orders for order in other_orders])


def test_order_queryset_drafts(draft_order, channel_USD):
    other_orders = [
        Order.objects.create(status=OrderStatus.UNFULFILLED, channel=channel_USD),
        Order.objects.create(
            status=OrderStatus.PARTIALLY_FULFILLED, channel=channel_USD
        ),
        Order.objects.create(status=OrderStatus.FULFILLED, channel=channel_USD),
        Order.objects.create(status=OrderStatus.CANCELED, channel=channel_USD),
    ]

    draft_orders = Order.objects.drafts()

    assert draft_order in draft_orders
    assert all([order not in draft_orders for order in other_orders])


def test_order_queryset_to_ship(settings, channel_USD):
    total = TaxedMoney(net=Money(10, "USD"), gross=Money(15, "USD"))
    orders_to_ship = [
        Order.objects.create(
            status=OrderStatus.UNFULFILLED, total=total, channel=channel_USD
        ),
        Order.objects.create(
            status=OrderStatus.PARTIALLY_FULFILLED, total=total, channel=channel_USD
        ),
    ]
    for order in orders_to_ship:
        order.payments.create(
            gateway="mirumee.payments.dummy",
            charge_status=ChargeStatus.FULLY_CHARGED,
            total=order.total.gross.amount,
            captured_amount=order.total.gross.amount,
            currency=order.total.gross.currency,
        )

    orders_not_to_ship = [
        Order.objects.create(
            status=OrderStatus.DRAFT, total=total, channel=channel_USD
        ),
        Order.objects.create(
            status=OrderStatus.UNFULFILLED, total=total, channel=channel_USD
        ),
        Order.objects.create(
            status=OrderStatus.PARTIALLY_FULFILLED, total=total, channel=channel_USD
        ),
        Order.objects.create(
            status=OrderStatus.FULFILLED, total=total, channel=channel_USD
        ),
        Order.objects.create(
            status=OrderStatus.CANCELED, total=total, channel=channel_USD
        ),
    ]

    orders = Order.objects.ready_to_fulfill()

    assert all([order in orders for order in orders_to_ship])
    assert all([order not in orders for order in orders_not_to_ship])


def test_queryset_ready_to_capture(channel_USD):
    total = TaxedMoney(net=Money(10, "USD"), gross=Money(15, "USD"))

    preauth_order = Order.objects.create(
        status=OrderStatus.UNFULFILLED, total=total, channel=channel_USD
    )
    Payment.objects.create(
        order=preauth_order, charge_status=ChargeStatus.NOT_CHARGED, is_active=True
    )

    Order.objects.create(status=OrderStatus.DRAFT, total=total, channel=channel_USD)
    Order.objects.create(
        status=OrderStatus.UNFULFILLED, total=total, channel=channel_USD
    )
    Order.objects.create(status=OrderStatus.CANCELED, total=total, channel=channel_USD)

    qs = Order.objects.ready_to_capture()
    assert preauth_order in qs
    statuses = [o.status for o in qs]
    assert OrderStatus.DRAFT not in statuses
    assert OrderStatus.CANCELED not in statuses


def test_update_order_prices(order_with_lines):
    channel_slug = order_with_lines.channel.slug
    address = order_with_lines.shipping_address
    address.country = "DE"
    address.save()

    line_1 = order_with_lines.lines.first()
    line_2 = order_with_lines.lines.last()
<<<<<<< HEAD
    product_1 = line_1.variant.product
    price_1 = line_1.variant.get_price(product_1, [], None)
    price_1 = TaxedMoney(net=price_1, gross=price_1)
    product_2 = line_2.variant.product
    price_2 = line_2.variant.get_price(product_2, [], None)
=======
    price_1 = line_1.variant.get_price(channel_slug)
    price_1 = TaxedMoney(net=price_1, gross=price_1)
    price_2 = line_2.variant.get_price(channel_slug)
>>>>>>> 955302ea
    price_2 = TaxedMoney(net=price_2, gross=price_2)

    shipping_price = order_with_lines.shipping_method.channel_listings.get(
        channel_id=order_with_lines.channel_id
    ).price
    shipping_price = TaxedMoney(net=shipping_price, gross=shipping_price)

    update_order_prices(order_with_lines, None)

    line_1.refresh_from_db()
    line_2.refresh_from_db()
    assert line_1.unit_price == price_1
    assert line_2.unit_price == price_2
    assert order_with_lines.shipping_price == shipping_price
    total = line_1.quantity * price_1 + line_2.quantity * price_2 + shipping_price
    assert order_with_lines.total == total


def _calculate_order_weight_from_lines(order):
    weight = zero_weight()
    for line in order:
        weight += line.variant.get_weight() * line.quantity
    return weight


def test_calculate_order_weight(order_with_lines):
    order_weight = order_with_lines.weight
    calculated_weight = _calculate_order_weight_from_lines(order_with_lines)
    assert calculated_weight == order_weight


def test_order_weight_add_more_variant(order_with_lines):
    variant = order_with_lines.lines.first().variant
    add_variant_to_draft_order(order_with_lines, variant, 2)
    order_with_lines.refresh_from_db()
    assert order_with_lines.weight == _calculate_order_weight_from_lines(
        order_with_lines
    )


def test_order_weight_add_new_variant(order_with_lines, product):
    variant = product.variants.first()
    add_variant_to_draft_order(order_with_lines, variant, 2)
    order_with_lines.refresh_from_db()
    assert order_with_lines.weight == _calculate_order_weight_from_lines(
        order_with_lines
    )


def test_order_weight_change_line_quantity(order_with_lines):
    line = order_with_lines.lines.first()
    new_quantity = line.quantity + 2
    change_order_line_quantity(None, line, new_quantity, line.quantity)
    order_with_lines.refresh_from_db()
    assert order_with_lines.weight == _calculate_order_weight_from_lines(
        order_with_lines
    )


def test_order_weight_delete_line(order_with_lines):
    line = order_with_lines.lines.first()
    delete_order_line(line)
    assert order_with_lines.weight == _calculate_order_weight_from_lines(
        order_with_lines
    )


def test_get_order_weight_non_existing_product(order_with_lines, product):
    # Removing product should not affect order's weight
    order = order_with_lines
    variant = product.variants.first()
    add_variant_to_draft_order(order, variant, 1)
    old_weight = order.get_total_weight()

    product.delete()

    order.refresh_from_db()
    new_weight = order.get_total_weight()

    assert old_weight == new_weight


@patch("saleor.discount.utils.validate_voucher")
def test_get_voucher_discount_for_order_voucher_validation(
    mock_validate_voucher, voucher, order_with_lines
):
    order_with_lines.voucher = voucher
    order_with_lines.save()
    subtotal = order_with_lines.get_subtotal()
    quantity = order_with_lines.get_total_quantity()
    customer_email = order_with_lines.get_customer_email()

    validate_voucher_in_order(order_with_lines)

    mock_validate_voucher.assert_called_once_with(
        voucher, subtotal.gross, quantity, customer_email, order_with_lines.channel
    )


@patch("saleor.discount.utils.validate_voucher")
def test_validate_voucher_in_order_without_voucher(
    mock_validate_voucher, order_with_lines
):
    order_with_lines.voucher = None
    order_with_lines.save()

    assert not order_with_lines.voucher

    validate_voucher_in_order(order_with_lines)
    mock_validate_voucher.assert_not_called()


@pytest.mark.parametrize(
    "product_name, variant_name, translated_product_name, translated_variant_name,"
    "expected_display_name",
    [
        ("product", "variant", "", "", "product (variant)"),
        ("product", "", "", "", "product"),
        ("product", "", "productPL", "", "productPL"),
        ("product", "variant", "productPL", "", "productPL (variant)"),
        ("product", "variant", "productPL", "variantPl", "productPL (variantPl)"),
        ("product", "variant", "", "variantPl", "product (variantPl)"),
    ],
)
def test_display_translated_order_line_name(
    product_name,
    variant_name,
    translated_product_name,
    translated_variant_name,
    expected_display_name,
):
    order_line = MagicMock(
        product_name=product_name,
        variant_name=variant_name,
        translated_product_name=translated_product_name,
        translated_variant_name=translated_variant_name,
    )
    display_name = display_translated_order_line_name(order_line)
    assert display_name == expected_display_name


@pytest.mark.parametrize(
    "subtotal, discount_value, discount_type, min_spent_amount, expected_value",
    [
        ("100", 10, DiscountValueType.FIXED, None, 10),
        ("100.05", 10, DiscountValueType.PERCENTAGE, 100, 10),
    ],
)
def test_value_voucher_order_discount(
    subtotal,
    discount_value,
    discount_type,
    min_spent_amount,
    expected_value,
    channel_USD,
):
    voucher = Voucher.objects.create(
        code="unique", type=VoucherType.ENTIRE_ORDER, discount_value_type=discount_type,
    )
    VoucherChannelListing.objects.create(
        voucher=voucher,
        channel=channel_USD,
        discount=Money(discount_value, channel_USD.currency_code),
        min_spent_amount=(min_spent_amount if min_spent_amount is not None else None),
    )
    subtotal = Money(subtotal, "USD")
    subtotal = TaxedMoney(net=subtotal, gross=subtotal)
    order = Mock(
        get_subtotal=Mock(return_value=subtotal), voucher=voucher, channel=channel_USD
    )
    discount = get_voucher_discount_for_order(order)
    assert discount == Money(expected_value, "USD")


@pytest.mark.parametrize(
    "shipping_cost, discount_value, discount_type, expected_value",
    [(10, 50, DiscountValueType.PERCENTAGE, 5), (10, 20, DiscountValueType.FIXED, 10)],
)
def test_shipping_voucher_order_discount(
    shipping_cost, discount_value, discount_type, expected_value, channel_USD
):
    voucher = Voucher.objects.create(
        code="unique", type=VoucherType.SHIPPING, discount_value_type=discount_type,
    )
    VoucherChannelListing.objects.create(
        voucher=voucher,
        channel=channel_USD,
        discount=Money(discount_value, channel_USD.currency_code),
    )
    subtotal = Money(100, "USD")
    subtotal = TaxedMoney(net=subtotal, gross=subtotal)
    shipping_total = Money(shipping_cost, "USD")
    order = Mock(
        get_subtotal=Mock(return_value=subtotal),
        shipping_price=shipping_total,
        voucher=voucher,
        channel=channel_USD,
    )
    discount = get_voucher_discount_for_order(order)
    assert discount == Money(expected_value, "USD")


@pytest.mark.parametrize(
    "total, total_quantity, min_spent_amount, min_checkout_items_quantity,"
    "voucher_type",
    [
        (99, 10, 100, 10, VoucherType.SHIPPING),
        (100, 9, 100, 10, VoucherType.SHIPPING),
        (99, 9, 100, 10, VoucherType.SHIPPING),
        (99, 10, 100, 10, VoucherType.ENTIRE_ORDER),
        (100, 9, 100, 10, VoucherType.ENTIRE_ORDER),
        (99, 9, 100, 10, VoucherType.ENTIRE_ORDER),
        (99, 10, 100, 10, VoucherType.SPECIFIC_PRODUCT),
        (100, 9, 100, 10, VoucherType.SPECIFIC_PRODUCT),
        (99, 9, 100, 10, VoucherType.SPECIFIC_PRODUCT),
    ],
)
def test_shipping_voucher_checkout_discount_not_applicable_returns_zero(
    total,
    total_quantity,
    min_spent_amount,
    min_checkout_items_quantity,
    voucher_type,
    channel_USD,
):
    voucher = Voucher.objects.create(
        code="unique",
        type=voucher_type,
        discount_value_type=DiscountValueType.FIXED,
        min_checkout_items_quantity=min_checkout_items_quantity,
    )
    VoucherChannelListing.objects.create(
        voucher=voucher,
        channel=channel_USD,
        discount=Money(10, channel_USD.currency_code),
        min_spent_amount=(min_spent_amount if min_spent_amount is not None else None),
    )
    price = Money(total, "USD")
    price = TaxedMoney(net=price, gross=price)
    order = Mock(
        get_subtotal=Mock(return_value=price),
        get_total_quantity=Mock(return_value=total_quantity),
        shipping_price=price,
        voucher=voucher,
        channel=channel_USD,
    )
    with pytest.raises(NotApplicable):
        get_voucher_discount_for_order(order)


@pytest.mark.parametrize(
    "discount_value, discount_type, apply_once_per_order, discount_amount",
    [
        (5, DiscountValueType.FIXED, True, "5"),
        (5, DiscountValueType.FIXED, False, "25"),
        (10000, DiscountValueType.FIXED, True, "12.3"),
        (10000, DiscountValueType.FIXED, False, "86.1"),
        (10, DiscountValueType.PERCENTAGE, True, "1.23"),
        (10, DiscountValueType.PERCENTAGE, False, "8.61"),
    ],
)
def test_get_discount_for_order_specific_products_voucher(
    order_with_lines,
    discount_value,
    discount_type,
    apply_once_per_order,
    discount_amount,
    channel_USD,
):
    voucher = Voucher.objects.create(
        code="unique",
        type=VoucherType.SPECIFIC_PRODUCT,
        discount_value_type=discount_type,
        apply_once_per_order=apply_once_per_order,
    )
    VoucherChannelListing.objects.create(
        voucher=voucher,
        channel=channel_USD,
        discount=Money(discount_value, channel_USD.currency_code),
    )
    voucher.products.add(order_with_lines.lines.first().variant.product)
    voucher.products.add(order_with_lines.lines.last().variant.product)
    order_with_lines.voucher = voucher
    order_with_lines.save()
    discount = get_voucher_discount_for_order(order_with_lines)
    assert discount == Money(discount_amount, "USD")


def test_product_voucher_checkout_discount_raises_not_applicable(
    order_with_lines, product_with_images, channel_USD
):
    discounted_product = product_with_images
    voucher = Voucher.objects.create(
        code="unique",
        type=VoucherType.SPECIFIC_PRODUCT,
        discount_value_type=DiscountValueType.FIXED,
    )
    VoucherChannelListing.objects.create(
        voucher=voucher,
        channel=channel_USD,
        discount=Money(10, channel_USD.currency_code),
    )
    voucher.save()
    voucher.products.add(discounted_product)
    order_with_lines.voucher = voucher
    order_with_lines.save()
    # Offer is valid only for products listed in voucher
    with pytest.raises(NotApplicable):
        get_voucher_discount_for_order(order_with_lines)


def test_category_voucher_checkout_discount_raises_not_applicable(
    order_with_lines, channel_USD
):
    discounted_collection = Collection.objects.create(
        name="Discounted", slug="discount"
    )
    voucher = Voucher.objects.create(
        code="unique",
        type=VoucherType.SPECIFIC_PRODUCT,
        discount_value_type=DiscountValueType.FIXED,
    )
    VoucherChannelListing.objects.create(
        voucher=voucher,
        channel=channel_USD,
        discount=Money(10, channel_USD.currency_code),
    )
    voucher.save()
    voucher.collections.add(discounted_collection)
    order_with_lines.voucher = voucher
    order_with_lines.save()
    # Discount should be valid only for items in the discounted collections
    with pytest.raises(NotApplicable):
        get_voucher_discount_for_order(order_with_lines)


def test_ordered_item_change_quantity(transactional_db, order_with_lines):
    assert not order_with_lines.events.count()
    lines = order_with_lines.lines.all()
    change_order_line_quantity(None, lines[1], lines[1].quantity, 0)
    change_order_line_quantity(None, lines[0], lines[0].quantity, 0)
    assert order_with_lines.get_total_quantity() == 0


@patch("saleor.order.actions.emails.send_fulfillment_confirmation")
@pytest.mark.parametrize(
    "has_standard,has_digital", ((True, True), (True, False), (False, True))
)
def test_send_fulfillment_order_lines_mails(
    mocked_send_fulfillment_confirmation,
    staff_user,
    fulfilled_order,
    fulfillment,
    digital_content,
    has_standard,
    has_digital,
):

    order = fulfilled_order
    assert order.lines.count() == 2

    if not has_standard:
        line = order.lines.all()[0]
        line.variant = digital_content.product_variant
        assert line.is_digital
        line.save()

    if has_digital:
        line = order.lines.all()[1]
        line.variant = digital_content.product_variant
        assert line.is_digital
        line.save()

    send_fulfillment_confirmation_to_customer(
        order=order, fulfillment=fulfillment, user=staff_user
    )
    events = OrderEvent.objects.all()

    mocked_send_fulfillment_confirmation.delay.assert_called_once_with(
        order.pk, fulfillment.pk
    )

    # Ensure the standard fulfillment event was triggered
    assert events[0].user == staff_user
    assert events[0].parameters == {
        "email": order.user_email,
        "email_type": OrderEventsEmails.FULFILLMENT,
    }

    if has_digital:
        assert len(events) == 2
        assert events[1].user == staff_user
        assert events[1].parameters == {
            "email": order.user_email,
            "email_type": OrderEventsEmails.DIGITAL_LINKS,
        }
    else:
        assert len(events) == 1


def test_email_sent_event_with_user_pk(order):
    user = order.user
    email_type = OrderEventsEmails.PAYMENT
    email_sent_event(order=order, user=None, email_type=email_type, user_pk=user.pk)
    events = order.events.all()
    assert len(events) == 1
    event = events[0]
    assert event
    assert event.type == OrderEvents.EMAIL_SENT
    assert event.user == user
    assert event.order is order
    assert event.date
    assert event.parameters == {
        "email": order.get_customer_email(),
        "email_type": email_type,
    }


def test_email_sent_event_with_user(order):
    user = order.user
    email_type = OrderEventsEmails.PAYMENT
    email_sent_event(order=order, user=user, email_type=email_type)
    events = order.events.all()
    assert len(events) == 1
    event = events[0]
    assert event
    assert event.type == OrderEvents.EMAIL_SENT
    assert event.user == user
    assert event.order is order
    assert event.date
    assert event.parameters == {
        "email": order.get_customer_email(),
        "email_type": email_type,
    }


def test_email_sent_event_without_user_and_user_pk(order):
    email_type = OrderEventsEmails.PAYMENT
    email_sent_event(order=order, user=None, email_type=email_type)
    events = order.events.all()
    assert len(events) == 1
    event = events[0]
    assert event
    assert event.type == OrderEvents.EMAIL_SENT
    assert not event.user
    assert event.order is order
    assert event.date
    assert event.parameters == {
        "email": order.get_customer_email(),
        "email_type": email_type,
    }<|MERGE_RESOLUTION|>--- conflicted
+++ resolved
@@ -392,17 +392,11 @@
 
     line_1 = order_with_lines.lines.first()
     line_2 = order_with_lines.lines.last()
-<<<<<<< HEAD
     product_1 = line_1.variant.product
-    price_1 = line_1.variant.get_price(product_1, [], None)
+    price_1 = line_1.variant.get_price(product_1, [], channel_slug, None)
     price_1 = TaxedMoney(net=price_1, gross=price_1)
     product_2 = line_2.variant.product
-    price_2 = line_2.variant.get_price(product_2, [], None)
-=======
-    price_1 = line_1.variant.get_price(channel_slug)
-    price_1 = TaxedMoney(net=price_1, gross=price_1)
-    price_2 = line_2.variant.get_price(channel_slug)
->>>>>>> 955302ea
+    price_2 = line_2.variant.get_price(product_2, [], channel_slug, None)
     price_2 = TaxedMoney(net=price_2, gross=price_2)
 
     shipping_price = order_with_lines.shipping_method.channel_listings.get(
