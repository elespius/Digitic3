--- conflicted
+++ resolved
@@ -237,16 +237,11 @@
     )
 
 
-<<<<<<< HEAD
 def update_order_prices_if_expired(
-    order: Order, manager: "PluginsManager", tax_included: bool
-=======
-def update_order_prices(
     order: Order,
     manager: "PluginsManager",
     tax_included: bool,
     invalidate_prices: bool = False,
->>>>>>> e79e258b
 ):
     """Update prices in order with given discounts and proper taxes."""
 
