import copy
from decimal import Decimal
from functools import partial, wraps
from typing import TYPE_CHECKING, Iterable, List, Optional, Tuple, Union, cast

import graphene
from django.conf import settings
from django.utils import timezone
from prices import Money, TaxedMoney, fixed_discount, percentage_discount

from ..account.models import User
from ..core.taxes import zero_money
from ..core.tracing import traced_atomic_transaction
from ..core.weight import zero_weight
from ..discount import DiscountValueType, OrderDiscountType
from ..discount.models import NotApplicable, OrderDiscount, Voucher, VoucherType
from ..discount.utils import (
    get_products_voucher_discount,
    get_sale_id_applied_as_a_discount,
    validate_voucher_in_order,
)
from ..giftcard import events as gift_card_events
from ..giftcard.models import GiftCard
from ..order import FulfillmentStatus, OrderStatus
from ..order.fetch import OrderLineInfo
from ..order.models import Order, OrderLine
from ..product.utils.digital_products import get_default_digital_content_settings
from ..shipping.interface import ShippingMethodData
<<<<<<< HEAD
from ..shipping.models import ShippingMethod
from ..shipping.utils import (
    annotate_active_shipping_methods,
    convert_to_shipping_method_data,
)
=======
from ..shipping.models import ShippingMethod, ShippingMethodChannelListing
from ..shipping.utils import convert_to_shipping_method_data
>>>>>>> a9d53600
from ..warehouse.management import (
    deallocate_stock,
    decrease_allocations,
    get_order_lines_with_track_inventory,
    increase_allocations,
    increase_stock,
)
from ..warehouse.models import Warehouse
from . import events

if TYPE_CHECKING:
    from ..app.models import App
    from ..checkout.fetch import CheckoutInfo
    from ..plugins.manager import PluginsManager


def get_order_country(order: Order) -> str:
    """Return country to which order will be shipped."""
    address = order.billing_address
    if order.is_shipping_required():
        address = order.shipping_address
    if address is None:
        return settings.DEFAULT_COUNTRY
    return address.country.code


def order_line_needs_automatic_fulfillment(line_data: OrderLineInfo) -> bool:
    """Check if given line is digital and should be automatically fulfilled."""
    digital_content_settings = get_default_digital_content_settings()
    default_automatic_fulfillment = digital_content_settings["automatic_fulfillment"]
    content = line_data.digital_content
    if not content:
        return False
    if default_automatic_fulfillment and content.use_default_settings:
        return True
    if content.automatic_fulfillment:
        return True
    return False


def order_needs_automatic_fulfillment(lines_data: Iterable["OrderLineInfo"]) -> bool:
    """Check if order has digital products which should be automatically fulfilled."""
    for line_data in lines_data:
        if line_data.is_digital and order_line_needs_automatic_fulfillment(line_data):
            return True
    return False


def update_voucher_discount(func):
    """Recalculate order discount amount based on order voucher."""

    @wraps(func)
    def decorator(*args, **kwargs):
        if kwargs.pop("update_voucher_discount", True):
            order = args[0]
            try:
                discount = get_voucher_discount_for_order(order)
            except NotApplicable:
                discount = zero_money(order.currency)
        return func(*args, **kwargs, discount=discount)

    return decorator


def get_voucher_discount_assigned_to_order(order: Order):
    return order.discounts.filter(type=OrderDiscountType.VOUCHER).first()


def recalculate_order_discounts(
    order: Order,
) -> List[Tuple[OrderDiscount, OrderDiscount]]:
    """Recalculate all order discounts assigned to order.

    It returns the list of tuples which contains order discounts where the amount has
    been changed.
    """

    changed_order_discounts = []
    order_discounts = order.discounts.filter(type=OrderDiscountType.MANUAL)
    for order_discount in order_discounts:
        previous_order_discount = copy.deepcopy(order_discount)
        current_total = order.total.gross.amount

        update_order_discount_for_order(
            order,
            order_discount,
        )
        discount_value = order_discount.value
        discount_type = order_discount.value_type
        amount = order_discount.amount

        if (
            (
                discount_type == DiscountValueType.PERCENTAGE
                or current_total < discount_value
            )
            # No need to add new event when new and old amount of discount is the same
            and amount != previous_order_discount.amount
        ):
            changed_order_discounts.append(
                # order discount before changes, order discount after update
                (previous_order_discount, order_discount)
            )
    return changed_order_discounts


@update_voucher_discount
def recalculate_order_prices(order: Order, **kwargs):
    # avoid using prefetched order lines
    lines = OrderLine.objects.filter(order_id=order.pk)
    prices = [line.total_price for line in lines]
    total = sum(prices, order.shipping_price)
    undiscounted_total = TaxedMoney(total.net, total.gross)

    voucher_discount = kwargs.get("discount", zero_money(order.currency))

    # discount amount can't be greater than order total
    voucher_discount = min(voucher_discount, total.gross)
    total -= voucher_discount

    order.total = total
    order.undiscounted_total = undiscounted_total

    if voucher_discount:
        assigned_order_discount = get_voucher_discount_assigned_to_order(order)
        if assigned_order_discount:
            assigned_order_discount.amount_value = voucher_discount.amount
            assigned_order_discount.value = voucher_discount.amount
            assigned_order_discount.save(update_fields=["value", "amount_value"])


def recalculate_order(order: Order, **kwargs):
    """Recalculate and assign total price of order.

    Total price is a sum of items in order and order shipping price minus
    discount amount.

    Voucher discount amount is recalculated by default. To avoid this, pass
    update_voucher_discount argument set to False.
    """

    recalculate_order_prices(order, **kwargs)

    changed_order_discounts = recalculate_order_discounts(order)
    events.order_discounts_automatically_updated_event(order, changed_order_discounts)

    order.save(
        update_fields=[
            "total_net_amount",
            "total_gross_amount",
            "undiscounted_total_net_amount",
            "undiscounted_total_gross_amount",
            "currency",
        ]
    )
    recalculate_order_weight(order)


def recalculate_order_weight(order):
    """Recalculate order weights."""
    weight = zero_weight()
    for line in order.lines.all():
        if line.variant:
            weight += line.variant.get_weight() * line.quantity
    order.weight = weight
    order.save(update_fields=["weight"])


def update_taxes_for_order_line(
    line: "OrderLine", order: "Order", manager, tax_included
):
    variant = line.variant
    if not variant:
        return
    product = variant.product  # type: ignore

    line_price = line.unit_price.gross if tax_included else line.unit_price.net
    line.unit_price = TaxedMoney(line_price, line_price)

    unit_price_data = manager.calculate_order_line_unit(order, line, variant, product)
    total_price_data = manager.calculate_order_line_total(order, line, variant, product)
    line.unit_price = unit_price_data.price_with_discounts
    line.total_price = total_price_data.price_with_discounts
    line.undiscounted_unit_price = unit_price_data.undiscounted_price
    line.undiscounted_total_price = total_price_data.undiscounted_price
    if line.unit_price.tax and line.unit_price.net:
        line.tax_rate = manager.get_order_line_tax_rate(
            order, product, variant, None, line.unit_price
        )


def update_taxes_for_order_lines(
    lines: Iterable[OrderLine], order: "Order", manager, tax_included
):
    for line in lines:
        update_taxes_for_order_line(line, order, manager, tax_included=tax_included)
    OrderLine.objects.bulk_update(
        lines,
        [
            "tax_rate",
            "unit_price_net_amount",
            "unit_price_gross_amount",
            "total_price_net_amount",
            "total_price_gross_amount",
            "undiscounted_unit_price_gross_amount",
            "undiscounted_unit_price_net_amount",
            "undiscounted_total_price_gross_amount",
            "undiscounted_total_price_net_amount",
        ],
    )


def update_order_prices(order: Order, manager: "PluginsManager", tax_included: bool):
    """Update prices in order with given discounts and proper taxes."""

    update_taxes_for_order_lines(order.lines.all(), order, manager, tax_included)

    if order.shipping_method:
        shipping_price = manager.calculate_order_shipping(order)
        order.shipping_price = shipping_price
        order.shipping_tax_rate = manager.get_order_shipping_tax_rate(
            order, shipping_price
        )
        order.save(
            update_fields=[
                "shipping_price_net_amount",
                "shipping_price_gross_amount",
                "shipping_tax_rate",
                "currency",
            ]
        )

    recalculate_order(order)


def _calculate_quantity_including_returns(order):
    lines = list(order.lines.all())
    total_quantity = sum([line.quantity for line in lines])
    quantity_fulfilled = sum([line.quantity_fulfilled for line in lines])
    quantity_returned = 0
    quantity_replaced = 0
    for fulfillment in order.fulfillments.all():
        # count returned quantity for order
        if fulfillment.status in [
            FulfillmentStatus.RETURNED,
            FulfillmentStatus.REFUNDED_AND_RETURNED,
        ]:
            quantity_returned += fulfillment.get_total_quantity()
        # count replaced quantity for order
        elif fulfillment.status == FulfillmentStatus.REPLACED:
            quantity_replaced += fulfillment.get_total_quantity()

    # Subtract the replace quantity as it shouldn't be taken into consideration for
    # calculating the order status
    total_quantity -= quantity_replaced
    quantity_fulfilled -= quantity_replaced
    return total_quantity, quantity_fulfilled, quantity_returned


def update_order_status(order):
    """Update order status depending on fulfillments."""
    (
        total_quantity,
        quantity_fulfilled,
        quantity_returned,
    ) = _calculate_quantity_including_returns(order)

    # check if order contains any fulfillments that awaiting approval
    awaiting_approval = order.fulfillments.filter(
        status=FulfillmentStatus.WAITING_FOR_APPROVAL
    ).exists()

    # total_quantity == 0 means that all products have been replaced, we don't change
    # the order status in that case
    if total_quantity == 0:
        status = order.status
    elif quantity_fulfilled <= 0:
        status = OrderStatus.UNFULFILLED
    elif 0 < quantity_returned < total_quantity:
        status = OrderStatus.PARTIALLY_RETURNED
    elif quantity_returned == total_quantity:
        status = OrderStatus.RETURNED
    elif quantity_fulfilled < total_quantity or awaiting_approval:
        status = OrderStatus.PARTIALLY_FULFILLED
    else:
        status = OrderStatus.FULFILLED

    if status != order.status:
        order.status = status
        order.save(update_fields=["status"])


@traced_atomic_transaction()
def add_variant_to_order(
    order,
    variant,
    quantity,
    user,
    app,
    manager,
    site_settings,
    discounts=None,
    allocate_stock=False,
):
    """Add total_quantity of variant to order.

    Returns an order line the variant was added to.
    """
    channel = order.channel
    try:
        line = order.lines.get(variant=variant)
        old_quantity = line.quantity
        new_quantity = old_quantity + quantity
        line_info = OrderLineInfo(line=line, quantity=old_quantity)
        change_order_line_quantity(
            user,
            app,
            line_info,
            old_quantity,
            new_quantity,
            channel.slug,
            manager=manager,
            send_event=False,
        )
    except OrderLine.DoesNotExist:
        product = variant.product
        collections = product.collections.all()
        channel_listing = variant.channel_listings.get(channel=channel)

        # vouchers are not applied for new lines in unconfirmed/draft orders
        unit_price = variant.get_price(
            product, collections, channel, channel_listing, discounts
        )
        if not discounts:
            undiscounted_price = unit_price
        else:
            undiscounted_price = variant.get_price(
                product, collections, channel, channel_listing, []
            )
        unit_price = TaxedMoney(net=unit_price, gross=unit_price)
        undiscounted_unit_price = TaxedMoney(
            net=undiscounted_price, gross=undiscounted_price
        )
        total_price = unit_price * quantity
        undiscounted_total_price = unit_price * quantity

        product_name = str(product)
        variant_name = str(variant)
        translated_product_name = str(product.translated)
        translated_variant_name = str(variant.translated)
        if translated_product_name == product_name:
            translated_product_name = ""
        if translated_variant_name == variant_name:
            translated_variant_name = ""
        line = order.lines.create(
            product_name=product_name,
            variant_name=variant_name,
            translated_product_name=translated_product_name,
            translated_variant_name=translated_variant_name,
            product_sku=variant.sku,
            product_variant_id=variant.get_global_id(),
            is_shipping_required=variant.is_shipping_required(),
            is_gift_card=variant.is_gift_card(),
            quantity=quantity,
            unit_price=unit_price,
            undiscounted_unit_price=undiscounted_unit_price,
            total_price=total_price,
            undiscounted_total_price=undiscounted_total_price,
            variant=variant,
        )
        unit_price_data = manager.calculate_order_line_unit(
            order, line, variant, product
        )
        total_line_price_data = manager.calculate_order_line_total(
            order, line, variant, product
        )
        line.unit_price = unit_price_data.price_with_discounts
        line.total_price = total_line_price_data.price_with_discounts
        line.undiscounted_unit_price = unit_price_data.undiscounted_price
        line.undiscounted_total_price = total_line_price_data.undiscounted_price
        line.tax_rate = manager.get_order_line_tax_rate(
            order, product, variant, None, unit_price
        )

        unit_discount = line.undiscounted_unit_price - line.unit_price
        if unit_discount.gross:
            sale_id = get_sale_id_applied_as_a_discount(
                product=product,
                price=channel_listing.price,
                discounts=discounts,
                collections=collections,
                channel=channel,
                variant_id=variant.id,
            )
            taxes_included_in_prices = site_settings.include_taxes_in_prices
            if taxes_included_in_prices:
                discount_amount = unit_discount.gross
            else:
                discount_amount = unit_discount.net
            line.unit_discount = discount_amount
            line.unit_discount_value = discount_amount.amount
            line.unit_discount_reason = (
                f"Sale: {graphene.Node.to_global_id('Sale', sale_id)}"
            )
            line.sale_id = (
                graphene.Node.to_global_id("Sale", sale_id) if sale_id else None
            )

        line.save(
            update_fields=[
                "currency",
                "unit_price_net_amount",
                "unit_price_gross_amount",
                "total_price_net_amount",
                "total_price_gross_amount",
                "undiscounted_unit_price_gross_amount",
                "undiscounted_unit_price_net_amount",
                "undiscounted_total_price_gross_amount",
                "undiscounted_total_price_net_amount",
                "tax_rate",
                "unit_discount_amount",
                "unit_discount_value",
                "unit_discount_reason",
                "sale_id",
            ]
        )

    if allocate_stock:
        increase_allocations(
            [
                OrderLineInfo(
                    line=line,
                    quantity=quantity,
                    variant=variant,
                    warehouse_pk=None,
                )
            ],
            channel.slug,
            manager=manager,
        )

    return line


def add_gift_cards_to_order(
    checkout_info: "CheckoutInfo",
    order: Order,
    total_price_left: Money,
    user: Optional[User],
    app: Optional["App"],
):
    order_gift_cards = []
    gift_cards_to_update = []
    balance_data: List[Tuple[GiftCard, float]] = []
    used_by_user = checkout_info.user
    used_by_email = cast(str, checkout_info.get_customer_email())
    for gift_card in checkout_info.checkout.gift_cards.select_for_update():
        if total_price_left > zero_money(total_price_left.currency):
            order_gift_cards.append(gift_card)

            update_gift_card_balance(gift_card, total_price_left, balance_data)

            set_gift_card_user(gift_card, used_by_user, used_by_email)

            gift_card.last_used_on = timezone.now()
            gift_cards_to_update.append(gift_card)

    order.gift_cards.add(*order_gift_cards)
    update_fields = [
        "current_balance_amount",
        "last_used_on",
        "used_by",
        "used_by_email",
    ]
    GiftCard.objects.bulk_update(gift_cards_to_update, update_fields)
    gift_card_events.gift_cards_used_in_order_event(balance_data, order.id, user, app)


def update_gift_card_balance(
    gift_card: GiftCard,
    total_price_left: Money,
    balance_data: List[Tuple[GiftCard, float]],
):
    previous_balance = gift_card.current_balance
    if total_price_left < gift_card.current_balance:
        gift_card.current_balance = gift_card.current_balance - total_price_left
        total_price_left = zero_money(total_price_left.currency)
    else:
        total_price_left = total_price_left - gift_card.current_balance
        gift_card.current_balance_amount = 0
    balance_data.append((gift_card, previous_balance.amount))


def set_gift_card_user(
    gift_card: GiftCard,
    used_by_user: Optional[User],
    used_by_email: str,
):
    """Set user when the gift card is used for the first time."""
    if gift_card.used_by_email is None:
        gift_card.used_by = (
            used_by_user
            if used_by_user
            else User.objects.filter(email=used_by_email).first()
        )
        gift_card.used_by_email = used_by_email


def _update_allocations_for_line(
    line_info: OrderLineInfo,
    old_quantity: int,
    new_quantity: int,
    channel_slug: str,
    manager: "PluginsManager",
):
    if old_quantity == new_quantity:
        return

    if not get_order_lines_with_track_inventory([line_info]):
        return

    if old_quantity < new_quantity:
        line_info.quantity = new_quantity - old_quantity
        increase_allocations([line_info], channel_slug, manager)
    else:
        line_info.quantity = old_quantity - new_quantity
        decrease_allocations([line_info], manager)


def change_order_line_quantity(
    user,
    app,
    line_info,
    old_quantity: int,
    new_quantity: int,
    channel_slug: str,
    manager: "PluginsManager",
    send_event=True,
):
    """Change the quantity of ordered items in a order line."""
    line = line_info.line
    if new_quantity:
        if line.order.is_unconfirmed():
            _update_allocations_for_line(
                line_info, old_quantity, new_quantity, channel_slug, manager
            )
        line.quantity = new_quantity
        total_price_net_amount = line.quantity * line.unit_price_net_amount
        total_price_gross_amount = line.quantity * line.unit_price_gross_amount
        line.total_price_net_amount = total_price_net_amount.quantize(Decimal("0.001"))
        line.total_price_gross_amount = total_price_gross_amount.quantize(
            Decimal("0.001")
        )
        undiscounted_total_price_gross_amount = (
            line.quantity * line.undiscounted_unit_price_gross_amount
        )
        undiscounted_total_price_net_amount = (
            line.quantity * line.undiscounted_unit_price_net_amount
        )
        line.undiscounted_total_price_gross_amount = (
            undiscounted_total_price_gross_amount.quantize(Decimal("0.001"))
        )
        line.undiscounted_total_price_net_amount = (
            undiscounted_total_price_net_amount.quantize(Decimal("0.001"))
        )
        line.save(
            update_fields=[
                "quantity",
                "total_price_net_amount",
                "total_price_gross_amount",
                "undiscounted_total_price_gross_amount",
                "undiscounted_total_price_net_amount",
            ]
        )
    else:
        delete_order_line(line_info, manager)

    quantity_diff = old_quantity - new_quantity

    if send_event:
        create_order_event(line, user, app, quantity_diff)


def create_order_event(line, user, app, quantity_diff):
    if quantity_diff > 0:
        events.order_removed_products_event(
            order=line.order, user=user, app=app, order_lines=[(quantity_diff, line)]
        )
    elif quantity_diff < 0:
        events.order_added_products_event(
            order=line.order,
            user=user,
            app=app,
            order_lines=[(quantity_diff * -1, line)],
        )


def delete_order_line(line_info, manager):
    """Delete an order line from an order."""
    if line_info.line.order.is_unconfirmed():
        decrease_allocations([line_info], manager)
    line_info.line.delete()


def restock_order_lines(order, manager):
    """Return ordered products to corresponding stocks."""
    country = get_order_country(order)
    default_warehouse = Warehouse.objects.filter(
        shipping_zones__countries__contains=country
    ).first()

    dellocating_stock_lines: List[OrderLineInfo] = []
    for line in order.lines.all():
        if line.variant and line.variant.track_inventory:
            if line.quantity_unfulfilled > 0:
                dellocating_stock_lines.append(
                    OrderLineInfo(line=line, quantity=line.quantity_unfulfilled)
                )
            if line.quantity_fulfilled > 0:
                allocation = line.allocations.first()
                warehouse = (
                    allocation.stock.warehouse if allocation else default_warehouse
                )
                increase_stock(line, warehouse, line.quantity_fulfilled)

        if line.quantity_fulfilled > 0:
            line.quantity_fulfilled = 0
            line.save(update_fields=["quantity_fulfilled"])

    if dellocating_stock_lines:
        deallocate_stock(dellocating_stock_lines, manager)


def restock_fulfillment_lines(fulfillment, warehouse):
    """Return fulfilled products to corresponding stocks.

    Return products to stocks and update order lines quantity fulfilled values.
    """
    order_lines = []
    for line in fulfillment:
        if line.order_line.variant and line.order_line.variant.track_inventory:
            increase_stock(line.order_line, warehouse, line.quantity, allocate=True)
        order_line = line.order_line
        order_line.quantity_fulfilled -= line.quantity
        order_lines.append(order_line)
    OrderLine.objects.bulk_update(order_lines, ["quantity_fulfilled"])


def sum_order_totals(qs, currency_code):
    zero = Money(0, currency=currency_code)
    taxed_zero = TaxedMoney(zero, zero)
    return sum([order.total for order in qs], taxed_zero)


def get_valid_shipping_methods_for_order(
<<<<<<< HEAD
    order: Order,
    manager: "PluginsManager",
) -> List[ShippingMethodData]:
=======
    order: Order, shipping_channel_listings: Iterable["ShippingMethodChannelListing"]
) -> List[ShippingMethodData]:
    """Return a list of shipping methods according to Saleor's own business logic.

    The resulting methods are not yet filtered by plugins.
    """
>>>>>>> a9d53600
    if not order.is_shipping_required():
        return []

    if not order.shipping_address:
        return []

    valid_methods = []

    shipping_methods = ShippingMethod.objects.applicable_shipping_methods_for_instance(
        order,
        channel_id=order.channel_id,
        price=order.get_subtotal().gross,
        country_code=order.shipping_address.country.code,
    ).prefetch_related("channel_listings")

    listing_map = {
        listing.shipping_method_id: listing for listing in shipping_channel_listings
    }

    for method in shipping_methods:
        listing = listing_map.get(method.id)
        if not listing:
            continue
        valid_methods.append(convert_to_shipping_method_data(method, listing))

    excluded_methods = manager.excluded_shipping_methods_for_order(order, valid_methods)
    annotate_active_shipping_methods(valid_methods, excluded_methods)

    return valid_methods


def is_shipping_required(lines: Iterable["OrderLine"]):
    return any(line.is_shipping_required for line in lines)


def get_valid_collection_points_for_order(lines: Iterable["OrderLine"], address):
    if not is_shipping_required(lines):
        return []
    if not address:
        return []

    line_ids = [line.id for line in lines]
    lines = OrderLine.objects.filter(id__in=line_ids)

    return Warehouse.objects.applicable_for_click_and_collect(
        lines, address.country.code
    )


def get_discounted_lines(lines, voucher):
    discounted_products = voucher.products.all()
    discounted_categories = set(voucher.categories.all())
    discounted_collections = set(voucher.collections.all())

    discounted_lines = []
    if discounted_products or discounted_collections or discounted_categories:
        for line in lines:
            line_product = line.variant.product
            line_category = line.variant.product.category
            line_collections = set(line.variant.product.collections.all())
            if line.variant and (
                line_product in discounted_products
                or line_category in discounted_categories
                or line_collections.intersection(discounted_collections)
            ):
                discounted_lines.append(line)
    else:
        # If there's no discounted products, collections or categories,
        # it means that all products are discounted
        discounted_lines.extend(list(lines))
    return discounted_lines


def get_prices_of_discounted_specific_product(
    lines: Iterable[OrderLine],
    voucher: Voucher,
) -> List[Money]:
    """Get prices of variants belonging to the discounted specific products.

    Specific products are products, collections and categories.
    Product must be assigned directly to the discounted category, assigning
    product to child category won't work.
    """
    line_prices = []
    discounted_lines = get_discounted_lines(lines, voucher)

    for line in discounted_lines:
        line_prices.extend([line.unit_price_gross] * line.quantity)

    return line_prices


def get_products_voucher_discount_for_order(order: Order) -> Money:
    """Calculate products discount value for a voucher, depending on its type."""
    prices = None
    voucher = order.voucher
    if voucher and voucher.type == VoucherType.SPECIFIC_PRODUCT:
        prices = get_prices_of_discounted_specific_product(order.lines.all(), voucher)
    if not prices:
        msg = "This offer is only valid for selected items."
        raise NotApplicable(msg)
    return get_products_voucher_discount(voucher, prices, order.channel)  # type: ignore


def get_voucher_discount_for_order(order: Order) -> Money:
    """Calculate discount value depending on voucher and discount types.

    Raise NotApplicable if voucher of given type cannot be applied.
    """
    if not order.voucher:
        return zero_money(order.currency)
    validate_voucher_in_order(order)
    subtotal = order.get_subtotal()
    if order.voucher.type == VoucherType.ENTIRE_ORDER:
        return order.voucher.get_discount_amount_for(subtotal.gross, order.channel)
    if order.voucher.type == VoucherType.SHIPPING:
        return order.voucher.get_discount_amount_for(
            order.shipping_price.gross, order.channel
        )
    if order.voucher.type == VoucherType.SPECIFIC_PRODUCT:
        return get_products_voucher_discount_for_order(order)
    raise NotImplementedError("Unknown discount type")


def match_orders_with_new_user(user: User) -> None:
    Order.objects.confirmed().filter(user_email=user.email, user=None).update(user=user)


def get_total_order_discount(order: Order) -> Money:
    """Return total order discount assigned to the order."""
    all_discounts = order.discounts.all()
    total_order_discount = Money(
        sum([discount.amount_value for discount in all_discounts]),
        currency=order.currency,
    )
    total_order_discount = min(total_order_discount, order.undiscounted_total_gross)
    return total_order_discount


def get_order_discounts(order: Order) -> List[OrderDiscount]:
    """Return all discounts applied to the order by staff user."""
    return list(order.discounts.filter(type=OrderDiscountType.MANUAL))


def apply_discount_to_value(
    value: Decimal,
    value_type: str,
    currency: str,
    price_to_discount: Union[Money, TaxedMoney],
):
    """Calculate the price based on the provided values."""
    if value_type == DiscountValueType.FIXED:
        discount_method = fixed_discount
        discount_kwargs = {"discount": Money(value, currency)}
    else:
        discount_method = percentage_discount
        discount_kwargs = {"percentage": value}
    discount = partial(
        discount_method,
        **discount_kwargs,
    )
    return discount(price_to_discount)


def create_order_discount_for_order(
    order: Order, reason: str, value_type: str, value: Decimal
):
    """Add new order discount and update the prices."""

    current_total = order.total
    currency = order.currency

    net_total = apply_discount_to_value(value, value_type, currency, current_total.net)
    gross_total = apply_discount_to_value(
        value, value_type, currency, current_total.gross
    )

    new_amount = (current_total - gross_total).gross

    order_discount = order.discounts.create(
        value_type=value_type,
        value=value,
        reason=reason,
        amount=new_amount,  # type: ignore
    )
    order.total = TaxedMoney(net_total, gross_total)
    order.save(update_fields=["total_net_amount", "total_gross_amount"])
    return order_discount


def update_order_discount_for_order(
    order: Order,
    order_discount_to_update: OrderDiscount,
    reason: Optional[str] = None,
    value_type: Optional[str] = None,
    value: Optional[Decimal] = None,
):
    """Update the order_discount for an order and recalculate the order's prices."""
    current_value = order_discount_to_update.value
    value = value if value is not None else current_value
    value_type = value_type or order_discount_to_update.value_type
    currency = order_discount_to_update.currency
    fields_to_update = []
    if reason is not None:
        order_discount_to_update.reason = reason
        fields_to_update.append("reason")

    current_total = order.total

    net_total = apply_discount_to_value(value, value_type, currency, current_total.net)
    gross_total = apply_discount_to_value(
        value, value_type, currency, current_total.gross
    )

    new_amount = (current_total - gross_total).gross

    order_discount_to_update.amount = new_amount
    order_discount_to_update.value = value
    order_discount_to_update.value_type = value_type
    fields_to_update.extend(["value_type", "value", "amount_value"])

    order.total = TaxedMoney(net_total, gross_total)

    order_discount_to_update.save(update_fields=fields_to_update)


def remove_order_discount_from_order(order: Order, order_discount: OrderDiscount):
    """Remove the order discount from order and update the prices."""

    discount_amount = order_discount.amount
    order_discount.delete()

    order.total += discount_amount
    order.save(update_fields=["total_net_amount", "total_gross_amount"])


def update_discount_for_order_line(
    order_line: OrderLine,
    order: "Order",
    reason: Optional[str],
    value_type: Optional[str],
    value: Optional[Decimal],
    manager,
    tax_included,
):
    """Update discount fields for order line. Apply discount to the price."""
    current_value = order_line.unit_discount_value
    current_value_type = order_line.unit_discount_type
    value = value or current_value
    value_type = value_type or current_value_type
    fields_to_update = []
    if reason is not None:
        order_line.unit_discount_reason = reason
        fields_to_update.append("unit_discount_reason")
    if current_value != value or current_value_type != value_type:
        undiscounted_unit_price = order_line.undiscounted_unit_price
        currency = undiscounted_unit_price.currency
        unit_price_with_discount = apply_discount_to_value(
            value, value_type, currency, undiscounted_unit_price
        )

        order_line.unit_discount = (
            undiscounted_unit_price - unit_price_with_discount
        ).gross

        order_line.unit_price = unit_price_with_discount
        order_line.unit_discount_type = value_type
        order_line.unit_discount_value = value
        order_line.total_price = order_line.unit_price * order_line.quantity
        order_line.undiscounted_unit_price = (
            order_line.unit_price + order_line.unit_discount
        )
        order_line.undiscounted_total_price = (
            order_line.quantity * order_line.undiscounted_unit_price
        )
        fields_to_update.extend(
            [
                "tax_rate",
                "unit_discount_value",
                "unit_discount_amount",
                "unit_discount_type",
                "unit_discount_reason",
                "unit_price_gross_amount",
                "unit_price_net_amount",
                "total_price_net_amount",
                "total_price_gross_amount",
                "undiscounted_unit_price_gross_amount",
                "undiscounted_unit_price_net_amount",
                "undiscounted_total_price_gross_amount",
                "undiscounted_total_price_net_amount",
            ]
        )

    # Save lines before calculating the taxes as some plugin can fetch all order data
    # from db
    order_line.save(update_fields=fields_to_update)

    update_taxes_for_order_line(order_line, order, manager, tax_included)
    order_line.save(
        update_fields=[
            "unit_price_gross_amount",
            "unit_price_net_amount",
            "total_price_net_amount",
            "total_price_gross_amount",
            "tax_rate",
        ]
    )


def remove_discount_from_order_line(
    order_line: OrderLine, order: "Order", manager, tax_included
):
    """Drop discount applied to order line. Restore undiscounted price."""
    order_line.unit_price = order_line.undiscounted_unit_price
    order_line.unit_discount_amount = Decimal(0)
    order_line.unit_discount_value = Decimal(0)
    order_line.unit_discount_reason = ""
    order_line.total_price = order_line.unit_price * order_line.quantity
    order_line.save(
        update_fields=[
            "unit_discount_value",
            "unit_discount_amount",
            "unit_discount_reason",
            "unit_price_gross_amount",
            "unit_price_net_amount",
            "total_price_net_amount",
            "total_price_gross_amount",
        ]
    )

    update_taxes_for_order_line(order_line, order, manager, tax_included)
    order_line.save(
        update_fields=[
            "unit_price_gross_amount",
            "unit_price_net_amount",
            "total_price_net_amount",
            "total_price_gross_amount",
            "tax_rate",
        ]
    )<|MERGE_RESOLUTION|>--- conflicted
+++ resolved
@@ -26,16 +26,11 @@
 from ..order.models import Order, OrderLine
 from ..product.utils.digital_products import get_default_digital_content_settings
 from ..shipping.interface import ShippingMethodData
-<<<<<<< HEAD
-from ..shipping.models import ShippingMethod
+from ..shipping.models import ShippingMethod, ShippingMethodChannelListing
 from ..shipping.utils import (
     annotate_active_shipping_methods,
     convert_to_shipping_method_data,
 )
-=======
-from ..shipping.models import ShippingMethod, ShippingMethodChannelListing
-from ..shipping.utils import convert_to_shipping_method_data
->>>>>>> a9d53600
 from ..warehouse.management import (
     deallocate_stock,
     decrease_allocations,
@@ -691,18 +686,14 @@
 
 
 def get_valid_shipping_methods_for_order(
-<<<<<<< HEAD
     order: Order,
+    shipping_channel_listings: Iterable["ShippingMethodChannelListing"],
     manager: "PluginsManager",
 ) -> List[ShippingMethodData]:
-=======
-    order: Order, shipping_channel_listings: Iterable["ShippingMethodChannelListing"]
-) -> List[ShippingMethodData]:
     """Return a list of shipping methods according to Saleor's own business logic.
 
     The resulting methods are not yet filtered by plugins.
     """
->>>>>>> a9d53600
     if not order.is_shipping_required():
         return []
 
@@ -724,9 +715,9 @@
 
     for method in shipping_methods:
         listing = listing_map.get(method.id)
-        if not listing:
-            continue
-        valid_methods.append(convert_to_shipping_method_data(method, listing))
+        method_data = convert_to_shipping_method_data(method, listing)
+        if method_data:
+            valid_methods.append(method_data)
 
     excluded_methods = manager.excluded_shipping_methods_for_order(order, valid_methods)
     annotate_active_shipping_methods(valid_methods, excluded_methods)
