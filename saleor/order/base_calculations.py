--- conflicted
+++ resolved
@@ -40,11 +40,7 @@
     """
     currency = order.currency
     subtotal = _base_order_subtotal(order, lines)
-<<<<<<< HEAD
-    shipping_price = base_order_shipping(order)
-=======
     shipping_price = order.base_shipping_price
->>>>>>> f5b8251d
     order_discounts = order.discounts.all()
     order_discounts_to_update = []
     for order_discount in order_discounts:
