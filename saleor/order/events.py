from decimal import Decimal
from typing import TYPE_CHECKING, Dict, List, Optional, Tuple, Union

from ..account import events as account_events
from ..account.models import User
from ..app.models import App
from ..discount.models import OrderDiscount
from ..order.models import Fulfillment, FulfillmentLine, Order, OrderLine
from ..payment.models import Payment
from . import OrderEvents, OrderEventsEmails
from .models import OrderEvent

if TYPE_CHECKING:
    from uuid import UUID


def _line_per_quantity_to_line_object(quantity, line):
    return {"quantity": quantity, "line_pk": line.pk, "item": str(line)}


def _lines_per_quantity_to_line_object_list(order_lines):
    return [
        _line_per_quantity_to_line_object(line.quantity, line) for line in order_lines
    ]


def _get_payment_data(amount: Optional[Decimal], payment: Payment) -> Dict:
    return {
        "parameters": {
            "amount": amount,
            "payment_id": payment.token,
            "payment_gateway": payment.gateway,
        }
    }


def event_transaction_charge_requested(
    order_id: "UUID",
    reference: str,
    amount: Decimal,
    user: Optional[User],
    app: Optional[App],
):
    return OrderEvent.objects.create(
        order_id=order_id,
        type=OrderEvents.TRANSACTION_CHARGE_REQUESTED,
        user=user,
        app=app,
        parameters={
            "amount": amount,
            "reference": reference,
        },
    )


def event_transaction_refund_requested(
    order_id: "UUID",
    reference: str,
    amount: Decimal,
    user: Optional[User],
    app: Optional[App],
):
    return OrderEvent.objects.create(
        order_id=order_id,
        type=OrderEvents.TRANSACTION_REFUND_REQUESTED,
        user=user,
        app=app,
        parameters={
            "amount": amount,
            "reference": reference,
        },
    )


def event_transaction_cancel_requested(
    order_id: "UUID", reference: str, user: Optional[User], app: Optional[App]
):
    return OrderEvent.objects.create(
        order_id=order_id,
        type=OrderEvents.TRANSACTION_CANCEL_REQUESTED,
        user=user,
        app=app,
        parameters={
            "reference": reference,
        },
    )


def event_order_refunded_notification(
    order_id: "UUID", user_id: Optional[int], app_id: Optional[int], customer_email: str
):
    return OrderEvent.objects.create(
        order_id=order_id,
        type=OrderEvents.EMAIL_SENT,
        parameters={
            "email": customer_email,
            "email_type": OrderEventsEmails.ORDER_REFUND,
        },
        user_id=user_id,
        app_id=app_id,
    )


def event_order_confirmed_notification(
    order_id: "UUID", user_id: Optional[int], app_id: Optional[int], customer_email: str
):
    return OrderEvent.objects.create(
        order_id=order_id,
        type=OrderEvents.EMAIL_SENT,
        parameters={
            "email": customer_email,
            "email_type": OrderEventsEmails.CONFIRMED,
        },
        user_id=user_id,
        app_id=app_id,
    )


def event_order_cancelled_notification(
    order_id: "UUID", user_id: Optional[int], app_id: Optional[int], customer_email: str
):
    return OrderEvent.objects.create(
        order_id=order_id,
        type=OrderEvents.EMAIL_SENT,
        parameters={
            "email": customer_email,
            "email_type": OrderEventsEmails.ORDER_CANCEL,
        },
        user_id=user_id,
        app_id=app_id,
    )


def event_order_confirmation_notification(
    order_id: "UUID", user_id: Optional[int], customer_email: str
):
    return OrderEvent.objects.create(
        order_id=order_id,
        type=OrderEvents.EMAIL_SENT,
        parameters={
            "email": customer_email,
            "email_type": OrderEventsEmails.ORDER_CONFIRMATION,
        },
        user_id=user_id,
    )


def event_fulfillment_confirmed_notification(
    order_id: "UUID", user_id: Optional[int], app_id: Optional[int], customer_email: str
):
    return OrderEvent.objects.create(
        order_id=order_id,
        type=OrderEvents.EMAIL_SENT,
        parameters={
            "email": customer_email,
            "email_type": OrderEventsEmails.FULFILLMENT,
        },
        user_id=user_id,
        app_id=app_id,
    )


def event_fulfillment_digital_links_notification(
    order_id: "UUID", user_id: Optional[int], app_id: Optional[int], customer_email: str
):
    return OrderEvent.objects.create(
        order_id=order_id,
        type=OrderEvents.EMAIL_SENT,
        parameters={
            "email": customer_email,
            "email_type": OrderEventsEmails.DIGITAL_LINKS,
        },
        user_id=user_id,
        app_id=app_id,
    )


def event_payment_confirmed_notification(
    order_id: "UUID", user_id: Optional[int], customer_email: str
):
    return OrderEvent.objects.create(
        order_id=order_id,
        type=OrderEvents.EMAIL_SENT,
        parameters={"email": customer_email, "email_type": OrderEventsEmails.PAYMENT},
        user_id=user_id,
    )


def invoice_requested_event(
    *,
    order: Order,
    user: Optional[User],
    app: Optional[App],
) -> OrderEvent:
    return OrderEvent.objects.create(
        order=order, app=app, type=OrderEvents.INVOICE_REQUESTED, user=user
    )


def invoice_generated_event(
    *,
    order: Order,
    user: Optional[User],
    app: Optional[App],
    invoice_number: str,
) -> OrderEvent:
    return OrderEvent.objects.create(
        order=order,
        type=OrderEvents.INVOICE_GENERATED,
        user=user,
        app=app,
        parameters={"invoice_number": invoice_number},
    )


def invoice_updated_event(
    *,
    order: Order,
    user: Optional[Optional[User]],
    app: Optional[App],
    invoice_number: str,
    url: str,
    status: str
) -> OrderEvent:
    return OrderEvent.objects.create(
        order=order,
        type=OrderEvents.INVOICE_UPDATED,
        user=user,
        app=app,
        parameters={"invoice_number": invoice_number, "url": url, "status": status},
    )


def event_invoice_sent_notification(
    *, order_id: "UUID", user_id: Optional[int], app_id: Optional[int], email: str
) -> OrderEvent:
    return OrderEvent.objects.create(
        order_id=order_id,
        type=OrderEvents.INVOICE_SENT,
        user_id=user_id,
        app_id=app_id,
        parameters={"email": email},
    )


def email_resent_event(
    *, order: Order, user: Optional[User], email_type: OrderEventsEmails
) -> OrderEvent:
    raise NotImplementedError


def draft_order_created_event(
    *, order: Order, user: Optional[User], app: Optional[App]
) -> OrderEvent:
    return OrderEvent.objects.create(
        order=order, type=OrderEvents.DRAFT_CREATED, user=user, app=app
    )


def order_added_products_event(
    *,
    order: Order,
    user: Optional[User],
    app: Optional[App],
    order_lines: List[OrderLine],
    quantity_diff: Optional[int] = None
) -> OrderEvent:
    if quantity_diff:
        lines = [_line_per_quantity_to_line_object(quantity_diff, order_lines[0])]
    else:
        lines = _lines_per_quantity_to_line_object_list(order_lines)

    return OrderEvent.objects.create(
        order=order,
        type=OrderEvents.ADDED_PRODUCTS,
        user=user,
        app=app,
        parameters={"lines": lines},
    )


def order_removed_products_event(
    *,
    order: Order,
    user: Optional[User],
    app: Optional[App],
    order_lines: List[OrderLine],
    quantity_diff: Optional[int] = None
) -> OrderEvent:
    if quantity_diff:
        lines = [_line_per_quantity_to_line_object(quantity_diff, order_lines[0])]
    else:
        lines = _lines_per_quantity_to_line_object_list(order_lines)

    return OrderEvent.objects.create(
        order=order,
        type=OrderEvents.REMOVED_PRODUCTS,
        user=user,
        app=app,
        parameters={"lines": lines},
    )


def draft_order_created_from_replace_event(
    *,
    draft_order: Order,
    original_order: Order,
    user: Optional[User],
    app: Optional[App],
    lines: List[OrderLine]
):
    parameters = {
        "related_order_pk": original_order.pk,
        "lines": _lines_per_quantity_to_line_object_list(lines),
    }
    return OrderEvent.objects.create(
        order=draft_order,
        type=OrderEvents.DRAFT_CREATED_FROM_REPLACE,
        user=user,
        app=app,
        parameters=parameters,
    )


def order_created_event(
    *, order: Order, user: Optional[User], app: Optional[App], from_draft=False
) -> OrderEvent:
    if from_draft:
        event_type = OrderEvents.PLACED_FROM_DRAFT
    else:
        event_type = OrderEvents.PLACED
        if user:
            account_events.customer_placed_order_event(
                user=user,
                order=order,
            )

    return OrderEvent.objects.create(order=order, type=event_type, user=user, app=app)


def order_confirmed_event(
    *, order: Order, user: Optional[User], app: Optional[App]
) -> OrderEvent:
    return OrderEvent.objects.create(
        order=order, type=OrderEvents.CONFIRMED, user=user, app=app
    )


def order_canceled_event(
    *, order: Order, user: Optional[User], app: Optional[App]
) -> OrderEvent:
    return OrderEvent.objects.create(
        order=order, type=OrderEvents.CANCELED, user=user, app=app
    )


def order_manually_marked_as_paid_event(
    *,
    order: Order,
    user: Optional[User],
    app: Optional[App],
    transaction_reference: Optional[str] = None
) -> OrderEvent:
    parameters = {}
    if transaction_reference:
        parameters = {"transaction_reference": transaction_reference}
    return OrderEvent.objects.create(
        order=order,
        type=OrderEvents.ORDER_MARKED_AS_PAID,
        user=user,
        app=app,
        parameters=parameters,
    )


def order_fully_paid_event(
    *, order: Order, user: Optional[User], app: Optional[App]
) -> OrderEvent:
    return OrderEvent.objects.create(
        order=order, type=OrderEvents.ORDER_FULLY_PAID, user=user, app=app
    )


def order_replacement_created(
    *,
    original_order: Order,
    replace_order: Order,
    user: Optional[User],
    app: Optional[App]
) -> OrderEvent:
    parameters = {"related_order_pk": replace_order.pk}
    return OrderEvent.objects.create(
        order=original_order,
        type=OrderEvents.ORDER_REPLACEMENT_CREATED,
        user=user,
        app=app,
        parameters=parameters,
    )


def payment_authorized_event(
    *,
    order: Order,
    user: Optional[User],
    app: Optional[App],
    amount: Decimal,
    payment: Payment
) -> OrderEvent:
    return OrderEvent.objects.create(
        order=order,
        type=OrderEvents.PAYMENT_AUTHORIZED,
        user=user,
        app=app,
        **_get_payment_data(amount, payment),
    )


def payment_captured_event(
    *,
    order: Order,
    user: Optional[User],
    app: Optional[App],
    amount: Decimal,
    payment: Payment
) -> OrderEvent:
    return OrderEvent.objects.create(
        order=order,
        type=OrderEvents.PAYMENT_CAPTURED,
        user=user,
        app=app,
        **_get_payment_data(amount, payment),
    )


def payment_refunded_event(
    *,
    order: Order,
    user: Optional[User],
    app: Optional[App],
    amount: Decimal,
    payment: Payment
) -> OrderEvent:
    return OrderEvent.objects.create(
        order=order,
        type=OrderEvents.PAYMENT_REFUNDED,
        user=user,
        app=app,
        **_get_payment_data(amount, payment),
    )


def payment_voided_event(
    *, order: Order, user: Optional[User], app: Optional[App], payment: Payment
) -> OrderEvent:
    return OrderEvent.objects.create(
        order=order,
        type=OrderEvents.PAYMENT_VOIDED,
        user=user,
        app=app,
        **_get_payment_data(None, payment),
    )


def payment_failed_event(
    *,
    order: Order,
    user: Optional[User],
    app: Optional[App],
    message: str,
    payment: Payment
) -> OrderEvent:
    parameters = {"message": message}

    if payment:
        parameters.update({"gateway": payment.gateway, "payment_id": payment.token})

    return OrderEvent.objects.create(
        order=order,
        type=OrderEvents.PAYMENT_FAILED,
        user=user,
        app=app,
        parameters=parameters,
    )


def transaction_mark_order_as_paid_failed_event(
    order: Order, user: Optional[User], app: Optional[App], message: str
):
    parameters = {"message": message}

    return OrderEvent.objects.create(
        order=order,
        type=OrderEvents.TRANSACTION_MARK_AS_PAID_FAILED,
        user=user,
        app=app,
        parameters=parameters,
    )


def transaction_event(
    *,
    order: Order,
    user: Optional[User],
    app: Optional[App],
    reference: str,
    status: str,
    message: str
) -> OrderEvent:
<<<<<<< HEAD

    parameters = {"message": message, "reference": reference, "status": status}
=======
    parameters = {"message": name, "reference": reference, "status": status}
>>>>>>> ea98ffa7
    return OrderEvent.objects.create(
        order=order,
        type=OrderEvents.TRANSACTION_EVENT,
        user=user,
        app=app,
        parameters=parameters,
    )


def external_notification_event(
    *,
    order: Order,
    user: Optional[User],
    app: Optional[App],
    message: Optional[str],
    parameters: Optional[dict]
) -> OrderEvent:
    parameters = parameters or {}
    parameters["message"] = message

    return OrderEvent.objects.create(
        order=order,
        type=OrderEvents.EXTERNAL_SERVICE_NOTIFICATION,
        user=user,
        app=app,
        parameters=parameters,
    )


def fulfillment_canceled_event(
    *,
    order: Order,
    user: Optional[User],
    app: Optional[App],
    fulfillment: Optional[Fulfillment]
) -> OrderEvent:
    return OrderEvent.objects.create(
        order=order,
        type=OrderEvents.FULFILLMENT_CANCELED,
        user=user,
        app=app,
        parameters={"composed_id": fulfillment.composed_id} if fulfillment else {},
    )


def fulfillment_restocked_items_event(
    *,
    order: Order,
    user: Optional[User],
    app: Optional[App],
    fulfillment: Union[Order, Fulfillment],
    warehouse_pk: Optional["UUID"] = None,
) -> OrderEvent:
    return OrderEvent.objects.create(
        order=order,
        type=OrderEvents.FULFILLMENT_RESTOCKED_ITEMS,
        user=user,
        app=app,
        parameters={
            "quantity": fulfillment.get_total_quantity(),
            "warehouse": warehouse_pk,
        },
    )


def fulfillment_fulfilled_items_event(
    *,
    order: Order,
    user: Optional[User],
    app: Optional[App],
    fulfillment_lines: List[FulfillmentLine]
) -> OrderEvent:
    return OrderEvent.objects.create(
        order=order,
        type=OrderEvents.FULFILLMENT_FULFILLED_ITEMS,
        user=user,
        app=app,
        parameters={"fulfilled_items": [line.pk for line in fulfillment_lines]},
    )


def fulfillment_awaits_approval_event(
    *,
    order: Order,
    user: Optional[User],
    app: Optional[App],
    fulfillment_lines: List[FulfillmentLine]
) -> OrderEvent:
    return OrderEvent.objects.create(
        order=order,
        type=OrderEvents.FULFILLMENT_AWAITS_APPROVAL,
        user=user,
        app=app,
        parameters={"awaiting_fulfillments": [line.pk for line in fulfillment_lines]},
    )


def order_returned_event(
    *,
    order: Order,
    user: Optional[User],
    app: Optional[App],
    returned_lines: List[Tuple[int, OrderLine]],
):
    return OrderEvent.objects.create(
        order=order,
        type=OrderEvents.FULFILLMENT_RETURNED,
        user=user,
        app=app,
        parameters={
            "lines": [
                _line_per_quantity_to_line_object(quantity, line)
                for quantity, line in returned_lines
            ]
        },
    )


def fulfillment_replaced_event(
    *,
    order: Order,
    user: Optional[User],
    app: Optional[App],
    replaced_lines: List[OrderLine],
):
    return OrderEvent.objects.create(
        order=order,
        type=OrderEvents.FULFILLMENT_REPLACED,
        user=user,
        app=app,
        parameters={"lines": _lines_per_quantity_to_line_object_list(replaced_lines)},
    )


def fulfillment_refunded_event(
    *,
    order: Order,
    user: Optional[User],
    app: Optional[App],
    refunded_lines: List[Tuple[int, OrderLine]],
    amount: Decimal,
    shipping_costs_included: bool
):
    return OrderEvent.objects.create(
        order=order,
        type=OrderEvents.FULFILLMENT_REFUNDED,
        user=user,
        app=app,
        parameters={
            "lines": [
                _line_per_quantity_to_line_object(quantity, line)
                for quantity, line in refunded_lines
            ],
            "amount": amount,
            "shipping_costs_included": shipping_costs_included,
        },
    )


def fulfillment_tracking_updated_event(
    *,
    order: Order,
    user: Optional[User],
    app: Optional[App],
    tracking_number: str,
    fulfillment: Fulfillment
) -> OrderEvent:
    return OrderEvent.objects.create(
        order=order,
        type=OrderEvents.TRACKING_UPDATED,
        user=user,
        app=app,
        parameters={
            "tracking_number": tracking_number,
            "fulfillment": fulfillment.composed_id,
        },
    )


def order_note_added_event(
    *, order: Order, user: Optional[User], app: Optional[App], message: str
) -> OrderEvent:
    kwargs: Dict[str, Union[Optional[App], Optional[User]]] = {"app": app}
    if user is not None:
        if order.user is not None and order.user.pk == user.pk:
            account_events.customer_added_to_note_order_event(
                user=user, order=order, message=message
            )
        kwargs["user"] = user

    return OrderEvent.objects.create(
        order=order,
        type=OrderEvents.NOTE_ADDED,
        parameters={"message": message},
        **kwargs,
    )


def _prepare_discount_object(
    order_discount: "OrderDiscount",
    old_order_discount: Optional["OrderDiscount"] = None,
):
    discount_parameters = {
        "value": order_discount.value,
        "amount_value": order_discount.amount_value,
        "currency": order_discount.currency,
        "value_type": order_discount.value_type,
        "reason": order_discount.reason,
    }
    if old_order_discount:
        discount_parameters["old_value"] = old_order_discount.value
        discount_parameters["old_value_type"] = old_order_discount.value_type
        discount_parameters["old_amount_value"] = old_order_discount.amount_value
    return discount_parameters


def order_discount_event(
    *,
    event_type: str,
    order: Order,
    user: Optional[User],
    app: Optional[App],
    order_discount: "OrderDiscount",
    old_order_discount: Optional["OrderDiscount"] = None
) -> OrderEvent:
    discount_parameters = _prepare_discount_object(order_discount, old_order_discount)

    return OrderEvent.objects.create(
        order=order,
        type=event_type,
        user=user,
        app=app,
        parameters={"discount": discount_parameters},
    )


def order_discounts_automatically_updated_event(
    order: Order, changed_order_discounts: List[Tuple["OrderDiscount", "OrderDiscount"]]
):
    for previous_order_discount, current_order_discount in changed_order_discounts:
        order_discount_automatically_updated_event(
            order=order,
            order_discount=current_order_discount,
            old_order_discount=previous_order_discount,
        )


def order_discount_automatically_updated_event(
    order: Order, order_discount: "OrderDiscount", old_order_discount: "OrderDiscount"
):
    return order_discount_event(
        event_type=OrderEvents.ORDER_DISCOUNT_AUTOMATICALLY_UPDATED,
        order=order,
        user=None,
        app=None,
        order_discount=order_discount,
        old_order_discount=old_order_discount,
    )


def order_discount_added_event(
    order: Order,
    user: Optional[User],
    app: Optional[App],
    order_discount: "OrderDiscount",
) -> OrderEvent:
    return order_discount_event(
        event_type=OrderEvents.ORDER_DISCOUNT_ADDED,
        order=order,
        user=user,
        app=app,
        order_discount=order_discount,
    )


def order_discount_updated_event(
    order: Order,
    user: Optional[User],
    app: Optional[App],
    order_discount: "OrderDiscount",
    old_order_discount: Optional["OrderDiscount"] = None,
) -> OrderEvent:
    return order_discount_event(
        event_type=OrderEvents.ORDER_DISCOUNT_UPDATED,
        order=order,
        user=user,
        app=app,
        order_discount=order_discount,
        old_order_discount=old_order_discount,
    )


def order_discount_deleted_event(
    order: Order,
    user: Optional[User],
    app: Optional[App],
    order_discount: "OrderDiscount",
) -> OrderEvent:
    return order_discount_event(
        event_type=OrderEvents.ORDER_DISCOUNT_DELETED,
        order=order,
        user=user,
        app=app,
        order_discount=order_discount,
    )


def order_line_discount_event(
    *,
    event_type: str,
    order: Order,
    user: Optional[User],
    app: Optional[App],
    line: OrderLine,
    line_before_update: Optional["OrderLine"] = None
) -> OrderEvent:
    discount_parameters = {
        "value": line.unit_discount_value,
        "amount_value": line.unit_discount_amount,
        "currency": line.currency,
        "value_type": line.unit_discount_type,
        "reason": line.unit_discount_reason,
    }
    if line_before_update:
        discount_parameters["old_value"] = line_before_update.unit_discount_value
        discount_parameters["old_value_type"] = line_before_update.unit_discount_type
        discount_parameters[
            "old_amount_value"
        ] = line_before_update.unit_discount_amount

    line_data = _line_per_quantity_to_line_object(line.quantity, line)
    line_data["discount"] = discount_parameters
    return OrderEvent.objects.create(
        order=order,
        type=event_type,
        user=user,
        app=app,
        parameters={"lines": [line_data]},
    )


def order_line_discount_updated_event(
    order: Order,
    user: Optional[User],
    app: Optional[App],
    line: OrderLine,
    line_before_update: Optional["OrderLine"] = None,
) -> OrderEvent:
    return order_line_discount_event(
        event_type=OrderEvents.ORDER_LINE_DISCOUNT_UPDATED,
        order=order,
        line=line,
        line_before_update=line_before_update,
        user=user,
        app=app,
    )


def order_line_discount_removed_event(
    order: Order,
    user: Optional[User],
    app: Optional[App],
    line: OrderLine,
) -> OrderEvent:
    return order_line_discount_event(
        event_type=OrderEvents.ORDER_LINE_DISCOUNT_REMOVED,
        order=order,
        line=line,
        user=user,
        app=app,
    )


def order_line_product_removed_event(
    order: Order,
    user: Optional[User],
    app: Optional[App],
    order_lines: List[Tuple[int, OrderLine]],
):
    return OrderEvent.objects.create(
        type=OrderEvents.ORDER_LINE_PRODUCT_DELETED,
        order=order,
        user=user,
        app=app,
        parameters={"lines": _lines_per_quantity_to_line_object_list(order_lines)},
    )


def order_line_variant_removed_event(
    order: Order,
    user: Optional[User],
    app: Optional[App],
    order_lines: List[Tuple[int, OrderLine]],
):
    return OrderEvent.objects.create(
        type=OrderEvents.ORDER_LINE_VARIANT_DELETED,
        order=order,
        user=user,
        app=app,
        parameters={"lines": _lines_per_quantity_to_line_object_list(order_lines)},
    )<|MERGE_RESOLUTION|>--- conflicted
+++ resolved
@@ -506,12 +506,7 @@
     status: str,
     message: str
 ) -> OrderEvent:
-<<<<<<< HEAD
-
     parameters = {"message": message, "reference": reference, "status": status}
-=======
-    parameters = {"message": name, "reference": reference, "status": status}
->>>>>>> ea98ffa7
     return OrderEvent.objects.create(
         order=order,
         type=OrderEvents.TRANSACTION_EVENT,
