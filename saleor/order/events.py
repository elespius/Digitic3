from decimal import Decimal
from typing import Dict, List, Optional, Tuple, Union

from ..account import events as account_events
from ..account.models import User
from ..order.models import Fulfillment, FulfillmentLine, Order, OrderLine
from ..payment.models import Payment
from . import OrderEvents, OrderEventsEmails
from .models import OrderEvent

UserType = Optional[User]


def _lines_per_quantity_to_line_object_list(quantities_per_order_line):
    return [
        {"quantity": quantity, "line_pk": line.pk, "item": str(line)}
        for quantity, line in quantities_per_order_line
    ]


def _get_payment_data(amount: Optional[Decimal], payment: Payment) -> Dict:
    return {
        "parameters": {
            "amount": amount,
            "payment_id": payment.token,
            "payment_gateway": payment.gateway,
        }
    }


def _user_is_valid(user: UserType) -> bool:
    return bool(user and not user.is_anonymous)


<<<<<<< HEAD
def event_order_refunded_notification(
=======
def event_order_confirmed_notification(
>>>>>>> b9c744df
    order_id: int, user_id: Optional[int], customer_email: str
):
    return OrderEvent.objects.create(
        order_id=order_id,
        type=OrderEvents.EMAIL_SENT,
        parameters={
            "email": customer_email,
<<<<<<< HEAD
            "email_type": OrderEventsEmails.ORDER_REFUND,
        },
        user_id=user_id,
    )
=======
            "email_type": OrderEventsEmails.CONFIRMED,
        },
        user_id=user_id,
    )


def email_sent_event(
    *,
    order: Order,
    user: Optional[UserType],
    email_type: str,  # use "OrderEventsEmails" class
    user_pk: int = None,
) -> OrderEvent:
>>>>>>> b9c744df


def event_order_cancelled_notification(
    order_id: int, user_id: Optional[int], customer_email: str
):
    return OrderEvent.objects.create(
        order_id=order_id,
        type=OrderEvents.EMAIL_SENT,
        parameters={
            "email": customer_email,
            "email_type": OrderEventsEmails.ORDER_CANCEL,
        },
        user_id=user_id,
    )


def event_order_confirmation_notification(
    order_id: int, user_id: Optional[int], customer_email: str
):
    return OrderEvent.objects.create(
        order_id=order_id,
        type=OrderEvents.EMAIL_SENT,
        parameters={
            "email": customer_email,
            "email_type": OrderEventsEmails.ORDER_CONFIRMATION,
        },
        user_id=user_id,
    )


def event_fulfillment_confirmed_notification(
    order_id: int, user_id: Optional[int], customer_email: str
):
    return OrderEvent.objects.create(
        order_id=order_id,
        type=OrderEvents.EMAIL_SENT,
        parameters={
            "email": customer_email,
            "email_type": OrderEventsEmails.FULFILLMENT,
        },
        user_id=user_id,
    )


def event_fulfillment_digital_links_notification(
    order_id: int, user_id: Optional[int], customer_email: str
):
    return OrderEvent.objects.create(
        order_id=order_id,
        type=OrderEvents.EMAIL_SENT,
        parameters={
            "email": customer_email,
            "email_type": OrderEventsEmails.DIGITAL_LINKS,
        },
        user_id=user_id,
    )


def event_payment_confirmed_notification(
    order_id: int, user_id: Optional[int], customer_email: str
):
    return OrderEvent.objects.create(
        order_id=order_id,
        type=OrderEvents.EMAIL_SENT,
        parameters={"email": customer_email, "email_type": OrderEventsEmails.PAYMENT},
        user_id=user_id,
    )


def invoice_requested_event(*, order: Order, user: Optional[UserType],) -> OrderEvent:
    return OrderEvent.objects.create(
        order=order, type=OrderEvents.INVOICE_REQUESTED, user=user
    )


def invoice_generated_event(
    *, order: Order, user: Optional[UserType], invoice_number: str,
) -> OrderEvent:
    return OrderEvent.objects.create(
        order=order,
        type=OrderEvents.INVOICE_GENERATED,
        user=user,
        parameters={"invoice_number": invoice_number},
    )


def invoice_updated_event(
    *,
    order: Order,
    user: Optional[UserType],
    invoice_number: str,
    url: str,
    status: str
) -> OrderEvent:
    return OrderEvent.objects.create(
        order=order,
        type=OrderEvents.INVOICE_UPDATED,
        user=user,
        parameters={"invoice_number": invoice_number, "url": url, "status": status},
    )


def event_invoice_sent_notification(
    *, order_id: int, user_id: Optional[int], email: str
) -> OrderEvent:
    return OrderEvent.objects.create(
        order_id=order_id,
        type=OrderEvents.INVOICE_SENT,
        user_id=user_id,
        parameters={"email": email},
    )


def email_resent_event(
    *, order: Order, user: UserType, email_type: OrderEventsEmails
) -> OrderEvent:
    raise NotImplementedError


def draft_order_created_event(*, order: Order, user: UserType) -> OrderEvent:
    if not _user_is_valid(user):
        user = None
    return OrderEvent.objects.create(
        order=order, type=OrderEvents.DRAFT_CREATED, user=user
    )


def draft_order_added_products_event(
    *, order: Order, user: UserType, order_lines: List[Tuple[int, OrderLine]]
) -> OrderEvent:
    if not _user_is_valid(user):
        user = None
    return OrderEvent.objects.create(
        order=order,
        type=OrderEvents.DRAFT_ADDED_PRODUCTS,
        user=user,
        parameters={"lines": _lines_per_quantity_to_line_object_list(order_lines)},
    )


def draft_order_removed_products_event(
    *, order: Order, user: UserType, order_lines: List[Tuple[int, OrderLine]]
) -> OrderEvent:
    if not _user_is_valid(user):
        user = None
    return OrderEvent.objects.create(
        order=order,
        type=OrderEvents.DRAFT_REMOVED_PRODUCTS,
        user=user,
        parameters={"lines": _lines_per_quantity_to_line_object_list(order_lines)},
    )


def order_created_event(
    *, order: Order, user: UserType, from_draft=False
) -> OrderEvent:
    if from_draft:
        event_type = OrderEvents.PLACED_FROM_DRAFT
    else:
        event_type = OrderEvents.PLACED
        account_events.customer_placed_order_event(
            user=user,  # type: ignore
            order=order,
        )

    if not _user_is_valid(user):
        user = None

    return OrderEvent.objects.create(order=order, type=event_type, user=user)


def order_confirmed_event(
    *, order: Order, user: UserType, from_draft=False
) -> OrderEvent:
    if not _user_is_valid(user):
        user = None
    return OrderEvent.objects.create(order=order, type=OrderEvents.CONFIRMED, user=user)


def draft_order_oversold_items_event(
    *, order: Order, user: UserType, oversold_items: List[str]
) -> OrderEvent:
    if not _user_is_valid(user):
        user = None
    return OrderEvent.objects.create(
        order=order,
        type=OrderEvents.OVERSOLD_ITEMS,
        user=user,
        parameters={"oversold_items": oversold_items},
    )


def order_canceled_event(*, order: Order, user: UserType) -> OrderEvent:
    if not _user_is_valid(user):
        user = None
    return OrderEvent.objects.create(order=order, type=OrderEvents.CANCELED, user=user)


def order_manually_marked_as_paid_event(
    *, order: Order, user: UserType, transaction_reference: Optional[str] = None
) -> OrderEvent:
    if not _user_is_valid(user):
        user = None
    parameters = {}  # type: ignore
    if transaction_reference:
        parameters = {"transaction_reference": transaction_reference}
    return OrderEvent.objects.create(
        order=order,
        type=OrderEvents.ORDER_MARKED_AS_PAID,
        user=user,
        parameters=parameters,
    )


def order_fully_paid_event(*, order: Order, user: UserType) -> OrderEvent:
    if not _user_is_valid(user):
        user = None
    return OrderEvent.objects.create(
        order=order, type=OrderEvents.ORDER_FULLY_PAID, user=user
    )


def payment_authorized_event(
    *, order: Order, user: UserType, amount: Decimal, payment: Payment
) -> OrderEvent:
    if not _user_is_valid(user):
        user = None
    return OrderEvent.objects.create(
        order=order,
        type=OrderEvents.PAYMENT_AUTHORIZED,
        user=user,
        **_get_payment_data(amount, payment),
    )


def payment_captured_event(
    *, order: Order, user: UserType, amount: Decimal, payment: Payment
) -> OrderEvent:
    if not _user_is_valid(user):
        user = None
    return OrderEvent.objects.create(
        order=order,
        type=OrderEvents.PAYMENT_CAPTURED,
        user=user,
        **_get_payment_data(amount, payment),
    )


def payment_refunded_event(
    *, order: Order, user: UserType, amount: Decimal, payment: Payment
) -> OrderEvent:
    if not _user_is_valid(user):
        user = None
    return OrderEvent.objects.create(
        order=order,
        type=OrderEvents.PAYMENT_REFUNDED,
        user=user,
        **_get_payment_data(amount, payment),
    )


def payment_voided_event(
    *, order: Order, user: UserType, payment: Payment
) -> OrderEvent:
    if not _user_is_valid(user):
        user = None
    return OrderEvent.objects.create(
        order=order,
        type=OrderEvents.PAYMENT_VOIDED,
        user=user,
        **_get_payment_data(None, payment),
    )


def payment_failed_event(
    *, order: Order, user: UserType, message: str, payment: Payment
) -> OrderEvent:

    if not _user_is_valid(user):
        user = None
    parameters = {"message": message}

    if payment:
        parameters.update({"gateway": payment.gateway, "payment_id": payment.token})

    return OrderEvent.objects.create(
        order=order, type=OrderEvents.PAYMENT_FAILED, user=user, parameters=parameters
    )


def external_notification_event(
    *, order: Order, user: UserType, message: Optional[str], parameters: Optional[dict]
) -> OrderEvent:
    if not _user_is_valid(user):
        user = None
    parameters = parameters or {}
    parameters["message"] = message

    return OrderEvent.objects.create(
        order=order,
        type=OrderEvents.EXTERNAL_SERVICE_NOTIFICATION,
        user=user,
        parameters=parameters,
    )


def fulfillment_canceled_event(
    *, order: Order, user: UserType, fulfillment: Fulfillment
) -> OrderEvent:
    if not _user_is_valid(user):
        user = None
    return OrderEvent.objects.create(
        order=order,
        type=OrderEvents.FULFILLMENT_CANCELED,
        user=user,
        parameters={"composed_id": fulfillment.composed_id},
    )


def fulfillment_restocked_items_event(
    *,
    order: Order,
    user: UserType,
    fulfillment: Union[Order, Fulfillment],
    warehouse_pk: Optional[int] = None,
) -> OrderEvent:
    if not _user_is_valid(user):
        user = None
    return OrderEvent.objects.create(
        order=order,
        type=OrderEvents.FULFILLMENT_RESTOCKED_ITEMS,
        user=user,
        parameters={
            "quantity": fulfillment.get_total_quantity(),
            "warehouse": warehouse_pk,
        },
    )


def fulfillment_fulfilled_items_event(
    *, order: Order, user: UserType, fulfillment_lines: List[FulfillmentLine]
) -> OrderEvent:
    if not _user_is_valid(user):
        user = None
    return OrderEvent.objects.create(
        order=order,
        type=OrderEvents.FULFILLMENT_FULFILLED_ITEMS,
        user=user,
        parameters={"fulfilled_items": [line.pk for line in fulfillment_lines]},
    )


def fulfillment_refunded_event(
    *,
    order: Order,
    user: UserType,
    refunded_lines: List[Tuple[int, OrderLine]],
    amount: Decimal,
    shipping_costs_included: bool
):
    if not _user_is_valid(user):
        user = None
    return OrderEvent.objects.create(
        order=order,
        type=OrderEvents.FULFILLMENT_REFUNDED,
        user=user,
        parameters={
            "lines": _lines_per_quantity_to_line_object_list(refunded_lines),
            "amount": amount,
            "shipping_costs_included": shipping_costs_included,
        },
    )


def fulfillment_tracking_updated_event(
    *, order: Order, user: UserType, tracking_number: str, fulfillment: Fulfillment
) -> OrderEvent:
    if not _user_is_valid(user):
        user = None
    return OrderEvent.objects.create(
        order=order,
        type=OrderEvents.TRACKING_UPDATED,
        user=user,
        parameters={
            "tracking_number": tracking_number,
            "fulfillment": fulfillment.composed_id,
        },
    )


def order_note_added_event(*, order: Order, user: UserType, message: str) -> OrderEvent:
    kwargs = {}
    if user is not None and not user.is_anonymous:
        if order.user is not None and order.user.pk == user.pk:
            account_events.customer_added_to_note_order_event(
                user=user, order=order, message=message
            )
        kwargs["user"] = user

    return OrderEvent.objects.create(
        order=order,
        type=OrderEvents.NOTE_ADDED,
        parameters={"message": message},
        **kwargs,
    )<|MERGE_RESOLUTION|>--- conflicted
+++ resolved
@@ -32,38 +32,32 @@
     return bool(user and not user.is_anonymous)
 
 
-<<<<<<< HEAD
 def event_order_refunded_notification(
-=======
+    order_id: int, user_id: Optional[int], customer_email: str
+):
+    return OrderEvent.objects.create(
+        order_id=order_id,
+        type=OrderEvents.EMAIL_SENT,
+        parameters={
+            "email": customer_email,
+            "email_type": OrderEventsEmails.ORDER_REFUND,
+        },
+        user_id=user_id,
+    )
+
+
 def event_order_confirmed_notification(
->>>>>>> b9c744df
-    order_id: int, user_id: Optional[int], customer_email: str
-):
-    return OrderEvent.objects.create(
-        order_id=order_id,
-        type=OrderEvents.EMAIL_SENT,
-        parameters={
-            "email": customer_email,
-<<<<<<< HEAD
-            "email_type": OrderEventsEmails.ORDER_REFUND,
-        },
-        user_id=user_id,
-    )
-=======
+    order_id: int, user_id: Optional[int], customer_email: str
+):
+    return OrderEvent.objects.create(
+        order_id=order_id,
+        type=OrderEvents.EMAIL_SENT,
+        parameters={
+            "email": customer_email,
             "email_type": OrderEventsEmails.CONFIRMED,
         },
         user_id=user_id,
     )
-
-
-def email_sent_event(
-    *,
-    order: Order,
-    user: Optional[UserType],
-    email_type: str,  # use "OrderEventsEmails" class
-    user_pk: int = None,
-) -> OrderEvent:
->>>>>>> b9c744df
 
 
 def event_order_cancelled_notification(
