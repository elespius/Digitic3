[{
    "model": "product.category",
    "pk": 7,
    "fields": {
      "private_metadata": {},
      "metadata": {},
      "seo_title": "",
      "seo_description": "",
      "name": "Accessories",
      "slug": "accessories",
      "description": "",
      "description_json": {
        "blocks": [{
          "key": "",
          "data": {},
          "text": "",
          "type": "unstyled",
          "depth": 0,
          "entityRanges": [],
          "inlineStyleRanges": []
        }],
        "entityMap": {}
      },
      "parent": null,
      "background_image": "category-backgrounds/accessories_8AEdvHR.jpg",
      "background_image_alt": "",
      "lft": 1,
      "rght": 8,
      "tree_id": 1,
      "level": 0
    }
  },
  {
    "model": "product.category",
    "pk": 8,
    "fields": {
      "private_metadata": {},
      "metadata": {},
      "seo_title": "",
      "seo_description": "",
      "name": "Groceries",
      "slug": "groceries",
      "description": "",
      "description_json": {
        "blocks": [{
          "key": "",
          "data": {},
          "text": "",
          "type": "unstyled",
          "depth": 0,
          "entityRanges": [],
          "inlineStyleRanges": []
        }],
        "entityMap": {}
      },
      "parent": null,
      "background_image": "category-backgrounds/groceries_CFNOYEO.jpg",
      "background_image_alt": "",
      "lft": 1,
      "rght": 6,
      "tree_id": 2,
      "level": 0
    }
  },
  {
    "model": "product.category",
    "pk": 9,
    "fields": {
      "private_metadata": {},
      "metadata": {},
      "seo_title": "",
      "seo_description": "",
      "name": "Apparel",
      "slug": "apparel",
      "description": "",
      "description_json": {
        "blocks": [{
          "key": "",
          "data": {},
          "text": "",
          "type": "unstyled",
          "depth": 0,
          "entityRanges": [],
          "inlineStyleRanges": []
        }],
        "entityMap": {}
      },
      "parent": null,
      "background_image": "category-backgrounds/apparel_j1eQDeZ.jpg",
      "background_image_alt": "",
      "lft": 1,
      "rght": 10,
      "tree_id": 3,
      "level": 0
    }
  },
  {
    "model": "product.category",
    "pk": 10,
    "fields": {
      "private_metadata": {},
      "metadata": {},
      "seo_title": "",
      "seo_description": "",
      "name": "T-shirts",
      "slug": "t-shirts",
      "description": "",
      "description_json": {},
      "parent": 9,
      "background_image": "category-backgrounds/apparel_aQjIlZr.jpg",
      "background_image_alt": "",
      "lft": 2,
      "rght": 3,
      "tree_id": 3,
      "level": 1
    }
  },
  {
    "model": "product.category",
    "pk": 11,
    "fields": {
      "private_metadata": {},
      "metadata": {},
      "seo_title": "",
      "seo_description": "",
      "name": "Polo Shirts",
      "slug": "polo-shirts",
      "description": "",
      "description_json": {},
      "parent": 9,
      "background_image": "category-backgrounds/apparel_HuImTaR.jpg",
      "background_image_alt": "",
      "lft": 4,
      "rght": 5,
      "tree_id": 3,
      "level": 1
    }
  },
  {
    "model": "product.category",
    "pk": 12,
    "fields": {
      "private_metadata": {},
      "metadata": {},
      "seo_title": "",
      "seo_description": "",
      "name": "Hoodies",
      "slug": "hoodies",
      "description": "",
      "description_json": {},
      "parent": 9,
      "background_image": "category-backgrounds/apparel_6ziH1ON.jpg",
      "background_image_alt": "",
      "lft": 6,
      "rght": 7,
      "tree_id": 3,
      "level": 1
    }
  },
  {
    "model": "product.category",
    "pk": 13,
    "fields": {
      "private_metadata": {},
      "metadata": {},
      "seo_title": "",
      "seo_description": "",
      "name": "Footwear",
      "slug": "footwear",
      "description": "",
      "description_json": {},
      "parent": 9,
      "background_image": "category-backgrounds/apparel_awJisre.jpg",
      "background_image_alt": "",
      "lft": 8,
      "rght": 9,
      "tree_id": 3,
      "level": 1
    }
  },
  {
    "model": "product.category",
    "pk": 14,
    "fields": {
      "private_metadata": {},
      "metadata": {},
      "seo_title": "",
      "seo_description": "",
      "name": "Juices",
      "slug": "juices",
      "description": "",
      "description_json": {},
      "parent": 8,
      "background_image": "category-backgrounds/groceries_k5IaCqp.jpg",
      "background_image_alt": "",
      "lft": 2,
      "rght": 3,
      "tree_id": 2,
      "level": 1
    }
  },
  {
    "model": "product.category",
    "pk": 15,
    "fields": {
      "private_metadata": {},
      "metadata": {},
      "seo_title": "",
      "seo_description": "",
      "name": "Alcohol",
      "slug": "alcohol",
      "description": "",
      "description_json": {},
      "parent": 8,
      "background_image": "category-backgrounds/groceries_f5xedIS.jpg",
      "background_image_alt": "",
      "lft": 4,
      "rght": 5,
      "tree_id": 2,
      "level": 1
    }
  },
  {
    "model": "product.category",
    "pk": 20,
    "fields": {
      "private_metadata": {},
      "metadata": {},
      "seo_title": "",
      "seo_description": "",
      "name": "Paints",
      "slug": "paints",
      "description": "",
      "description_json": {},
      "parent": 7,
      "background_image": "category-backgrounds/accessories_HMorc9P.jpg",
      "background_image_alt": "",
      "lft": 2,
      "rght": 3,
      "tree_id": 1,
      "level": 1
    }
  },
  {
    "model": "product.category",
    "pk": 22,
    "fields": {
      "private_metadata": {},
      "metadata": {},
      "seo_title": "",
      "seo_description": "",
      "name": "Homewares",
      "slug": "homewares",
      "description": "",
      "description_json": {},
      "parent": 7,
      "background_image": "category-backgrounds/accessories_tDJUL1J.jpg",
      "background_image_alt": "",
      "lft": 4,
      "rght": 5,
      "tree_id": 1,
      "level": 1
    }
  },
  {
    "model": "product.category",
    "pk": 23,
    "fields": {
      "private_metadata": {},
      "metadata": {},
      "seo_title": "",
      "seo_description": "",
      "name": "Audiobooks",
      "slug": "ebooks",
      "description": "",
      "description_json": {
        "blocks": [{
          "key": "89slb",
          "data": {},
          "text": "",
          "type": "unstyled",
          "depth": 0,
          "entityRanges": [],
          "inlineStyleRanges": []
        }],
        "entityMap": {}
      },
      "parent": 7,
      "background_image": "",
      "background_image_alt": "",
      "lft": 6,
      "rght": 7,
      "tree_id": 1,
      "level": 1
    }
  },
  {
    "model": "product.producttype",
    "pk": 7,
    "fields": {
      "private_metadata": {},
      "metadata": {
        "vatlayer.code": "standard",
        "vatlayer.description": "standard"
      },
      "name": "Paint",
      "slug": "paint",
      "has_variants": true,
      "is_shipping_required": true,
      "is_digital": false,
      "weight": "1.0:kg"
    }
  },
  {
    "model": "product.producttype",
    "pk": 8,
    "fields": {
      "private_metadata": {},
      "metadata": {
        "vatlayer.code": "standard",
        "vatlayer.description": "standard"
      },
      "name": "Music",
      "slug": "music",
      "has_variants": true,
      "is_shipping_required": true,
      "is_digital": false,
      "weight": "0.2:kg"
    }
  },
  {
    "model": "product.producttype",
    "pk": 9,
    "fields": {
      "private_metadata": {},
      "metadata": {
        "vatlayer.code": "standard",
        "vatlayer.description": "standard"
      },
      "name": "Juice",
      "slug": "juice",
      "has_variants": true,
      "is_shipping_required": true,
      "is_digital": false,
      "weight": "1.0:kg"
    }
  },
  {
    "model": "product.producttype",
    "pk": 10,
    "fields": {
      "private_metadata": {},
      "metadata": {
        "vatlayer.code": "standard",
        "vatlayer.description": "standard"
      },
      "name": "Wine",
      "slug": "wine",
      "has_variants": false,
      "is_shipping_required": true,
      "is_digital": false,
      "weight": "1.0:kg"
    }
  },
  {
    "model": "product.producttype",
    "pk": 11,
    "fields": {
      "private_metadata": {},
      "metadata": {
        "vatlayer.code": "standard",
        "vatlayer.description": "standard"
      },
      "name": "Beer",
      "slug": "beer",
      "has_variants": false,
      "is_shipping_required": true,
      "is_digital": false,
      "weight": "1.0:kg"
    }
  },
  {
    "model": "product.producttype",
    "pk": 12,
    "fields": {
      "private_metadata": {},
      "metadata": {
        "vatlayer.code": "standard",
        "vatlayer.description": "standard"
      },
      "name": "Cushion",
      "slug": "cushion",
      "has_variants": true,
      "is_shipping_required": true,
      "is_digital": false,
      "weight": "0.5:kg"
    }
  },
  {
    "model": "product.producttype",
    "pk": 13,
    "fields": {
      "private_metadata": {},
      "metadata": {
        "vatlayer.code": "standard",
        "vatlayer.description": "standard"
      },
      "name": "Shoe",
      "slug": "shoe",
      "has_variants": true,
      "is_shipping_required": true,
      "is_digital": false,
      "weight": "1.0:kg"
    }
  },
  {
    "model": "product.producttype",
    "pk": 14,
    "fields": {
      "private_metadata": {},
      "metadata": {
        "vatlayer.code": "standard",
        "vatlayer.description": "standard"
      },
      "name": "Top (clothing)",
      "slug": "top-clothing",
      "has_variants": true,
      "is_shipping_required": true,
      "is_digital": false,
      "weight": "1.0:kg"
    }
  },
  {
    "model": "product.producttype",
    "pk": 15,
    "fields": {
      "private_metadata": {},
      "metadata": {},
      "name": "Audiobook",
      "slug": "e-book",
      "has_variants": true,
      "is_shipping_required": false,
      "is_digital": true,
      "weight": "0.0:kg"
    }
  },
  {
    "model": "product.product",
    "pk": 61,
    "fields": {
      "private_metadata": {},
      "metadata": {
        "taxes": {
          "vatlayer": {
            "code": "standard",
            "description": "standard"
          }
        }
      },
      "seo_title": "",
      "seo_description": "Tonight, my love, let us take fat brushes and paint the skies with the shades of nebula tides. Get the dark, moody shades of the ether.",
      "product_type": 7,
      "name": "Nebula Night Sky Paint",
      "slug": "nebula-night-sky-paint",
      "description": "Tonight, my love, let us take fat brushes and paint the skies with the shades of nebula tides. Get the dark, moody shades of the ether.",
      "description_json": {
        "blocks": [{
          "key": "",
          "data": {},
          "text": "Tonight, my love, let us take fat brushes and paint the skies with the shades of nebula tides. Get the dark, moody shades of the ether.",
          "type": "unstyled",
          "depth": 0,
          "entityRanges": [],
          "inlineStyleRanges": []
        }],
        "entityMap": {}
      },
      "category": 20,
      "updated_at": "2020-08-31T06:53:16.102Z",
      "charge_taxes": true,
      "weight": "0.0:kg"
    }
  },
  {
    "model": "product.product",
    "pk": 62,
    "fields": {
      "private_metadata": {},
      "metadata": {
        "vatlayer.code": "standard",
        "vatlayer.description": "standard"
      },
      "seo_title": "",
      "seo_description": "The rich, deep hue of space dust. Vacuum packed and airlocked for long-lasting freshness of color.",
      "product_type": 7,
      "name": "Space Dust Navy Paint",
      "slug": "space-dust-navy-paint",
      "description": "The rich, deep hue of space dust. Vacuum packed and airlocked for long-lasting freshness of color.",
      "description_json": {
        "blocks": [{
          "key": "",
          "data": {},
          "text": "The rich, deep hue of space dust. Vacuum packed and airlocked for long-lasting freshness of color.",
          "type": "unstyled",
          "depth": 0,
          "entityRanges": [],
          "inlineStyleRanges": []
        }],
        "entityMap": {}
      },
      "category": 20,
      "updated_at": "2020-08-31T06:53:16.307Z",
      "charge_taxes": true,
      "weight": "1.0:kg"
    }
  },
  {
    "model": "product.product",
    "pk": 63,
    "fields": {
      "private_metadata": {},
      "metadata": {
        "vatlayer.code": "standard",
        "vatlayer.description": "standard"
      },
      "seo_title": "",
      "seo_description": "",
      "product_type": 7,
      "name": "Red Dwarf Red Paint",
      "slug": "red-dwarf-red-paint",
      "description": "We are all connected to the universe, because every cell in our bodies was cooked in the hearts of dying stars. Red Dwarf Paint: the color of Carl Sagan’s dreams.",
      "description_json": {
        "blocks": [{
          "key": "",
          "data": {},
          "text": "We are all connected to the universe, because every cell in our bodies was cooked in the hearts of dying stars. Red Dwarf Paint: the color of Carl Sagan’s dreams.",
          "type": "unstyled",
          "depth": 0,
          "entityRanges": [],
          "inlineStyleRanges": []
        }],
        "entityMap": {}
      },
      "category": 20,
      "updated_at": "2020-08-31T06:53:29.317Z",
      "charge_taxes": true,
      "weight": "0.0:kg"
    }
  },
  {
    "model": "product.product",
    "pk": 64,
    "fields": {
      "private_metadata": {},
      "metadata": {
        "vatlayer.code": "standard",
        "vatlayer.description": "standard"
      },
      "seo_title": "",
      "seo_description": "There is life in outer space. This vibrant light speed yellow paint brings life to any surface. Goes on easy and dries at light speed.",
      "product_type": 7,
      "name": "Light Speed Yellow Paint",
      "slug": "light-speed-yellow-paint",
      "description": "There is life in outer space. This vibrant light speed yellow paint brings life to any surface. Goes on easy and dries at light speed.",
      "description_json": {
        "blocks": [{
          "key": "",
          "data": {},
          "text": "There is life in outer space. This vibrant light speed yellow paint brings life to any surface. Goes on easy and dries at light speed.",
          "type": "unstyled",
          "depth": 0,
          "entityRanges": [],
          "inlineStyleRanges": []
        }],
        "entityMap": {}
      },
      "category": 20,
      "updated_at": "2020-08-31T06:53:29.548Z",
      "charge_taxes": true,
      "weight": "0.0:kg"
    }
  },
  {
    "model": "product.product",
    "pk": 65,
    "fields": {
      "private_metadata": {},
      "metadata": {
        "vatlayer.code": "standard",
        "vatlayer.description": "standard"
      },
      "seo_title": "",
      "seo_description": "Turquoise is the new black. No more gloomy night skies, brighten up your evenings with hyperspace paint.",
      "product_type": 7,
      "name": "Hyperspace Turquoise Paint",
      "slug": "hyperspace-turquoise-paint",
      "description": "Turquoise is the new black. No more gloomy night skies, brighten up your evenings with hyperspace paint.",
      "description_json": {
        "blocks": [{
          "key": "",
          "data": {},
          "text": "Turquoise is the new black. No more gloomy night skies, brighten up your evenings with hyperspace paint.",
          "type": "unstyled",
          "depth": 0,
          "entityRanges": [],
          "inlineStyleRanges": []
        }],
        "entityMap": {}
      },
      "category": 20,
      "updated_at": "2020-08-31T06:53:29.787Z",
      "charge_taxes": true,
      "weight": "1.0:kg"
    }
  },
  {
    "model": "product.product",
    "pk": 71,
    "fields": {
      "private_metadata": {},
      "metadata": {
        "vatlayer.code": "standard",
        "vatlayer.description": "standard"
      },
      "seo_title": "",
      "seo_description": "Fell from a tree straight into the bottle. No additives, no preservatives, just the refreshing taste of pure sun-kissed Californian oranges.",
      "product_type": 9,
      "name": "Orange Juice",
      "slug": "orange-juice",
      "description": "Fell from a tree straight into the bottle. No additives, no preservatives, just the refreshing taste of pure sun-kissed Californian oranges.",
      "description_json": {
        "blocks": [{
          "key": "",
          "data": {},
          "text": "Fell from a tree straight into the bottle. No additives, no preservatives, just the refreshing taste of pure sun-kissed Californian oranges.",
          "type": "unstyled",
          "depth": 0,
          "entityRanges": [],
          "inlineStyleRanges": []
        }],
        "entityMap": {}
      },
      "category": 14,
      "updated_at": "2020-08-31T06:53:17.155Z",
      "charge_taxes": true,
      "weight": "1.0:kg"
    }
  },
  {
    "model": "product.product",
    "pk": 72,
    "fields": {
      "private_metadata": {},
      "metadata": {
        "vatlayer.code": "standard",
        "vatlayer.description": "standard"
      },
      "seo_title": "",
      "seo_description": "Fell straight from the tree, on to Newton’s head, then into the bottle. The autumn taste of English apples. Brought to you by gravity.",
      "product_type": 9,
      "name": "Apple Juice",
      "slug": "apple-juice",
      "description": "Fell straight from the tree, on to Newton’s head, then into the bottle. The autumn taste of English apples. Brought to you by gravity.",
      "description_json": {
        "blocks": [{
          "key": "",
          "data": {},
          "text": "Fell straight from the tree, on to Newton’s head, then into the bottle. The autumn taste of English apples. Brought to you by gravity.",
          "type": "unstyled",
          "depth": 0,
          "entityRanges": [],
          "inlineStyleRanges": []
        }],
        "entityMap": {}
      },
      "category": 14,
      "updated_at": "2020-08-31T06:53:17.312Z",
      "charge_taxes": true,
      "weight": "1.0:kg"
    }
  },
  {
    "model": "product.product",
    "pk": 73,
    "fields": {
      "private_metadata": {},
      "metadata": {
        "vatlayer.code": "standard",
        "vatlayer.description": "standard"
      },
      "seo_title": "",
      "seo_description": "Improve your eyesight the natural way with 100% pure, squeezed carrot juice. The sweet, orange nectar of Mother Earth.",
      "product_type": 9,
      "name": "Carrot Juice",
      "slug": "carrot-juice",
      "description": "Improve your eyesight the natural way with 100% pure, squeezed carrot juice. The sweet, orange nectar of Mother Earth.",
      "description_json": {
        "blocks": [{
          "key": "",
          "data": {},
          "text": "Improve your eyesight the natural way with 100% pure, squeezed carrot juice. The sweet, orange nectar of Mother Earth.",
          "type": "unstyled",
          "depth": 0,
          "entityRanges": [],
          "inlineStyleRanges": []
        }],
        "entityMap": {}
      },
      "category": 14,
      "updated_at": "2020-08-31T06:53:17.473Z",
      "charge_taxes": true,
      "weight": "1.0:kg"
    }
  },
  {
    "model": "product.product",
    "pk": 74,
    "fields": {
      "private_metadata": {},
      "metadata": {
        "vatlayer.code": "standard",
        "vatlayer.description": "standard"
      },
      "seo_title": "",
      "seo_description": "Build your protein the natural way, with exotic banana juice made from ripe fruit and packed with all the goodness of the tropical sun.",
      "product_type": 9,
      "name": "Banana Juice",
      "slug": "banana-juice",
      "description": "Build your protein the natural way, with exotic banana juice made from ripe fruit and packed with all the goodness of the tropical sun.",
      "description_json": {
        "blocks": [{
          "key": "",
          "data": {},
          "text": "Build your protein the natural way, with exotic banana juice made from ripe fruit and packed with all the goodness of the tropical sun.",
          "type": "unstyled",
          "depth": 0,
          "entityRanges": [],
          "inlineStyleRanges": []
        }],
        "entityMap": {}
      },
      "category": 14,
      "updated_at": "2020-08-31T06:53:17.630Z",
      "charge_taxes": true,
      "weight": "1.0:kg"
    }
  },
  {
    "model": "product.product",
    "pk": 75,
    "fields": {
      "private_metadata": {},
      "metadata": {
        "vatlayer.code": "standard",
        "vatlayer.description": "standard"
      },
      "seo_title": "",
      "seo_description": "I can’t stand pineapples, so this one is not for me. They have a weird, fluffy, tangy taste. But if it is your kind of thing, then knock yourself out.",
      "product_type": 9,
      "name": "Pineapple Juice",
      "slug": "pineapple-juice",
      "description": "I can’t stand pineapples, so this one is not for me. They have a weird, fluffy, tangy taste. But if it is your kind of thing, then knock yourself out.",
      "description_json": {
        "blocks": [{
          "key": "",
          "data": {},
          "text": "I can’t stand pineapples, so this one is not for me. They have a weird, fluffy, tangy taste. But if it is your kind of thing, then knock yourself out.",
          "type": "unstyled",
          "depth": 0,
          "entityRanges": [],
          "inlineStyleRanges": []
        }],
        "entityMap": {}
      },
      "category": 14,
      "updated_at": "2020-08-31T06:53:17.782Z",
      "charge_taxes": true,
      "weight": "1.0:kg"
    }
  },
  {
    "model": "product.product",
    "pk": 76,
    "fields": {
      "private_metadata": {},
      "metadata": {
        "vatlayer.code": "standard",
        "vatlayer.description": "standard"
      },
      "seo_title": "",
      "seo_description": "Did you know falling coconuts kill 150 people a year? But did you know that coconut juice is the new superfood? You win some, you lose some.",
      "product_type": 9,
      "name": "Coconut Juice",
      "slug": "coconut-juice",
      "description": "Did you know falling coconuts kill 150 people a year? But did you know that coconut juice is the new superfood? You win some, you lose some.",
      "description_json": {
        "blocks": [{
          "key": "",
          "data": {},
          "text": "Did you know falling coconuts kill 150 people a year? But did you know that coconut juice is the new superfood? You win some, you lose some.",
          "type": "unstyled",
          "depth": 0,
          "entityRanges": [],
          "inlineStyleRanges": []
        }],
        "entityMap": {}
      },
      "category": 14,
      "updated_at": "2020-08-31T06:53:31.827Z",
      "charge_taxes": true,
      "weight": "1.0:kg"
    }
  },
  {
    "model": "product.product",
    "pk": 77,
    "fields": {
      "private_metadata": {},
      "metadata": {
        "vatlayer.code": "standard",
        "vatlayer.description": "standard"
      },
      "seo_title": "",
      "seo_description": "Is it a bird? Is it a plane? No! It’s some jacked dude who just sucked down a bottle of our brand new power juice! Look at him go!",
      "product_type": 9,
      "name": "Power Juice",
      "slug": "power-juice",
      "description": "Is it a bird? Is a plane? No! It’s some jacked dude who just sucked down a bottle of our brand new power juice! Look at him go!",
      "description_json": {
        "blocks": [{
          "key": "",
          "data": {},
          "text": "Is it a bird? Is a plane? No! It’s some jacked dude who just sucked down a bottle of our brand new power juice! Look at him go!",
          "type": "unstyled",
          "depth": 0,
          "entityRanges": [],
          "inlineStyleRanges": []
        }],
        "entityMap": {}
      },
      "category": 14,
      "updated_at": "2020-08-31T06:53:18.105Z",
      "charge_taxes": true,
      "weight": "1.0:kg"
    }
  },
  {
    "model": "product.product",
    "pk": 78,
    "fields": {
      "private_metadata": {},
      "metadata": {
        "vatlayer.code": "standard",
        "vatlayer.description": "standard"
      },
      "seo_title": "",
      "seo_description": "Brussel sprouts, spinach, peas, kale, lettuce, cabbage, zucchini, more brussel sprouts. All the greens you’ll ever need in one delicious juice.",
      "product_type": 9,
      "name": "Green Juice",
      "slug": "green-juice",
      "description": "Brussel sprouts, spinach, peas, kale, lettuce, cabbage, zucchini, more brussel sprouts. All the greens you’ll ever need in one delicious juice.",
      "description_json": {
        "blocks": [{
          "key": "",
          "data": {},
          "text": "Brussel sprouts, spinach, peas, kale, lettuce, cabbage, zucchini, more brussel sprouts. All the greens you’ll ever need in one delicious juice.",
          "type": "unstyled",
          "depth": 0,
          "entityRanges": [],
          "inlineStyleRanges": []
        }],
        "entityMap": {}
      },
      "category": 14,
      "updated_at": "2020-08-31T06:53:32.287Z",
      "charge_taxes": true,
      "weight": "1.0:kg"
    }
  },
  {
    "model": "product.product",
    "pk": 79,
    "fields": {
      "private_metadata": {},
      "metadata": {
        "vatlayer.code": "standard",
        "vatlayer.description": "standard"
      },
      "seo_title": "",
      "seo_description": "Bean there, drunk that! The energy drink for the health-conscious. Brand new bean juice; from allotment to bottle in under 8 hours.",
      "product_type": 9,
      "name": "Bean Juice",
      "slug": "bean-juice",
      "description": "Bean there, drunk that! The energy drink for the health-conscious. Brand new bean juice; from allotment to bottle in under 8 hours.",
      "description_json": {
        "blocks": [{
          "key": "",
          "data": {},
          "text": "Bean there, drunk that! The energy drink for the health-conscious. Brand new bean juice; from allotment to bottle in under 8 hours.",
          "type": "unstyled",
          "depth": 0,
          "entityRanges": [],
          "inlineStyleRanges": []
        }],
        "entityMap": {}
      },
      "category": 14,
      "updated_at": "2020-08-31T06:53:18.411Z",
      "charge_taxes": true,
      "weight": "1.0:kg"
    }
  },
  {
    "model": "product.product",
    "pk": 81,
    "fields": {
      "private_metadata": {},
      "metadata": {
        "vatlayer.code": "standard",
        "vatlayer.description": "standard"
      },
      "seo_title": "",
      "seo_description": "A fine, mature red with a hint of blackberry, an undertone of the alkaline Burgundy soil, a delicate aftertaste of burnt garlic, and a whole lot of grapes.",
      "product_type": 10,
      "name": "Red Wine",
      "slug": "red-wine",
      "description": "A fine, mature red with a hint of blackberry, an undertone of the alkaline Burgundy soil, a delicate aftertaste of burnt garlic, and a whole lot of grapes.",
      "description_json": {
        "blocks": [{
          "key": "",
          "data": {},
          "text": "A fine, mature red with a hint of blackberry, an undertone of the alkaline Burgundy soil, a delicate aftertaste of burnt garlic, and a whole lot of grapes.",
          "type": "unstyled",
          "depth": 0,
          "entityRanges": [],
          "inlineStyleRanges": []
        }],
        "entityMap": {}
      },
      "category": 15,
      "updated_at": "2020-08-31T06:53:18.558Z",
      "charge_taxes": true,
      "weight": "0.0:kg"
    }
  },
  {
    "model": "product.product",
    "pk": 82,
    "fields": {
      "private_metadata": {},
      "metadata": {
        "vatlayer.code": "standard",
        "vatlayer.description": "standard"
      },
      "seo_title": "",
      "seo_description": "Watch the slow setting sun of a wild summer evening sink into the horizon as you sip white wine that tastes like bittersweet memories of halcyon days.",
      "product_type": 10,
      "name": "White Wine",
      "slug": "white-wine",
      "description": "Watch the slow setting sun of a wild summer evening sink into the horizon as you sip white wine that tastes like bittersweet memories of halcyon days.",
      "description_json": {
        "blocks": [{
          "key": "",
          "data": {},
          "text": "Watch the slow setting sun of a wild summer evening sink into the horizon as you sip white wine that tastes like bittersweet memories of halcyon days.",
          "type": "unstyled",
          "depth": 0,
          "entityRanges": [],
          "inlineStyleRanges": []
        }],
        "entityMap": {}
      },
      "category": 15,
      "updated_at": "2020-08-31T06:53:30.364Z",
      "charge_taxes": true,
      "weight": "0.0:kg"
    }
  },
  {
    "model": "product.product",
    "pk": 83,
    "fields": {
      "private_metadata": {},
      "metadata": {
        "vatlayer.code": "standard",
        "vatlayer.description": "standard"
      },
      "seo_title": "",
      "seo_description": "Find your sea legs and then lose the power to use them with extra strong seaman’s lager. Don’t drink and sail, me hearties!",
      "product_type": 11,
      "name": "Seaman Lager",
      "slug": "seaman-lager",
      "description": "Find your sea legs and then lose the power to use them with extra strong seaman’s lager. Don’t drink and sail, me hearties!",
      "description_json": {
        "blocks": [{
          "key": "",
          "data": {},
          "text": "Find your sea legs and then lose the power to use them with extra strong seaman’s lager. Don’t drink and sail, me hearties!",
          "type": "unstyled",
          "depth": 0,
          "entityRanges": [],
          "inlineStyleRanges": []
        }],
        "entityMap": {}
      },
      "category": 15,
      "updated_at": "2020-08-31T06:53:18.900Z",
      "charge_taxes": true,
      "weight": "1.0:kg"
    }
  },
  {
    "model": "product.product",
    "pk": 84,
    "fields": {
      "private_metadata": {},
      "metadata": {
        "vatlayer.code": "standard",
        "vatlayer.description": "standard"
      },
      "seo_title": "",
      "seo_description": "Best beer on the seven seas. A dark ale for when the dark clouds gather overhead. The nutty nautical taste that sailors love.",
      "product_type": 11,
      "name": "Seaman Beer",
      "slug": "seaman-beer",
      "description": "Best beer on the seven seas. A dark ale for when the dark clouds gather overhead. The nutty nautical taste that sailors love.",
      "description_json": {
        "blocks": [{
          "key": "",
          "data": {},
          "text": "Best beer on the seven seas. A dark ale for when the dark clouds gather overhead. The nutty nautical taste that sailors love.",
          "type": "unstyled",
          "depth": 0,
          "entityRanges": [],
          "inlineStyleRanges": []
        }],
        "entityMap": {}
      },
      "category": 15,
      "updated_at": "2020-08-31T06:53:30.527Z",
      "charge_taxes": true,
      "weight": "1.0:kg"
    }
  },
  {
    "model": "product.product",
    "pk": 85,
    "fields": {
      "private_metadata": {},
      "metadata": {
        "vatlayer.code": "standard",
        "vatlayer.description": "standard"
      },
      "seo_title": "",
      "seo_description": "Add a little color to your life with a Saleor parrot cushion. Turns any old sofa into a rainbow of classy interior design.",
      "product_type": 12,
      "name": "Colored Parrot Cushion",
      "slug": "colored-parrot-cushion",
      "description": "Add a little color to your life with a Saleor parrot cushion. Turns any old sofa into a rainbow of classy interior design.",
      "description_json": {
        "blocks": [{
          "key": "",
          "data": {},
          "text": "Add a little color to your life with a Saleor parrot cushion. Turns any old sofa into a rainbow of classy interior design.",
          "type": "unstyled",
          "depth": 0,
          "entityRanges": [],
          "inlineStyleRanges": []
        }],
        "entityMap": {}
      },
      "category": 22,
      "updated_at": "2020-08-31T06:53:30.677Z",
      "charge_taxes": true,
      "weight": "0.0:kg"
    }
  },
  {
    "model": "product.product",
    "pk": 86,
    "fields": {
      "private_metadata": {},
      "metadata": {
        "vatlayer.code": "standard",
        "vatlayer.description": "standard"
      },
      "seo_title": "",
      "seo_description": "Minimalist interiors need simple, sleek soft furnishings. Don’t parrot what others do, set your own monochrome trends with Saleor designs.",
      "product_type": 12,
      "name": "White Parrot Cushion",
      "slug": "white-parrot-cushion",
      "description": "Minimalist interiors need simple, sleek soft furnishings. Don’t parrot what others do, set your own monochrome trends with Saleor designs.",
      "description_json": {
        "blocks": [{
          "key": "",
          "data": {},
          "text": "Minimalist interiors need simple, sleek soft furnishings. Don’t parrot what others do, set your own monochrome trends with Saleor designs.",
          "type": "unstyled",
          "depth": 0,
          "entityRanges": [],
          "inlineStyleRanges": []
        }],
        "entityMap": {}
      },
      "category": 22,
      "updated_at": "2020-08-31T06:53:20.430Z",
      "charge_taxes": true,
      "weight": "0.0:kg"
    }
  },
  {
    "model": "product.product",
    "pk": 87,
    "fields": {
      "private_metadata": {},
      "metadata": {
        "vatlayer.code": "standard",
        "vatlayer.description": "standard"
      },
      "seo_title": "",
      "seo_description": "Mellow yellow. Step into summer with Saleor. Every time your head goes down, you see these beauties, and your mood bounces right back up.",
      "product_type": 13,
      "name": "Yellow Plimsolls",
      "slug": "yellow-plimsolls",
      "description": "Mellow yellow. Step into summer with Saleor. Every time your head goes down, you see these beauties, and your mood bounces right back up.",
      "description_json": {
        "blocks": [{
          "key": "",
          "data": {},
          "text": "Mellow yellow. Step into summer with Saleor. Every time your head goes down, you see these beauties, and your mood bounces right back up.",
          "type": "unstyled",
          "depth": 0,
          "entityRanges": [],
          "inlineStyleRanges": []
        }],
        "entityMap": {}
      },
      "category": 13,
      "updated_at": "2020-08-31T06:53:32.761Z",
      "charge_taxes": true,
      "weight": "0.0:kg"
    }
  },
  {
    "model": "product.product",
    "pk": 88,
    "fields": {
      "private_metadata": {},
      "metadata": {
        "vatlayer.code": "standard",
        "vatlayer.description": "standard"
      },
      "seo_title": "",
      "seo_description": "PE at school wouldn’t have been such a drag with these on your feet. Slip on the style and stride tall with Saleor branded plimsolls. PE now stands for pretty elegant.",
      "product_type": 13,
      "name": "White Plimsolls",
      "slug": "white-plimsolls",
      "description": "PE at school wouldn’t have been such a drag with these on your feet. Slip on the style and stride tall with Saleor branded plimsolls. PE now stands for pretty elegant.",
      "description_json": {
        "blocks": [{
          "key": "",
          "data": {},
          "text": "PE at school wouldn’t have been such a drag with these on your feet. Slip on the style and stride tall with Saleor branded plimsolls. PE now stands for pretty elegant.",
          "type": "unstyled",
          "depth": 0,
          "entityRanges": [],
          "inlineStyleRanges": []
        }],
        "entityMap": {}
      },
      "category": 13,
      "updated_at": "2020-08-31T06:53:33.172Z",
      "charge_taxes": true,
      "weight": "1.0:kg"
    }
  },
  {
    "model": "product.product",
    "pk": 89,
    "fields": {
      "private_metadata": {},
      "metadata": {
        "vatlayer.code": "standard",
        "vatlayer.description": "standard"
      },
      "seo_title": "",
      "seo_description": "Pay homage to the music and art of Joy Division and Peter Saville, but with a Mirumee twist. Perfect live transmission apparel for dead souls.",
      "product_type": 14,
      "name": "Code Division T-shirt",
      "slug": "code-division-t-shirt",
      "description": "Pay homage to the music and art of a Joy Division and Peter Saville, but with a Mirumee twist. Perfect live transmission apparel for dead souls.",
      "description_json": {
        "blocks": [{
          "key": "",
          "data": {},
          "text": "Pay homage to the music and art of a Joy Division and Peter Saville, but with a Mirumee twist. Perfect live transmission apparel for dead souls.",
          "type": "unstyled",
          "depth": 0,
          "entityRanges": [],
          "inlineStyleRanges": []
        }],
        "entityMap": {}
      },
      "category": 10,
      "updated_at": "2020-08-31T06:53:33.473Z",
      "charge_taxes": true,
      "weight": "0.0:kg"
    }
  },
  {
    "model": "product.product",
    "pk": 107,
    "fields": {
      "private_metadata": {},
      "metadata": {
        "vatlayer.code": "standard",
        "vatlayer.description": "standard"
      },
      "seo_title": "",
      "seo_description": "Ever have those days where you feel a bit geometric? Can't quite shape yourself up right? Show your different sides with a Saleor styles.",
      "product_type": 14,
      "name": "Polo Shirt",
      "slug": "polo-shirt",
      "description": "Ever have those days where you feel a bit geometric? Can't quite shape yourself up right? Show your different sides with a Saleor styles.",
      "description_json": {
        "blocks": [{
          "key": "",
          "data": {},
          "text": "Ever have those days where you feel a bit geometric? Can't quite shape yourself up right? Show your different sides with a Saleor styles.",
          "type": "unstyled",
          "depth": 0,
          "entityRanges": [],
          "inlineStyleRanges": []
        }],
        "entityMap": {}
      },
      "category": 11,
      "updated_at": "2020-08-31T06:53:22.365Z",
      "charge_taxes": true,
      "weight": "0.0:kg"
    }
  },
  {
    "model": "product.product",
    "pk": 108,
    "fields": {
      "private_metadata": {},
      "metadata": {
        "vatlayer.code": "standard",
        "vatlayer.description": "standard"
      },
      "seo_title": "",
      "seo_description": "Polo? Yolo… so don’t waste time on the wrong apparel. Choose a polo shirt that looks as good as you feel.",
      "product_type": 14,
      "name": "Polo Shirt",
      "slug": "polo-shirt-2",
      "description": "Polo? Yolo… so don’t waste time on the wrong apparel. Choose a polo shirt that looks as good as you feel.",
      "description_json": {
        "blocks": [{
          "key": "",
          "data": {},
          "text": "Polo? Yolo… so don’t waste time on the wrong apparel. Choose a polo shirt that looks as good as you feel.",
          "type": "unstyled",
          "depth": 0,
          "entityRanges": [],
          "inlineStyleRanges": []
        }],
        "entityMap": {}
      },
      "category": 11,
      "updated_at": "2020-08-31T06:53:34.274Z",
      "charge_taxes": true,
      "weight": "0.0:kg"
    }
  },
  {
    "model": "product.product",
    "pk": 109,
    "fields": {
      "private_metadata": {},
      "metadata": {
        "vatlayer.code": "standard",
        "vatlayer.description": "standard"
      },
      "seo_title": "",
      "seo_description": "Wondering if this will look as good on you as it does on the screen? The answer is yes. A quality polo with smart styling.",
      "product_type": 14,
      "name": "Polo Shirt",
      "slug": "polo-shirt-3",
      "description": "Wondering if this will look as good on you as it does on the screen? The answer is yes. A quality polo with smart styling.",
      "description_json": {
        "blocks": [{
          "key": "",
          "data": {},
          "text": "Wondering if this will look as good on you as it does on the screen? The answer is yes. A quality polo with smart styling.",
          "type": "unstyled",
          "depth": 0,
          "entityRanges": [],
          "inlineStyleRanges": []
        }],
        "entityMap": {}
      },
      "category": 11,
      "updated_at": "2020-08-31T06:53:22.900Z",
      "charge_taxes": true,
      "weight": "0.0:kg"
    }
  },
  {
    "model": "product.product",
    "pk": 110,
    "fields": {
      "private_metadata": {},
      "metadata": {
        "vatlayer.code": "standard",
        "vatlayer.description": "standard"
      },
      "seo_title": "",
      "seo_description": "They say polo is the sport of kings. Or was that stamp collecting? Either way, this shirt is fit for a king of Saturday night.",
      "product_type": 14,
      "name": "Polo Shirt",
      "slug": "polo-shirt-4",
      "description": "They say polo is the sport of kings. Or was that stamp collecting? Either way, this shirt is fit for a king of Saturday night.",
      "description_json": {
        "blocks": [{
          "key": "",
          "data": {},
          "text": "They say polo is the sport of kings. Or was that stamp collecting? Either way, this shirt is fit for a king of Saturday night.",
          "type": "unstyled",
          "depth": 0,
          "entityRanges": [],
          "inlineStyleRanges": []
        }],
        "entityMap": {}
      },
      "category": 11,
      "updated_at": "2020-08-31T06:53:35.075Z",
      "charge_taxes": true,
      "weight": "0.0:kg"
    }
  },
  {
    "model": "product.product",
    "pk": 111,
    "fields": {
      "private_metadata": {},
      "metadata": {
        "vatlayer.code": "standard",
        "vatlayer.description": "standard"
      },
      "seo_title": "",
      "seo_description": "One style fits all. Get a look that works even when you are taking it easy. Relaxed wear for the masses.",
      "product_type": 14,
      "name": "T-shirt",
      "slug": "t-shirt-2",
      "description": "One style fits all. Get a look that works even when you are taking it easy. Relaxed wear for the masses.",
      "description_json": {
        "blocks": [{
          "key": "",
          "data": {},
          "text": "One style fits all. Get a look that works even when you are taking it easy. Relaxed wear for the masses.",
          "type": "unstyled",
          "depth": 0,
          "entityRanges": [],
          "inlineStyleRanges": []
        }],
        "entityMap": {}
      },
      "category": 10,
      "updated_at": "2020-08-31T06:53:35.478Z",
      "charge_taxes": true,
      "weight": "0.0:kg"
    }
  },
  {
    "model": "product.product",
    "pk": 112,
    "fields": {
      "private_metadata": {},
      "metadata": {
        "vatlayer.code": "standard",
        "vatlayer.description": "standard"
      },
      "seo_title": "",
      "seo_description": "A classic tee for a timeless look, at a great price. Feel like a million bucks without breaking the bank.",
      "product_type": 14,
      "name": "T-shirt",
      "slug": "t-shirt",
      "description": "A classic tee for a timeless look, at a great price. Feel like a million bucks without breaking the bank.",
      "description_json": {
        "blocks": [{
          "key": "",
          "data": {},
          "text": "A classic tee for a timeless look, at a great price. Feel like a million bucks without breaking the bank.",
          "type": "unstyled",
          "depth": 0,
          "entityRanges": [],
          "inlineStyleRanges": []
        }],
        "entityMap": {}
      },
      "category": 10,
      "updated_at": "2020-08-31T06:53:24.137Z",
      "charge_taxes": true,
      "weight": "0.0:kg"
    }
  },
  {
    "model": "product.product",
    "pk": 113,
    "fields": {
      "private_metadata": {},
      "metadata": {
        "vatlayer.code": "standard",
        "vatlayer.description": "standard"
      },
      "seo_title": "",
      "seo_description": "Want to look like you just fell out of bed? Sometimes style can be effortless. Throw it on get on with having a good day.",
      "product_type": 14,
      "name": "T-shirt",
      "slug": "t-shirt-4",
      "description": "Want to look like you just fell out of bed? Sometimes style can be effortless. Throw it on get on with having a good day.",
      "description_json": {
        "blocks": [{
          "key": "",
          "data": {},
          "text": "Want to look like you just fell out of bed? Sometimes style can be effortless. Throw it on get on with having a good day.",
          "type": "unstyled",
          "depth": 0,
          "entityRanges": [],
          "inlineStyleRanges": []
        }],
        "entityMap": {}
      },
      "category": 10,
      "updated_at": "2020-08-31T06:53:36.267Z",
      "charge_taxes": true,
      "weight": "0.0:kg"
    }
  },
  {
    "model": "product.product",
    "pk": 114,
    "fields": {
      "private_metadata": {},
      "metadata": {
        "vatlayer.code": "standard",
        "vatlayer.description": "standard"
      },
      "seo_title": "",
      "seo_description": "Your t-shirt is your second skin. It’s the version of you that you show to the world. Wear one that flows with your movements and is built to last.",
      "product_type": 14,
      "name": "T-shirt",
      "slug": "t-shirt-3",
      "description": "Your t-shirt is your second skin. It’s the version of you that you show to the world. Wear one that flows with your movements and is built to last.",
      "description_json": {
        "blocks": [{
          "key": "",
          "data": {},
          "text": "Your t-shirt is your second skin. It’s the version of you that you show to the world. Wear one that flows with your movements and is built to last.",
          "type": "unstyled",
          "depth": 0,
          "entityRanges": [],
          "inlineStyleRanges": []
        }],
        "entityMap": {}
      },
      "category": 10,
      "updated_at": "2020-08-31T06:53:36.707Z",
      "charge_taxes": true,
      "weight": "0.0:kg"
    }
  },
  {
    "model": "product.product",
    "pk": 115,
    "fields": {
      "private_metadata": {},
      "metadata": {
        "vatlayer.code": "standard",
        "vatlayer.description": "standard"
      },
      "seo_title": "",
      "seo_description": "Special offer. Buy a hood and get a free jet black sweater attached. Perfect for when you are up to no good.",
      "product_type": 14,
      "name": "Black Hoodie",
      "slug": "black-hoodie",
      "description": "Special offer. Buy a hood and get a free jet black sweater attached. Perfect for when you are up to no good.",
      "description_json": {
        "blocks": [{
          "key": "",
          "data": {},
          "text": "Special offer. Buy a hood and get a free jet black sweater attached. Perfect for when you are up to no good.",
          "type": "unstyled",
          "depth": 0,
          "entityRanges": [],
          "inlineStyleRanges": []
        }],
        "entityMap": {}
      },
      "category": 12,
      "updated_at": "2020-08-31T06:53:25.468Z",
      "charge_taxes": true,
      "weight": "0.0:kg"
    }
  },
  {
    "model": "product.product",
    "pk": 116,
    "fields": {
      "private_metadata": {},
      "metadata": {
        "vatlayer.code": "standard",
        "vatlayer.description": "standard"
      },
      "seo_title": "",
      "seo_description": "Special offer. Buy a superhero blue sweater and get a free hood attached. Ideal for when you are out saving the world.",
      "product_type": 14,
      "name": "Blue Hoodie",
      "slug": "blue-hoodie",
      "description": "Special offer. Buy a superhero blue sweater and get a free hood attached. Ideal for when you are out saving the world.",
      "description_json": {
        "blocks": [{
          "key": "",
          "data": {},
          "text": "Special offer. Buy a superhero blue sweater and get a free hood attached. Ideal for when you are out saving the world.",
          "type": "unstyled",
          "depth": 0,
          "entityRanges": [],
          "inlineStyleRanges": []
        }],
        "entityMap": {}
      },
      "category": 12,
      "updated_at": "2020-08-31T06:53:25.725Z",
      "charge_taxes": true,
      "weight": "0.0:kg"
    }
  },
  {
    "model": "product.product",
    "pk": 117,
    "fields": {
      "private_metadata": {},
      "metadata": {
        "vatlayer.code": "standard",
        "vatlayer.description": "standard"
      },
      "seo_title": "",
      "seo_description": "Who dunnit? It was Colonel Mustard, in the dining room, with the lead piping, wearing this hot as mustard hoodie.",
      "product_type": 14,
      "name": "Mustard Hoodie",
      "slug": "mustard-hoodie",
      "description": "Who dunnit? It was Colonel Mustard, in the dining room, with the lead piping, wearing this hot as mustard hoodie.",
      "description_json": {
        "blocks": [{
          "key": "",
          "data": {},
          "text": "Who dunnit? It was Colonel Mustard, in the dining room, with the lead piping, wearing this hot as mustard hoodie.",
          "type": "unstyled",
          "depth": 0,
          "entityRanges": [],
          "inlineStyleRanges": []
        }],
        "entityMap": {}
      },
      "category": 12,
      "updated_at": "2020-08-31T06:53:37.920Z",
      "charge_taxes": true,
      "weight": "0.0:kg"
    }
  },
  {
    "model": "product.product",
    "pk": 118,
    "fields": {
      "private_metadata": {},
      "metadata": {
        "vatlayer.code": "standard",
        "vatlayer.description": "standard"
      },
      "seo_title": "",
      "seo_description": "Get your slouch on and be seen with a whiter than white hoodie straight from the streets. Relaxed stylin’ and profilin’ with flair.",
      "product_type": 14,
      "name": "White Hoodie",
      "slug": "white-hoodie",
      "description": "Get your slouch on and be seen with a whiter than white hoodie straight from the streets. Relaxed stylin’ and profilin’ with flair.",
      "description_json": {
        "blocks": [{
          "key": "",
          "data": {},
          "text": "Get your slouch on and be seen with a whiter than white hoodie straight from the streets. Relaxed stylin’ and profilin’ with flair.",
          "type": "unstyled",
          "depth": 0,
          "entityRanges": [],
          "inlineStyleRanges": []
        }],
        "entityMap": {}
      },
      "category": 12,
      "updated_at": "2020-08-31T06:53:26.266Z",
      "charge_taxes": true,
      "weight": "0.0:kg"
    }
  },
  {
    "model": "product.product",
    "pk": 119,
    "fields": {
      "private_metadata": {},
      "metadata": {},
      "seo_title": "",
      "seo_description": "",
      "product_type": 15,
      "name": "Sea Lullabies",
      "slug": "sea-lullabies",
      "description": "",
      "description_json": {
        "blocks": [{
          "key": "cjb65",
          "data": {},
          "text": "Sea Lullabies by Digital Audio.",
          "type": "unstyled",
          "depth": 0,
          "entityRanges": [],
          "inlineStyleRanges": []
        }],
        "entityMap": {}
      },
      "category": 23,
      "updated_at": "2020-08-31T06:53:27.068Z",
      "charge_taxes": false,
      "weight": "0.0:kg"
    }
  },
  {
    "model": "product.product",
    "pk": 120,
    "fields": {
      "private_metadata": {},
      "metadata": {},
      "seo_title": "",
      "seo_description": "",
      "product_type": 15,
      "name": "Lake Tunes",
      "slug": "lake-tunes",
      "description": "",
      "description_json": {
        "blocks": [{
          "key": "c6n3e",
          "data": {},
          "text": "Lake Tunes by Digital Audio.",
          "type": "unstyled",
          "depth": 0,
          "entityRanges": [],
          "inlineStyleRanges": []
        }],
        "entityMap": {}
      },
      "category": 23,
      "updated_at": "2020-08-31T06:53:27.344Z",
      "charge_taxes": false,
      "weight": "0.0:kg"
    }
  },
  {
    "model": "product.product",
    "pk": 121,
    "fields": {
      "private_metadata": {},
      "metadata": {},
      "seo_title": "",
      "seo_description": "",
      "product_type": 15,
      "name": "Ocean Poems",
      "slug": "ocean-poems",
      "description": "",
      "description_json": {
        "blocks": [{
          "key": "5gh2n",
          "data": {},
          "text": "Ocean Poems by Digital Audio.",
          "type": "unstyled",
          "depth": 0,
          "entityRanges": [],
          "inlineStyleRanges": []
        }],
        "entityMap": {}
      },
      "category": 23,
      "updated_at": "2020-08-31T06:53:27.611Z",
      "charge_taxes": false,
      "weight": "0.0:kg"
    }
  },
  {
    "model": "product.product",
    "pk": 122,
    "fields": {
      "private_metadata": {},
      "metadata": {},
      "seo_title": "",
      "seo_description": "",
      "product_type": 15,
      "name": "Bathroom Songs",
      "slug": "bathroom-songs",
      "description": "",
      "description_json": {
        "blocks": [{
          "key": "buneo",
          "data": {},
          "text": "Bathroom Songs by Digital Audio.",
          "type": "unstyled",
          "depth": 0,
          "entityRanges": [],
          "inlineStyleRanges": []
        }],
        "entityMap": {}
      },
      "category": 23,
      "updated_at": "2020-08-31T06:53:27.873Z",
      "charge_taxes": false,
      "weight": "0.0:kg"
    }
  },
  {
    "model": "product.product",
    "pk": 123,
    "fields": {
      "private_metadata": {},
      "metadata": {},
      "seo_title": "",
      "seo_description": "",
      "product_type": 15,
      "name": "Lagoon Chants",
      "slug": "lagoon-chants",
      "description": "",
      "description_json": {
        "blocks": [{
          "key": "675on",
          "data": {},
          "text": "Lagoon Chants by Digital Audio.",
          "type": "unstyled",
          "depth": 0,
          "entityRanges": [],
          "inlineStyleRanges": []
        }],
        "entityMap": {}
      },
      "category": 23,
      "updated_at": "2020-08-31T06:53:28.105Z",
      "charge_taxes": false,
      "weight": "0.0:kg"
    }
  },
  {
    "model": "product.product",
    "pk": 124,
    "fields": {
      "private_metadata": {},
      "metadata": {},
      "seo_title": "",
      "seo_description": "",
      "product_type": 15,
      "name": "Waterfall Ballads",
      "slug": "waterfall-ballads",
      "description": "",
      "description_json": {
        "blocks": [{
          "key": "bbp2o",
          "data": {},
          "text": "Waterfall Ballads by Digital Audio.",
          "type": "unstyled",
          "depth": 0,
          "entityRanges": [],
          "inlineStyleRanges": []
        }],
        "entityMap": {}
      },
      "category": 23,
      "updated_at": "2020-08-31T06:53:28.398Z",
      "charge_taxes": false,
      "weight": "0.0:kg"
    }
  },
  {
    "model": "product.productchannellisting",
    "pk": 1,
    "fields": {
      "publication_date": "2020-01-01",
      "is_published": true,
      "product": 72,
      "channel": 1,
      "visible_in_listings": true,
      "available_for_purchase": null,
      "currency": "USD"
    }
  },
  {
    "model": "product.productchannellisting",
    "pk": 2,
    "fields": {
      "publication_date": "2020-01-01",
      "is_published": true,
      "product": 74,
      "channel": 1,
      "visible_in_listings": true,
      "available_for_purchase": null,
      "currency": "USD"
    }
  },
  {
    "model": "product.productchannellisting",
    "pk": 3,
    "fields": {
      "publication_date": "2020-01-01",
      "is_published": true,
      "product": 122,
      "channel": 1,
      "visible_in_listings": false,
      "available_for_purchase": null,
      "currency": "USD"
    }
  },
  {
    "model": "product.productchannellisting",
    "pk": 4,
    "fields": {
      "publication_date": "2020-01-01",
      "is_published": true,
      "product": 79,
      "channel": 1,
      "visible_in_listings": true,
      "available_for_purchase": null,
      "currency": "USD"
    }
  },
  {
    "model": "product.productchannellisting",
    "pk": 5,
    "fields": {
      "publication_date": "2020-01-01",
      "is_published": true,
      "product": 115,
      "channel": 1,
      "visible_in_listings": true,
      "available_for_purchase": null,
      "currency": "USD"
    }
  },
  {
    "model": "product.productchannellisting",
    "pk": 6,
    "fields": {
      "publication_date": "2020-01-01",
      "is_published": true,
      "product": 116,
      "channel": 1,
      "visible_in_listings": true,
      "available_for_purchase": null,
      "currency": "USD"
    }
  },
  {
    "model": "product.productchannellisting",
    "pk": 7,
    "fields": {
      "publication_date": "2020-01-01",
      "is_published": true,
      "product": 73,
      "channel": 1,
      "visible_in_listings": true,
      "available_for_purchase": null,
      "currency": "USD"
    }
  },
  {
    "model": "product.productchannellisting",
    "pk": 8,
    "fields": {
      "publication_date": "2020-01-01",
      "is_published": true,
      "product": 76,
      "channel": 1,
      "visible_in_listings": true,
      "available_for_purchase": null,
      "currency": "USD"
    }
  },
  {
    "model": "product.productchannellisting",
    "pk": 9,
    "fields": {
      "publication_date": "2020-01-01",
      "is_published": true,
      "product": 89,
      "channel": 1,
      "visible_in_listings": true,
      "available_for_purchase": null,
      "currency": "USD"
    }
  },
  {
    "model": "product.productchannellisting",
    "pk": 10,
    "fields": {
      "publication_date": "2020-01-01",
      "is_published": true,
      "product": 85,
      "channel": 1,
      "visible_in_listings": true,
      "available_for_purchase": null,
      "currency": "USD"
    }
  },
  {
    "model": "product.productchannellisting",
    "pk": 11,
    "fields": {
      "publication_date": "2020-01-01",
      "is_published": true,
      "product": 78,
      "channel": 1,
      "visible_in_listings": true,
      "available_for_purchase": null,
      "currency": "USD"
    }
  },
  {
    "model": "product.productchannellisting",
    "pk": 12,
    "fields": {
      "publication_date": "2020-01-01",
      "is_published": true,
      "product": 65,
      "channel": 1,
      "visible_in_listings": true,
      "available_for_purchase": null,
      "currency": "USD"
    }
  },
  {
    "model": "product.productchannellisting",
    "pk": 13,
    "fields": {
      "publication_date": "2020-01-01",
      "is_published": true,
      "product": 123,
      "channel": 1,
      "visible_in_listings": false,
      "available_for_purchase": null,
      "currency": "USD"
    }
  },
  {
    "model": "product.productchannellisting",
    "pk": 14,
    "fields": {
      "publication_date": "2020-01-01",
      "is_published": true,
      "product": 120,
      "channel": 1,
      "visible_in_listings": true,
      "available_for_purchase": null,
      "currency": "USD"
    }
  },
  {
    "model": "product.productchannellisting",
    "pk": 15,
    "fields": {
      "publication_date": "2020-01-01",
      "is_published": true,
      "product": 64,
      "channel": 1,
      "visible_in_listings": true,
      "available_for_purchase": null,
      "currency": "USD"
    }
  },
  {
    "model": "product.productchannellisting",
    "pk": 16,
    "fields": {
      "publication_date": "2020-01-01",
      "is_published": true,
      "product": 117,
      "channel": 1,
      "visible_in_listings": true,
      "available_for_purchase": null,
      "currency": "USD"
    }
  },
  {
    "model": "product.productchannellisting",
    "pk": 17,
    "fields": {
      "publication_date": "2020-01-01",
      "is_published": true,
      "product": 61,
      "channel": 1,
      "visible_in_listings": true,
      "available_for_purchase": null,
      "currency": "USD"
    }
  },
  {
    "model": "product.productchannellisting",
    "pk": 18,
    "fields": {
      "publication_date": "2020-01-01",
      "is_published": true,
      "product": 121,
      "channel": 1,
      "visible_in_listings": false,
      "available_for_purchase": null,
      "currency": "USD"
    }
  },
  {
    "model": "product.productchannellisting",
    "pk": 19,
    "fields": {
      "publication_date": "2020-01-01",
      "is_published": true,
      "product": 71,
      "channel": 1,
      "visible_in_listings": true,
      "available_for_purchase": null,
      "currency": "USD"
    }
  },
  {
    "model": "product.productchannellisting",
    "pk": 20,
    "fields": {
      "publication_date": "2020-01-01",
      "is_published": true,
      "product": 75,
      "channel": 1,
      "visible_in_listings": true,
      "available_for_purchase": null,
      "currency": "USD"
    }
  },
  {
    "model": "product.productchannellisting",
    "pk": 21,
    "fields": {
      "publication_date": "2020-01-01",
      "is_published": true,
      "product": 107,
      "channel": 1,
      "visible_in_listings": true,
      "available_for_purchase": null,
      "currency": "USD"
    }
  },
  {
    "model": "product.productchannellisting",
    "pk": 22,
    "fields": {
      "publication_date": "2020-01-01",
      "is_published": true,
      "product": 108,
      "channel": 1,
      "visible_in_listings": true,
      "available_for_purchase": null,
      "currency": "USD"
    }
  },
  {
    "model": "product.productchannellisting",
    "pk": 23,
    "fields": {
      "publication_date": "2020-01-01",
      "is_published": true,
      "product": 109,
      "channel": 1,
      "visible_in_listings": true,
      "available_for_purchase": null,
      "currency": "USD"
    }
  },
  {
    "model": "product.productchannellisting",
    "pk": 24,
    "fields": {
      "publication_date": "2020-01-01",
      "is_published": true,
      "product": 110,
      "channel": 1,
      "visible_in_listings": true,
      "available_for_purchase": null,
      "currency": "USD"
    }
  },
  {
    "model": "product.productchannellisting",
    "pk": 25,
    "fields": {
      "publication_date": "2020-01-01",
      "is_published": true,
      "product": 77,
      "channel": 1,
      "visible_in_listings": true,
      "available_for_purchase": null,
      "currency": "USD"
    }
  },
  {
    "model": "product.productchannellisting",
    "pk": 26,
    "fields": {
      "publication_date": "2020-01-01",
      "is_published": true,
      "product": 63,
      "channel": 1,
      "visible_in_listings": true,
      "available_for_purchase": null,
      "currency": "USD"
    }
  },
  {
    "model": "product.productchannellisting",
    "pk": 27,
    "fields": {
      "publication_date": "2020-01-01",
      "is_published": true,
      "product": 81,
      "channel": 1,
      "visible_in_listings": true,
      "available_for_purchase": null,
      "currency": "USD"
    }
  },
  {
    "model": "product.productchannellisting",
    "pk": 28,
    "fields": {
      "publication_date": "2020-01-01",
      "is_published": true,
      "product": 119,
      "channel": 1,
      "visible_in_listings": true,
      "available_for_purchase": null,
      "currency": "USD"
    }
  },
  {
    "model": "product.productchannellisting",
    "pk": 29,
    "fields": {
      "publication_date": "2020-01-01",
      "is_published": true,
      "product": 84,
      "channel": 1,
      "visible_in_listings": true,
      "available_for_purchase": null,
      "currency": "USD"
    }
  },
  {
    "model": "product.productchannellisting",
    "pk": 30,
    "fields": {
      "publication_date": "2020-01-01",
      "is_published": true,
      "product": 83,
      "channel": 1,
      "visible_in_listings": true,
      "available_for_purchase": null,
      "currency": "USD"
    }
  },
  {
    "model": "product.productchannellisting",
    "pk": 31,
    "fields": {
      "publication_date": "2020-01-01",
      "is_published": true,
      "product": 62,
      "channel": 1,
      "visible_in_listings": true,
      "available_for_purchase": null,
      "currency": "USD"
    }
  },
  {
    "model": "product.productchannellisting",
    "pk": 32,
    "fields": {
      "publication_date": "2020-01-01",
      "is_published": true,
      "product": 112,
      "channel": 1,
      "visible_in_listings": true,
      "available_for_purchase": null,
      "currency": "USD"
    }
  },
  {
    "model": "product.productchannellisting",
    "pk": 33,
    "fields": {
      "publication_date": "2020-01-01",
      "is_published": true,
      "product": 111,
      "channel": 1,
      "visible_in_listings": true,
      "available_for_purchase": null,
      "currency": "USD"
    }
  },
  {
    "model": "product.productchannellisting",
    "pk": 34,
    "fields": {
      "publication_date": "2020-01-01",
      "is_published": true,
      "product": 114,
      "channel": 1,
      "visible_in_listings": true,
      "available_for_purchase": null,
      "currency": "USD"
    }
  },
  {
    "model": "product.productchannellisting",
    "pk": 35,
    "fields": {
      "publication_date": "2020-01-01",
      "is_published": true,
      "product": 113,
      "channel": 1,
      "visible_in_listings": true,
      "available_for_purchase": null,
      "currency": "USD"
    }
  },
  {
    "model": "product.productchannellisting",
    "pk": 36,
    "fields": {
      "publication_date": "2020-01-01",
      "is_published": true,
      "product": 124,
      "channel": 1,
      "visible_in_listings": false,
      "available_for_purchase": null,
      "currency": "USD"
    }
  },
  {
    "model": "product.productchannellisting",
    "pk": 37,
    "fields": {
      "publication_date": "2020-01-01",
      "is_published": true,
      "product": 118,
      "channel": 1,
      "visible_in_listings": true,
      "available_for_purchase": null,
      "currency": "USD"
    }
  },
  {
    "model": "product.productchannellisting",
    "pk": 38,
    "fields": {
      "publication_date": "2020-01-01",
      "is_published": true,
      "product": 86,
      "channel": 1,
      "visible_in_listings": true,
      "available_for_purchase": null,
      "currency": "USD"
    }
  },
  {
    "model": "product.productchannellisting",
    "pk": 39,
    "fields": {
      "publication_date": "2020-01-01",
      "is_published": true,
      "product": 88,
      "channel": 1,
      "visible_in_listings": true,
      "available_for_purchase": null,
      "currency": "USD"
    }
  },
  {
    "model": "product.productchannellisting",
    "pk": 40,
    "fields": {
      "publication_date": "2020-01-01",
      "is_published": true,
      "product": 82,
      "channel": 1,
      "visible_in_listings": true,
      "available_for_purchase": null,
      "currency": "USD"
    }
  },
  {
    "model": "product.productchannellisting",
    "pk": 41,
    "fields": {
      "publication_date": "2020-01-01",
      "is_published": true,
      "product": 87,
      "channel": 1,
      "visible_in_listings": true,
      "available_for_purchase": null,
      "currency": "USD"
    }
  },
  {
    "model": "product.productchannellisting",
    "pk": 42,
    "fields": {
      "publication_date": "2020-01-01",
      "is_published": true,
      "product": 72,
      "channel": 2,
      "visible_in_listings": true,
      "available_for_purchase": null,
      "currency": "PLN"
    }
  },
  {
    "model": "product.productchannellisting",
    "pk": 43,
    "fields": {
      "publication_date": "2020-01-01",
      "is_published": true,
      "product": 74,
      "channel": 2,
      "visible_in_listings": true,
      "available_for_purchase": null,
      "currency": "PLN"
    }
  },
  {
    "model": "product.productchannellisting",
    "pk": 44,
    "fields": {
      "publication_date": "2020-01-01",
      "is_published": true,
      "product": 122,
      "channel": 2,
      "visible_in_listings": false,
      "available_for_purchase": null,
      "currency": "PLN"
    }
  },
  {
    "model": "product.productchannellisting",
    "pk": 45,
    "fields": {
      "publication_date": "2020-01-01",
      "is_published": true,
      "product": 79,
      "channel": 2,
      "visible_in_listings": true,
      "available_for_purchase": null,
      "currency": "PLN"
    }
  },
  {
    "model": "product.productchannellisting",
    "pk": 46,
    "fields": {
      "publication_date": "2020-01-01",
      "is_published": true,
      "product": 115,
      "channel": 2,
      "visible_in_listings": true,
      "available_for_purchase": null,
      "currency": "PLN"
    }
  },
  {
    "model": "product.productchannellisting",
    "pk": 47,
    "fields": {
      "publication_date": "2020-01-01",
      "is_published": true,
      "product": 116,
      "channel": 2,
      "visible_in_listings": true,
      "available_for_purchase": null,
      "currency": "PLN"
    }
  },
  {
    "model": "product.productchannellisting",
    "pk": 48,
    "fields": {
      "publication_date": "2020-01-01",
      "is_published": true,
      "product": 73,
      "channel": 2,
      "visible_in_listings": true,
      "available_for_purchase": null,
      "currency": "PLN"
    }
  },
  {
    "model": "product.productchannellisting",
    "pk": 49,
    "fields": {
      "publication_date": "2020-01-01",
      "is_published": true,
      "product": 76,
      "channel": 2,
      "visible_in_listings": true,
      "available_for_purchase": null,
      "currency": "PLN"
    }
  },
  {
    "model": "product.productchannellisting",
    "pk": 50,
    "fields": {
      "publication_date": "2020-01-01",
      "is_published": true,
      "product": 89,
      "channel": 2,
      "visible_in_listings": true,
      "available_for_purchase": null,
      "currency": "PLN"
    }
  },
  {
    "model": "product.productchannellisting",
    "pk": 51,
    "fields": {
      "publication_date": "2020-01-01",
      "is_published": true,
      "product": 85,
      "channel": 2,
      "visible_in_listings": true,
      "available_for_purchase": null,
      "currency": "PLN"
    }
  },
  {
    "model": "product.productchannellisting",
    "pk": 52,
    "fields": {
      "publication_date": "2020-01-01",
      "is_published": true,
      "product": 78,
      "channel": 2,
      "visible_in_listings": true,
      "available_for_purchase": null,
      "currency": "PLN"
    }
  },
  {
    "model": "product.productchannellisting",
    "pk": 53,
    "fields": {
      "publication_date": "2020-01-01",
      "is_published": true,
      "product": 65,
      "channel": 2,
      "visible_in_listings": true,
      "available_for_purchase": null,
      "currency": "PLN"
    }
  },
  {
    "model": "product.productchannellisting",
    "pk": 54,
    "fields": {
      "publication_date": "2020-01-01",
      "is_published": true,
      "product": 123,
      "channel": 2,
      "visible_in_listings": false,
      "available_for_purchase": null,
      "currency": "PLN"
    }
  },
  {
    "model": "product.productchannellisting",
    "pk": 55,
    "fields": {
      "publication_date": "2020-01-01",
      "is_published": true,
      "product": 120,
      "channel": 2,
      "visible_in_listings": true,
      "available_for_purchase": null,
      "currency": "PLN"
    }
  },
  {
    "model": "product.productchannellisting",
    "pk": 56,
    "fields": {
      "publication_date": "2020-01-01",
      "is_published": true,
      "product": 64,
      "channel": 2,
      "visible_in_listings": true,
      "available_for_purchase": null,
      "currency": "PLN"
    }
  },
  {
    "model": "product.productchannellisting",
    "pk": 57,
    "fields": {
      "publication_date": "2020-01-01",
      "is_published": true,
      "product": 117,
      "channel": 2,
      "visible_in_listings": true,
      "available_for_purchase": null,
      "currency": "PLN"
    }
  },
  {
    "model": "product.productchannellisting",
    "pk": 58,
    "fields": {
      "publication_date": "2020-01-01",
      "is_published": true,
      "product": 61,
      "channel": 2,
      "visible_in_listings": true,
      "available_for_purchase": null,
      "currency": "PLN"
    }
  },
  {
    "model": "product.productchannellisting",
    "pk": 59,
    "fields": {
      "publication_date": "2020-01-01",
      "is_published": true,
      "product": 121,
      "channel": 2,
      "visible_in_listings": false,
      "available_for_purchase": null,
      "currency": "PLN"
    }
  },
  {
    "model": "product.productchannellisting",
    "pk": 60,
    "fields": {
      "publication_date": "2020-01-01",
      "is_published": true,
      "product": 71,
      "channel": 2,
      "visible_in_listings": true,
      "available_for_purchase": null,
      "currency": "PLN"
    }
  },
  {
    "model": "product.productchannellisting",
    "pk": 61,
    "fields": {
      "publication_date": "2020-01-01",
      "is_published": true,
      "product": 75,
      "channel": 2,
      "visible_in_listings": true,
      "available_for_purchase": null,
      "currency": "PLN"
    }
  },
  {
    "model": "product.productchannellisting",
    "pk": 62,
    "fields": {
      "publication_date": "2020-01-01",
      "is_published": true,
      "product": 107,
      "channel": 2,
      "visible_in_listings": true,
      "available_for_purchase": null,
      "currency": "PLN"
    }
  },
  {
    "model": "product.productchannellisting",
    "pk": 63,
    "fields": {
      "publication_date": "2020-01-01",
      "is_published": true,
      "product": 108,
      "channel": 2,
      "visible_in_listings": true,
      "available_for_purchase": null,
      "currency": "PLN"
    }
  },
  {
    "model": "product.productchannellisting",
    "pk": 64,
    "fields": {
      "publication_date": "2020-01-01",
      "is_published": true,
      "product": 109,
      "channel": 2,
      "visible_in_listings": true,
      "available_for_purchase": null,
      "currency": "PLN"
    }
  },
  {
    "model": "product.productchannellisting",
    "pk": 65,
    "fields": {
      "publication_date": "2020-01-01",
      "is_published": true,
      "product": 110,
      "channel": 2,
      "visible_in_listings": true,
      "available_for_purchase": null,
      "currency": "PLN"
    }
  },
  {
    "model": "product.productchannellisting",
    "pk": 66,
    "fields": {
      "publication_date": "2020-01-01",
      "is_published": true,
      "product": 77,
      "channel": 2,
      "visible_in_listings": true,
      "available_for_purchase": null,
      "currency": "PLN"
    }
  },
  {
    "model": "product.productchannellisting",
    "pk": 67,
    "fields": {
      "publication_date": "2020-01-01",
      "is_published": true,
      "product": 63,
      "channel": 2,
      "visible_in_listings": true,
      "available_for_purchase": null,
      "currency": "PLN"
    }
  },
  {
    "model": "product.productchannellisting",
    "pk": 68,
    "fields": {
      "publication_date": "2020-01-01",
      "is_published": true,
      "product": 81,
      "channel": 2,
      "visible_in_listings": false,
      "available_for_purchase": null,
      "currency": "PLN"
    }
  },
  {
    "model": "product.productchannellisting",
    "pk": 69,
    "fields": {
      "publication_date": "2020-01-01",
      "is_published": true,
      "product": 119,
      "channel": 2,
      "visible_in_listings": false,
      "available_for_purchase": null,
      "currency": "PLN"
    }
  },
  {
    "model": "product.productchannellisting",
    "pk": 70,
    "fields": {
      "publication_date": "2020-01-01",
      "is_published": false,
      "product": 84,
      "channel": 2,
      "visible_in_listings": true,
      "available_for_purchase": null,
      "currency": "PLN"
    }
  },
  {
    "model": "product.productchannellisting",
    "pk": 71,
    "fields": {
      "publication_date": "2020-01-01",
      "is_published": false,
      "product": 83,
      "channel": 2,
      "visible_in_listings": false,
      "available_for_purchase": null,
      "currency": "PLN"
    }
  },
  {
    "model": "product.productvariant",
    "pk": 171,
    "fields": {
      "private_metadata": {},
      "metadata": {},
      "sku": "546451996",
      "name": "1l",
      "product": 61,
      "track_inventory": true,
      "weight": "1.0:kg"
    }
  },
  {
    "model": "product.productvariant",
    "pk": 172,
    "fields": {
      "private_metadata": {},
      "metadata": {},
      "sku": "546451997",
      "name": "2.5l",
      "product": 61,
      "track_inventory": true,
      "weight": "2.5:kg"
    }
  },
  {
    "model": "product.productvariant",
    "pk": 173,
    "fields": {
      "private_metadata": {},
      "metadata": {},
      "sku": "546451999",
      "name": "5l",
      "product": 61,
      "track_inventory": true,
      "weight": "5.0:kg"
    }
  },
  {
    "model": "product.productvariant",
    "pk": 174,
    "fields": {
      "private_metadata": {},
      "metadata": {},
      "sku": "998223591",
      "name": "1l",
      "product": 62,
      "track_inventory": true,
      "weight": "1.0:kg"
    }
  },
  {
    "model": "product.productvariant",
    "pk": 175,
    "fields": {
      "private_metadata": {},
      "metadata": {},
      "sku": "998223599",
      "name": "2.5l",
      "product": 62,
      "track_inventory": true,
      "weight": "0.0:kg"
    }
  },
  {
    "model": "product.productvariant",
    "pk": 176,
    "fields": {
      "private_metadata": {},
      "metadata": {},
      "sku": "998223594",
      "name": "5l",
      "product": 62,
      "track_inventory": true,
      "weight": "0.0:kg"
    }
  },
  {
    "model": "product.productvariant",
    "pk": 177,
    "fields": {
      "private_metadata": {},
      "metadata": {},
      "sku": "998223582",
      "name": "1l",
      "product": 63,
      "track_inventory": true,
      "weight": "1.0:kg"
    }
  },
  {
    "model": "product.productvariant",
    "pk": 178,
    "fields": {
      "private_metadata": {},
      "metadata": {},
      "sku": "998223583",
      "name": "2.5l",
      "product": 63,
      "track_inventory": true,
      "weight": "2.5:kg"
    }
  },
  {
    "model": "product.productvariant",
    "pk": 179,
    "fields": {
      "private_metadata": {},
      "metadata": {},
      "sku": "998223584",
      "name": "5l",
      "product": 63,
      "track_inventory": true,
      "weight": "5.0:kg"
    }
  },
  {
    "model": "product.productvariant",
    "pk": 180,
    "fields": {
      "private_metadata": {},
      "metadata": {},
      "sku": "998323582",
      "name": "1l",
      "product": 64,
      "track_inventory": true,
      "weight": "1.0:kg"
    }
  },
  {
    "model": "product.productvariant",
    "pk": 181,
    "fields": {
      "private_metadata": {},
      "metadata": {},
      "sku": "998323583",
      "name": "2.5l",
      "product": 64,
      "track_inventory": true,
      "weight": "2.5:kg"
    }
  },
  {
    "model": "product.productvariant",
    "pk": 182,
    "fields": {
      "private_metadata": {},
      "metadata": {},
      "sku": "998323584",
      "name": "5l",
      "product": 64,
      "track_inventory": true,
      "weight": "5.0:kg"
    }
  },
  {
    "model": "product.productvariant",
    "pk": 183,
    "fields": {
      "private_metadata": {},
      "metadata": {},
      "sku": "998423582",
      "name": "1l",
      "product": 65,
      "track_inventory": true,
      "weight": "1.0:kg"
    }
  },
  {
    "model": "product.productvariant",
    "pk": 184,
    "fields": {
      "private_metadata": {},
      "metadata": {},
      "sku": "998423583",
      "name": "2.5l",
      "product": 65,
      "track_inventory": true,
      "weight": "2.5:kg"
    }
  },
  {
    "model": "product.productvariant",
    "pk": 185,
    "fields": {
      "private_metadata": {},
      "metadata": {},
      "sku": "998423585",
      "name": "5l",
      "product": 65,
      "track_inventory": true,
      "weight": "5.0:kg"
    }
  },
  {
    "model": "product.productvariant",
    "pk": 190,
    "fields": {
      "private_metadata": {},
      "metadata": {},
      "sku": "988323582",
      "name": "500ml",
      "product": 71,
      "track_inventory": true,
      "weight": "1.0:kg"
    }
  },
  {
    "model": "product.productvariant",
    "pk": 191,
    "fields": {
      "private_metadata": {},
      "metadata": {},
      "sku": "938323582",
      "name": "1l",
      "product": 71,
      "track_inventory": true,
      "weight": "1.0:kg"
    }
  },
  {
    "model": "product.productvariant",
    "pk": 192,
    "fields": {
      "private_metadata": {},
      "metadata": {},
      "sku": "988323522",
      "name": "2l",
      "product": 71,
      "track_inventory": true,
      "weight": "2.0:kg"
    }
  },
  {
    "model": "product.productvariant",
    "pk": 193,
    "fields": {
      "private_metadata": {},
      "metadata": {},
      "sku": "12312312321",
      "name": "",
      "product": 81,
      "track_inventory": true,
      "weight": "0.0:kg"
    }
  },
  {
    "model": "product.productvariant",
    "pk": 194,
    "fields": {
      "private_metadata": {},
      "metadata": {},
      "sku": "1231998121",
      "name": "",
      "product": 82,
      "track_inventory": true,
      "weight": "0.0:kg"
    }
  },
  {
    "model": "product.productvariant",
    "pk": 195,
    "fields": {
      "private_metadata": {},
      "metadata": {},
      "sku": "98616712",
      "name": "",
      "product": 83,
      "track_inventory": true,
      "weight": "0.0:kg"
    }
  },
  {
    "model": "product.productvariant",
    "pk": 196,
    "fields": {
      "private_metadata": {},
      "metadata": {},
      "sku": "98616713",
      "name": "",
      "product": 84,
      "track_inventory": true,
      "weight": "0.0:kg"
    }
  },
  {
    "model": "product.productvariant",
    "pk": 197,
    "fields": {
      "private_metadata": {},
      "metadata": {},
      "sku": "698223582",
      "name": "45cm x 45cm",
      "product": 85,
      "track_inventory": true,
      "weight": "0.0:kg"
    }
  },
  {
    "model": "product.productvariant",
    "pk": 198,
    "fields": {
      "private_metadata": {},
      "metadata": {},
      "sku": "698223581",
      "name": "55cm x 55cm",
      "product": 85,
      "track_inventory": true,
      "weight": "0.0:kg"
    }
  },
  {
    "model": "product.productvariant",
    "pk": 199,
    "fields": {
      "private_metadata": {},
      "metadata": {},
      "sku": "987126191",
      "name": "45cm x 45cm",
      "product": 86,
      "track_inventory": true,
      "weight": "0.0:kg"
    }
  },
  {
    "model": "product.productvariant",
    "pk": 200,
    "fields": {
      "private_metadata": {},
      "metadata": {},
      "sku": "998223590",
      "name": "55cm x 55cm",
      "product": 86,
      "track_inventory": true,
      "weight": "0.0:kg"
    }
  },
  {
    "model": "product.productvariant",
    "pk": 202,
    "fields": {
      "private_metadata": {},
      "metadata": {},
      "sku": "93855755",
      "name": "500ml",
      "product": 72,
      "track_inventory": true,
      "weight": "1.0:kg"
    }
  },
  {
    "model": "product.productvariant",
    "pk": 203,
    "fields": {
      "private_metadata": {},
      "metadata": {},
      "sku": "43226647",
      "name": "1l",
      "product": 72,
      "track_inventory": true,
      "weight": "1.0:kg"
    }
  },
  {
    "model": "product.productvariant",
    "pk": 204,
    "fields": {
      "private_metadata": {},
      "metadata": {},
      "sku": "80884671",
      "name": "2l",
      "product": 72,
      "track_inventory": true,
      "weight": "2.0:kg"
    }
  },
  {
    "model": "product.productvariant",
    "pk": 205,
    "fields": {
      "private_metadata": {},
      "metadata": {},
      "sku": "67882967",
      "name": "500ml",
      "product": 73,
      "track_inventory": true,
      "weight": "1.0:kg"
    }
  },
  {
    "model": "product.productvariant",
    "pk": 206,
    "fields": {
      "private_metadata": {},
      "metadata": {},
      "sku": "14925419",
      "name": "1l",
      "product": 73,
      "track_inventory": true,
      "weight": "1.0:kg"
    }
  },
  {
    "model": "product.productvariant",
    "pk": 207,
    "fields": {
      "private_metadata": {},
      "metadata": {},
      "sku": "62426105",
      "name": "2l",
      "product": 73,
      "track_inventory": true,
      "weight": "2.0:kg"
    }
  },
  {
    "model": "product.productvariant",
    "pk": 208,
    "fields": {
      "private_metadata": {},
      "metadata": {},
      "sku": "45328412",
      "name": "500ml",
      "product": 74,
      "track_inventory": true,
      "weight": "1.0:kg"
    }
  },
  {
    "model": "product.productvariant",
    "pk": 209,
    "fields": {
      "private_metadata": {},
      "metadata": {},
      "sku": "27512590",
      "name": "1l",
      "product": 74,
      "track_inventory": true,
      "weight": "1.0:kg"
    }
  },
  {
    "model": "product.productvariant",
    "pk": 210,
    "fields": {
      "private_metadata": {},
      "metadata": {},
      "sku": "40636347",
      "name": "2l",
      "product": 74,
      "track_inventory": true,
      "weight": "2.0:kg"
    }
  },
  {
    "model": "product.productvariant",
    "pk": 211,
    "fields": {
      "private_metadata": {},
      "metadata": {},
      "sku": "43200242",
      "name": "500ml",
      "product": 75,
      "track_inventory": true,
      "weight": "1.0:kg"
    }
  },
  {
    "model": "product.productvariant",
    "pk": 212,
    "fields": {
      "private_metadata": {},
      "metadata": {},
      "sku": "79129513",
      "name": "1l",
      "product": 75,
      "track_inventory": true,
      "weight": "1.0:kg"
    }
  },
  {
    "model": "product.productvariant",
    "pk": 213,
    "fields": {
      "private_metadata": {},
      "metadata": {},
      "sku": "75799450",
      "name": "2l",
      "product": 75,
      "track_inventory": true,
      "weight": "2.0:kg"
    }
  },
  {
    "model": "product.productvariant",
    "pk": 214,
    "fields": {
      "private_metadata": {},
      "metadata": {},
      "sku": "3944859",
      "name": "500ml",
      "product": 76,
      "track_inventory": true,
      "weight": "1.0:kg"
    }
  },
  {
    "model": "product.productvariant",
    "pk": 215,
    "fields": {
      "private_metadata": {},
      "metadata": {},
      "sku": "5829405",
      "name": "1l",
      "product": 76,
      "track_inventory": true,
      "weight": "1.0:kg"
    }
  },
  {
    "model": "product.productvariant",
    "pk": 216,
    "fields": {
      "private_metadata": {},
      "metadata": {},
      "sku": "84725784",
      "name": "2l",
      "product": 76,
      "track_inventory": true,
      "weight": "2.0:kg"
    }
  },
  {
    "model": "product.productvariant",
    "pk": 217,
    "fields": {
      "private_metadata": {},
      "metadata": {},
      "sku": "70058446",
      "name": "500ml",
      "product": 77,
      "track_inventory": true,
      "weight": "1.0:kg"
    }
  },
  {
    "model": "product.productvariant",
    "pk": 218,
    "fields": {
      "private_metadata": {},
      "metadata": {},
      "sku": "94044081",
      "name": "1l",
      "product": 77,
      "track_inventory": true,
      "weight": "1.0:kg"
    }
  },
  {
    "model": "product.productvariant",
    "pk": 219,
    "fields": {
      "private_metadata": {},
      "metadata": {},
      "sku": "80696397",
      "name": "2l",
      "product": 77,
      "track_inventory": true,
      "weight": "2.0:kg"
    }
  },
  {
    "model": "product.productvariant",
    "pk": 220,
    "fields": {
      "private_metadata": {},
      "metadata": {},
      "sku": "60752428",
      "name": "500ml",
      "product": 78,
      "track_inventory": true,
      "weight": "1.0:kg"
    }
  },
  {
    "model": "product.productvariant",
    "pk": 221,
    "fields": {
      "private_metadata": {},
      "metadata": {},
      "sku": "81470859",
      "name": "1l",
      "product": 78,
      "track_inventory": true,
      "weight": "1.0:kg"
    }
  },
  {
    "model": "product.productvariant",
    "pk": 222,
    "fields": {
      "private_metadata": {},
      "metadata": {},
      "sku": "30635751",
      "name": "2l",
      "product": 78,
      "track_inventory": true,
      "weight": "2.0:kg"
    }
  },
  {
    "model": "product.productvariant",
    "pk": 223,
    "fields": {
      "private_metadata": {},
      "metadata": {},
      "sku": "57211177",
      "name": "500ml",
      "product": 79,
      "track_inventory": true,
      "weight": "1.0:kg"
    }
  },
  {
    "model": "product.productvariant",
    "pk": 224,
    "fields": {
      "private_metadata": {},
      "metadata": {},
      "sku": "57423879",
      "name": "1l",
      "product": 79,
      "track_inventory": true,
      "weight": "1.0:kg"
    }
  },
  {
    "model": "product.productvariant",
    "pk": 225,
    "fields": {
      "private_metadata": {},
      "metadata": {},
      "sku": "21438542",
      "name": "2l",
      "product": 79,
      "track_inventory": true,
      "weight": "2.0:kg"
    }
  },
  {
    "model": "product.productvariant",
    "pk": 242,
    "fields": {
      "private_metadata": {},
      "metadata": {},
      "sku": "398323583",
      "name": "39",
      "product": 87,
      "track_inventory": true,
      "weight": "0.0:kg"
    }
  },
  {
    "model": "product.productvariant",
    "pk": 243,
    "fields": {
      "private_metadata": {},
      "metadata": {},
      "sku": "398323584",
      "name": "40",
      "product": 87,
      "track_inventory": true,
      "weight": "0.0:kg"
    }
  },
  {
    "model": "product.productvariant",
    "pk": 244,
    "fields": {
      "private_metadata": {},
      "metadata": {},
      "sku": "398323585",
      "name": "41",
      "product": 87,
      "track_inventory": true,
      "weight": "0.0:kg"
    }
  },
  {
    "model": "product.productvariant",
    "pk": 245,
    "fields": {
      "private_metadata": {},
      "metadata": {},
      "sku": "398323586",
      "name": "42",
      "product": 87,
      "track_inventory": true,
      "weight": "0.0:kg"
    }
  },
  {
    "model": "product.productvariant",
    "pk": 246,
    "fields": {
      "private_metadata": {},
      "metadata": {},
      "sku": "398323588",
      "name": "43",
      "product": 87,
      "track_inventory": true,
      "weight": "0.0:kg"
    }
  },
  {
    "model": "product.productvariant",
    "pk": 247,
    "fields": {
      "private_metadata": {},
      "metadata": {},
      "sku": "993223583",
      "name": "40",
      "product": 88,
      "track_inventory": true,
      "weight": "1.0:kg"
    }
  },
  {
    "model": "product.productvariant",
    "pk": 248,
    "fields": {
      "private_metadata": {},
      "metadata": {},
      "sku": "978223582",
      "name": "41",
      "product": 88,
      "track_inventory": true,
      "weight": "1.0:kg"
    }
  },
  {
    "model": "product.productvariant",
    "pk": 249,
    "fields": {
      "private_metadata": {},
      "metadata": {},
      "sku": "918323583",
      "name": "40",
      "product": 88,
      "track_inventory": true,
      "weight": "2.0:kg"
    }
  },
  {
    "model": "product.productvariant",
    "pk": 250,
    "fields": {
      "private_metadata": {},
      "metadata": {},
      "sku": "918223582",
      "name": "45",
      "product": 88,
      "track_inventory": true,
      "weight": "2.0:kg"
    }
  },
  {
    "model": "product.productvariant",
    "pk": 251,
    "fields": {
      "private_metadata": {},
      "metadata": {},
      "sku": "988323583",
      "name": "S",
      "product": 89,
      "track_inventory": true,
      "weight": "0.0:kg"
    }
  },
  {
    "model": "product.productvariant",
    "pk": 252,
    "fields": {
      "private_metadata": {},
      "metadata": {},
      "sku": "338223582",
      "name": "M",
      "product": 89,
      "track_inventory": true,
      "weight": "0.0:kg"
    }
  },
  {
    "model": "product.productvariant",
    "pk": 253,
    "fields": {
      "private_metadata": {},
      "metadata": {},
      "sku": "118223591",
      "name": "L",
      "product": 89,
      "track_inventory": true,
      "weight": "0.0:kg"
    }
  },
  {
    "model": "product.productvariant",
    "pk": 254,
    "fields": {
      "private_metadata": {},
      "metadata": {},
      "sku": "448323583",
      "name": "XL",
      "product": 89,
      "track_inventory": true,
      "weight": "0.0:kg"
    }
  },
  {
    "model": "product.productvariant",
    "pk": 255,
    "fields": {
      "private_metadata": {},
      "metadata": {},
      "sku": "3128223583",
      "name": "XXL",
      "product": 89,
      "track_inventory": true,
      "weight": "0.0:kg"
    }
  },
  {
    "model": "product.productvariant",
    "pk": 256,
    "fields": {
      "private_metadata": {},
      "metadata": {},
      "sku": "29716755",
      "name": "S",
      "product": 107,
      "track_inventory": true,
      "weight": "0.0:kg"
    }
  },
  {
    "model": "product.productvariant",
    "pk": 257,
    "fields": {
      "private_metadata": {},
      "metadata": {},
      "sku": "66594736",
      "name": "M",
      "product": 107,
      "track_inventory": true,
      "weight": "0.0:kg"
    }
  },
  {
    "model": "product.productvariant",
    "pk": 258,
    "fields": {
      "private_metadata": {},
      "metadata": {},
      "sku": "50269944",
      "name": "L",
      "product": 107,
      "track_inventory": true,
      "weight": "0.0:kg"
    }
  },
  {
    "model": "product.productvariant",
    "pk": 259,
    "fields": {
      "private_metadata": {},
      "metadata": {},
      "sku": "31352185",
      "name": "XL",
      "product": 107,
      "track_inventory": true,
      "weight": "0.0:kg"
    }
  },
  {
    "model": "product.productvariant",
    "pk": 260,
    "fields": {
      "private_metadata": {},
      "metadata": {},
      "sku": "85364796",
      "name": "XXL",
      "product": 107,
      "track_inventory": true,
      "weight": "0.0:kg"
    }
  },
  {
    "model": "product.productvariant",
    "pk": 261,
    "fields": {
      "private_metadata": {},
      "metadata": {},
      "sku": "44026421",
      "name": "S",
      "product": 108,
      "track_inventory": true,
      "weight": "0.0:kg"
    }
  },
  {
    "model": "product.productvariant",
    "pk": 262,
    "fields": {
      "private_metadata": {},
      "metadata": {},
      "sku": "90892602",
      "name": "M",
      "product": 108,
      "track_inventory": true,
      "weight": "0.0:kg"
    }
  },
  {
    "model": "product.productvariant",
    "pk": 263,
    "fields": {
      "private_metadata": {},
      "metadata": {},
      "sku": "59014392",
      "name": "L",
      "product": 108,
      "track_inventory": true,
      "weight": "0.0:kg"
    }
  },
  {
    "model": "product.productvariant",
    "pk": 264,
    "fields": {
      "private_metadata": {},
      "metadata": {},
      "sku": "43659438",
      "name": "XL",
      "product": 108,
      "track_inventory": true,
      "weight": "0.0:kg"
    }
  },
  {
    "model": "product.productvariant",
    "pk": 265,
    "fields": {
      "private_metadata": {},
      "metadata": {},
      "sku": "60597697",
      "name": "XXL",
      "product": 108,
      "track_inventory": true,
      "weight": "0.0:kg"
    }
  },
  {
    "model": "product.productvariant",
    "pk": 266,
    "fields": {
      "private_metadata": {},
      "metadata": {},
      "sku": "26592266",
      "name": "S",
      "product": 109,
      "track_inventory": true,
      "weight": "0.0:kg"
    }
  },
  {
    "model": "product.productvariant",
    "pk": 267,
    "fields": {
      "private_metadata": {},
      "metadata": {},
      "sku": "36260498",
      "name": "M",
      "product": 109,
      "track_inventory": true,
      "weight": "0.0:kg"
    }
  },
  {
    "model": "product.productvariant",
    "pk": 268,
    "fields": {
      "private_metadata": {},
      "metadata": {},
      "sku": "37558859",
      "name": "L",
      "product": 109,
      "track_inventory": true,
      "weight": "0.0:kg"
    }
  },
  {
    "model": "product.productvariant",
    "pk": 269,
    "fields": {
      "private_metadata": {},
      "metadata": {},
      "sku": "19402012",
      "name": "XL",
      "product": 109,
      "track_inventory": true,
      "weight": "0.0:kg"
    }
  },
  {
    "model": "product.productvariant",
    "pk": 270,
    "fields": {
      "private_metadata": {},
      "metadata": {},
      "sku": "17570141",
      "name": "XXL",
      "product": 109,
      "track_inventory": true,
      "weight": "0.0:kg"
    }
  },
  {
    "model": "product.productvariant",
    "pk": 271,
    "fields": {
      "private_metadata": {},
      "metadata": {},
      "sku": "98530976",
      "name": "S",
      "product": 110,
      "track_inventory": true,
      "weight": "0.0:kg"
    }
  },
  {
    "model": "product.productvariant",
    "pk": 272,
    "fields": {
      "private_metadata": {},
      "metadata": {},
      "sku": "46806935",
      "name": "M",
      "product": 110,
      "track_inventory": true,
      "weight": "0.0:kg"
    }
  },
  {
    "model": "product.productvariant",
    "pk": 273,
    "fields": {
      "private_metadata": {},
      "metadata": {},
      "sku": "71103052",
      "name": "L",
      "product": 110,
      "track_inventory": true,
      "weight": "0.0:kg"
    }
  },
  {
    "model": "product.productvariant",
    "pk": 274,
    "fields": {
      "private_metadata": {},
      "metadata": {},
      "sku": "84812015",
      "name": "XL",
      "product": 110,
      "track_inventory": true,
      "weight": "0.0:kg"
    }
  },
  {
    "model": "product.productvariant",
    "pk": 275,
    "fields": {
      "private_metadata": {},
      "metadata": {},
      "sku": "89820261",
      "name": "XXL",
      "product": 110,
      "track_inventory": true,
      "weight": "0.0:kg"
    }
  },
  {
    "model": "product.productvariant",
    "pk": 276,
    "fields": {
      "private_metadata": {},
      "metadata": {},
      "sku": "81115323",
      "name": "S",
      "product": 111,
      "track_inventory": true,
      "weight": "0.0:kg"
    }
  },
  {
    "model": "product.productvariant",
    "pk": 277,
    "fields": {
      "private_metadata": {},
      "metadata": {},
      "sku": "38254631",
      "name": "M",
      "product": 111,
      "track_inventory": true,
      "weight": "0.0:kg"
    }
  },
  {
    "model": "product.productvariant",
    "pk": 278,
    "fields": {
      "private_metadata": {},
      "metadata": {},
      "sku": "11511539",
      "name": "L",
      "product": 111,
      "track_inventory": true,
      "weight": "0.0:kg"
    }
  },
  {
    "model": "product.productvariant",
    "pk": 279,
    "fields": {
      "private_metadata": {},
      "metadata": {},
      "sku": "84192227",
      "name": "XL",
      "product": 111,
      "track_inventory": true,
      "weight": "0.0:kg"
    }
  },
  {
    "model": "product.productvariant",
    "pk": 280,
    "fields": {
      "private_metadata": {},
      "metadata": {},
      "sku": "91642659",
      "name": "XXL",
      "product": 111,
      "track_inventory": true,
      "weight": "0.0:kg"
    }
  },
  {
    "model": "product.productvariant",
    "pk": 281,
    "fields": {
      "private_metadata": {},
      "metadata": {},
      "sku": "76491340",
      "name": "S",
      "product": 112,
      "track_inventory": true,
      "weight": "0.0:kg"
    }
  },
  {
    "model": "product.productvariant",
    "pk": 282,
    "fields": {
      "private_metadata": {},
      "metadata": {},
      "sku": "55101176",
      "name": "M",
      "product": 112,
      "track_inventory": true,
      "weight": "0.0:kg"
    }
  },
  {
    "model": "product.productvariant",
    "pk": 283,
    "fields": {
      "private_metadata": {},
      "metadata": {},
      "sku": "28094954",
      "name": "L",
      "product": 112,
      "track_inventory": true,
      "weight": "0.0:kg"
    }
  },
  {
    "model": "product.productvariant",
    "pk": 284,
    "fields": {
      "private_metadata": {},
      "metadata": {},
      "sku": "40232182",
      "name": "XL",
      "product": 112,
      "track_inventory": true,
      "weight": "0.0:kg"
    }
  },
  {
    "model": "product.productvariant",
    "pk": 285,
    "fields": {
      "private_metadata": {},
      "metadata": {},
      "sku": "21522631",
      "name": "XXL",
      "product": 112,
      "track_inventory": true,
      "weight": "0.0:kg"
    }
  },
  {
    "model": "product.productvariant",
    "pk": 286,
    "fields": {
      "private_metadata": {},
      "metadata": {},
      "sku": "29810068",
      "name": "S",
      "product": 113,
      "track_inventory": true,
      "weight": "0.0:kg"
    }
  },
  {
    "model": "product.productvariant",
    "pk": 287,
    "fields": {
      "private_metadata": {},
      "metadata": {},
      "sku": "57917658",
      "name": "M",
      "product": 113,
      "track_inventory": true,
      "weight": "0.0:kg"
    }
  },
  {
    "model": "product.productvariant",
    "pk": 288,
    "fields": {
      "private_metadata": {},
      "metadata": {},
      "sku": "42680611",
      "name": "L",
      "product": 113,
      "track_inventory": true,
      "weight": "0.0:kg"
    }
  },
  {
    "model": "product.productvariant",
    "pk": 289,
    "fields": {
      "private_metadata": {},
      "metadata": {},
      "sku": "72289815",
      "name": "XL",
      "product": 113,
      "track_inventory": true,
      "weight": "0.0:kg"
    }
  },
  {
    "model": "product.productvariant",
    "pk": 290,
    "fields": {
      "private_metadata": {},
      "metadata": {},
      "sku": "98653891",
      "name": "XXL",
      "product": 113,
      "track_inventory": true,
      "weight": "0.0:kg"
    }
  },
  {
    "model": "product.productvariant",
    "pk": 291,
    "fields": {
      "private_metadata": {},
      "metadata": {},
      "sku": "77306807",
      "name": "S",
      "product": 114,
      "track_inventory": true,
      "weight": "0.0:kg"
    }
  },
  {
    "model": "product.productvariant",
    "pk": 292,
    "fields": {
      "private_metadata": {},
      "metadata": {},
      "sku": "68848129",
      "name": "M",
      "product": 114,
      "track_inventory": true,
      "weight": "0.0:kg"
    }
  },
  {
    "model": "product.productvariant",
    "pk": 293,
    "fields": {
      "private_metadata": {},
      "metadata": {},
      "sku": "35342696",
      "name": "L",
      "product": 114,
      "track_inventory": true,
      "weight": "0.0:kg"
    }
  },
  {
    "model": "product.productvariant",
    "pk": 294,
    "fields": {
      "private_metadata": {},
      "metadata": {},
      "sku": "98935349",
      "name": "XL",
      "product": 114,
      "track_inventory": true,
      "weight": "0.0:kg"
    }
  },
  {
    "model": "product.productvariant",
    "pk": 295,
    "fields": {
      "private_metadata": {},
      "metadata": {},
      "sku": "45179543",
      "name": "XXL",
      "product": 114,
      "track_inventory": true,
      "weight": "0.0:kg"
    }
  },
  {
    "model": "product.productvariant",
    "pk": 296,
    "fields": {
      "private_metadata": {},
      "metadata": {},
      "sku": "62783187",
      "name": "S",
      "product": 115,
      "track_inventory": true,
      "weight": "0.0:kg"
    }
  },
  {
    "model": "product.productvariant",
    "pk": 297,
    "fields": {
      "private_metadata": {},
      "metadata": {},
      "sku": "91406604",
      "name": "M",
      "product": 115,
      "track_inventory": true,
      "weight": "0.0:kg"
    }
  },
  {
    "model": "product.productvariant",
    "pk": 298,
    "fields": {
      "private_metadata": {},
      "metadata": {},
      "sku": "22119503",
      "name": "L",
      "product": 115,
      "track_inventory": true,
      "weight": "0.0:kg"
    }
  },
  {
    "model": "product.productvariant",
    "pk": 299,
    "fields": {
      "private_metadata": {},
      "metadata": {},
      "sku": "19230637",
      "name": "XL",
      "product": 115,
      "track_inventory": true,
      "weight": "0.0:kg"
    }
  },
  {
    "model": "product.productvariant",
    "pk": 300,
    "fields": {
      "private_metadata": {},
      "metadata": {},
      "sku": "61630747",
      "name": "XXL",
      "product": 115,
      "track_inventory": true,
      "weight": "0.0:kg"
    }
  },
  {
    "model": "product.productvariant",
    "pk": 301,
    "fields": {
      "private_metadata": {},
      "metadata": {},
      "sku": "15744278",
      "name": "S",
      "product": 116,
      "track_inventory": true,
      "weight": "0.0:kg"
    }
  },
  {
    "model": "product.productvariant",
    "pk": 302,
    "fields": {
      "private_metadata": {},
      "metadata": {},
      "sku": "21599567",
      "name": "M",
      "product": 116,
      "track_inventory": true,
      "weight": "0.0:kg"
    }
  },
  {
    "model": "product.productvariant",
    "pk": 303,
    "fields": {
      "private_metadata": {},
      "metadata": {},
      "sku": "65363253",
      "name": "L",
      "product": 116,
      "track_inventory": true,
      "weight": "0.0:kg"
    }
  },
  {
    "model": "product.productvariant",
    "pk": 304,
    "fields": {
      "private_metadata": {},
      "metadata": {},
      "sku": "51987722",
      "name": "XL",
      "product": 116,
      "track_inventory": true,
      "weight": "0.0:kg"
    }
  },
  {
    "model": "product.productvariant",
    "pk": 305,
    "fields": {
      "private_metadata": {},
      "metadata": {},
      "sku": "43313080",
      "name": "XXL",
      "product": 116,
      "track_inventory": true,
      "weight": "0.0:kg"
    }
  },
  {
    "model": "product.productvariant",
    "pk": 306,
    "fields": {
      "private_metadata": {},
      "metadata": {},
      "sku": "33963052",
      "name": "S",
      "product": 117,
      "track_inventory": true,
      "weight": "0.0:kg"
    }
  },
  {
    "model": "product.productvariant",
    "pk": 307,
    "fields": {
      "private_metadata": {},
      "metadata": {},
      "sku": "66846240",
      "name": "M",
      "product": 117,
      "track_inventory": true,
      "weight": "0.0:kg"
    }
  },
  {
    "model": "product.productvariant",
    "pk": 308,
    "fields": {
      "private_metadata": {},
      "metadata": {},
      "sku": "55365141",
      "name": "L",
      "product": 117,
      "track_inventory": true,
      "weight": "0.0:kg"
    }
  },
  {
    "model": "product.productvariant",
    "pk": 309,
    "fields": {
      "private_metadata": {},
      "metadata": {},
      "sku": "73186143",
      "name": "XL",
      "product": 117,
      "track_inventory": true,
      "weight": "0.0:kg"
    }
  },
  {
    "model": "product.productvariant",
    "pk": 310,
    "fields": {
      "private_metadata": {},
      "metadata": {},
      "sku": "42651772",
      "name": "XXL",
      "product": 117,
      "track_inventory": true,
      "weight": "0.0:kg"
    }
  },
  {
    "model": "product.productvariant",
    "pk": 311,
    "fields": {
      "private_metadata": {},
      "metadata": {},
      "sku": "70760297",
      "name": "S",
      "product": 118,
      "track_inventory": true,
      "weight": "0.0:kg"
    }
  },
  {
    "model": "product.productvariant",
    "pk": 312,
    "fields": {
      "private_metadata": {},
      "metadata": {},
      "sku": "36334412",
      "name": "M",
      "product": 118,
      "track_inventory": true,
      "weight": "0.0:kg"
    }
  },
  {
    "model": "product.productvariant",
    "pk": 313,
    "fields": {
      "private_metadata": {},
      "metadata": {},
      "sku": "35994675",
      "name": "L",
      "product": 118,
      "track_inventory": true,
      "weight": "0.0:kg"
    }
  },
  {
    "model": "product.productvariant",
    "pk": 314,
    "fields": {
      "private_metadata": {},
      "metadata": {},
      "sku": "10404946",
      "name": "XL",
      "product": 118,
      "track_inventory": true,
      "weight": "0.0:kg"
    }
  },
  {
    "model": "product.productvariant",
    "pk": 315,
    "fields": {
      "private_metadata": {},
      "metadata": {},
      "sku": "45507483",
      "name": "XXL",
      "product": 118,
      "track_inventory": true,
      "weight": "0.0:kg"
    }
  },
  {
    "model": "product.productvariant",
    "pk": 316,
    "fields": {
      "private_metadata": {},
      "metadata": {},
      "sku": "sea-lullabies-mp3",
      "name": "MP3",
      "product": 119,
      "track_inventory": true,
      "weight": null
    }
  },
  {
    "model": "product.productvariant",
    "pk": 317,
    "fields": {
      "private_metadata": {},
      "metadata": {},
      "sku": "lake-tunes-mp3",
      "name": "MP3",
      "product": 120,
      "track_inventory": true,
      "weight": null
    }
  },
  {
    "model": "product.productvariant",
    "pk": 318,
    "fields": {
      "private_metadata": {},
      "metadata": {},
      "sku": "ocean-poems-mp3",
      "name": "MP3",
      "product": 121,
      "track_inventory": true,
      "weight": null
    }
  },
  {
    "model": "product.productvariant",
    "pk": 319,
    "fields": {
      "private_metadata": {},
      "metadata": {},
      "sku": "bathroom-songs-mp3",
      "name": "MP3",
      "product": 122,
      "track_inventory": true,
      "weight": null
    }
  },
  {
    "model": "product.productvariant",
    "pk": 320,
    "fields": {
      "private_metadata": {},
      "metadata": {},
      "sku": "lagoon-chants-mp3",
      "name": "MP3",
      "product": 123,
      "track_inventory": true,
      "weight": null
    }
  },
  {
    "model": "product.productvariant",
    "pk": 321,
    "fields": {
      "private_metadata": {},
      "metadata": {},
      "sku": "waterfall-ballads-mp3",
      "name": "MP3",
      "product": 124,
      "track_inventory": true,
      "weight": null
    }
  },
  {
    "model": "product.productvariantchannellisting",
    "pk": 1,
    "fields": {
      "variant": 314,
      "channel": 1,
      "currency": "USD",
      "price_amount": "5.000",
      "cost_price_amount": "10.000"
    }
  },
  {
    "model": "product.productvariantchannellisting",
    "pk": 2,
    "fields": {
      "variant": 278,
      "channel": 1,
      "currency": "USD",
      "price_amount": "5.000",
      "cost_price_amount": "10.000"
    }
  },
  {
    "model": "product.productvariantchannellisting",
    "pk": 3,
    "fields": {
      "variant": 253,
      "channel": 1,
      "currency": "USD",
      "price_amount": "5.000",
      "cost_price_amount": "10.000"
    }
  },
  {
    "model": "product.productvariantchannellisting",
    "pk": 4,
    "fields": {
      "variant": 193,
      "channel": 1,
      "currency": "USD",
      "price_amount": "5.000",
      "cost_price_amount": null
    }
  },
  {
    "model": "product.productvariantchannellisting",
    "pk": 5,
    "fields": {
      "variant": 194,
      "channel": 1,
      "currency": "USD",
      "price_amount": "5.000",
      "cost_price_amount": null
    }
  },
  {
    "model": "product.productvariantchannellisting",
    "pk": 6,
    "fields": {
      "variant": 206,
      "channel": 1,
      "currency": "USD",
      "price_amount": "5.000",
      "cost_price_amount": "1.500"
    }
  },
  {
    "model": "product.productvariantchannellisting",
    "pk": 7,
    "fields": {
      "variant": 301,
      "channel": 1,
      "currency": "USD",
      "price_amount": "5.000",
      "cost_price_amount": "10.000"
    }
  },
  {
    "model": "product.productvariantchannellisting",
    "pk": 8,
    "fields": {
      "variant": 270,
      "channel": 1,
      "currency": "USD",
      "price_amount": "5.000",
      "cost_price_amount": "10.000"
    }
  },
  {
    "model": "product.productvariantchannellisting",
    "pk": 9,
    "fields": {
      "variant": 299,
      "channel": 1,
      "currency": "USD",
      "price_amount": "5.000",
      "cost_price_amount": "10.000"
    }
  },
  {
    "model": "product.productvariantchannellisting",
    "pk": 10,
    "fields": {
      "variant": 269,
      "channel": 1,
      "currency": "USD",
      "price_amount": "5.000",
      "cost_price_amount": "10.000"
    }
  },
  {
    "model": "product.productvariantchannellisting",
    "pk": 11,
    "fields": {
      "variant": 225,
      "channel": 1,
      "currency": "USD",
      "price_amount": "7.000",
      "cost_price_amount": "2.000"
    }
  },
  {
    "model": "product.productvariantchannellisting",
    "pk": 12,
    "fields": {
      "variant": 285,
      "channel": 1,
      "currency": "USD",
      "price_amount": "5.000",
      "cost_price_amount": "10.000"
    }
  },
  {
    "model": "product.productvariantchannellisting",
    "pk": 13,
    "fields": {
      "variant": 302,
      "channel": 1,
      "currency": "USD",
      "price_amount": "5.000",
      "cost_price_amount": "10.000"
    }
  },
  {
    "model": "product.productvariantchannellisting",
    "pk": 14,
    "fields": {
      "variant": 298,
      "channel": 1,
      "currency": "USD",
      "price_amount": "5.000",
      "cost_price_amount": "10.000"
    }
  },
  {
    "model": "product.productvariantchannellisting",
    "pk": 15,
    "fields": {
      "variant": 266,
      "channel": 1,
      "currency": "USD",
      "price_amount": "5.000",
      "cost_price_amount": "10.000"
    }
  },
  {
    "model": "product.productvariantchannellisting",
    "pk": 16,
    "fields": {
      "variant": 209,
      "channel": 1,
      "currency": "USD",
      "price_amount": "5.000",
      "cost_price_amount": "1.500"
    }
  },
  {
    "model": "product.productvariantchannellisting",
    "pk": 17,
    "fields": {
      "variant": 283,
      "channel": 1,
      "currency": "USD",
      "price_amount": "5.000",
      "cost_price_amount": "10.000"
    }
  },
  {
    "model": "product.productvariantchannellisting",
    "pk": 18,
    "fields": {
      "variant": 256,
      "channel": 1,
      "currency": "USD",
      "price_amount": "5.000",
      "cost_price_amount": "10.000"
    }
  },
  {
    "model": "product.productvariantchannellisting",
    "pk": 19,
    "fields": {
      "variant": 286,
      "channel": 1,
      "currency": "USD",
      "price_amount": "5.000",
      "cost_price_amount": "10.000"
    }
  },
  {
    "model": "product.productvariantchannellisting",
    "pk": 20,
    "fields": {
      "variant": 222,
      "channel": 1,
      "currency": "USD",
      "price_amount": "7.000",
      "cost_price_amount": "2.000"
    }
  },
  {
    "model": "product.productvariantchannellisting",
    "pk": 21,
    "fields": {
      "variant": 255,
      "channel": 1,
      "currency": "USD",
      "price_amount": "5.000",
      "cost_price_amount": "10.000"
    }
  },
  {
    "model": "product.productvariantchannellisting",
    "pk": 22,
    "fields": {
      "variant": 259,
      "channel": 1,
      "currency": "USD",
      "price_amount": "5.000",
      "cost_price_amount": "10.000"
    }
  },
  {
    "model": "product.productvariantchannellisting",
    "pk": 23,
    "fields": {
      "variant": 252,
      "channel": 1,
      "currency": "USD",
      "price_amount": "5.000",
      "cost_price_amount": "10.000"
    }
  },
  {
    "model": "product.productvariantchannellisting",
    "pk": 24,
    "fields": {
      "variant": 306,
      "channel": 1,
      "currency": "USD",
      "price_amount": "5.000",
      "cost_price_amount": "10.000"
    }
  },
  {
    "model": "product.productvariantchannellisting",
    "pk": 25,
    "fields": {
      "variant": 293,
      "channel": 1,
      "currency": "USD",
      "price_amount": "5.000",
      "cost_price_amount": "10.000"
    }
  },
  {
    "model": "product.productvariantchannellisting",
    "pk": 26,
    "fields": {
      "variant": 313,
      "channel": 1,
      "currency": "USD",
      "price_amount": "5.000",
      "cost_price_amount": "10.000"
    }
  },
  {
    "model": "product.productvariantchannellisting",
    "pk": 27,
    "fields": {
      "variant": 267,
      "channel": 1,
      "currency": "USD",
      "price_amount": "5.000",
      "cost_price_amount": "10.000"
    }
  },
  {
    "model": "product.productvariantchannellisting",
    "pk": 28,
    "fields": {
      "variant": 312,
      "channel": 1,
      "currency": "USD",
      "price_amount": "5.000",
      "cost_price_amount": "10.000"
    }
  },
  {
    "model": "product.productvariantchannellisting",
    "pk": 29,
    "fields": {
      "variant": 268,
      "channel": 1,
      "currency": "USD",
      "price_amount": "5.000",
      "cost_price_amount": "10.000"
    }
  },
  {
    "model": "product.productvariantchannellisting",
    "pk": 30,
    "fields": {
      "variant": 277,
      "channel": 1,
      "currency": "USD",
      "price_amount": "5.000",
      "cost_price_amount": "10.000"
    }
  },
  {
    "model": "product.productvariantchannellisting",
    "pk": 31,
    "fields": {
      "variant": 214,
      "channel": 1,
      "currency": "USD",
      "price_amount": "5.000",
      "cost_price_amount": "1.000"
    }
  },
  {
    "model": "product.productvariantchannellisting",
    "pk": 32,
    "fields": {
      "variant": 242,
      "channel": 1,
      "currency": "USD",
      "price_amount": "5.000",
      "cost_price_amount": "20.000"
    }
  },
  {
    "model": "product.productvariantchannellisting",
    "pk": 33,
    "fields": {
      "variant": 243,
      "channel": 1,
      "currency": "USD",
      "price_amount": "5.000",
      "cost_price_amount": "20.000"
    }
  },
  {
    "model": "product.productvariantchannellisting",
    "pk": 34,
    "fields": {
      "variant": 244,
      "channel": 1,
      "currency": "USD",
      "price_amount": "5.000",
      "cost_price_amount": "20.000"
    }
  },
  {
    "model": "product.productvariantchannellisting",
    "pk": 35,
    "fields": {
      "variant": 245,
      "channel": 1,
      "currency": "USD",
      "price_amount": "5.000",
      "cost_price_amount": "20.000"
    }
  },
  {
    "model": "product.productvariantchannellisting",
    "pk": 36,
    "fields": {
      "variant": 246,
      "channel": 1,
      "currency": "USD",
      "price_amount": "5.000",
      "cost_price_amount": "20.000"
    }
  },
  {
    "model": "product.productvariantchannellisting",
    "pk": 37,
    "fields": {
      "variant": 284,
      "channel": 1,
      "currency": "USD",
      "price_amount": "5.000",
      "cost_price_amount": "10.000"
    }
  },
  {
    "model": "product.productvariantchannellisting",
    "pk": 38,
    "fields": {
      "variant": 210,
      "channel": 1,
      "currency": "USD",
      "price_amount": "7.000",
      "cost_price_amount": "2.000"
    }
  },
  {
    "model": "product.productvariantchannellisting",
    "pk": 39,
    "fields": {
      "variant": 310,
      "channel": 1,
      "currency": "USD",
      "price_amount": "5.000",
      "cost_price_amount": "10.000"
    }
  },
  {
    "model": "product.productvariantchannellisting",
    "pk": 40,
    "fields": {
      "variant": 288,
      "channel": 1,
      "currency": "USD",
      "price_amount": "5.000",
      "cost_price_amount": "10.000"
    }
  },
  {
    "model": "product.productvariantchannellisting",
    "pk": 41,
    "fields": {
      "variant": 211,
      "channel": 1,
      "currency": "USD",
      "price_amount": "5.000",
      "cost_price_amount": "1.000"
    }
  },
  {
    "model": "product.productvariantchannellisting",
    "pk": 42,
    "fields": {
      "variant": 203,
      "channel": 1,
      "currency": "USD",
      "price_amount": "5.000",
      "cost_price_amount": "1.500"
    }
  },
  {
    "model": "product.productvariantchannellisting",
    "pk": 43,
    "fields": {
      "variant": 305,
      "channel": 1,
      "currency": "USD",
      "price_amount": "5.000",
      "cost_price_amount": "10.000"
    }
  },
  {
    "model": "product.productvariantchannellisting",
    "pk": 44,
    "fields": {
      "variant": 264,
      "channel": 1,
      "currency": "USD",
      "price_amount": "5.000",
      "cost_price_amount": "10.000"
    }
  },
  {
    "model": "product.productvariantchannellisting",
    "pk": 45,
    "fields": {
      "variant": 261,
      "channel": 1,
      "currency": "USD",
      "price_amount": "5.000",
      "cost_price_amount": "10.000"
    }
  },
  {
    "model": "product.productvariantchannellisting",
    "pk": 46,
    "fields": {
      "variant": 254,
      "channel": 1,
      "currency": "USD",
      "price_amount": "5.000",
      "cost_price_amount": "10.000"
    }
  },
  {
    "model": "product.productvariantchannellisting",
    "pk": 47,
    "fields": {
      "variant": 295,
      "channel": 1,
      "currency": "USD",
      "price_amount": "5.000",
      "cost_price_amount": "10.000"
    }
  },
  {
    "model": "product.productvariantchannellisting",
    "pk": 48,
    "fields": {
      "variant": 208,
      "channel": 1,
      "currency": "USD",
      "price_amount": "5.000",
      "cost_price_amount": "1.000"
    }
  },
  {
    "model": "product.productvariantchannellisting",
    "pk": 49,
    "fields": {
      "variant": 315,
      "channel": 1,
      "currency": "USD",
      "price_amount": "5.000",
      "cost_price_amount": "10.000"
    }
  },
  {
    "model": "product.productvariantchannellisting",
    "pk": 50,
    "fields": {
      "variant": 272,
      "channel": 1,
      "currency": "USD",
      "price_amount": "5.000",
      "cost_price_amount": "10.000"
    }
  },
  {
    "model": "product.productvariantchannellisting",
    "pk": 51,
    "fields": {
      "variant": 258,
      "channel": 1,
      "currency": "USD",
      "price_amount": "5.000",
      "cost_price_amount": "10.000"
    }
  },
  {
    "model": "product.productvariantchannellisting",
    "pk": 52,
    "fields": {
      "variant": 304,
      "channel": 1,
      "currency": "USD",
      "price_amount": "5.000",
      "cost_price_amount": "10.000"
    }
  },
  {
    "model": "product.productvariantchannellisting",
    "pk": 53,
    "fields": {
      "variant": 171,
      "channel": 1,
      "currency": "USD",
      "price_amount": "15.000",
      "cost_price_amount": "5.000"
    }
  },
  {
    "model": "product.productvariantchannellisting",
    "pk": 54,
    "fields": {
      "variant": 172,
      "channel": 1,
      "currency": "USD",
      "price_amount": "35.000",
      "cost_price_amount": "10.000"
    }
  },
  {
    "model": "product.productvariantchannellisting",
    "pk": 55,
    "fields": {
      "variant": 173,
      "channel": 1,
      "currency": "USD",
      "price_amount": "49.000",
      "cost_price_amount": "20.000"
    }
  },
  {
    "model": "product.productvariantchannellisting",
    "pk": 56,
    "fields": {
      "variant": 282,
      "channel": 1,
      "currency": "USD",
      "price_amount": "5.000",
      "cost_price_amount": "10.000"
    }
  },
  {
    "model": "product.productvariantchannellisting",
    "pk": 57,
    "fields": {
      "variant": 308,
      "channel": 1,
      "currency": "USD",
      "price_amount": "5.000",
      "cost_price_amount": "10.000"
    }
  },
  {
    "model": "product.productvariantchannellisting",
    "pk": 58,
    "fields": {
      "variant": 223,
      "channel": 1,
      "currency": "USD",
      "price_amount": "5.000",
      "cost_price_amount": "1.000"
    }
  },
  {
    "model": "product.productvariantchannellisting",
    "pk": 59,
    "fields": {
      "variant": 224,
      "channel": 1,
      "currency": "USD",
      "price_amount": "5.000",
      "cost_price_amount": "1.500"
    }
  },
  {
    "model": "product.productvariantchannellisting",
    "pk": 60,
    "fields": {
      "variant": 287,
      "channel": 1,
      "currency": "USD",
      "price_amount": "5.000",
      "cost_price_amount": "10.000"
    }
  },
  {
    "model": "product.productvariantchannellisting",
    "pk": 61,
    "fields": {
      "variant": 215,
      "channel": 1,
      "currency": "USD",
      "price_amount": "5.000",
      "cost_price_amount": "1.500"
    }
  },
  {
    "model": "product.productvariantchannellisting",
    "pk": 62,
    "fields": {
      "variant": 263,
      "channel": 1,
      "currency": "USD",
      "price_amount": "5.000",
      "cost_price_amount": "10.000"
    }
  },
  {
    "model": "product.productvariantchannellisting",
    "pk": 63,
    "fields": {
      "variant": 265,
      "channel": 1,
      "currency": "USD",
      "price_amount": "5.000",
      "cost_price_amount": "10.000"
    }
  },
  {
    "model": "product.productvariantchannellisting",
    "pk": 64,
    "fields": {
      "variant": 220,
      "channel": 1,
      "currency": "USD",
      "price_amount": "5.000",
      "cost_price_amount": "1.000"
    }
  },
  {
    "model": "product.productvariantchannellisting",
    "pk": 65,
    "fields": {
      "variant": 300,
      "channel": 1,
      "currency": "USD",
      "price_amount": "5.000",
      "cost_price_amount": "10.000"
    }
  },
  {
    "model": "product.productvariantchannellisting",
    "pk": 66,
    "fields": {
      "variant": 207,
      "channel": 1,
      "currency": "USD",
      "price_amount": "7.000",
      "cost_price_amount": "2.000"
    }
  },
  {
    "model": "product.productvariantchannellisting",
    "pk": 67,
    "fields": {
      "variant": 296,
      "channel": 1,
      "currency": "USD",
      "price_amount": "5.000",
      "cost_price_amount": "10.000"
    }
  },
  {
    "model": "product.productvariantchannellisting",
    "pk": 68,
    "fields": {
      "variant": 303,
      "channel": 1,
      "currency": "USD",
      "price_amount": "5.000",
      "cost_price_amount": "10.000"
    }
  },
  {
    "model": "product.productvariantchannellisting",
    "pk": 69,
    "fields": {
      "variant": 257,
      "channel": 1,
      "currency": "USD",
      "price_amount": "5.000",
      "cost_price_amount": "10.000"
    }
  },
  {
    "model": "product.productvariantchannellisting",
    "pk": 70,
    "fields": {
      "variant": 307,
      "channel": 1,
      "currency": "USD",
      "price_amount": "5.000",
      "cost_price_amount": "10.000"
    }
  },
  {
    "model": "product.productvariantchannellisting",
    "pk": 71,
    "fields": {
      "variant": 205,
      "channel": 1,
      "currency": "USD",
      "price_amount": "5.000",
      "cost_price_amount": "1.000"
    }
  },
  {
    "model": "product.productvariantchannellisting",
    "pk": 72,
    "fields": {
      "variant": 292,
      "channel": 1,
      "currency": "USD",
      "price_amount": "5.000",
      "cost_price_amount": "10.000"
    }
  },
  {
    "model": "product.productvariantchannellisting",
    "pk": 73,
    "fields": {
      "variant": 198,
      "channel": 1,
      "currency": "USD",
      "price_amount": "5.000",
      "cost_price_amount": "12.000"
    }
  },
  {
    "model": "product.productvariantchannellisting",
    "pk": 74,
    "fields": {
      "variant": 197,
      "channel": 1,
      "currency": "USD",
      "price_amount": "20.000",
      "cost_price_amount": "11.000"
    }
  },
  {
    "model": "product.productvariantchannellisting",
    "pk": 75,
    "fields": {
      "variant": 217,
      "channel": 1,
      "currency": "USD",
      "price_amount": "5.000",
      "cost_price_amount": "1.000"
    }
  },
  {
    "model": "product.productvariantchannellisting",
    "pk": 76,
    "fields": {
      "variant": 311,
      "channel": 1,
      "currency": "USD",
      "price_amount": "5.000",
      "cost_price_amount": "10.000"
    }
  },
  {
    "model": "product.productvariantchannellisting",
    "pk": 77,
    "fields": {
      "variant": 273,
      "channel": 1,
      "currency": "USD",
      "price_amount": "5.000",
      "cost_price_amount": "10.000"
    }
  },
  {
    "model": "product.productvariantchannellisting",
    "pk": 78,
    "fields": {
      "variant": 289,
      "channel": 1,
      "currency": "USD",
      "price_amount": "5.000",
      "cost_price_amount": "10.000"
    }
  },
  {
    "model": "product.productvariantchannellisting",
    "pk": 79,
    "fields": {
      "variant": 309,
      "channel": 1,
      "currency": "USD",
      "price_amount": "5.000",
      "cost_price_amount": "10.000"
    }
  },
  {
    "model": "product.productvariantchannellisting",
    "pk": 80,
    "fields": {
      "variant": 213,
      "channel": 1,
      "currency": "USD",
      "price_amount": "7.000",
      "cost_price_amount": "2.000"
    }
  },
  {
    "model": "product.productvariantchannellisting",
    "pk": 81,
    "fields": {
      "variant": 281,
      "channel": 1,
      "currency": "USD",
      "price_amount": "5.000",
      "cost_price_amount": "10.000"
    }
  },
  {
    "model": "product.productvariantchannellisting",
    "pk": 82,
    "fields": {
      "variant": 291,
      "channel": 1,
      "currency": "USD",
      "price_amount": "5.000",
      "cost_price_amount": "10.000"
    }
  },
  {
    "model": "product.productvariantchannellisting",
    "pk": 83,
    "fields": {
      "variant": 212,
      "channel": 1,
      "currency": "USD",
      "price_amount": "5.000",
      "cost_price_amount": "1.500"
    }
  },
  {
    "model": "product.productvariantchannellisting",
    "pk": 84,
    "fields": {
      "variant": 219,
      "channel": 1,
      "currency": "USD",
      "price_amount": "7.000",
      "cost_price_amount": "2.000"
    }
  },
  {
    "model": "product.productvariantchannellisting",
    "pk": 85,
    "fields": {
      "variant": 204,
      "channel": 1,
      "currency": "USD",
      "price_amount": "7.000",
      "cost_price_amount": "2.000"
    }
  },
  {
    "model": "product.productvariantchannellisting",
    "pk": 86,
    "fields": {
      "variant": 276,
      "channel": 1,
      "currency": "USD",
      "price_amount": "5.000",
      "cost_price_amount": "10.000"
    }
  },
  {
    "model": "product.productvariantchannellisting",
    "pk": 87,
    "fields": {
      "variant": 221,
      "channel": 1,
      "currency": "USD",
      "price_amount": "5.000",
      "cost_price_amount": "1.500"
    }
  },
  {
    "model": "product.productvariantchannellisting",
    "pk": 88,
    "fields": {
      "variant": 279,
      "channel": 1,
      "currency": "USD",
      "price_amount": "5.000",
      "cost_price_amount": "10.000"
    }
  },
  {
    "model": "product.productvariantchannellisting",
    "pk": 89,
    "fields": {
      "variant": 216,
      "channel": 1,
      "currency": "USD",
      "price_amount": "7.000",
      "cost_price_amount": "2.000"
    }
  },
  {
    "model": "product.productvariantchannellisting",
    "pk": 90,
    "fields": {
      "variant": 274,
      "channel": 1,
      "currency": "USD",
      "price_amount": "5.000",
      "cost_price_amount": "10.000"
    }
  },
  {
    "model": "product.productvariantchannellisting",
    "pk": 91,
    "fields": {
      "variant": 260,
      "channel": 1,
      "currency": "USD",
      "price_amount": "5.000",
      "cost_price_amount": "10.000"
    }
  },
  {
    "model": "product.productvariantchannellisting",
    "pk": 92,
    "fields": {
      "variant": 275,
      "channel": 1,
      "currency": "USD",
      "price_amount": "5.000",
      "cost_price_amount": "10.000"
    }
  },
  {
    "model": "product.productvariantchannellisting",
    "pk": 93,
    "fields": {
      "variant": 262,
      "channel": 1,
      "currency": "USD",
      "price_amount": "5.000",
      "cost_price_amount": "10.000"
    }
  },
  {
    "model": "product.productvariantchannellisting",
    "pk": 94,
    "fields": {
      "variant": 297,
      "channel": 1,
      "currency": "USD",
      "price_amount": "5.000",
      "cost_price_amount": "10.000"
    }
  },
  {
    "model": "product.productvariantchannellisting",
    "pk": 95,
    "fields": {
      "variant": 280,
      "channel": 1,
      "currency": "USD",
      "price_amount": "5.000",
      "cost_price_amount": "10.000"
    }
  },
  {
    "model": "product.productvariantchannellisting",
    "pk": 96,
    "fields": {
      "variant": 250,
      "channel": 1,
      "currency": "USD",
      "price_amount": "5.000",
      "cost_price_amount": "20.000"
    }
  },
  {
    "model": "product.productvariantchannellisting",
    "pk": 97,
    "fields": {
      "variant": 249,
      "channel": 1,
      "currency": "USD",
      "price_amount": "5.000",
      "cost_price_amount": null
    }
  },
  {
    "model": "product.productvariantchannellisting",
    "pk": 98,
    "fields": {
      "variant": 191,
      "channel": 1,
      "currency": "USD",
      "price_amount": "5.000",
      "cost_price_amount": "1.500"
    }
  },
  {
    "model": "product.productvariantchannellisting",
    "pk": 99,
    "fields": {
      "variant": 202,
      "channel": 1,
      "currency": "USD",
      "price_amount": "5.000",
      "cost_price_amount": "1.000"
    }
  },
  {
    "model": "product.productvariantchannellisting",
    "pk": 100,
    "fields": {
      "variant": 218,
      "channel": 1,
      "currency": "USD",
      "price_amount": "5.000",
      "cost_price_amount": "1.500"
    }
  },
  {
    "model": "product.productvariantchannellisting",
    "pk": 101,
    "fields": {
      "variant": 248,
      "channel": 1,
      "currency": "USD",
      "price_amount": "5.000",
      "cost_price_amount": "20.000"
    }
  },
  {
    "model": "product.productvariantchannellisting",
    "pk": 102,
    "fields": {
      "variant": 271,
      "channel": 1,
      "currency": "USD",
      "price_amount": "5.000",
      "cost_price_amount": "10.000"
    }
  },
  {
    "model": "product.productvariantchannellisting",
    "pk": 103,
    "fields": {
      "variant": 195,
      "channel": 1,
      "currency": "USD",
      "price_amount": "5.000",
      "cost_price_amount": null
    }
  },
  {
    "model": "product.productvariantchannellisting",
    "pk": 104,
    "fields": {
      "variant": 196,
      "channel": 1,
      "currency": "USD",
      "price_amount": "5.000",
      "cost_price_amount": null
    }
  },
  {
    "model": "product.productvariantchannellisting",
    "pk": 105,
    "fields": {
      "variant": 290,
      "channel": 1,
      "currency": "USD",
      "price_amount": "5.000",
      "cost_price_amount": "10.000"
    }
  },
  {
    "model": "product.productvariantchannellisting",
    "pk": 106,
    "fields": {
      "variant": 199,
      "channel": 1,
      "currency": "USD",
      "price_amount": "5.000",
      "cost_price_amount": "13.000"
    }
  },
  {
    "model": "product.productvariantchannellisting",
    "pk": 107,
    "fields": {
      "variant": 192,
      "channel": 1,
      "currency": "USD",
      "price_amount": "7.000",
      "cost_price_amount": "2.000"
    }
  },
  {
    "model": "product.productvariantchannellisting",
    "pk": 108,
    "fields": {
      "variant": 190,
      "channel": 1,
      "currency": "USD",
      "price_amount": "5.000",
      "cost_price_amount": "1.000"
    }
  },
  {
    "model": "product.productvariantchannellisting",
    "pk": 109,
    "fields": {
      "variant": 251,
      "channel": 1,
      "currency": "USD",
      "price_amount": "5.000",
      "cost_price_amount": "10.000"
    }
  },
  {
    "model": "product.productvariantchannellisting",
    "pk": 110,
    "fields": {
      "variant": 294,
      "channel": 1,
      "currency": "USD",
      "price_amount": "5.000",
      "cost_price_amount": "10.000"
    }
  },
  {
    "model": "product.productvariantchannellisting",
    "pk": 111,
    "fields": {
      "variant": 247,
      "channel": 1,
      "currency": "USD",
      "price_amount": "5.000",
      "cost_price_amount": "10.000"
    }
  },
  {
    "model": "product.productvariantchannellisting",
    "pk": 112,
    "fields": {
      "variant": 177,
      "channel": 1,
      "currency": "USD",
      "price_amount": "15.000",
      "cost_price_amount": "5.000"
    }
  },
  {
    "model": "product.productvariantchannellisting",
    "pk": 113,
    "fields": {
      "variant": 178,
      "channel": 1,
      "currency": "USD",
      "price_amount": "25.000",
      "cost_price_amount": "10.000"
    }
  },
  {
    "model": "product.productvariantchannellisting",
    "pk": 114,
    "fields": {
      "variant": 179,
      "channel": 1,
      "currency": "USD",
      "price_amount": "49.000",
      "cost_price_amount": "20.000"
    }
  },
  {
    "model": "product.productvariantchannellisting",
    "pk": 115,
    "fields": {
      "variant": 200,
      "channel": 1,
      "currency": "USD",
      "price_amount": "5.000",
      "cost_price_amount": "13.000"
    }
  },
  {
    "model": "product.productvariantchannellisting",
    "pk": 116,
    "fields": {
      "variant": 174,
      "channel": 1,
      "currency": "USD",
      "price_amount": "15.000",
      "cost_price_amount": "5.000"
    }
  },
  {
    "model": "product.productvariantchannellisting",
    "pk": 117,
    "fields": {
      "variant": 176,
      "channel": 1,
      "currency": "USD",
      "price_amount": "49.000",
      "cost_price_amount": "25.000"
    }
  },
  {
    "model": "product.productvariantchannellisting",
    "pk": 118,
    "fields": {
      "variant": 175,
      "channel": 1,
      "currency": "USD",
      "price_amount": "25.000",
      "cost_price_amount": "10.000"
    }
  },
  {
    "model": "product.productvariantchannellisting",
    "pk": 119,
    "fields": {
      "variant": 180,
      "channel": 1,
      "currency": "USD",
      "price_amount": "15.000",
      "cost_price_amount": "5.000"
    }
  },
  {
    "model": "product.productvariantchannellisting",
    "pk": 120,
    "fields": {
      "variant": 181,
      "channel": 1,
      "currency": "USD",
      "price_amount": "30.000",
      "cost_price_amount": "10.000"
    }
  },
  {
    "model": "product.productvariantchannellisting",
    "pk": 121,
    "fields": {
      "variant": 182,
      "channel": 1,
      "currency": "USD",
      "price_amount": "49.000",
      "cost_price_amount": "15.000"
    }
  },
  {
    "model": "product.productvariantchannellisting",
    "pk": 122,
    "fields": {
      "variant": 183,
      "channel": 1,
      "currency": "USD",
      "price_amount": "15.000",
      "cost_price_amount": "5.000"
    }
  },
  {
    "model": "product.productvariantchannellisting",
    "pk": 123,
    "fields": {
      "variant": 184,
      "channel": 1,
      "currency": "USD",
      "price_amount": "30.000",
      "cost_price_amount": "10.000"
    }
  },
  {
    "model": "product.productvariantchannellisting",
    "pk": 124,
    "fields": {
      "variant": 185,
      "channel": 1,
      "currency": "USD",
      "price_amount": "49.000",
      "cost_price_amount": "15.000"
    }
  },
  {
    "model": "product.productvariantchannellisting",
    "pk": 125,
    "fields": {
      "variant": 319,
      "channel": 1,
      "currency": "USD",
      "price_amount": "9.990",
      "cost_price_amount": null
    }
  },
  {
    "model": "product.productvariantchannellisting",
    "pk": 126,
    "fields": {
      "variant": 320,
      "channel": 1,
      "currency": "USD",
      "price_amount": "9.990",
      "cost_price_amount": null
    }
  },
  {
    "model": "product.productvariantchannellisting",
    "pk": 127,
    "fields": {
      "variant": 317,
      "channel": 1,
      "currency": "USD",
      "price_amount": "9.990",
      "cost_price_amount": null
    }
  },
  {
    "model": "product.productvariantchannellisting",
    "pk": 128,
    "fields": {
      "variant": 318,
      "channel": 1,
      "currency": "USD",
      "price_amount": "9.990",
      "cost_price_amount": null
    }
  },
  {
    "model": "product.productvariantchannellisting",
    "pk": 129,
    "fields": {
      "variant": 316,
      "channel": 1,
      "currency": "USD",
      "price_amount": "9.990",
      "cost_price_amount": null
    }
  },
  {
    "model": "product.productvariantchannellisting",
    "pk": 130,
    "fields": {
      "variant": 321,
      "channel": 1,
      "currency": "USD",
      "price_amount": "9.990",
      "cost_price_amount": null
    }
  },
  {
    "model": "product.productvariantchannellisting",
    "pk": 131,
    "fields": {
      "variant": 203,
      "channel": 2,
      "currency": "PLN",
      "price_amount": "20.000",
      "cost_price_amount": "6.000"
    }
  },
  {
    "model": "product.productvariantchannellisting",
    "pk": 132,
    "fields": {
      "variant": 204,
      "channel": 2,
      "currency": "PLN",
      "price_amount": "28.000",
      "cost_price_amount": "8.000"
    }
  },
  {
    "model": "product.productvariantchannellisting",
    "pk": 133,
    "fields": {
      "variant": 202,
      "channel": 2,
      "currency": "PLN",
      "price_amount": "20.000",
      "cost_price_amount": "4.000"
    }
  },
  {
    "model": "product.productvariantchannellisting",
    "pk": 134,
    "fields": {
      "variant": 209,
      "channel": 2,
      "currency": "PLN",
      "price_amount": "20.000",
      "cost_price_amount": "6.000"
    }
  },
  {
    "model": "product.productvariantchannellisting",
    "pk": 135,
    "fields": {
      "variant": 210,
      "channel": 2,
      "currency": "PLN",
      "price_amount": "28.000",
      "cost_price_amount": "8.000"
    }
  },
  {
    "model": "product.productvariantchannellisting",
    "pk": 136,
    "fields": {
      "variant": 208,
      "channel": 2,
      "currency": "PLN",
      "price_amount": "20.000",
      "cost_price_amount": "4.000"
    }
  },
  {
    "model": "product.productvariantchannellisting",
    "pk": 137,
    "fields": {
      "variant": 319,
      "channel": 2,
      "currency": "PLN",
      "price_amount": "39.960",
      "cost_price_amount": null
    }
  },
  {
    "model": "product.productvariantchannellisting",
    "pk": 138,
    "fields": {
      "variant": 225,
      "channel": 2,
      "currency": "PLN",
      "price_amount": "28.000",
      "cost_price_amount": "8.000"
    }
  },
  {
    "model": "product.productvariantchannellisting",
    "pk": 139,
    "fields": {
      "variant": 223,
      "channel": 2,
      "currency": "PLN",
      "price_amount": "20.000",
      "cost_price_amount": "4.000"
    }
  },
  {
    "model": "product.productvariantchannellisting",
    "pk": 140,
    "fields": {
      "variant": 224,
      "channel": 2,
      "currency": "PLN",
      "price_amount": "20.000",
      "cost_price_amount": "6.000"
    }
  },
  {
    "model": "product.productvariantchannellisting",
    "pk": 141,
    "fields": {
      "variant": 299,
      "channel": 2,
      "currency": "PLN",
      "price_amount": "20.000",
      "cost_price_amount": "40.000"
    }
  },
  {
    "model": "product.productvariantchannellisting",
    "pk": 142,
    "fields": {
      "variant": 298,
      "channel": 2,
      "currency": "PLN",
      "price_amount": "20.000",
      "cost_price_amount": "40.000"
    }
  },
  {
    "model": "product.productvariantchannellisting",
    "pk": 143,
    "fields": {
      "variant": 300,
      "channel": 2,
      "currency": "PLN",
      "price_amount": "20.000",
      "cost_price_amount": "40.000"
    }
  },
  {
    "model": "product.productvariantchannellisting",
    "pk": 144,
    "fields": {
      "variant": 296,
      "channel": 2,
      "currency": "PLN",
      "price_amount": "20.000",
      "cost_price_amount": "40.000"
    }
  },
  {
    "model": "product.productvariantchannellisting",
    "pk": 145,
    "fields": {
      "variant": 297,
      "channel": 2,
      "currency": "PLN",
      "price_amount": "20.000",
      "cost_price_amount": "40.000"
    }
  },
  {
    "model": "product.productvariantchannellisting",
    "pk": 146,
    "fields": {
      "variant": 301,
      "channel": 2,
      "currency": "PLN",
      "price_amount": "20.000",
      "cost_price_amount": "40.000"
    }
  },
  {
    "model": "product.productvariantchannellisting",
    "pk": 147,
    "fields": {
      "variant": 302,
      "channel": 2,
      "currency": "PLN",
      "price_amount": "20.000",
      "cost_price_amount": "40.000"
    }
  },
  {
    "model": "product.productvariantchannellisting",
    "pk": 148,
    "fields": {
      "variant": 305,
      "channel": 2,
      "currency": "PLN",
      "price_amount": "20.000",
      "cost_price_amount": "40.000"
    }
  },
  {
    "model": "product.productvariantchannellisting",
    "pk": 149,
    "fields": {
      "variant": 304,
      "channel": 2,
      "currency": "PLN",
      "price_amount": "20.000",
      "cost_price_amount": "40.000"
    }
  },
  {
    "model": "product.productvariantchannellisting",
    "pk": 150,
    "fields": {
      "variant": 303,
      "channel": 2,
      "currency": "PLN",
      "price_amount": "20.000",
      "cost_price_amount": "40.000"
    }
  },
  {
    "model": "product.productvariantchannellisting",
    "pk": 151,
    "fields": {
      "variant": 206,
      "channel": 2,
      "currency": "PLN",
      "price_amount": "20.000",
      "cost_price_amount": "6.000"
    }
  },
  {
    "model": "product.productvariantchannellisting",
    "pk": 152,
    "fields": {
      "variant": 207,
      "channel": 2,
      "currency": "PLN",
      "price_amount": "28.000",
      "cost_price_amount": "8.000"
    }
  },
  {
    "model": "product.productvariantchannellisting",
    "pk": 153,
    "fields": {
      "variant": 205,
      "channel": 2,
      "currency": "PLN",
      "price_amount": "20.000",
      "cost_price_amount": "4.000"
    }
  },
  {
    "model": "product.productvariantchannellisting",
    "pk": 154,
    "fields": {
      "variant": 214,
      "channel": 2,
      "currency": "PLN",
      "price_amount": "20.000",
      "cost_price_amount": "4.000"
    }
  },
  {
    "model": "product.productvariantchannellisting",
    "pk": 155,
    "fields": {
      "variant": 215,
      "channel": 2,
      "currency": "PLN",
      "price_amount": "20.000",
      "cost_price_amount": "6.000"
    }
  },
  {
    "model": "product.productvariantchannellisting",
    "pk": 156,
    "fields": {
      "variant": 216,
      "channel": 2,
      "currency": "PLN",
      "price_amount": "28.000",
      "cost_price_amount": "8.000"
    }
  },
  {
    "model": "product.productvariantchannellisting",
    "pk": 157,
    "fields": {
      "variant": 253,
      "channel": 2,
      "currency": "PLN",
      "price_amount": "20.000",
      "cost_price_amount": "40.000"
    }
  },
  {
    "model": "product.productvariantchannellisting",
    "pk": 158,
    "fields": {
      "variant": 255,
      "channel": 2,
      "currency": "PLN",
      "price_amount": "20.000",
      "cost_price_amount": "40.000"
    }
  },
  {
    "model": "product.productvariantchannellisting",
    "pk": 159,
    "fields": {
      "variant": 252,
      "channel": 2,
      "currency": "PLN",
      "price_amount": "20.000",
      "cost_price_amount": "40.000"
    }
  },
  {
    "model": "product.productvariantchannellisting",
    "pk": 160,
    "fields": {
      "variant": 254,
      "channel": 2,
      "currency": "PLN",
      "price_amount": "20.000",
      "cost_price_amount": "40.000"
    }
  },
  {
    "model": "product.productvariantchannellisting",
    "pk": 161,
    "fields": {
      "variant": 251,
      "channel": 2,
      "currency": "PLN",
      "price_amount": "20.000",
      "cost_price_amount": "40.000"
    }
  },
  {
    "model": "product.productvariantchannellisting",
    "pk": 162,
    "fields": {
      "variant": 198,
      "channel": 2,
      "currency": "PLN",
      "price_amount": "20.000",
      "cost_price_amount": "48.000"
    }
  },
  {
    "model": "product.productvariantchannellisting",
    "pk": 163,
    "fields": {
      "variant": 197,
      "channel": 2,
      "currency": "PLN",
      "price_amount": "80.000",
      "cost_price_amount": "44.000"
    }
  },
  {
    "model": "product.productvariantchannellisting",
    "pk": 164,
    "fields": {
      "variant": 222,
      "channel": 2,
      "currency": "PLN",
      "price_amount": "28.000",
      "cost_price_amount": "8.000"
    }
  },
  {
    "model": "product.productvariantchannellisting",
    "pk": 165,
    "fields": {
      "variant": 220,
      "channel": 2,
      "currency": "PLN",
      "price_amount": "20.000",
      "cost_price_amount": "4.000"
    }
  },
  {
    "model": "product.productvariantchannellisting",
    "pk": 166,
    "fields": {
      "variant": 221,
      "channel": 2,
      "currency": "PLN",
      "price_amount": "20.000",
      "cost_price_amount": "6.000"
    }
  },
  {
    "model": "product.productvariantchannellisting",
    "pk": 167,
    "fields": {
      "variant": 183,
      "channel": 2,
      "currency": "PLN",
      "price_amount": "60.000",
      "cost_price_amount": "20.000"
    }
  },
  {
    "model": "product.productvariantchannellisting",
    "pk": 168,
    "fields": {
      "variant": 184,
      "channel": 2,
      "currency": "PLN",
      "price_amount": "120.000",
      "cost_price_amount": "40.000"
    }
  },
  {
    "model": "product.productvariantchannellisting",
    "pk": 169,
    "fields": {
      "variant": 185,
      "channel": 2,
      "currency": "PLN",
      "price_amount": "196.000",
      "cost_price_amount": "60.000"
    }
  },
  {
    "model": "product.productvariantchannellisting",
    "pk": 170,
    "fields": {
      "variant": 320,
      "channel": 2,
      "currency": "PLN",
      "price_amount": "39.960",
      "cost_price_amount": null
    }
  },
  {
    "model": "product.productvariantchannellisting",
    "pk": 171,
    "fields": {
      "variant": 317,
      "channel": 2,
      "currency": "PLN",
      "price_amount": "39.960",
      "cost_price_amount": null
    }
  },
  {
    "model": "product.productvariantchannellisting",
    "pk": 172,
    "fields": {
      "variant": 180,
      "channel": 2,
      "currency": "PLN",
      "price_amount": "60.000",
      "cost_price_amount": "20.000"
    }
  },
  {
    "model": "product.productvariantchannellisting",
    "pk": 173,
    "fields": {
      "variant": 181,
      "channel": 2,
      "currency": "PLN",
      "price_amount": "120.000",
      "cost_price_amount": "40.000"
    }
  },
  {
    "model": "product.productvariantchannellisting",
    "pk": 174,
    "fields": {
      "variant": 182,
      "channel": 2,
      "currency": "PLN",
      "price_amount": "196.000",
      "cost_price_amount": "60.000"
    }
  },
  {
    "model": "product.productvariantchannellisting",
    "pk": 175,
    "fields": {
      "variant": 306,
      "channel": 2,
      "currency": "PLN",
      "price_amount": "20.000",
      "cost_price_amount": "40.000"
    }
  },
  {
    "model": "product.productvariantchannellisting",
    "pk": 176,
    "fields": {
      "variant": 310,
      "channel": 2,
      "currency": "PLN",
      "price_amount": "20.000",
      "cost_price_amount": "40.000"
    }
  },
  {
    "model": "product.productvariantchannellisting",
    "pk": 177,
    "fields": {
      "variant": 308,
      "channel": 2,
      "currency": "PLN",
      "price_amount": "20.000",
      "cost_price_amount": "40.000"
    }
  },
  {
    "model": "product.productvariantchannellisting",
    "pk": 178,
    "fields": {
      "variant": 307,
      "channel": 2,
      "currency": "PLN",
      "price_amount": "20.000",
      "cost_price_amount": "40.000"
    }
  },
  {
    "model": "product.productvariantchannellisting",
    "pk": 179,
    "fields": {
      "variant": 309,
      "channel": 2,
      "currency": "PLN",
      "price_amount": "20.000",
      "cost_price_amount": "40.000"
    }
  },
  {
    "model": "product.productvariantchannellisting",
    "pk": 180,
    "fields": {
      "variant": 171,
      "channel": 2,
      "currency": "PLN",
      "price_amount": "60.000",
      "cost_price_amount": "20.000"
    }
  },
  {
    "model": "product.productvariantchannellisting",
    "pk": 181,
    "fields": {
      "variant": 172,
      "channel": 2,
      "currency": "PLN",
      "price_amount": "140.000",
      "cost_price_amount": "40.000"
    }
  },
  {
    "model": "product.productvariantchannellisting",
    "pk": 182,
    "fields": {
      "variant": 173,
      "channel": 2,
      "currency": "PLN",
      "price_amount": "196.000",
      "cost_price_amount": "80.000"
    }
  },
  {
    "model": "product.productvariantchannellisting",
    "pk": 183,
    "fields": {
      "variant": 318,
      "channel": 2,
      "currency": "PLN",
      "price_amount": "39.960",
      "cost_price_amount": null
    }
  },
  {
    "model": "product.productvariantchannellisting",
    "pk": 184,
    "fields": {
      "variant": 191,
      "channel": 2,
      "currency": "PLN",
      "price_amount": "20.000",
      "cost_price_amount": "6.000"
    }
  },
  {
    "model": "product.productvariantchannellisting",
    "pk": 185,
    "fields": {
      "variant": 192,
      "channel": 2,
      "currency": "PLN",
      "price_amount": "28.000",
      "cost_price_amount": "8.000"
    }
  },
  {
    "model": "product.productvariantchannellisting",
    "pk": 186,
    "fields": {
      "variant": 190,
      "channel": 2,
      "currency": "PLN",
      "price_amount": "20.000",
      "cost_price_amount": "4.000"
    }
  },
  {
    "model": "product.productvariantchannellisting",
    "pk": 187,
    "fields": {
      "variant": 211,
      "channel": 2,
      "currency": "PLN",
      "price_amount": "20.000",
      "cost_price_amount": "4.000"
    }
  },
  {
    "model": "product.productvariantchannellisting",
    "pk": 188,
    "fields": {
      "variant": 213,
      "channel": 2,
      "currency": "PLN",
      "price_amount": "28.000",
      "cost_price_amount": "8.000"
    }
  },
  {
    "model": "product.productvariantchannellisting",
    "pk": 189,
    "fields": {
      "variant": 212,
      "channel": 2,
      "currency": "PLN",
      "price_amount": "20.000",
      "cost_price_amount": "6.000"
    }
  },
  {
    "model": "product.productvariantchannellisting",
    "pk": 190,
    "fields": {
      "variant": 256,
      "channel": 2,
      "currency": "PLN",
      "price_amount": "20.000",
      "cost_price_amount": "40.000"
    }
  },
  {
    "model": "product.productvariantchannellisting",
    "pk": 191,
    "fields": {
      "variant": 259,
      "channel": 2,
      "currency": "PLN",
      "price_amount": "20.000",
      "cost_price_amount": "40.000"
    }
  },
  {
    "model": "product.productvariantchannellisting",
    "pk": 192,
    "fields": {
      "variant": 258,
      "channel": 2,
      "currency": "PLN",
      "price_amount": "20.000",
      "cost_price_amount": "40.000"
    }
  },
  {
    "model": "product.productvariantchannellisting",
    "pk": 193,
    "fields": {
      "variant": 257,
      "channel": 2,
      "currency": "PLN",
      "price_amount": "20.000",
      "cost_price_amount": "40.000"
    }
  },
  {
    "model": "product.productvariantchannellisting",
    "pk": 194,
    "fields": {
      "variant": 260,
      "channel": 2,
      "currency": "PLN",
      "price_amount": "20.000",
      "cost_price_amount": "40.000"
    }
  },
  {
    "model": "product.productvariantchannellisting",
    "pk": 195,
    "fields": {
      "variant": 264,
      "channel": 2,
      "currency": "PLN",
      "price_amount": "20.000",
      "cost_price_amount": "40.000"
    }
  },
  {
    "model": "product.productvariantchannellisting",
    "pk": 196,
    "fields": {
      "variant": 261,
      "channel": 2,
      "currency": "PLN",
      "price_amount": "20.000",
      "cost_price_amount": "40.000"
    }
  },
  {
    "model": "product.productvariantchannellisting",
    "pk": 197,
    "fields": {
      "variant": 263,
      "channel": 2,
      "currency": "PLN",
      "price_amount": "20.000",
      "cost_price_amount": "40.000"
    }
  },
  {
    "model": "product.productvariantchannellisting",
    "pk": 198,
    "fields": {
      "variant": 265,
      "channel": 2,
      "currency": "PLN",
      "price_amount": "20.000",
      "cost_price_amount": "40.000"
    }
  },
  {
    "model": "product.productvariantchannellisting",
    "pk": 199,
    "fields": {
      "variant": 262,
      "channel": 2,
      "currency": "PLN",
      "price_amount": "20.000",
      "cost_price_amount": "40.000"
    }
  },
  {
    "model": "product.productvariantchannellisting",
    "pk": 200,
    "fields": {
      "variant": 270,
      "channel": 2,
      "currency": "PLN",
      "price_amount": "20.000",
      "cost_price_amount": "40.000"
    }
  },
  {
    "model": "product.productvariantchannellisting",
    "pk": 201,
    "fields": {
      "variant": 269,
      "channel": 2,
      "currency": "PLN",
      "price_amount": "20.000",
      "cost_price_amount": "40.000"
    }
  },
  {
    "model": "product.productvariantchannellisting",
    "pk": 202,
    "fields": {
      "variant": 266,
      "channel": 2,
      "currency": "PLN",
      "price_amount": "20.000",
      "cost_price_amount": "40.000"
    }
  },
  {
    "model": "product.productvariantchannellisting",
    "pk": 203,
    "fields": {
      "variant": 267,
      "channel": 2,
      "currency": "PLN",
      "price_amount": "20.000",
      "cost_price_amount": "40.000"
    }
  },
  {
    "model": "product.productvariantchannellisting",
    "pk": 204,
    "fields": {
      "variant": 268,
      "channel": 2,
      "currency": "PLN",
      "price_amount": "20.000",
      "cost_price_amount": "40.000"
    }
  },
  {
    "model": "product.productvariantchannellisting",
    "pk": 205,
    "fields": {
      "variant": 272,
      "channel": 2,
      "currency": "PLN",
      "price_amount": "20.000",
      "cost_price_amount": "40.000"
    }
  },
  {
    "model": "product.productvariantchannellisting",
    "pk": 206,
    "fields": {
      "variant": 273,
      "channel": 2,
      "currency": "PLN",
      "price_amount": "20.000",
      "cost_price_amount": "40.000"
    }
  },
  {
    "model": "product.productvariantchannellisting",
    "pk": 207,
    "fields": {
      "variant": 274,
      "channel": 2,
      "currency": "PLN",
      "price_amount": "20.000",
      "cost_price_amount": "40.000"
    }
  },
  {
    "model": "product.productvariantchannellisting",
    "pk": 208,
    "fields": {
      "variant": 275,
      "channel": 2,
      "currency": "PLN",
      "price_amount": "20.000",
      "cost_price_amount": "40.000"
    }
  },
  {
    "model": "product.productvariantchannellisting",
    "pk": 209,
    "fields": {
      "variant": 271,
      "channel": 2,
      "currency": "PLN",
      "price_amount": "20.000",
      "cost_price_amount": "40.000"
    }
  },
  {
    "model": "product.productvariantchannellisting",
    "pk": 210,
    "fields": {
      "variant": 217,
      "channel": 2,
      "currency": "PLN",
      "price_amount": "20.000",
      "cost_price_amount": "4.000"
    }
  },
  {
    "model": "product.productvariantchannellisting",
    "pk": 211,
    "fields": {
      "variant": 219,
      "channel": 2,
      "currency": "PLN",
      "price_amount": "28.000",
      "cost_price_amount": "8.000"
    }
  },
  {
    "model": "product.productvariantchannellisting",
    "pk": 212,
    "fields": {
      "variant": 218,
      "channel": 2,
      "currency": "PLN",
      "price_amount": "20.000",
      "cost_price_amount": "6.000"
    }
  },
  {
    "model": "product.productvariantchannellisting",
    "pk": 213,
    "fields": {
      "variant": 177,
      "channel": 2,
      "currency": "PLN",
      "price_amount": "60.000",
      "cost_price_amount": "20.000"
    }
  },
  {
    "model": "product.productvariantchannellisting",
    "pk": 214,
    "fields": {
      "variant": 178,
      "channel": 2,
      "currency": "PLN",
      "price_amount": "100.000",
      "cost_price_amount": "40.000"
    }
  },
  {
    "model": "product.productvariantchannellisting",
    "pk": 215,
    "fields": {
      "variant": 179,
      "channel": 2,
      "currency": "PLN",
      "price_amount": "196.000",
      "cost_price_amount": "80.000"
    }
  },
  {
    "model": "product.productvariantchannellisting",
    "pk": 216,
    "fields": {
      "variant": 193,
      "channel": 2,
      "currency": "PLN",
      "price_amount": "20.000",
      "cost_price_amount": null
    }
  },
  {
    "model": "product.productvariantchannellisting",
    "pk": 217,
    "fields": {
      "variant": 316,
      "channel": 2,
      "currency": "PLN",
      "price_amount": "39.960",
      "cost_price_amount": null
    }
  },
  {
    "model": "product.productvariantchannellisting",
    "pk": 218,
    "fields": {
      "variant": 196,
      "channel": 2,
      "currency": "PLN",
      "price_amount": "20.000",
      "cost_price_amount": null
    }
  },
  {
    "model": "product.productvariantchannellisting",
    "pk": 219,
    "fields": {
      "variant": 195,
      "channel": 2,
      "currency": "PLN",
      "price_amount": "20.000",
      "cost_price_amount": null
    }
  },
  {
    "model": "product.assignedproductattribute",
    "pk": 1,
    "fields": {
      "product": 72,
      "assignment": 1,
      "values": [
        3
      ]
    }
  },
  {
    "model": "product.assignedproductattribute",
    "pk": 2,
    "fields": {
      "product": 74,
      "assignment": 1,
      "values": [
        50
      ]
    }
  },
  {
    "model": "product.assignedproductattribute",
    "pk": 3,
    "fields": {
      "product": 79,
      "assignment": 1,
      "values": [
        51
      ]
    }
  },
  {
    "model": "product.assignedproductattribute",
    "pk": 4,
    "fields": {
      "product": 115,
      "assignment": 5,
      "values": [
        72
      ]
    }
  },
  {
    "model": "product.assignedproductattribute",
    "pk": 5,
    "fields": {
      "product": 116,
      "assignment": 5,
      "values": [
        72
      ]
    }
  },
  {
    "model": "product.assignedproductattribute",
    "pk": 6,
    "fields": {
      "product": 73,
      "assignment": 1,
      "values": [
        52
      ]
    }
  },
  {
    "model": "product.assignedproductattribute",
    "pk": 7,
    "fields": {
      "product": 76,
      "assignment": 1,
      "values": [
        2
      ]
    }
  },
  {
    "model": "product.assignedproductattribute",
    "pk": 8,
    "fields": {
      "product": 89,
      "assignment": 5,
      "values": [
        72
      ]
    }
  },
  {
    "model": "product.assignedproductattribute",
    "pk": 9,
    "fields": {
      "product": 85,
      "assignment": 4,
      "values": [
        72
      ]
    }
  },
  {
    "model": "product.assignedproductattribute",
    "pk": 10,
    "fields": {
      "product": 78,
      "assignment": 1,
      "values": [
        53
      ]
    }
  },
  {
    "model": "product.assignedproductattribute",
    "pk": 11,
    "fields": {
      "product": 117,
      "assignment": 5,
      "values": [
        72
      ]
    }
  },
  {
    "model": "product.assignedproductattribute",
    "pk": 12,
    "fields": {
      "product": 71,
      "assignment": 1,
      "values": [
        49
      ]
    }
  },
  {
    "model": "product.assignedproductattribute",
    "pk": 13,
    "fields": {
      "product": 75,
      "assignment": 1,
      "values": [
        1
      ]
    }
  },
  {
    "model": "product.assignedproductattribute",
    "pk": 14,
    "fields": {
      "product": 107,
      "assignment": 5,
      "values": [
        72
      ]
    }
  },
  {
    "model": "product.assignedproductattribute",
    "pk": 15,
    "fields": {
      "product": 110,
      "assignment": 5,
      "values": [
        72
      ]
    }
  },
  {
    "model": "product.assignedproductattribute",
    "pk": 16,
    "fields": {
      "product": 109,
      "assignment": 5,
      "values": [
        72
      ]
    }
  },
  {
    "model": "product.assignedproductattribute",
    "pk": 17,
    "fields": {
      "product": 108,
      "assignment": 5,
      "values": [
        72
      ]
    }
  },
  {
    "model": "product.assignedproductattribute",
    "pk": 18,
    "fields": {
      "product": 77,
      "assignment": 1,
      "values": [
        54
      ]
    }
  },
  {
    "model": "product.assignedproductattribute",
    "pk": 19,
    "fields": {
      "product": 81,
      "assignment": 2,
      "values": [
        67
      ]
    }
  },
  {
    "model": "product.assignedproductattribute",
    "pk": 20,
    "fields": {
      "product": 84,
      "assignment": 3,
      "values": [
        69
      ]
    }
  },
  {
    "model": "product.assignedproductattribute",
    "pk": 21,
    "fields": {
      "product": 83,
      "assignment": 3,
      "values": [
        68
      ]
    }
  },
  {
    "model": "product.assignedproductattribute",
    "pk": 22,
    "fields": {
      "product": 114,
      "assignment": 5,
      "values": [
        72
      ]
    }
  },
  {
    "model": "product.assignedproductattribute",
    "pk": 23,
    "fields": {
      "product": 111,
      "assignment": 5,
      "values": [
        72
      ]
    }
  },
  {
    "model": "product.assignedproductattribute",
    "pk": 24,
    "fields": {
      "product": 112,
      "assignment": 5,
      "values": [
        72
      ]
    }
  },
  {
    "model": "product.assignedproductattribute",
    "pk": 25,
    "fields": {
      "product": 113,
      "assignment": 5,
      "values": [
        72
      ]
    }
  },
  {
    "model": "product.assignedproductattribute",
    "pk": 26,
    "fields": {
      "product": 118,
      "assignment": 5,
      "values": [
        72
      ]
    }
  },
  {
    "model": "product.assignedproductattribute",
    "pk": 27,
    "fields": {
      "product": 86,
      "assignment": 4,
      "values": [
        72
      ]
    }
  },
  {
    "model": "product.assignedproductattribute",
    "pk": 28,
    "fields": {
      "product": 82,
      "assignment": 2,
      "values": [
        67
      ]
    }
  },
  {
    "model": "product.assignedproductattribute",
    "pk": 29,
    "fields": {
      "product": 119,
      "assignment": 7,
      "values": [
        86
      ]
    }
  },
  {
    "model": "product.assignedproductattribute",
    "pk": 30,
    "fields": {
      "product": 120,
      "assignment": 7,
      "values": [
        86
      ]
    }
  },
  {
    "model": "product.assignedproductattribute",
    "pk": 31,
    "fields": {
      "product": 121,
      "assignment": 7,
      "values": [
        86
      ]
    }
  },
  {
    "model": "product.assignedproductattribute",
    "pk": 32,
    "fields": {
      "product": 122,
      "assignment": 7,
      "values": [
        86
      ]
    }
  },
  {
    "model": "product.assignedproductattribute",
    "pk": 33,
    "fields": {
      "product": 123,
      "assignment": 7,
      "values": [
        86
      ]
    }
  },
  {
    "model": "product.assignedproductattribute",
    "pk": 34,
    "fields": {
      "product": 124,
      "assignment": 7,
      "values": [
        86
      ]
    }
  },
  {
    "model": "product.assignedvariantattribute",
    "pk": 1,
    "fields": {
      "variant": 172,
      "assignment": 3,
      "values": [
        61
      ]
    }
  },
  {
    "model": "product.assignedvariantattribute",
    "pk": 2,
    "fields": {
      "variant": 173,
      "assignment": 3,
      "values": [
        62
      ]
    }
  },
  {
    "model": "product.assignedvariantattribute",
    "pk": 3,
    "fields": {
      "variant": 174,
      "assignment": 3,
      "values": [
        60
      ]
    }
  },
  {
    "model": "product.assignedvariantattribute",
    "pk": 4,
    "fields": {
      "variant": 175,
      "assignment": 3,
      "values": [
        61
      ]
    }
  },
  {
    "model": "product.assignedvariantattribute",
    "pk": 5,
    "fields": {
      "variant": 176,
      "assignment": 3,
      "values": [
        62
      ]
    }
  },
  {
    "model": "product.assignedvariantattribute",
    "pk": 6,
    "fields": {
      "variant": 177,
      "assignment": 3,
      "values": [
        60
      ]
    }
  },
  {
    "model": "product.assignedvariantattribute",
    "pk": 7,
    "fields": {
      "variant": 178,
      "assignment": 3,
      "values": [
        61
      ]
    }
  },
  {
    "model": "product.assignedvariantattribute",
    "pk": 8,
    "fields": {
      "variant": 179,
      "assignment": 3,
      "values": [
        62
      ]
    }
  },
  {
    "model": "product.assignedvariantattribute",
    "pk": 9,
    "fields": {
      "variant": 181,
      "assignment": 3,
      "values": [
        61
      ]
    }
  },
  {
    "model": "product.assignedvariantattribute",
    "pk": 10,
    "fields": {
      "variant": 183,
      "assignment": 3,
      "values": [
        60
      ]
    }
  },
  {
    "model": "product.assignedvariantattribute",
    "pk": 11,
    "fields": {
      "variant": 184,
      "assignment": 3,
      "values": [
        61
      ]
    }
  },
  {
    "model": "product.assignedvariantattribute",
    "pk": 12,
    "fields": {
      "variant": 190,
      "assignment": 2,
      "values": [
        46
      ]
    }
  },
  {
    "model": "product.assignedvariantattribute",
    "pk": 13,
    "fields": {
      "variant": 191,
      "assignment": 2,
      "values": [
        47
      ]
    }
  },
  {
    "model": "product.assignedvariantattribute",
    "pk": 14,
    "fields": {
      "variant": 192,
      "assignment": 2,
      "values": [
        48
      ]
    }
  },
  {
    "model": "product.assignedvariantattribute",
    "pk": 15,
    "fields": {
      "variant": 197,
      "assignment": 5,
      "values": [
        70
      ]
    }
  },
  {
    "model": "product.assignedvariantattribute",
    "pk": 16,
    "fields": {
      "variant": 198,
      "assignment": 5,
      "values": [
        71
      ]
    }
  },
  {
    "model": "product.assignedvariantattribute",
    "pk": 17,
    "fields": {
      "variant": 199,
      "assignment": 5,
      "values": [
        70
      ]
    }
  },
  {
    "model": "product.assignedvariantattribute",
    "pk": 18,
    "fields": {
      "variant": 200,
      "assignment": 5,
      "values": [
        71
      ]
    }
  },
  {
    "model": "product.assignedvariantattribute",
    "pk": 19,
    "fields": {
      "variant": 205,
      "assignment": 2,
      "values": [
        46
      ]
    }
  },
  {
    "model": "product.assignedvariantattribute",
    "pk": 20,
    "fields": {
      "variant": 206,
      "assignment": 2,
      "values": [
        47
      ]
    }
  },
  {
    "model": "product.assignedvariantattribute",
    "pk": 21,
    "fields": {
      "variant": 207,
      "assignment": 2,
      "values": [
        48
      ]
    }
  },
  {
    "model": "product.assignedvariantattribute",
    "pk": 22,
    "fields": {
      "variant": 208,
      "assignment": 2,
      "values": [
        46
      ]
    }
  },
  {
    "model": "product.assignedvariantattribute",
    "pk": 23,
    "fields": {
      "variant": 209,
      "assignment": 2,
      "values": [
        47
      ]
    }
  },
  {
    "model": "product.assignedvariantattribute",
    "pk": 24,
    "fields": {
      "variant": 210,
      "assignment": 2,
      "values": [
        48
      ]
    }
  },
  {
    "model": "product.assignedvariantattribute",
    "pk": 25,
    "fields": {
      "variant": 211,
      "assignment": 2,
      "values": [
        46
      ]
    }
  },
  {
    "model": "product.assignedvariantattribute",
    "pk": 26,
    "fields": {
      "variant": 213,
      "assignment": 2,
      "values": [
        48
      ]
    }
  },
  {
    "model": "product.assignedvariantattribute",
    "pk": 27,
    "fields": {
      "variant": 214,
      "assignment": 2,
      "values": [
        46
      ]
    }
  },
  {
    "model": "product.assignedvariantattribute",
    "pk": 28,
    "fields": {
      "variant": 216,
      "assignment": 2,
      "values": [
        48
      ]
    }
  },
  {
    "model": "product.assignedvariantattribute",
    "pk": 29,
    "fields": {
      "variant": 217,
      "assignment": 2,
      "values": [
        46
      ]
    }
  },
  {
    "model": "product.assignedvariantattribute",
    "pk": 30,
    "fields": {
      "variant": 218,
      "assignment": 2,
      "values": [
        47
      ]
    }
  },
  {
    "model": "product.assignedvariantattribute",
    "pk": 31,
    "fields": {
      "variant": 220,
      "assignment": 2,
      "values": [
        46
      ]
    }
  },
  {
    "model": "product.assignedvariantattribute",
    "pk": 32,
    "fields": {
      "variant": 221,
      "assignment": 2,
      "values": [
        47
      ]
    }
  },
  {
    "model": "product.assignedvariantattribute",
    "pk": 33,
    "fields": {
      "variant": 223,
      "assignment": 2,
      "values": [
        46
      ]
    }
  },
  {
    "model": "product.assignedvariantattribute",
    "pk": 34,
    "fields": {
      "variant": 224,
      "assignment": 2,
      "values": [
        47
      ]
    }
  },
  {
    "model": "product.assignedvariantattribute",
    "pk": 35,
    "fields": {
      "variant": 225,
      "assignment": 2,
      "values": [
        48
      ]
    }
  },
  {
    "model": "product.assignedvariantattribute",
    "pk": 36,
    "fields": {
      "variant": 242,
      "assignment": 6,
      "values": [
        75
      ]
    }
  },
  {
    "model": "product.assignedvariantattribute",
    "pk": 37,
    "fields": {
      "variant": 243,
      "assignment": 6,
      "values": [
        76
      ]
    }
  },
  {
    "model": "product.assignedvariantattribute",
    "pk": 38,
    "fields": {
      "variant": 248,
      "assignment": 6,
      "values": [
        77
      ]
    }
  },
  {
    "model": "product.assignedvariantattribute",
    "pk": 39,
    "fields": {
      "variant": 249,
      "assignment": 6,
      "values": [
        76
      ]
    }
  },
  {
    "model": "product.assignedvariantattribute",
    "pk": 40,
    "fields": {
      "variant": 251,
      "assignment": 1,
      "values": [
        36
      ]
    }
  },
  {
    "model": "product.assignedvariantattribute",
    "pk": 41,
    "fields": {
      "variant": 252,
      "assignment": 1,
      "values": [
        37
      ]
    }
  },
  {
    "model": "product.assignedvariantattribute",
    "pk": 42,
    "fields": {
      "variant": 253,
      "assignment": 1,
      "values": [
        38
      ]
    }
  },
  {
    "model": "product.assignedvariantattribute",
    "pk": 43,
    "fields": {
      "variant": 180,
      "assignment": 3,
      "values": [
        60
      ]
    }
  },
  {
    "model": "product.assignedvariantattribute",
    "pk": 44,
    "fields": {
      "variant": 202,
      "assignment": 2,
      "values": [
        46
      ]
    }
  },
  {
    "model": "product.assignedvariantattribute",
    "pk": 45,
    "fields": {
      "variant": 250,
      "assignment": 6,
      "values": [
        81
      ]
    }
  },
  {
    "model": "product.assignedvariantattribute",
    "pk": 46,
    "fields": {
      "variant": 212,
      "assignment": 2,
      "values": [
        47
      ]
    }
  },
  {
    "model": "product.assignedvariantattribute",
    "pk": 47,
    "fields": {
      "variant": 244,
      "assignment": 6,
      "values": [
        77
      ]
    }
  },
  {
    "model": "product.assignedvariantattribute",
    "pk": 48,
    "fields": {
      "variant": 204,
      "assignment": 2,
      "values": [
        48
      ]
    }
  },
  {
    "model": "product.assignedvariantattribute",
    "pk": 49,
    "fields": {
      "variant": 215,
      "assignment": 2,
      "values": [
        47
      ]
    }
  },
  {
    "model": "product.assignedvariantattribute",
    "pk": 50,
    "fields": {
      "variant": 171,
      "assignment": 3,
      "values": [
        60
      ]
    }
  },
  {
    "model": "product.assignedvariantattribute",
    "pk": 51,
    "fields": {
      "variant": 245,
      "assignment": 6,
      "values": [
        78
      ]
    }
  },
  {
    "model": "product.assignedvariantattribute",
    "pk": 52,
    "fields": {
      "variant": 247,
      "assignment": 6,
      "values": [
        76
      ]
    }
  },
  {
    "model": "product.assignedvariantattribute",
    "pk": 53,
    "fields": {
      "variant": 203,
      "assignment": 2,
      "values": [
        47
      ]
    }
  },
  {
    "model": "product.assignedvariantattribute",
    "pk": 54,
    "fields": {
      "variant": 219,
      "assignment": 2,
      "values": [
        48
      ]
    }
  },
  {
    "model": "product.assignedvariantattribute",
    "pk": 55,
    "fields": {
      "variant": 255,
      "assignment": 1,
      "values": [
        40
      ]
    }
  },
  {
    "model": "product.assignedvariantattribute",
    "pk": 56,
    "fields": {
      "variant": 256,
      "assignment": 1,
      "values": [
        36
      ]
    }
  },
  {
    "model": "product.assignedvariantattribute",
    "pk": 57,
    "fields": {
      "variant": 259,
      "assignment": 1,
      "values": [
        39
      ]
    }
  },
  {
    "model": "product.assignedvariantattribute",
    "pk": 58,
    "fields": {
      "variant": 261,
      "assignment": 1,
      "values": [
        36
      ]
    }
  },
  {
    "model": "product.assignedvariantattribute",
    "pk": 59,
    "fields": {
      "variant": 263,
      "assignment": 1,
      "values": [
        38
      ]
    }
  },
  {
    "model": "product.assignedvariantattribute",
    "pk": 60,
    "fields": {
      "variant": 264,
      "assignment": 1,
      "values": [
        39
      ]
    }
  },
  {
    "model": "product.assignedvariantattribute",
    "pk": 61,
    "fields": {
      "variant": 265,
      "assignment": 1,
      "values": [
        40
      ]
    }
  },
  {
    "model": "product.assignedvariantattribute",
    "pk": 62,
    "fields": {
      "variant": 266,
      "assignment": 1,
      "values": [
        36
      ]
    }
  },
  {
    "model": "product.assignedvariantattribute",
    "pk": 63,
    "fields": {
      "variant": 267,
      "assignment": 1,
      "values": [
        37
      ]
    }
  },
  {
    "model": "product.assignedvariantattribute",
    "pk": 64,
    "fields": {
      "variant": 270,
      "assignment": 1,
      "values": [
        40
      ]
    }
  },
  {
    "model": "product.assignedvariantattribute",
    "pk": 65,
    "fields": {
      "variant": 271,
      "assignment": 1,
      "values": [
        36
      ]
    }
  },
  {
    "model": "product.assignedvariantattribute",
    "pk": 66,
    "fields": {
      "variant": 272,
      "assignment": 1,
      "values": [
        37
      ]
    }
  },
  {
    "model": "product.assignedvariantattribute",
    "pk": 67,
    "fields": {
      "variant": 273,
      "assignment": 1,
      "values": [
        38
      ]
    }
  },
  {
    "model": "product.assignedvariantattribute",
    "pk": 68,
    "fields": {
      "variant": 275,
      "assignment": 1,
      "values": [
        40
      ]
    }
  },
  {
    "model": "product.assignedvariantattribute",
    "pk": 69,
    "fields": {
      "variant": 277,
      "assignment": 1,
      "values": [
        37
      ]
    }
  },
  {
    "model": "product.assignedvariantattribute",
    "pk": 70,
    "fields": {
      "variant": 278,
      "assignment": 1,
      "values": [
        38
      ]
    }
  },
  {
    "model": "product.assignedvariantattribute",
    "pk": 71,
    "fields": {
      "variant": 280,
      "assignment": 1,
      "values": [
        40
      ]
    }
  },
  {
    "model": "product.assignedvariantattribute",
    "pk": 72,
    "fields": {
      "variant": 281,
      "assignment": 1,
      "values": [
        36
      ]
    }
  },
  {
    "model": "product.assignedvariantattribute",
    "pk": 73,
    "fields": {
      "variant": 282,
      "assignment": 1,
      "values": [
        37
      ]
    }
  },
  {
    "model": "product.assignedvariantattribute",
    "pk": 74,
    "fields": {
      "variant": 283,
      "assignment": 1,
      "values": [
        38
      ]
    }
  },
  {
    "model": "product.assignedvariantattribute",
    "pk": 75,
    "fields": {
      "variant": 284,
      "assignment": 1,
      "values": [
        39
      ]
    }
  },
  {
    "model": "product.assignedvariantattribute",
    "pk": 76,
    "fields": {
      "variant": 286,
      "assignment": 1,
      "values": [
        36
      ]
    }
  },
  {
    "model": "product.assignedvariantattribute",
    "pk": 77,
    "fields": {
      "variant": 287,
      "assignment": 1,
      "values": [
        37
      ]
    }
  },
  {
    "model": "product.assignedvariantattribute",
    "pk": 78,
    "fields": {
      "variant": 288,
      "assignment": 1,
      "values": [
        38
      ]
    }
  },
  {
    "model": "product.assignedvariantattribute",
    "pk": 79,
    "fields": {
      "variant": 290,
      "assignment": 1,
      "values": [
        40
      ]
    }
  },
  {
    "model": "product.assignedvariantattribute",
    "pk": 80,
    "fields": {
      "variant": 291,
      "assignment": 1,
      "values": [
        36
      ]
    }
  },
  {
    "model": "product.assignedvariantattribute",
    "pk": 81,
    "fields": {
      "variant": 292,
      "assignment": 1,
      "values": [
        37
      ]
    }
  },
  {
    "model": "product.assignedvariantattribute",
    "pk": 82,
    "fields": {
      "variant": 293,
      "assignment": 1,
      "values": [
        38
      ]
    }
  },
  {
    "model": "product.assignedvariantattribute",
    "pk": 83,
    "fields": {
      "variant": 296,
      "assignment": 1,
      "values": [
        36
      ]
    }
  },
  {
    "model": "product.assignedvariantattribute",
    "pk": 84,
    "fields": {
      "variant": 297,
      "assignment": 1,
      "values": [
        37
      ]
    }
  },
  {
    "model": "product.assignedvariantattribute",
    "pk": 85,
    "fields": {
      "variant": 299,
      "assignment": 1,
      "values": [
        39
      ]
    }
  },
  {
    "model": "product.assignedvariantattribute",
    "pk": 86,
    "fields": {
      "variant": 302,
      "assignment": 1,
      "values": [
        37
      ]
    }
  },
  {
    "model": "product.assignedvariantattribute",
    "pk": 87,
    "fields": {
      "variant": 305,
      "assignment": 1,
      "values": [
        40
      ]
    }
  },
  {
    "model": "product.assignedvariantattribute",
    "pk": 88,
    "fields": {
      "variant": 306,
      "assignment": 1,
      "values": [
        36
      ]
    }
  },
  {
    "model": "product.assignedvariantattribute",
    "pk": 89,
    "fields": {
      "variant": 308,
      "assignment": 1,
      "values": [
        38
      ]
    }
  },
  {
    "model": "product.assignedvariantattribute",
    "pk": 90,
    "fields": {
      "variant": 309,
      "assignment": 1,
      "values": [
        39
      ]
    }
  },
  {
    "model": "product.assignedvariantattribute",
    "pk": 91,
    "fields": {
      "variant": 311,
      "assignment": 1,
      "values": [
        36
      ]
    }
  },
  {
    "model": "product.assignedvariantattribute",
    "pk": 92,
    "fields": {
      "variant": 312,
      "assignment": 1,
      "values": [
        37
      ]
    }
  },
  {
    "model": "product.assignedvariantattribute",
    "pk": 93,
    "fields": {
      "variant": 313,
      "assignment": 1,
      "values": [
        38
      ]
    }
  },
  {
    "model": "product.assignedvariantattribute",
    "pk": 94,
    "fields": {
      "variant": 314,
      "assignment": 1,
      "values": [
        39
      ]
    }
  },
  {
    "model": "product.assignedvariantattribute",
    "pk": 95,
    "fields": {
      "variant": 315,
      "assignment": 1,
      "values": [
        40
      ]
    }
  },
  {
    "model": "product.assignedvariantattribute",
    "pk": 96,
    "fields": {
      "variant": 185,
      "assignment": 3,
      "values": [
        62
      ]
    }
  },
  {
    "model": "product.assignedvariantattribute",
    "pk": 97,
    "fields": {
      "variant": 254,
      "assignment": 1,
      "values": [
        39
      ]
    }
  },
  {
    "model": "product.assignedvariantattribute",
    "pk": 98,
    "fields": {
      "variant": 260,
      "assignment": 1,
      "values": [
        40
      ]
    }
  },
  {
    "model": "product.assignedvariantattribute",
    "pk": 99,
    "fields": {
      "variant": 274,
      "assignment": 1,
      "values": [
        39
      ]
    }
  },
  {
    "model": "product.assignedvariantattribute",
    "pk": 100,
    "fields": {
      "variant": 262,
      "assignment": 1,
      "values": [
        37
      ]
    }
  },
  {
    "model": "product.assignedvariantattribute",
    "pk": 101,
    "fields": {
      "variant": 310,
      "assignment": 1,
      "values": [
        40
      ]
    }
  },
  {
    "model": "product.assignedvariantattribute",
    "pk": 102,
    "fields": {
      "variant": 289,
      "assignment": 1,
      "values": [
        39
      ]
    }
  },
  {
    "model": "product.assignedvariantattribute",
    "pk": 103,
    "fields": {
      "variant": 304,
      "assignment": 1,
      "values": [
        39
      ]
    }
  },
  {
    "model": "product.assignedvariantattribute",
    "pk": 104,
    "fields": {
      "variant": 268,
      "assignment": 1,
      "values": [
        38
      ]
    }
  },
  {
    "model": "product.assignedvariantattribute",
    "pk": 105,
    "fields": {
      "variant": 301,
      "assignment": 1,
      "values": [
        36
      ]
    }
  },
  {
    "model": "product.assignedvariantattribute",
    "pk": 106,
    "fields": {
      "variant": 269,
      "assignment": 1,
      "values": [
        39
      ]
    }
  },
  {
    "model": "product.assignedvariantattribute",
    "pk": 107,
    "fields": {
      "variant": 303,
      "assignment": 1,
      "values": [
        38
      ]
    }
  },
  {
    "model": "product.assignedvariantattribute",
    "pk": 108,
    "fields": {
      "variant": 279,
      "assignment": 1,
      "values": [
        39
      ]
    }
  },
  {
    "model": "product.assignedvariantattribute",
    "pk": 109,
    "fields": {
      "variant": 294,
      "assignment": 1,
      "values": [
        39
      ]
    }
  },
  {
    "model": "product.assignedvariantattribute",
    "pk": 110,
    "fields": {
      "variant": 300,
      "assignment": 1,
      "values": [
        40
      ]
    }
  },
  {
    "model": "product.assignedvariantattribute",
    "pk": 111,
    "fields": {
      "variant": 257,
      "assignment": 1,
      "values": [
        37
      ]
    }
  },
  {
    "model": "product.assignedvariantattribute",
    "pk": 112,
    "fields": {
      "variant": 276,
      "assignment": 1,
      "values": [
        36
      ]
    }
  },
  {
    "model": "product.assignedvariantattribute",
    "pk": 113,
    "fields": {
      "variant": 298,
      "assignment": 1,
      "values": [
        38
      ]
    }
  },
  {
    "model": "product.assignedvariantattribute",
    "pk": 114,
    "fields": {
      "variant": 307,
      "assignment": 1,
      "values": [
        37
      ]
    }
  },
  {
    "model": "product.assignedvariantattribute",
    "pk": 115,
    "fields": {
      "variant": 258,
      "assignment": 1,
      "values": [
        38
      ]
    }
  },
  {
    "model": "product.assignedvariantattribute",
    "pk": 116,
    "fields": {
      "variant": 285,
      "assignment": 1,
      "values": [
        40
      ]
    }
  },
  {
    "model": "product.assignedvariantattribute",
    "pk": 117,
    "fields": {
      "variant": 295,
      "assignment": 1,
      "values": [
        40
      ]
    }
  },
  {
    "model": "product.assignedvariantattribute",
    "pk": 118,
    "fields": {
      "variant": 246,
      "assignment": 6,
      "values": [
        79
      ]
    }
  },
  {
    "model": "product.assignedvariantattribute",
    "pk": 119,
    "fields": {
      "variant": 222,
      "assignment": 2,
      "values": [
        48
      ]
    }
  },
  {
    "model": "product.assignedvariantattribute",
    "pk": 120,
    "fields": {
      "variant": 182,
      "assignment": 3,
      "values": [
        62
      ]
    }
  },
  {
    "model": "product.assignedvariantattribute",
    "pk": 121,
    "fields": {
      "variant": 316,
      "assignment": 8,
      "values": [
        85
      ]
    }
  },
  {
    "model": "product.assignedvariantattribute",
    "pk": 122,
    "fields": {
      "variant": 317,
      "assignment": 8,
      "values": [
        85
      ]
    }
  },
  {
    "model": "product.assignedvariantattribute",
    "pk": 123,
    "fields": {
      "variant": 318,
      "assignment": 8,
      "values": [
        85
      ]
    }
  },
  {
    "model": "product.assignedvariantattribute",
    "pk": 124,
    "fields": {
      "variant": 319,
      "assignment": 8,
      "values": [
        85
      ]
    }
  },
  {
    "model": "product.assignedvariantattribute",
    "pk": 125,
    "fields": {
      "variant": 320,
      "assignment": 8,
      "values": [
        85
      ]
    }
  },
  {
    "model": "product.assignedvariantattribute",
    "pk": 126,
    "fields": {
      "variant": 321,
      "assignment": 8,
      "values": [
        85
      ]
    }
  },
  {
    "model": "product.attributeproduct",
    "pk": 1,
    "fields": {
      "sort_order": null,
      "attribute": 16,
      "product_type": 9
    }
  },
  {
    "model": "product.attributeproduct",
    "pk": 2,
    "fields": {
      "sort_order": null,
      "attribute": 20,
      "product_type": 10
    }
  },
  {
    "model": "product.attributeproduct",
    "pk": 3,
    "fields": {
      "sort_order": null,
      "attribute": 21,
      "product_type": 11
    }
  },
  {
    "model": "product.attributeproduct",
    "pk": 4,
    "fields": {
      "sort_order": null,
      "attribute": 23,
      "product_type": 12
    }
  },
  {
    "model": "product.attributeproduct",
    "pk": 5,
    "fields": {
      "sort_order": null,
      "attribute": 23,
      "product_type": 14
    }
  },
  {
    "model": "product.attributeproduct",
    "pk": 7,
    "fields": {
      "sort_order": 1,
      "attribute": 26,
      "product_type": 15
    }
  },
  {
    "model": "product.attributevariant",
    "pk": 1,
    "fields": {
      "sort_order": null,
      "attribute": 13,
      "product_type": 14
    }
  },
  {
    "model": "product.attributevariant",
    "pk": 2,
    "fields": {
      "sort_order": null,
      "attribute": 15,
      "product_type": 9
    }
  },
  {
    "model": "product.attributevariant",
    "pk": 3,
    "fields": {
      "sort_order": null,
      "attribute": 18,
      "product_type": 7
    }
  },
  {
    "model": "product.attributevariant",
    "pk": 4,
    "fields": {
      "sort_order": null,
      "attribute": 19,
      "product_type": 8
    }
  },
  {
    "model": "product.attributevariant",
    "pk": 5,
    "fields": {
      "sort_order": null,
      "attribute": 22,
      "product_type": 12
    }
  },
  {
    "model": "product.attributevariant",
    "pk": 6,
    "fields": {
      "sort_order": null,
      "attribute": 24,
      "product_type": 13
    }
  },
  {
    "model": "product.attributevariant",
    "pk": 8,
    "fields": {
      "sort_order": 0,
      "attribute": 19,
      "product_type": 15
    }
  },
  {
    "model": "product.attribute",
    "pk": 13,
    "fields": {
      "private_metadata": {},
      "metadata": {},
      "slug": "size",
      "name": "Size",
      "input_type": "dropdown",
      "value_required": false,
      "is_variant_only": false,
      "visible_in_storefront": true,
      "filterable_in_storefront": true,
      "filterable_in_dashboard": false,
      "storefront_search_position": 0,
      "available_in_grid": true
    }
  },
  {
    "model": "product.attribute",
    "pk": 14,
    "fields": {
      "private_metadata": {},
      "metadata": {},
      "slug": "color",
      "name": "Color",
      "input_type": "dropdown",
      "value_required": false,
      "is_variant_only": false,
      "visible_in_storefront": true,
      "filterable_in_storefront": true,
      "filterable_in_dashboard": false,
      "storefront_search_position": 0,
      "available_in_grid": true
    }
  },
  {
    "model": "product.attribute",
    "pk": 15,
    "fields": {
      "private_metadata": {},
      "metadata": {},
      "slug": "bottle-size",
      "name": "Bottle Size",
      "input_type": "dropdown",
      "value_required": false,
      "is_variant_only": false,
      "visible_in_storefront": true,
      "filterable_in_storefront": true,
      "filterable_in_dashboard": true,
      "storefront_search_position": 0,
      "available_in_grid": true
    }
  },
  {
    "model": "product.attribute",
    "pk": 16,
    "fields": {
      "private_metadata": {},
      "metadata": {},
      "slug": "flavor",
      "name": "Flavor",
      "input_type": "dropdown",
      "value_required": false,
      "is_variant_only": false,
      "visible_in_storefront": true,
      "filterable_in_storefront": true,
      "filterable_in_dashboard": false,
      "storefront_search_position": 0,
      "available_in_grid": true
    }
  },
  {
    "model": "product.attribute",
    "pk": 18,
    "fields": {
      "private_metadata": {},
      "metadata": {},
      "slug": "bucket-size",
      "name": "Bucket Size",
      "input_type": "dropdown",
      "value_required": false,
      "is_variant_only": false,
      "visible_in_storefront": true,
      "filterable_in_storefront": true,
      "filterable_in_dashboard": false,
      "storefront_search_position": 0,
      "available_in_grid": true
    }
  },
  {
    "model": "product.attribute",
    "pk": 19,
    "fields": {
      "private_metadata": {},
      "metadata": {},
      "slug": "medium",
      "name": "Medium",
      "input_type": "dropdown",
      "value_required": false,
      "is_variant_only": false,
      "visible_in_storefront": true,
      "filterable_in_storefront": true,
      "filterable_in_dashboard": false,
      "storefront_search_position": 0,
      "available_in_grid": true
    }
  },
  {
    "model": "product.attribute",
    "pk": 20,
    "fields": {
      "private_metadata": {},
      "metadata": {},
      "slug": "volume",
      "name": "Volume",
      "input_type": "dropdown",
      "value_required": false,
      "is_variant_only": false,
      "visible_in_storefront": true,
      "filterable_in_storefront": true,
      "filterable_in_dashboard": false,
      "storefront_search_position": 0,
      "available_in_grid": true
    }
  },
  {
    "model": "product.attribute",
    "pk": 21,
    "fields": {
      "private_metadata": {},
      "metadata": {},
      "slug": "abv",
      "name": "ABV",
      "input_type": "dropdown",
      "value_required": false,
      "is_variant_only": false,
      "visible_in_storefront": true,
      "filterable_in_storefront": true,
      "filterable_in_dashboard": false,
      "storefront_search_position": 0,
      "available_in_grid": true
    }
  },
  {
    "model": "product.attribute",
    "pk": 22,
    "fields": {
      "private_metadata": {},
      "metadata": {},
      "slug": "cushion-size",
      "name": "Cushion Size",
      "input_type": "dropdown",
      "value_required": false,
      "is_variant_only": false,
      "visible_in_storefront": true,
      "filterable_in_storefront": true,
      "filterable_in_dashboard": false,
      "storefront_search_position": 0,
      "available_in_grid": true
    }
  },
  {
    "model": "product.attribute",
    "pk": 23,
    "fields": {
      "private_metadata": {},
      "metadata": {},
      "slug": "material",
      "name": "Material",
      "input_type": "dropdown",
      "value_required": false,
      "is_variant_only": false,
      "visible_in_storefront": true,
      "filterable_in_storefront": true,
      "filterable_in_dashboard": true,
      "storefront_search_position": 0,
      "available_in_grid": true
    }
  },
  {
    "model": "product.attribute",
    "pk": 24,
    "fields": {
      "private_metadata": {},
      "metadata": {},
      "slug": "shoe-size",
      "name": "Shoe size",
      "input_type": "dropdown",
      "value_required": false,
      "is_variant_only": false,
      "visible_in_storefront": true,
      "filterable_in_storefront": true,
      "filterable_in_dashboard": false,
      "storefront_search_position": 0,
      "available_in_grid": true
    }
  },
  {
    "model": "product.attribute",
    "pk": 25,
    "fields": {
      "private_metadata": {},
      "metadata": {},
      "slug": "ebook-format",
      "name": "Format",
      "input_type": "dropdown",
      "value_required": true,
      "is_variant_only": false,
      "visible_in_storefront": true,
      "filterable_in_storefront": true,
      "filterable_in_dashboard": true,
      "storefront_search_position": 0,
      "available_in_grid": true
    }
  },
  {
    "model": "product.attribute",
    "pk": 26,
    "fields": {
      "private_metadata": {},
      "metadata": {},
      "slug": "publisher",
      "name": "Publisher",
      "input_type": "dropdown",
      "value_required": false,
      "is_variant_only": false,
      "visible_in_storefront": true,
      "filterable_in_storefront": true,
      "filterable_in_dashboard": true,
      "storefront_search_position": 0,
      "available_in_grid": true
    }
  },
  {
    "model": "product.attributevalue",
    "pk": 1,
    "fields": {
      "sort_order": 6,
      "name": "Pineapple",
      "value": "",
      "slug": "pineapple",
      "attribute": 16
    }
  },
  {
    "model": "product.attributevalue",
    "pk": 2,
    "fields": {
      "sort_order": 7,
      "name": "Coconut",
      "value": "",
      "slug": "coconut",
      "attribute": 16
    }
  },
  {
    "model": "product.attributevalue",
    "pk": 3,
    "fields": {
      "sort_order": 8,
      "name": "Apple",
      "value": "",
      "slug": "apple",
      "attribute": 16
    }
  },
  {
    "model": "product.attributevalue",
    "pk": 36,
    "fields": {
      "sort_order": 0,
      "name": "S",
      "value": "",
      "slug": "s",
      "attribute": 13
    }
  },
  {
    "model": "product.attributevalue",
    "pk": 37,
    "fields": {
      "sort_order": 1,
      "name": "M",
      "value": "",
      "slug": "m",
      "attribute": 13
    }
  },
  {
    "model": "product.attributevalue",
    "pk": 38,
    "fields": {
      "sort_order": 2,
      "name": "L",
      "value": "",
      "slug": "l",
      "attribute": 13
    }
  },
  {
    "model": "product.attributevalue",
    "pk": 39,
    "fields": {
      "sort_order": 3,
      "name": "XL",
      "value": "",
      "slug": "xl",
      "attribute": 13
    }
  },
  {
    "model": "product.attributevalue",
    "pk": 40,
    "fields": {
      "sort_order": 4,
      "name": "XXL",
      "value": "",
      "slug": "xxl",
      "attribute": 13
    }
  },
  {
    "model": "product.attributevalue",
    "pk": 41,
    "fields": {
      "sort_order": 0,
      "name": "White",
      "value": "",
      "slug": "white",
      "attribute": 14
    }
  },
  {
    "model": "product.attributevalue",
    "pk": 42,
    "fields": {
      "sort_order": 1,
      "name": "Blue",
      "value": "",
      "slug": "blue",
      "attribute": 14
    }
  },
  {
    "model": "product.attributevalue",
    "pk": 43,
    "fields": {
      "sort_order": 2,
      "name": "Orange",
      "value": "",
      "slug": "orange",
      "attribute": 14
    }
  },
  {
    "model": "product.attributevalue",
    "pk": 44,
    "fields": {
      "sort_order": 3,
      "name": "Black",
      "value": "",
      "slug": "black",
      "attribute": 14
    }
  },
  {
    "model": "product.attributevalue",
    "pk": 45,
    "fields": {
      "sort_order": 4,
      "name": "Cyan",
      "value": "",
      "slug": "cyan",
      "attribute": 14
    }
  },
  {
    "model": "product.attributevalue",
    "pk": 46,
    "fields": {
      "sort_order": 0,
      "name": "500ml",
      "value": "",
      "slug": "500ml",
      "attribute": 15
    }
  },
  {
    "model": "product.attributevalue",
    "pk": 47,
    "fields": {
      "sort_order": 1,
      "name": "1l",
      "value": "",
      "slug": "1l",
      "attribute": 15
    }
  },
  {
    "model": "product.attributevalue",
    "pk": 48,
    "fields": {
      "sort_order": 2,
      "name": "2l",
      "value": "",
      "slug": "2l",
      "attribute": 15
    }
  },
  {
    "model": "product.attributevalue",
    "pk": 49,
    "fields": {
      "sort_order": 0,
      "name": "Orange",
      "value": "",
      "slug": "orange",
      "attribute": 16
    }
  },
  {
    "model": "product.attributevalue",
    "pk": 50,
    "fields": {
      "sort_order": 1,
      "name": "Banana",
      "value": "",
      "slug": "banana",
      "attribute": 16
    }
  },
  {
    "model": "product.attributevalue",
    "pk": 51,
    "fields": {
      "sort_order": 2,
      "name": "Bean",
      "value": "",
      "slug": "bean",
      "attribute": 16
    }
  },
  {
    "model": "product.attributevalue",
    "pk": 52,
    "fields": {
      "sort_order": 3,
      "name": "Carrot",
      "value": "",
      "slug": "carrot",
      "attribute": 16
    }
  },
  {
    "model": "product.attributevalue",
    "pk": 53,
    "fields": {
      "sort_order": 4,
      "name": "Sprouty",
      "value": "",
      "slug": "sprouty",
      "attribute": 16
    }
  },
  {
    "model": "product.attributevalue",
    "pk": 54,
    "fields": {
      "sort_order": 5,
      "name": "Salty, like the tears of your enemy",
      "value": "",
      "slug": "salty-like-the-tears-of-your-enemy",
      "attribute": 16
    }
  },
  {
    "model": "product.attributevalue",
    "pk": 60,
    "fields": {
      "sort_order": 0,
      "name": "1l",
      "value": "",
      "slug": "1l",
      "attribute": 18
    }
  },
  {
    "model": "product.attributevalue",
    "pk": 61,
    "fields": {
      "sort_order": 1,
      "name": "2.5l",
      "value": "",
      "slug": "25l",
      "attribute": 18
    }
  },
  {
    "model": "product.attributevalue",
    "pk": 62,
    "fields": {
      "sort_order": 2,
      "name": "5l",
      "value": "",
      "slug": "5l",
      "attribute": 18
    }
  },
  {
    "model": "product.attributevalue",
    "pk": 63,
    "fields": {
      "sort_order": 0,
      "name": "Vinyl",
      "value": "",
      "slug": "vinyl",
      "attribute": 19
    }
  },
  {
    "model": "product.attributevalue",
    "pk": 64,
    "fields": {
      "sort_order": 1,
      "name": "DVD",
      "value": "",
      "slug": "dvd",
      "attribute": 19
    }
  },
  {
    "model": "product.attributevalue",
    "pk": 65,
    "fields": {
      "sort_order": 2,
      "name": "VHS",
      "value": "",
      "slug": "vhs",
      "attribute": 19
    }
  },
  {
    "model": "product.attributevalue",
    "pk": 66,
    "fields": {
      "sort_order": 3,
      "name": "iTunes",
      "value": "",
      "slug": "itunes",
      "attribute": 19
    }
  },
  {
    "model": "product.attributevalue",
    "pk": 67,
    "fields": {
      "sort_order": 0,
      "name": "700ml",
      "value": "",
      "slug": "700ml",
      "attribute": 20
    }
  },
  {
    "model": "product.attributevalue",
    "pk": 68,
    "fields": {
      "sort_order": 0,
      "name": "5.1%",
      "value": "",
      "slug": "51",
      "attribute": 21
    }
  },
  {
    "model": "product.attributevalue",
    "pk": 69,
    "fields": {
      "sort_order": 1,
      "name": "6.7%",
      "value": "",
      "slug": "67",
      "attribute": 21
    }
  },
  {
    "model": "product.attributevalue",
    "pk": 70,
    "fields": {
      "sort_order": 0,
      "name": "45cm x 45cm",
      "value": "",
      "slug": "45cm-x-45cm",
      "attribute": 22
    }
  },
  {
    "model": "product.attributevalue",
    "pk": 71,
    "fields": {
      "sort_order": 1,
      "name": "55cm x 55cm",
      "value": "",
      "slug": "55cm-x-55cm",
      "attribute": 22
    }
  },
  {
    "model": "product.attributevalue",
    "pk": 72,
    "fields": {
      "sort_order": 0,
      "name": "Cotton",
      "value": "",
      "slug": "cotton",
      "attribute": 23
    }
  },
  {
    "model": "product.attributevalue",
    "pk": 73,
    "fields": {
      "sort_order": 1,
      "name": "Elastane",
      "value": "",
      "slug": "elastane",
      "attribute": 23
    }
  },
  {
    "model": "product.attributevalue",
    "pk": 74,
    "fields": {
      "sort_order": 2,
      "name": "Polyester",
      "value": "",
      "slug": "polyester",
      "attribute": 23
    }
  },
  {
    "model": "product.attributevalue",
    "pk": 75,
    "fields": {
      "sort_order": 0,
      "name": "39",
      "value": "",
      "slug": "39",
      "attribute": 24
    }
  },
  {
    "model": "product.attributevalue",
    "pk": 76,
    "fields": {
      "sort_order": 1,
      "name": "40",
      "value": "",
      "slug": "40",
      "attribute": 24
    }
  },
  {
    "model": "product.attributevalue",
    "pk": 77,
    "fields": {
      "sort_order": 2,
      "name": "41",
      "value": "",
      "slug": "41",
      "attribute": 24
    }
  },
  {
    "model": "product.attributevalue",
    "pk": 78,
    "fields": {
      "sort_order": 3,
      "name": "42",
      "value": "",
      "slug": "42",
      "attribute": 24
    }
  },
  {
    "model": "product.attributevalue",
    "pk": 79,
    "fields": {
      "sort_order": 4,
      "name": "43",
      "value": "",
      "slug": "43",
      "attribute": 24
    }
  },
  {
    "model": "product.attributevalue",
    "pk": 80,
    "fields": {
      "sort_order": 5,
      "name": "44",
      "value": "",
      "slug": "44",
      "attribute": 24
    }
  },
  {
    "model": "product.attributevalue",
    "pk": 81,
    "fields": {
      "sort_order": 6,
      "name": "45",
      "value": "",
      "slug": "45",
      "attribute": 24
    }
  },
  {
    "model": "product.attributevalue",
    "pk": 82,
    "fields": {
      "sort_order": 0,
      "name": "EPUB",
      "value": "",
      "slug": "epub",
      "attribute": 25
    }
  },
  {
    "model": "product.attributevalue",
    "pk": 83,
    "fields": {
      "sort_order": 1,
      "name": "MOBI",
      "value": "",
      "slug": "mobi",
      "attribute": 25
    }
  },
  {
    "model": "product.attributevalue",
    "pk": 84,
    "fields": {
      "sort_order": 4,
      "name": "CD",
      "value": "",
      "slug": "cd",
      "attribute": 19
    }
  },
  {
    "model": "product.attributevalue",
    "pk": 85,
    "fields": {
      "sort_order": 5,
      "name": "MP3",
      "value": "",
      "slug": "mp3",
      "attribute": 19
    }
  },
  {
    "model": "product.attributevalue",
    "pk": 86,
    "fields": {
      "sort_order": 0,
      "name": "Digital Audio",
      "value": "",
      "slug": "digital-audio",
      "attribute": 26
    }
  },
  {
    "model": "product.productimage",
    "pk": 1,
    "fields": {
      "sort_order": 0,
      "product": 61,
      "image": "products/saleordemoproduct_paints_01_dmNMuso.png",
      "ppoi": "0.5x0.5",
      "alt": ""
    }
  },
  {
    "model": "product.productimage",
    "pk": 2,
    "fields": {
      "sort_order": 0,
      "product": 62,
      "image": "products/saleordemoproduct_paints_02_4u6jO55.png",
      "ppoi": "0.5x0.5",
      "alt": ""
    }
  },
  {
    "model": "product.productimage",
    "pk": 3,
    "fields": {
      "sort_order": 0,
      "product": 63,
      "image": "products/saleordemoproduct_paints_03_jysITqk.png",
      "ppoi": "0.5x0.5",
      "alt": ""
    }
  },
  {
    "model": "product.productimage",
    "pk": 4,
    "fields": {
      "sort_order": 0,
      "product": 64,
      "image": "products/saleordemoproduct_paints_04_td1hbTG.png",
      "ppoi": "0.5x0.5",
      "alt": ""
    }
  },
  {
    "model": "product.productimage",
    "pk": 5,
    "fields": {
      "sort_order": 0,
      "product": 65,
      "image": "products/saleordemoproduct_paints_05_UPktmD3.png",
      "ppoi": "0.5x0.5",
      "alt": ""
    }
  },
  {
    "model": "product.productimage",
    "pk": 6,
    "fields": {
      "sort_order": 0,
      "product": 71,
      "image": "products/saleordemoproduct_fd_juice_06_6yqUiG3.png",
      "ppoi": "0.5x0.5",
      "alt": ""
    }
  },
  {
    "model": "product.productimage",
    "pk": 7,
    "fields": {
      "sort_order": 0,
      "product": 72,
      "image": "products/saleordemoproduct_fd_juice_06_qlQMYR4.png",
      "ppoi": "0.5x0.5",
      "alt": ""
    }
  },
  {
    "model": "product.productimage",
    "pk": 8,
    "fields": {
      "sort_order": 0,
      "product": 73,
      "image": "products/saleordemoproduct_fd_juice_05_oCrWnfD.png",
      "ppoi": "0.5x0.5",
      "alt": ""
    }
  },
  {
    "model": "product.productimage",
    "pk": 9,
    "fields": {
      "sort_order": 0,
      "product": 74,
      "image": "products/saleordemoproduct_fd_juice_01_7OldG9Y.png",
      "ppoi": "0.5x0.5",
      "alt": ""
    }
  },
  {
    "model": "product.productimage",
    "pk": 10,
    "fields": {
      "sort_order": 0,
      "product": 75,
      "image": "products/saleordemoproduct_fd_juice_03_iglYIFD.png",
      "ppoi": "0.5x0.5",
      "alt": ""
    }
  },
  {
    "model": "product.productimage",
    "pk": 11,
    "fields": {
      "sort_order": 0,
      "product": 76,
      "image": "products/saleordemoproduct_fd_juice_02_FaX3TRF.png",
      "ppoi": "0.5x0.5",
      "alt": ""
    }
  },
  {
    "model": "product.productimage",
    "pk": 12,
    "fields": {
      "sort_order": 0,
      "product": 77,
      "image": "products/saleordemoproduct_fd_juice_03_EmsnyJm.png",
      "ppoi": "0.5x0.5",
      "alt": ""
    }
  },
  {
    "model": "product.productimage",
    "pk": 13,
    "fields": {
      "sort_order": 0,
      "product": 78,
      "image": "products/saleordemoproduct_fd_juice_04_vG2K4lY.png",
      "ppoi": "0.5x0.5",
      "alt": ""
    }
  },
  {
    "model": "product.productimage",
    "pk": 14,
    "fields": {
      "sort_order": 0,
      "product": 79,
      "image": "products/saleordemoproduct_fd_juice_02_TNVwr0K.png",
      "ppoi": "0.5x0.5",
      "alt": ""
    }
  },
  {
    "model": "product.productimage",
    "pk": 15,
    "fields": {
      "sort_order": 0,
      "product": 81,
      "image": "products/saleordemoproduct_wine-red_RwMpetZ.png",
      "ppoi": "0.5x0.5",
      "alt": ""
    }
  },
  {
    "model": "product.productimage",
    "pk": 16,
    "fields": {
      "sort_order": 0,
      "product": 82,
      "image": "products/saleordemoproduct_wine-white_IjVbGgP.png",
      "ppoi": "0.5x0.5",
      "alt": ""
    }
  },
  {
    "model": "product.productimage",
    "pk": 17,
    "fields": {
      "sort_order": 0,
      "product": 83,
      "image": "products/saleordemoproduct_beer-02_1_EyUYsrO.png",
      "ppoi": "0.5x0.5",
      "alt": ""
    }
  },
  {
    "model": "product.productimage",
    "pk": 18,
    "fields": {
      "sort_order": 1,
      "product": 83,
      "image": "products/saleordemoproduct_beer-02_2_ny6SSDd.png",
      "ppoi": "0.5x0.5",
      "alt": ""
    }
  },
  {
    "model": "product.productimage",
    "pk": 19,
    "fields": {
      "sort_order": 0,
      "product": 84,
      "image": "products/saleordemoproduct_beer-01_1_XKxUA4p.png",
      "ppoi": "0.5x0.5",
      "alt": ""
    }
  },
  {
    "model": "product.productimage",
    "pk": 20,
    "fields": {
      "sort_order": 1,
      "product": 84,
      "image": "products/saleordemoproduct_beer-01_2_S9ZTZC3.png",
      "ppoi": "0.5x0.5",
      "alt": ""
    }
  },
  {
    "model": "product.productimage",
    "pk": 21,
    "fields": {
      "sort_order": 0,
      "product": 85,
      "image": "products/saleordemoproduct_cuschion01_RFwkul6.png",
      "ppoi": "0.5x0.5",
      "alt": ""
    }
  },
  {
    "model": "product.productimage",
    "pk": 22,
    "fields": {
      "sort_order": 0,
      "product": 86,
      "image": "products/saleordemoproduct_cuschion02_fymteSB.png",
      "ppoi": "0.5x0.5",
      "alt": ""
    }
  },
  {
    "model": "product.productimage",
    "pk": 23,
    "fields": {
      "sort_order": 0,
      "product": 87,
      "image": "products/saleordemoproduct_sneakers_01_1_x1wWUh7.png",
      "ppoi": "0.5x0.5",
      "alt": ""
    }
  },
  {
    "model": "product.productimage",
    "pk": 24,
    "fields": {
      "sort_order": 1,
      "product": 87,
      "image": "products/saleordemoproduct_sneakers_01_2_CGpkPtV.png",
      "ppoi": "0.5x0.5",
      "alt": ""
    }
  },
  {
    "model": "product.productimage",
    "pk": 25,
    "fields": {
      "sort_order": 2,
      "product": 87,
      "image": "products/saleordemoproduct_sneakers_01_3_uMkuTyn.png",
      "ppoi": "0.5x0.5",
      "alt": ""
    }
  },
  {
    "model": "product.productimage",
    "pk": 26,
    "fields": {
      "sort_order": 3,
      "product": 87,
      "image": "products/saleordemoproduct_sneakers_01_4_kJEkjkV.png",
      "ppoi": "0.5x0.5",
      "alt": ""
    }
  },
  {
    "model": "product.productimage",
    "pk": 27,
    "fields": {
      "sort_order": 0,
      "product": 88,
      "image": "products/saleordemoproduct_sneakers_02_1_tcq61PA.png",
      "ppoi": "0.5x0.5",
      "alt": ""
    }
  },
  {
    "model": "product.productimage",
    "pk": 28,
    "fields": {
      "sort_order": 1,
      "product": 88,
      "image": "products/saleordemoproduct_sneakers_02_2_MGWF49Y.png",
      "ppoi": "0.5x0.5",
      "alt": ""
    }
  },
  {
    "model": "product.productimage",
    "pk": 29,
    "fields": {
      "sort_order": 2,
      "product": 88,
      "image": "products/saleordemoproduct_sneakers_02_3_1epAGZH.png",
      "ppoi": "0.5x0.5",
      "alt": ""
    }
  },
  {
    "model": "product.productimage",
    "pk": 30,
    "fields": {
      "sort_order": 3,
      "product": 88,
      "image": "products/saleordemoproduct_sneakers_02_4_fcNUWNH.png",
      "ppoi": "0.5x0.5",
      "alt": ""
    }
  },
  {
    "model": "product.productimage",
    "pk": 31,
    "fields": {
      "sort_order": 0,
      "product": 89,
      "image": "products/saleordemoproduct_cl_boot07_1_Z3jt6C2.png",
      "ppoi": "0.5x0.5",
      "alt": ""
    }
  },
  {
    "model": "product.productimage",
    "pk": 32,
    "fields": {
      "sort_order": 1,
      "product": 89,
      "image": "products/saleordemoproduct_cl_boot07_2_wRGz6tF.png",
      "ppoi": "0.5x0.5",
      "alt": ""
    }
  },
  {
    "model": "product.productimage",
    "pk": 33,
    "fields": {
      "sort_order": 0,
      "product": 107,
      "image": "products/saleordemoproduct_cl_polo01_qOTQIN0.png",
      "ppoi": "0.5x0.5",
      "alt": ""
    }
  },
  {
    "model": "product.productimage",
    "pk": 34,
    "fields": {
      "sort_order": 0,
      "product": 108,
      "image": "products/saleordemoproduct_cl_polo02_LK4hqT3.png",
      "ppoi": "0.5x0.5",
      "alt": ""
    }
  },
  {
    "model": "product.productimage",
    "pk": 35,
    "fields": {
      "sort_order": 0,
      "product": 109,
      "image": "products/saleordemoproduct_cl_polo03-woman_5hXpnh1.png",
      "ppoi": "0.5x0.5",
      "alt": ""
    }
  },
  {
    "model": "product.productimage",
    "pk": 36,
    "fields": {
      "sort_order": 0,
      "product": 110,
      "image": "products/saleordemoproduct_cl_polo04-woman_MsG1SJV.png",
      "ppoi": "0.5x0.5",
      "alt": ""
    }
  },
  {
    "model": "product.productimage",
    "pk": 37,
    "fields": {
      "sort_order": 0,
      "product": 111,
      "image": "products/saleordemoproduct_cl_boot01_1_Q3ev15Y.png",
      "ppoi": "0.5x0.5",
      "alt": ""
    }
  },
  {
    "model": "product.productimage",
    "pk": 38,
    "fields": {
      "sort_order": 1,
      "product": 111,
      "image": "products/saleordemoproduct_cl_boot01_2_VMo01Qp.png",
      "ppoi": "0.5x0.5",
      "alt": ""
    }
  },
  {
    "model": "product.productimage",
    "pk": 39,
    "fields": {
      "sort_order": 2,
      "product": 111,
      "image": "products/saleordemoproduct_cl_boot01_3_H661xVt.png",
      "ppoi": "0.5x0.5",
      "alt": ""
    }
  },
  {
    "model": "product.productimage",
    "pk": 40,
    "fields": {
      "sort_order": 0,
      "product": 112,
      "image": "products/saleordemoproduct_cl_boot03_1_7FFEzbc.png",
      "ppoi": "0.5x0.5",
      "alt": ""
    }
  },
  {
    "model": "product.productimage",
    "pk": 41,
    "fields": {
      "sort_order": 1,
      "product": 112,
      "image": "products/saleordemoproduct_cl_boot03_2_gZDTlAo.png",
      "ppoi": "0.5x0.5",
      "alt": ""
    }
  },
  {
    "model": "product.productimage",
    "pk": 42,
    "fields": {
      "sort_order": 0,
      "product": 113,
      "image": "products/saleordemoproduct_cl_boot06_1_5bV8heG.png",
      "ppoi": "0.5x0.5",
      "alt": ""
    }
  },
  {
    "model": "product.productimage",
    "pk": 43,
    "fields": {
      "sort_order": 1,
      "product": 113,
      "image": "products/saleordemoproduct_cl_boot06_2_nBPUnkw.png",
      "ppoi": "0.5x0.5",
      "alt": ""
    }
  },
  {
    "model": "product.productimage",
    "pk": 44,
    "fields": {
      "sort_order": 0,
      "product": 114,
      "image": "products/saleordemoproduct_cl_boot06_1_0Iet6hU.png",
      "ppoi": "0.5x0.5",
      "alt": ""
    }
  },
  {
    "model": "product.productimage",
    "pk": 45,
    "fields": {
      "sort_order": 1,
      "product": 114,
      "image": "products/saleordemoproduct_cl_boot06_2_m6RW8gO.png",
      "ppoi": "0.5x0.5",
      "alt": ""
    }
  },
  {
    "model": "product.productimage",
    "pk": 46,
    "fields": {
      "sort_order": 0,
      "product": 115,
      "image": "products/saleordemoproduct_cl_bogo01_1_VkcD8dP.png",
      "ppoi": "0.5x0.5",
      "alt": ""
    }
  },
  {
    "model": "product.productimage",
    "pk": 47,
    "fields": {
      "sort_order": 0,
      "product": 116,
      "image": "products/saleordemoproduct_cl_bogo02_1_cgwcudu.png",
      "ppoi": "0.5x0.5",
      "alt": ""
    }
  },
  {
    "model": "product.productimage",
    "pk": 48,
    "fields": {
      "sort_order": 0,
      "product": 117,
      "image": "products/saleordemoproduct_cl_bogo03_1_zKYTgdv.png",
      "ppoi": "0.5x0.5",
      "alt": ""
    }
  },
  {
    "model": "product.productimage",
    "pk": 49,
    "fields": {
      "sort_order": 0,
      "product": 118,
      "image": "products/saleordemoproduct_cl_bogo04_1_lUInic0.png",
      "ppoi": "0.5x0.5",
      "alt": ""
    }
  },
  {
    "model": "product.productimage",
    "pk": 50,
    "fields": {
      "sort_order": 1,
      "product": 118,
      "image": "products/saleordemoproduct_cl_bogo04_2_tBYX0xU.png",
      "ppoi": "0.5x0.5",
      "alt": ""
    }
  },
  {
    "model": "product.productimage",
    "pk": 51,
    "fields": {
      "sort_order": 0,
      "product": 119,
      "image": "products/saleor-digital-03_1.png",
      "ppoi": "0.5x0.5",
      "alt": ""
    }
  },
  {
    "model": "product.productimage",
    "pk": 52,
    "fields": {
      "sort_order": 0,
      "product": 120,
      "image": "products/saleor-digital-03_2.png",
      "ppoi": "0.5x0.5",
      "alt": ""
    }
  },
  {
    "model": "product.productimage",
    "pk": 53,
    "fields": {
      "sort_order": 0,
      "product": 121,
      "image": "products/saleor-digital-03_3.png",
      "ppoi": "0.5x0.5",
      "alt": ""
    }
  },
  {
    "model": "product.productimage",
    "pk": 54,
    "fields": {
      "sort_order": 0,
      "product": 122,
      "image": "products/saleor-digital-03_4.png",
      "ppoi": "0.5x0.5",
      "alt": ""
    }
  },
  {
    "model": "product.productimage",
    "pk": 56,
    "fields": {
      "sort_order": 0,
      "product": 123,
      "image": "products/saleor-digital-03_5.png",
      "ppoi": "0.5x0.5",
      "alt": ""
    }
  },
  {
    "model": "product.productimage",
    "pk": 57,
    "fields": {
      "sort_order": 0,
      "product": 124,
      "image": "products/saleor-digital-03_6.png",
      "ppoi": "0.5x0.5",
      "alt": ""
    }
  },
  {
    "model": "product.collectionproduct",
    "pk": 1,
    "fields": {
      "sort_order": null,
      "collection": 1,
      "product": 73
    }
  },
  {
    "model": "product.collectionproduct",
    "pk": 2,
    "fields": {
      "sort_order": null,
      "collection": 1,
      "product": 83
    }
  },
  {
    "model": "product.collectionproduct",
    "pk": 3,
    "fields": {
      "sort_order": null,
      "collection": 1,
      "product": 110
    }
  },
  {
    "model": "product.collectionproduct",
    "pk": 4,
    "fields": {
      "sort_order": null,
      "collection": 1,
      "product": 86
    }
  },
  {
    "model": "product.collectionproduct",
    "pk": 5,
    "fields": {
      "sort_order": null,
      "collection": 2,
      "product": 83
    }
  },
  {
    "model": "product.collectionproduct",
    "pk": 6,
    "fields": {
      "sort_order": null,
      "collection": 2,
      "product": 84
    }
  },
  {
    "model": "product.collectionproduct",
    "pk": 7,
    "fields": {
      "sort_order": null,
      "collection": 2,
      "product": 61
    }
  },
  {
    "model": "product.collectionproduct",
    "pk": 8,
    "fields": {
      "sort_order": null,
      "collection": 2,
      "product": 110
    }
  },
  {
    "model": "product.collection",
    "pk": 1,
    "fields": {
<<<<<<< HEAD
=======
      "publication_date": "2020-01-01",
      "is_published": true,
>>>>>>> dcb7c2d5
      "private_metadata": {},
      "metadata": {},
      "seo_title": null,
      "seo_description": null,
      "name": "Summer collection",
      "slug": "summer-collection",
      "background_image": "collection-backgrounds/summer_F5A4bVb.jpg",
      "background_image_alt": "",
      "description": "The Saleor Summer Collection features a range of products that feel the heat of the market. A demo store for all seasons. Saleor captures the open source, e-commerce sun.",
      "description_json": {
        "blocks": [{
          "key": "",
          "data": {},
          "text": "The Saleor Summer Collection features a range of products that feel the heat of the market. A demo store for all seasons. Saleor captures the open source, e-commerce sun.",
          "type": "unstyled",
          "depth": 0,
          "entityRanges": [],
          "inlineStyleRanges": []
        }],
        "entityMap": {}
      }
    }
  },
  {
    "model": "product.collection",
    "pk": 2,
    "fields": {
<<<<<<< HEAD
=======
      "publication_date": "2020-01-01",
      "is_published": true,
>>>>>>> dcb7c2d5
      "private_metadata": {},
      "metadata": {},
      "seo_title": null,
      "seo_description": null,
      "name": "Winter sale",
      "slug": "winter-sale",
      "background_image": "collection-backgrounds/clothing_R7nkNxS.jpg",
      "background_image_alt": "",
      "description": "The Saleor Winter Sale is snowed under with seasonal offers. Unreal products at unreal prices. Literally, they are not real products, but the Saleor demo store is a genuine e-commerce leader.",
      "description_json": {
        "blocks": [{
          "key": "",
          "data": {},
          "text": "The Saleor Winter Sale is snowed under with seasonal offers. Unreal products at unreal prices. Literally, they are not real products, but the Saleor demo store is a genuine e-commerce leader.",
          "type": "unstyled",
          "depth": 0,
          "entityRanges": [],
          "inlineStyleRanges": []
        }],
        "entityMap": {}
      }
    }
  },
  {
    "model": "product.collectionchannellisting",
    "pk": 1,
    "fields": {
      "publication_date": null,
      "is_published": true,
      "collection": 1,
      "channel": 1
    }
  },
  {
    "model": "product.collectionchannellisting",
    "pk": 2,
    "fields": {
      "publication_date": null,
      "is_published": true,
      "collection": 2,
      "channel": 1
    }
  },
  {
    "model": "product.collectionchannellisting",
    "pk": 3,
    "fields": {
      "publication_date": null,
      "is_published": false,
      "collection": 1,
      "channel": 2
    }
  },
  {
    "model": "product.collectionchannellisting",
    "pk": 4,
    "fields": {
      "publication_date": null,
      "is_published": false,
      "collection": 2,
      "channel": 2
    }
  }
]<|MERGE_RESOLUTION|>--- conflicted
+++ resolved
@@ -10147,11 +10147,6 @@
     "model": "product.collection",
     "pk": 1,
     "fields": {
-<<<<<<< HEAD
-=======
-      "publication_date": "2020-01-01",
-      "is_published": true,
->>>>>>> dcb7c2d5
       "private_metadata": {},
       "metadata": {},
       "seo_title": null,
@@ -10179,11 +10174,6 @@
     "model": "product.collection",
     "pk": 2,
     "fields": {
-<<<<<<< HEAD
-=======
-      "publication_date": "2020-01-01",
-      "is_published": true,
->>>>>>> dcb7c2d5
       "private_metadata": {},
       "metadata": {},
       "seo_title": null,
@@ -10211,7 +10201,7 @@
     "model": "product.collectionchannellisting",
     "pk": 1,
     "fields": {
-      "publication_date": null,
+      "publication_date": "2020-01-01",
       "is_published": true,
       "collection": 1,
       "channel": 1
@@ -10221,7 +10211,7 @@
     "model": "product.collectionchannellisting",
     "pk": 2,
     "fields": {
-      "publication_date": null,
+      "publication_date": "2020-01-01",
       "is_published": true,
       "collection": 2,
       "channel": 1
