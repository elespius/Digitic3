import ast
import os.path
import warnings
from datetime import timedelta

import dj_database_url
import dj_email_url
import django_cache_url
import jaeger_client
import jaeger_client.config
import pkg_resources
import sentry_sdk
import sentry_sdk.utils
from django.core.exceptions import ImproperlyConfigured
from django.core.management.utils import get_random_secret_key
from graphql.utils import schema_printer
from pytimeparse import parse
from sentry_sdk.integrations.celery import CeleryIntegration
from sentry_sdk.integrations.django import DjangoIntegration
from sentry_sdk.integrations.logging import ignore_logger

from . import patched_print_object
from .core.languages import LANGUAGES as CORE_LANGUAGES


def get_list(text):
    return [item.strip() for item in text.split(",")]


def get_bool_from_env(name, default_value):
    if name in os.environ:
        value = os.environ[name]
        try:
            return ast.literal_eval(value)
        except ValueError as e:
            raise ValueError("{} is an invalid value for {}".format(value, name)) from e
    return default_value


DEBUG = get_bool_from_env("DEBUG", True)

SITE_ID = 1

PROJECT_ROOT = os.path.normpath(os.path.join(os.path.dirname(__file__), ".."))

ROOT_URLCONF = "saleor.urls"

WSGI_APPLICATION = "saleor.wsgi.application"

ADMINS = (
    # ('Your Name', 'your_email@example.com'),
)
MANAGERS = ADMINS

_DEFAULT_CLIENT_HOSTS = "localhost,127.0.0.1"

ALLOWED_CLIENT_HOSTS = os.environ.get("ALLOWED_CLIENT_HOSTS")
if not ALLOWED_CLIENT_HOSTS:
    if DEBUG:
        ALLOWED_CLIENT_HOSTS = _DEFAULT_CLIENT_HOSTS
    else:
        raise ImproperlyConfigured(
            "ALLOWED_CLIENT_HOSTS environment variable must be set when DEBUG=False."
        )

ALLOWED_CLIENT_HOSTS = get_list(ALLOWED_CLIENT_HOSTS)

INTERNAL_IPS = get_list(os.environ.get("INTERNAL_IPS", "127.0.0.1"))

DATABASES = {
    "default": dj_database_url.config(
        default="postgres://saleor:saleor@localhost:5432/saleor", conn_max_age=600
    )
}

DEFAULT_AUTO_FIELD = "django.db.models.AutoField"

TIME_ZONE = "UTC"
LANGUAGE_CODE = "en"
LANGUAGES = CORE_LANGUAGES
LOCALE_PATHS = [os.path.join(PROJECT_ROOT, "locale")]
USE_I18N = True
USE_L10N = True
USE_TZ = True

FORM_RENDERER = "django.forms.renderers.TemplatesSetting"

EMAIL_URL = os.environ.get("EMAIL_URL")
SENDGRID_USERNAME = os.environ.get("SENDGRID_USERNAME")
SENDGRID_PASSWORD = os.environ.get("SENDGRID_PASSWORD")
if not EMAIL_URL and SENDGRID_USERNAME and SENDGRID_PASSWORD:
    EMAIL_URL = "smtp://%s:%s@smtp.sendgrid.net:587/?tls=True" % (
        SENDGRID_USERNAME,
        SENDGRID_PASSWORD,
    )
email_config = dj_email_url.parse(
    EMAIL_URL or "console://demo@example.com:console@example/"
)

EMAIL_FILE_PATH = email_config["EMAIL_FILE_PATH"]
EMAIL_HOST_USER = email_config["EMAIL_HOST_USER"]
EMAIL_HOST_PASSWORD = email_config["EMAIL_HOST_PASSWORD"]
EMAIL_HOST = email_config["EMAIL_HOST"]
EMAIL_PORT = email_config["EMAIL_PORT"]
EMAIL_BACKEND = email_config["EMAIL_BACKEND"]
EMAIL_USE_TLS = email_config["EMAIL_USE_TLS"]
EMAIL_USE_SSL = email_config["EMAIL_USE_SSL"]

# If enabled, make sure you have set proper storefront address in ALLOWED_CLIENT_HOSTS.
ENABLE_ACCOUNT_CONFIRMATION_BY_EMAIL = get_bool_from_env(
    "ENABLE_ACCOUNT_CONFIRMATION_BY_EMAIL", True
)

ENABLE_SSL = get_bool_from_env("ENABLE_SSL", False)

if ENABLE_SSL:
    SECURE_SSL_REDIRECT = not DEBUG

DEFAULT_FROM_EMAIL = os.environ.get("DEFAULT_FROM_EMAIL", EMAIL_HOST_USER)

MEDIA_ROOT = os.path.join(PROJECT_ROOT, "media")
MEDIA_URL = os.environ.get("MEDIA_URL", "/media/")

STATIC_ROOT = os.path.join(PROJECT_ROOT, "static")
STATIC_URL = os.environ.get("STATIC_URL", "/static/")
STATICFILES_DIRS = [
    ("images", os.path.join(PROJECT_ROOT, "saleor", "static", "images"))
]
STATICFILES_FINDERS = [
    "django.contrib.staticfiles.finders.FileSystemFinder",
    "django.contrib.staticfiles.finders.AppDirectoriesFinder",
]

context_processors = [
    "django.template.context_processors.debug",
    "django.template.context_processors.media",
    "django.template.context_processors.static",
    "saleor.site.context_processors.site",
]

loaders = [
    "django.template.loaders.filesystem.Loader",
    "django.template.loaders.app_directories.Loader",
]

TEMPLATES_DIR = os.path.join(PROJECT_ROOT, "templates")
TEMPLATES = [
    {
        "BACKEND": "django.template.backends.django.DjangoTemplates",
        "DIRS": [TEMPLATES_DIR],
        "OPTIONS": {
            "debug": DEBUG,
            "context_processors": context_processors,
            "loaders": loaders,
            "string_if_invalid": '<< MISSING VARIABLE "%s" >>' if DEBUG else "",
        },
    }
]

# Make this unique, and don't share it with anybody.
SECRET_KEY = os.environ.get("SECRET_KEY")

if not SECRET_KEY and DEBUG:
    warnings.warn("SECRET_KEY not configured, using a random temporary key.")
    SECRET_KEY = get_random_secret_key()

MIDDLEWARE = [
    "django.middleware.security.SecurityMiddleware",
    "django.middleware.common.CommonMiddleware",
    "saleor.core.middleware.request_time",
    "saleor.core.middleware.discounts",
    "saleor.core.middleware.google_analytics",
    "saleor.core.middleware.site",
    "saleor.core.middleware.plugins",
    "saleor.core.middleware.jwt_refresh_token_middleware",
]

INSTALLED_APPS = [
    # External apps that need to go before django's
    "storages",
    # Django modules
    "django.contrib.contenttypes",
    "django.contrib.sites",
    "django.contrib.staticfiles",
    "django.contrib.auth",
    "django.contrib.postgres",
    "django_celery_beat",
    # Local apps
    "saleor.plugins",
    "saleor.account",
    "saleor.discount",
    "saleor.giftcard",
    "saleor.product",
    "saleor.attribute",
    "saleor.channel",
    "saleor.checkout",
    "saleor.core",
    "saleor.csv",
    "saleor.graphql",
    "saleor.menu",
    "saleor.order",
    "saleor.invoice",
    "saleor.seo",
    "saleor.shipping",
    "saleor.site",
    "saleor.page",
    "saleor.payment",
    "saleor.warehouse",
    "saleor.webhook",
    "saleor.wishlist",
    "saleor.app",
    # External apps
    "versatileimagefield",
    "django_measurement",
    "django_prices",
    "django_prices_openexchangerates",
    "django_prices_vatlayer",
    "graphene_django",
    "mptt",
    "django_countries",
    "django_filters",
    "phonenumber_field",
    "enmerkar",
]

ENABLE_DJANGO_EXTENSIONS = get_bool_from_env("ENABLE_DJANGO_EXTENSIONS", False)
if ENABLE_DJANGO_EXTENSIONS:
    INSTALLED_APPS += [
        "django_extensions",
    ]

ENABLE_DEBUG_TOOLBAR = get_bool_from_env("ENABLE_DEBUG_TOOLBAR", False)
if ENABLE_DEBUG_TOOLBAR:
    # Ensure the graphiql debug toolbar is actually installed before adding it
    try:
        __import__("graphiql_debug_toolbar")
    except ImportError as exc:
        msg = (
            f"{exc} -- Install the missing dependencies by "
            f"running `pip install -r requirements_dev.txt`"
        )
        warnings.warn(msg)
    else:
        INSTALLED_APPS += ["django.forms", "debug_toolbar", "graphiql_debug_toolbar"]
        MIDDLEWARE.append("saleor.graphql.middleware.DebugToolbarMiddleware")

        DEBUG_TOOLBAR_PANELS = [
            "ddt_request_history.panels.request_history.RequestHistoryPanel",
            "debug_toolbar.panels.timer.TimerPanel",
            "debug_toolbar.panels.headers.HeadersPanel",
            "debug_toolbar.panels.request.RequestPanel",
            "debug_toolbar.panels.sql.SQLPanel",
            "debug_toolbar.panels.profiling.ProfilingPanel",
        ]
        DEBUG_TOOLBAR_CONFIG = {"RESULTS_CACHE_SIZE": 100}

LOGGING = {
    "version": 1,
    "disable_existing_loggers": False,
    "root": {"level": "INFO", "handlers": ["default"]},
    "formatters": {
        "django.server": {
            "()": "django.utils.log.ServerFormatter",
            "format": "[{server_time}] {message}",
            "style": "{",
        },
        "json": {
            "()": "saleor.core.logging.JsonFormatter",
            "datefmt": "%Y-%m-%dT%H:%M:%SZ",
            "format": (
                "%(asctime)s %(levelname)s %(lineno)s %(message)s %(name)s "
                + "%(pathname)s %(process)d %(threadName)s"
            ),
        },
        "celery_json": {
            "()": "saleor.core.logging.JsonCeleryFormatter",
            "datefmt": "%Y-%m-%dT%H:%M:%SZ",
            "format": (
                "%(asctime)s %(levelname)s %(celeryTaskId)s %(celeryTaskName)s "
            ),
        },
        "celery_task_json": {
            "()": "saleor.core.logging.JsonCeleryTaskFormatter",
            "datefmt": "%Y-%m-%dT%H:%M:%SZ",
            "format": (
                "%(asctime)s %(levelname)s %(celeryTaskId)s %(celeryTaskName)s "
                "%(message)s "
            ),
        },
        "verbose": {
            "format": (
                "%(levelname)s %(name)s %(message)s [PID:%(process)d:%(threadName)s]"
            )
        },
    },
    "handlers": {
        "default": {
            "level": "DEBUG",
            "class": "logging.StreamHandler",
            "formatter": "verbose" if DEBUG else "json",
        },
        "django.server": {
            "level": "INFO",
            "class": "logging.StreamHandler",
            "formatter": "django.server" if DEBUG else "json",
        },
        "celery_app": {
            "level": "INFO",
            "class": "logging.StreamHandler",
            "formatter": "verbose" if DEBUG else "celery_json",
        },
        "celery_task": {
            "level": "INFO",
            "class": "logging.StreamHandler",
            "formatter": "verbose" if DEBUG else "celery_task_json",
        },
        "null": {
            "class": "logging.NullHandler",
        },
    },
    "loggers": {
        "django": {"level": "INFO", "propagate": True},
        "django.server": {
            "handlers": ["django.server"],
            "level": "INFO",
            "propagate": False,
        },
        "celery.app.trace": {
            "handlers": ["celery_app"],
            "level": "INFO",
            "propagate": False,
        },
        "celery.task": {
            "handlers": ["celery_task"],
            "level": "INFO",
            "propagate": False,
        },
        "saleor": {"level": "DEBUG", "propagate": True},
        "saleor.graphql.errors.handled": {
            "handlers": ["default"],
            "level": "INFO",
            "propagate": False,
        },
        "graphql.execution.utils": {"propagate": False, "handlers": ["null"]},
    },
}

AUTH_USER_MODEL = "account.User"

AUTH_PASSWORD_VALIDATORS = [
    {
        "NAME": "django.contrib.auth.password_validation.MinimumLengthValidator",
        "OPTIONS": {"min_length": 8},
    }
]

DEFAULT_COUNTRY = os.environ.get("DEFAULT_COUNTRY", "US")
DEFAULT_DECIMAL_PLACES = 3
DEFAULT_MAX_DIGITS = 12
DEFAULT_CURRENCY_CODE_LENGTH = 3

# The default max length for the display name of the
# sender email address.
# Following the recommendation of https://tools.ietf.org/html/rfc5322#section-2.1.1
DEFAULT_MAX_EMAIL_DISPLAY_NAME_LENGTH = 78

COUNTRIES_OVERRIDE = {"EU": "European Union"}

OPENEXCHANGERATES_API_KEY = os.environ.get("OPENEXCHANGERATES_API_KEY")

GOOGLE_ANALYTICS_TRACKING_ID = os.environ.get("GOOGLE_ANALYTICS_TRACKING_ID")


def get_host():
    from django.contrib.sites.models import Site

    return Site.objects.get_current().domain


PAYMENT_HOST = get_host

PAYMENT_MODEL = "order.Payment"

MAX_CHECKOUT_LINE_QUANTITY = int(os.environ.get("MAX_CHECKOUT_LINE_QUANTITY", 50))

TEST_RUNNER = "saleor.tests.runner.PytestTestRunner"


PLAYGROUND_ENABLED = get_bool_from_env("PLAYGROUND_ENABLED", True)

ALLOWED_HOSTS = get_list(os.environ.get("ALLOWED_HOSTS", "localhost,127.0.0.1"))
ALLOWED_GRAPHQL_ORIGINS = get_list(os.environ.get("ALLOWED_GRAPHQL_ORIGINS", "*"))

SECURE_PROXY_SSL_HEADER = ("HTTP_X_FORWARDED_PROTO", "https")

# Amazon S3 configuration
# See https://django-storages.readthedocs.io/en/latest/backends/amazon-S3.html
AWS_ACCESS_KEY_ID = os.environ.get("AWS_ACCESS_KEY_ID")
AWS_LOCATION = os.environ.get("AWS_LOCATION", "")
AWS_MEDIA_BUCKET_NAME = os.environ.get("AWS_MEDIA_BUCKET_NAME")
AWS_MEDIA_CUSTOM_DOMAIN = os.environ.get("AWS_MEDIA_CUSTOM_DOMAIN")
AWS_QUERYSTRING_AUTH = get_bool_from_env("AWS_QUERYSTRING_AUTH", False)
AWS_QUERYSTRING_EXPIRE = get_bool_from_env("AWS_QUERYSTRING_EXPIRE", 3600)
AWS_S3_CUSTOM_DOMAIN = os.environ.get("AWS_STATIC_CUSTOM_DOMAIN")
AWS_S3_ENDPOINT_URL = os.environ.get("AWS_S3_ENDPOINT_URL", None)
AWS_S3_REGION_NAME = os.environ.get("AWS_S3_REGION_NAME", None)
AWS_SECRET_ACCESS_KEY = os.environ.get("AWS_SECRET_ACCESS_KEY")
AWS_STORAGE_BUCKET_NAME = os.environ.get("AWS_STORAGE_BUCKET_NAME")
AWS_DEFAULT_ACL = os.environ.get("AWS_DEFAULT_ACL", None)
AWS_S3_FILE_OVERWRITE = get_bool_from_env("AWS_S3_FILE_OVERWRITE", True)

# Google Cloud Storage configuration
GS_PROJECT_ID = os.environ.get("GS_PROJECT_ID")
GS_BUCKET_NAME = os.environ.get("GS_BUCKET_NAME")
GS_MEDIA_BUCKET_NAME = os.environ.get("GS_MEDIA_BUCKET_NAME")
GS_AUTO_CREATE_BUCKET = get_bool_from_env("GS_AUTO_CREATE_BUCKET", False)
GS_QUERYSTRING_AUTH = get_bool_from_env("GS_QUERYSTRING_AUTH", False)
GS_DEFAULT_ACL = os.environ.get("GS_DEFAULT_ACL", None)
GS_MEDIA_CUSTOM_ENDPOINT = os.environ.get("GS_MEDIA_CUSTOM_ENDPOINT", None)
GS_EXPIRATION = timedelta(seconds=parse(os.environ.get("GS_EXPIRATION", "1 day")))
GS_FILE_OVERWRITE = get_bool_from_env("GS_FILE_OVERWRITE", True)

# If GOOGLE_APPLICATION_CREDENTIALS is set there is no need to load OAuth token
# See https://django-storages.readthedocs.io/en/latest/backends/gcloud.html
if "GOOGLE_APPLICATION_CREDENTIALS" not in os.environ:
    GS_CREDENTIALS = os.environ.get("GS_CREDENTIALS")

if AWS_STORAGE_BUCKET_NAME:
    STATICFILES_STORAGE = "storages.backends.s3boto3.S3Boto3Storage"
elif GS_BUCKET_NAME:
    STATICFILES_STORAGE = "storages.backends.gcloud.GoogleCloudStorage"

if AWS_MEDIA_BUCKET_NAME:
    DEFAULT_FILE_STORAGE = "saleor.core.storages.S3MediaStorage"
    THUMBNAIL_DEFAULT_STORAGE = DEFAULT_FILE_STORAGE
elif GS_MEDIA_BUCKET_NAME:
    DEFAULT_FILE_STORAGE = "saleor.core.storages.GCSMediaStorage"
    THUMBNAIL_DEFAULT_STORAGE = DEFAULT_FILE_STORAGE

VERSATILEIMAGEFIELD_RENDITION_KEY_SETS = {
    "products": [
        ("product_gallery", "thumbnail__540x540"),
        ("product_gallery_2x", "thumbnail__1080x1080"),
        ("product_small", "thumbnail__60x60"),
        ("product_small_2x", "thumbnail__120x120"),
        ("product_list", "thumbnail__255x255"),
        ("product_list_2x", "thumbnail__510x510"),
    ],
    "background_images": [("header_image", "thumbnail__1080x440")],
    "user_avatars": [("default", "thumbnail__445x445")],
}

VERSATILEIMAGEFIELD_SETTINGS = {
    # Images should be pre-generated on Production environment
    "create_images_on_demand": get_bool_from_env("CREATE_IMAGES_ON_DEMAND", DEBUG)
}

PLACEHOLDER_IMAGES = {
    60: "images/placeholder60x60.png",
    120: "images/placeholder120x120.png",
    255: "images/placeholder255x255.png",
    540: "images/placeholder540x540.png",
    1080: "images/placeholder1080x1080.png",
}

DEFAULT_PLACEHOLDER = "images/placeholder255x255.png"


AUTHENTICATION_BACKENDS = [
    "saleor.core.auth_backend.JSONWebTokenBackend",
    "saleor.core.auth_backend.PluginBackend",
]

# CELERY SETTINGS
CELERY_TIMEZONE = TIME_ZONE
CELERY_BROKER_URL = (
    os.environ.get("CELERY_BROKER_URL", os.environ.get("CLOUDAMQP_URL")) or ""
)
CELERY_TASK_ALWAYS_EAGER = not CELERY_BROKER_URL
CELERY_ACCEPT_CONTENT = ["json"]
CELERY_TASK_SERIALIZER = "json"
CELERY_RESULT_SERIALIZER = "json"
CELERY_RESULT_BACKEND = os.environ.get("CELERY_RESULT_BACKEND", None)

CELERY_BEAT_SCHEDULE = {
    "delete-empty-allocations": {
        "task": "saleor.warehouse.tasks.delete_empty_allocations_task",
        "schedule": timedelta(days=1),
    },
<<<<<<< HEAD
    "release-unfinished-payments": {
        "task": "saleor.payment.tasks.release_unfinished_payments_task",
=======
    "deactivate-preorder-for-variants": {
        "task": "saleor.product.tasks.deactivate_preorder_for_variants_task",
        "schedule": timedelta(hours=1),
    },
    "delete-expired-reservations": {
        "task": "saleor.warehouse.tasks.delete_expired_reservations_task",
>>>>>>> 633dcd50
        "schedule": timedelta(days=1),
    },
}

# Change this value if your application is running behind a proxy,
# e.g. HTTP_CF_Connecting_IP for Cloudflare or X_FORWARDED_FOR
REAL_IP_ENVIRON = os.environ.get("REAL_IP_ENVIRON", "REMOTE_ADDR")

# Slugs for menus precreated in Django migrations
DEFAULT_MENUS = {"top_menu_name": "navbar", "bottom_menu_name": "footer"}

# Slug for channel precreated in Django migrations
DEFAULT_CHANNEL_SLUG = os.environ.get("DEFAULT_CHANNEL_SLUG", "default-channel")


#  Sentry
sentry_sdk.utils.MAX_STRING_LENGTH = 4096
SENTRY_DSN = os.environ.get("SENTRY_DSN")
SENTRY_OPTS = {"integrations": [CeleryIntegration(), DjangoIntegration()]}


def SENTRY_INIT(dsn: str, sentry_opts: dict):
    """Init function for sentry.

    Will only be called if SENTRY_DSN is not None, during core start, can be
    overriden in separate settings file.
    """
    sentry_sdk.init(dsn, **sentry_opts)
    ignore_logger("graphql.execution.utils")


GRAPHENE = {
    "RELAY_CONNECTION_ENFORCE_FIRST_OR_LAST": True,
    "RELAY_CONNECTION_MAX_LIMIT": 100,
    "MIDDLEWARE": [
        "saleor.graphql.middleware.app_middleware",
        "saleor.graphql.middleware.JWTMiddleware",
    ],
}

# Max number entities that can be requested in single query by Apollo Federation
# Federation protocol implements no securities on its own part - malicious actor
# may build a query that requests for potentially few thousands of entities.
# Set FEDERATED_QUERY_MAX_ENTITIES=0 in env to disable (not recommended)
FEDERATED_QUERY_MAX_ENTITIES = int(os.environ.get("FEDERATED_QUERY_MAX_ENTITIES", 100))

BUILTIN_PLUGINS = [
    "saleor.plugins.avatax.plugin.AvataxPlugin",
    "saleor.plugins.vatlayer.plugin.VatlayerPlugin",
    "saleor.plugins.webhook.plugin.WebhookPlugin",
    "saleor.payment.gateways.dummy.plugin.DummyGatewayPlugin",
    "saleor.payment.gateways.dummy_credit_card.plugin.DummyCreditCardGatewayPlugin",
    "saleor.payment.gateways.stripe.deprecated.plugin.DeprecatedStripeGatewayPlugin",
    "saleor.payment.gateways.stripe.plugin.StripeGatewayPlugin",
    "saleor.payment.gateways.braintree.plugin.BraintreeGatewayPlugin",
    "saleor.payment.gateways.razorpay.plugin.RazorpayGatewayPlugin",
    "saleor.payment.gateways.adyen.plugin.AdyenGatewayPlugin",
    "saleor.payment.gateways.authorize_net.plugin.AuthorizeNetGatewayPlugin",
    "saleor.plugins.invoicing.plugin.InvoicingPlugin",
    "saleor.plugins.user_email.plugin.UserEmailPlugin",
    "saleor.plugins.admin_email.plugin.AdminEmailPlugin",
    "saleor.plugins.sendgrid.plugin.SendgridEmailPlugin",
]

# Plugin discovery
EXTERNAL_PLUGINS = []
installed_plugins = pkg_resources.iter_entry_points("saleor.plugins")
for entry_point in installed_plugins:
    plugin_path = "{}.{}".format(entry_point.module_name, entry_point.attrs[0])
    if plugin_path not in BUILTIN_PLUGINS and plugin_path not in EXTERNAL_PLUGINS:
        if entry_point.name not in INSTALLED_APPS:
            INSTALLED_APPS.append(entry_point.name)
        EXTERNAL_PLUGINS.append(plugin_path)

PLUGINS = BUILTIN_PLUGINS + EXTERNAL_PLUGINS

if (
    not DEBUG
    and ENABLE_ACCOUNT_CONFIRMATION_BY_EMAIL
    and ALLOWED_CLIENT_HOSTS == get_list(_DEFAULT_CLIENT_HOSTS)
):
    raise ImproperlyConfigured(
        "Make sure you've added storefront address to ALLOWED_CLIENT_HOSTS "
        "if ENABLE_ACCOUNT_CONFIRMATION_BY_EMAIL is enabled."
    )

# Timeouts for webhook requests. Sync webhooks (eg. payment webhook) need more time
# for getting response from the server.
WEBHOOK_TIMEOUT = 10
WEBHOOK_SYNC_TIMEOUT = 20

# Initialize a simple and basic Jaeger Tracing integration
# for open-tracing if enabled.
#
# Refer to our guide on https://docs.saleor.io/docs/next/guides/opentracing-jaeger/.
#
# If running locally, set:
#   JAEGER_AGENT_HOST=localhost
if "JAEGER_AGENT_HOST" in os.environ:
    jaeger_client.Config(
        config={
            "sampler": {"type": "const", "param": 1},
            "local_agent": {
                "reporting_port": os.environ.get(
                    "JAEGER_AGENT_PORT", jaeger_client.config.DEFAULT_REPORTING_PORT
                ),
                "reporting_host": os.environ.get("JAEGER_AGENT_HOST"),
            },
            "logging": get_bool_from_env("JAEGER_LOGGING", False),
        },
        service_name="saleor",
        validate=True,
    ).initialize_tracer()


# Some cloud providers (Heroku) export REDIS_URL variable instead of CACHE_URL
REDIS_URL = os.environ.get("REDIS_URL")
if REDIS_URL:
    CACHE_URL = os.environ.setdefault("CACHE_URL", REDIS_URL)
CACHES = {"default": django_cache_url.config()}
CACHES["default"]["TIMEOUT"] = parse(os.environ.get("CACHE_TIMEOUT", "7 days"))

# Default False because storefront and dashboard don't support expiration of token
JWT_EXPIRE = get_bool_from_env("JWT_EXPIRE", False)
JWT_TTL_ACCESS = timedelta(seconds=parse(os.environ.get("JWT_TTL_ACCESS", "5 minutes")))
JWT_TTL_APP_ACCESS = timedelta(
    seconds=parse(os.environ.get("JWT_TTL_APP_ACCESS", "5 minutes"))
)
JWT_TTL_REFRESH = timedelta(seconds=parse(os.environ.get("JWT_TTL_REFRESH", "30 days")))


JWT_TTL_REQUEST_EMAIL_CHANGE = timedelta(
    seconds=parse(os.environ.get("JWT_TTL_REQUEST_EMAIL_CHANGE", "1 hour")),
)

# Support multiple interface notation in schema for Apollo tooling.

# In `graphql-core` V2 separator for interface is `,`.
# Apollo tooling to generate TypeScript types using `&` as interfaces separator.
# https://github.com/graphql-python/graphql-core-legacy/pull/258
# https://github.com/graphql-python/graphql-core-legacy/issues/176

assert hasattr(schema_printer, "_print_object")
schema_printer._print_object = patched_print_object


UNFINISHED_PAYMENT_TTL = timedelta(
    seconds=parse(os.environ.get("UNFINISHED_PAYMENT_TTL", "1 day"))
)<|MERGE_RESOLUTION|>--- conflicted
+++ resolved
@@ -487,17 +487,16 @@
         "task": "saleor.warehouse.tasks.delete_empty_allocations_task",
         "schedule": timedelta(days=1),
     },
-<<<<<<< HEAD
     "release-unfinished-payments": {
         "task": "saleor.payment.tasks.release_unfinished_payments_task",
-=======
+        "schedule": timedelta(days=1),
+    },
     "deactivate-preorder-for-variants": {
         "task": "saleor.product.tasks.deactivate_preorder_for_variants_task",
         "schedule": timedelta(hours=1),
     },
     "delete-expired-reservations": {
         "task": "saleor.warehouse.tasks.delete_expired_reservations_task",
->>>>>>> 633dcd50
         "schedule": timedelta(days=1),
     },
 }
