import ast
import logging
import os
import os.path
import warnings
from datetime import timedelta
from typing import List

import dj_database_url
import dj_email_url
import django_cache_url
import django_stubs_ext
import jaeger_client.config
import pkg_resources
import sentry_sdk
import sentry_sdk.utils
from celery.schedules import crontab
from django.conf import global_settings
from django.core.exceptions import ImproperlyConfigured
from django.core.management.utils import get_random_secret_key
from graphql.execution import executor
from pytimeparse import parse
from sentry_sdk.integrations.celery import CeleryIntegration
from sentry_sdk.integrations.django import DjangoIntegration
from sentry_sdk.integrations.logging import ignore_logger

from . import PatchedSubscriberExecutionContext, __version__
from .core.languages import LANGUAGES as CORE_LANGUAGES
from .core.schedules import initiated_sale_webhook_schedule

django_stubs_ext.monkeypatch()


def get_list(text):
    return [item.strip() for item in text.split(",")]


def get_bool_from_env(name, default_value):
    if name in os.environ:
        value = os.environ[name]
        try:
            return ast.literal_eval(value)
        except ValueError as e:
            raise ValueError("{} is an invalid value for {}".format(value, name)) from e
    return default_value


DEBUG = get_bool_from_env("DEBUG", True)

SITE_ID = 1

PROJECT_ROOT = os.path.normpath(os.path.join(os.path.dirname(__file__), ".."))

ROOT_URLCONF = "saleor.urls"

WSGI_APPLICATION = "saleor.wsgi.application"

ADMINS = (
    # ('Your Name', 'your_email@example.com'),
)
MANAGERS = ADMINS

APPEND_SLASH = False

_DEFAULT_CLIENT_HOSTS = "localhost,127.0.0.1"

ALLOWED_CLIENT_HOSTS = os.environ.get("ALLOWED_CLIENT_HOSTS")
if not ALLOWED_CLIENT_HOSTS:
    if DEBUG:
        ALLOWED_CLIENT_HOSTS = _DEFAULT_CLIENT_HOSTS
    else:
        raise ImproperlyConfigured(
            "ALLOWED_CLIENT_HOSTS environment variable must be set when DEBUG=False."
        )

ALLOWED_CLIENT_HOSTS = get_list(ALLOWED_CLIENT_HOSTS)

INTERNAL_IPS = get_list(os.environ.get("INTERNAL_IPS", "127.0.0.1"))

# Maximum time in seconds Django can keep the database connections opened.
# Set the value to 0 to disable connection persistence, database connections
# will be closed after each request.
DB_CONN_MAX_AGE = int(os.environ.get("DB_CONN_MAX_AGE", 600))

DATABASE_CONNECTION_DEFAULT_NAME = "default"
# TODO: For local envs will be activated in separate PR.
# We need to update docs an saleor platform.
# This variable should be set to `replica`
DATABASE_CONNECTION_REPLICA_NAME = "replica"

DATABASES = {
    DATABASE_CONNECTION_DEFAULT_NAME: dj_database_url.config(
        default="postgres://saleor:saleor@localhost:5432/saleor",
        conn_max_age=DB_CONN_MAX_AGE,
    ),
    DATABASE_CONNECTION_REPLICA_NAME: dj_database_url.config(
        default="postgres://saleor:saleor@localhost:5432/saleor",
        # TODO: We need to add read only user to saleor platform,
        # and we need to update docs.
        # default="postgres://saleor_read_only:saleor@localhost:5432/saleor",
        conn_max_age=DB_CONN_MAX_AGE,
    ),
}

DATABASE_ROUTERS = ["saleor.core.db_routers.PrimaryReplicaRouter"]

DEFAULT_AUTO_FIELD = "django.db.models.AutoField"

TIME_ZONE = "UTC"
LANGUAGE_CODE = "en"
LANGUAGES = CORE_LANGUAGES
LOCALE_PATHS = [os.path.join(PROJECT_ROOT, "locale")]
USE_I18N = True
USE_L10N = True
USE_TZ = True

FORM_RENDERER = "django.forms.renderers.TemplatesSetting"

EMAIL_URL = os.environ.get("EMAIL_URL")
SENDGRID_USERNAME = os.environ.get("SENDGRID_USERNAME")
SENDGRID_PASSWORD = os.environ.get("SENDGRID_PASSWORD")
if not EMAIL_URL and SENDGRID_USERNAME and SENDGRID_PASSWORD:
    EMAIL_URL = (
        f"smtp://{SENDGRID_USERNAME}"
        f":{SENDGRID_PASSWORD}@smtp.sendgrid.net:587/?tls=True"
    )

email_config = dj_email_url.parse(EMAIL_URL or "")

EMAIL_FILE_PATH: str = email_config.get("EMAIL_FILE_PATH", "")
EMAIL_HOST_USER: str = email_config.get("EMAIL_HOST_USER", "")
EMAIL_HOST_PASSWORD: str = email_config.get("EMAIL_HOST_PASSWORD", "")
EMAIL_HOST: str = email_config.get("EMAIL_HOST", "")
EMAIL_PORT: str = str(email_config.get("EMAIL_PORT", ""))
EMAIL_BACKEND: str = email_config.get("EMAIL_BACKEND", "")
EMAIL_USE_TLS: bool = email_config.get("EMAIL_USE_TLS", False)
EMAIL_USE_SSL: bool = email_config.get("EMAIL_USE_SSL", False)

ENABLE_SSL = get_bool_from_env("ENABLE_SSL", False)

if ENABLE_SSL:
    SECURE_SSL_REDIRECT = not DEBUG

DEFAULT_FROM_EMAIL: str = os.environ.get(
    "DEFAULT_FROM_EMAIL", EMAIL_HOST_USER or "noreply@example.com"
)

MEDIA_ROOT: str = os.path.join(PROJECT_ROOT, "media")
MEDIA_URL: str = os.environ.get("MEDIA_URL", "/media/")

STATIC_ROOT: str = os.path.join(PROJECT_ROOT, "static")
STATIC_URL: str = os.environ.get("STATIC_URL", "/static/")
STATICFILES_DIRS = [
    ("images", os.path.join(PROJECT_ROOT, "saleor", "static", "images"))
]
STATICFILES_FINDERS = [
    "django.contrib.staticfiles.finders.FileSystemFinder",
    "django.contrib.staticfiles.finders.AppDirectoriesFinder",
]

context_processors = [
    "django.template.context_processors.debug",
    "django.template.context_processors.media",
    "django.template.context_processors.static",
    "saleor.site.context_processors.site",
]

loaders = [
    "django.template.loaders.filesystem.Loader",
    "django.template.loaders.app_directories.Loader",
]

TEMPLATES_DIR = os.path.join(PROJECT_ROOT, "templates")
TEMPLATES = [
    {
        "BACKEND": "django.template.backends.django.DjangoTemplates",
        "DIRS": [TEMPLATES_DIR],
        "OPTIONS": {
            "debug": DEBUG,
            "context_processors": context_processors,
            "loaders": loaders,
            "string_if_invalid": '<< MISSING VARIABLE "%s" >>' if DEBUG else "",
        },
    }
]

# Make this unique, and don't share it with anybody.
SECRET_KEY = os.environ.get("SECRET_KEY")

# Additional password algorithms that can be used by Saleor.
# The first algorithm defined by Django is the preferred one; users not using the
# first algorithm will automatically be upgraded to it upon login
PASSWORD_HASHERS = [
    *global_settings.PASSWORD_HASHERS,
    "django.contrib.auth.hashers.BCryptPasswordHasher",
]

if not SECRET_KEY and DEBUG:
    warnings.warn("SECRET_KEY not configured, using a random temporary key.")
    SECRET_KEY = get_random_secret_key()

RSA_PRIVATE_KEY = os.environ.get("RSA_PRIVATE_KEY", None)
RSA_PRIVATE_PASSWORD = os.environ.get("RSA_PRIVATE_PASSWORD", None)
JWT_MANAGER_PATH = os.environ.get(
    "JWT_MANAGER_PATH", "saleor.core.jwt_manager.JWTManager"
)

MIDDLEWARE = [
    "django.middleware.security.SecurityMiddleware",
    "django.middleware.common.CommonMiddleware",
    "saleor.core.middleware.jwt_refresh_token_middleware",
]

INSTALLED_APPS = [
    # External apps that need to go before django's
    "storages",
    # Django modules
    "django.contrib.contenttypes",
    "django.contrib.sites",
    "django.contrib.staticfiles",
    "django.contrib.postgres",
    "django_celery_beat",
    # Local apps
    "saleor.permission",
    "saleor.auth",
    "saleor.plugins",
    "saleor.account",
    "saleor.discount",
    "saleor.giftcard",
    "saleor.product",
    "saleor.attribute",
    "saleor.channel",
    "saleor.checkout",
    "saleor.core",
    "saleor.csv",
    "saleor.graphql",
    "saleor.menu",
    "saleor.order",
    "saleor.invoice",
    "saleor.seo",
    "saleor.shipping",
    "saleor.site",
    "saleor.page",
    "saleor.payment",
    "saleor.tax",
    "saleor.warehouse",
    "saleor.webhook",
    "saleor.app",
    "saleor.thumbnail",
    "saleor.schedulers",
    # External apps
    "django_measurement",
    "django_prices",
    "mptt",
    "django_countries",
    "django_filters",
    "phonenumber_field",
]

ENABLE_DJANGO_EXTENSIONS = get_bool_from_env("ENABLE_DJANGO_EXTENSIONS", False)
if ENABLE_DJANGO_EXTENSIONS:
    INSTALLED_APPS += [
        "django_extensions",
    ]

ENABLE_DEBUG_TOOLBAR = get_bool_from_env("ENABLE_DEBUG_TOOLBAR", False)
if ENABLE_DEBUG_TOOLBAR:
    # Ensure the graphiql debug toolbar is actually installed before adding it
    try:
        __import__("graphiql_debug_toolbar")
    except ImportError as exc:
        msg = (
            f"{exc} -- Install the missing dependencies by "
            f"running `pip install -r requirements_dev.txt`"
        )
        warnings.warn(msg)
    else:
        INSTALLED_APPS += ["django.forms", "debug_toolbar", "graphiql_debug_toolbar"]
        MIDDLEWARE.append("saleor.graphql.middleware.DebugToolbarMiddleware")

        DEBUG_TOOLBAR_PANELS = [
            "ddt_request_history.panels.request_history.RequestHistoryPanel",
            "debug_toolbar.panels.timer.TimerPanel",
            "debug_toolbar.panels.headers.HeadersPanel",
            "debug_toolbar.panels.request.RequestPanel",
            "debug_toolbar.panels.sql.SQLPanel",
            "debug_toolbar.panels.profiling.ProfilingPanel",
        ]
        DEBUG_TOOLBAR_CONFIG = {"RESULTS_CACHE_SIZE": 100}

# Make the `logging` Python module capture `warnings.warn()` calls
# This is needed in order to log them as JSON when DEBUG=False
logging.captureWarnings(True)

LOGGING = {
    "version": 1,
    "disable_existing_loggers": False,
    "root": {"level": "INFO", "handlers": ["default"]},
    "formatters": {
        "django.server": {
            "()": "django.utils.log.ServerFormatter",
            "format": "[{server_time}] {message}",
            "style": "{",
        },
        "json": {
            "()": "saleor.core.logging.JsonFormatter",
            "datefmt": "%Y-%m-%dT%H:%M:%SZ",
            "format": (
                "%(asctime)s %(levelname)s %(lineno)s %(message)s %(name)s "
                + "%(pathname)s %(process)d %(threadName)s"
            ),
        },
        "celery_json": {
            "()": "saleor.core.logging.JsonCeleryFormatter",
            "datefmt": "%Y-%m-%dT%H:%M:%SZ",
            "format": (
                "%(asctime)s %(levelname)s %(celeryTaskId)s %(celeryTaskName)s "
            ),
        },
        "celery_task_json": {
            "()": "saleor.core.logging.JsonCeleryTaskFormatter",
            "datefmt": "%Y-%m-%dT%H:%M:%SZ",
            "format": (
                "%(asctime)s %(levelname)s %(celeryTaskId)s %(celeryTaskName)s "
                "%(message)s "
            ),
        },
        "verbose": {
            "format": (
                "%(asctime)s %(levelname)s %(name)s %(message)s "
                "[PID:%(process)d:%(threadName)s]"
            )
        },
    },
    "handlers": {
        "default": {
            "level": "DEBUG",
            "class": "logging.StreamHandler",
            "formatter": "verbose" if DEBUG else "json",
        },
        "django.server": {
            "level": "INFO",
            "class": "logging.StreamHandler",
            "formatter": "django.server" if DEBUG else "json",
        },
        "celery_app": {
            "level": "INFO",
            "class": "logging.StreamHandler",
            "formatter": "verbose" if DEBUG else "celery_json",
        },
        "celery_task": {
            "level": "INFO",
            "class": "logging.StreamHandler",
            "formatter": "verbose" if DEBUG else "celery_task_json",
        },
        "null": {
            "class": "logging.NullHandler",
        },
    },
    "loggers": {
        "django": {"level": "INFO", "propagate": True},
        "django.server": {
            "handlers": ["django.server"],
            "level": "INFO",
            "propagate": False,
        },
        "celery.app.trace": {
            "handlers": ["celery_app"],
            "level": "INFO",
            "propagate": False,
        },
        "celery.task": {
            "handlers": ["celery_task"],
            "level": "INFO",
            "propagate": False,
        },
        "saleor": {"level": "DEBUG", "propagate": True},
        "saleor.graphql.errors.handled": {
            "handlers": ["default"],
            "level": "INFO",
            "propagate": False,
        },
        "graphql.execution.utils": {"propagate": False, "handlers": ["null"]},
        "graphql.execution.executor": {"propagate": False, "handlers": ["null"]},
    },
}

AUTH_USER_MODEL = "account.User"

AUTH_PASSWORD_VALIDATORS = [
    {
        "NAME": "django.contrib.auth.password_validation.MinimumLengthValidator",
        "OPTIONS": {"min_length": 8},
    }
]

DEFAULT_COUNTRY = os.environ.get("DEFAULT_COUNTRY", "US")
DEFAULT_DECIMAL_PLACES = 3
DEFAULT_MAX_DIGITS = 12
DEFAULT_CURRENCY_CODE_LENGTH = 3

# The default max length for the display name of the
# sender email address.
# Following the recommendation of https://tools.ietf.org/html/rfc5322#section-2.1.1
DEFAULT_MAX_EMAIL_DISPLAY_NAME_LENGTH = 78

COUNTRIES_OVERRIDE = {"EU": "European Union"}


def get_host():
    from django.contrib.sites.models import Site

    return Site.objects.get_current().domain


PAYMENT_HOST = get_host

PAYMENT_MODEL = "order.Payment"

MAX_USER_ADDRESSES = int(os.environ.get("MAX_USER_ADDRESSES", 100))

TEST_RUNNER = "saleor.tests.runner.PytestTestRunner"


PLAYGROUND_ENABLED = get_bool_from_env("PLAYGROUND_ENABLED", True)

ALLOWED_HOSTS = get_list(os.environ.get("ALLOWED_HOSTS", "localhost,127.0.0.1"))
ALLOWED_GRAPHQL_ORIGINS: List[str] = get_list(
    os.environ.get("ALLOWED_GRAPHQL_ORIGINS", "*")
)

SECURE_PROXY_SSL_HEADER = ("HTTP_X_FORWARDED_PROTO", "https")

# Amazon S3 configuration
# See https://django-storages.readthedocs.io/en/latest/backends/amazon-S3.html
AWS_ACCESS_KEY_ID = os.environ.get("AWS_ACCESS_KEY_ID")
AWS_LOCATION = os.environ.get("AWS_LOCATION", "")
AWS_MEDIA_BUCKET_NAME = os.environ.get("AWS_MEDIA_BUCKET_NAME")
AWS_MEDIA_CUSTOM_DOMAIN = os.environ.get("AWS_MEDIA_CUSTOM_DOMAIN")
AWS_QUERYSTRING_AUTH = get_bool_from_env("AWS_QUERYSTRING_AUTH", False)
AWS_QUERYSTRING_EXPIRE = get_bool_from_env("AWS_QUERYSTRING_EXPIRE", 3600)
AWS_S3_CUSTOM_DOMAIN = os.environ.get("AWS_STATIC_CUSTOM_DOMAIN")
AWS_S3_ENDPOINT_URL = os.environ.get("AWS_S3_ENDPOINT_URL", None)
AWS_S3_REGION_NAME = os.environ.get("AWS_S3_REGION_NAME", None)
AWS_SECRET_ACCESS_KEY = os.environ.get("AWS_SECRET_ACCESS_KEY")
AWS_STORAGE_BUCKET_NAME = os.environ.get("AWS_STORAGE_BUCKET_NAME")
AWS_DEFAULT_ACL = os.environ.get("AWS_DEFAULT_ACL", None)
AWS_S3_FILE_OVERWRITE = get_bool_from_env("AWS_S3_FILE_OVERWRITE", True)

# Google Cloud Storage configuration
# See https://django-storages.readthedocs.io/en/latest/backends/gcloud.html
GS_PROJECT_ID = os.environ.get("GS_PROJECT_ID")
GS_BUCKET_NAME = os.environ.get("GS_BUCKET_NAME")
GS_LOCATION = os.environ.get("GS_LOCATION", "")
GS_CUSTOM_ENDPOINT = os.environ.get("GS_CUSTOM_ENDPOINT")
GS_MEDIA_BUCKET_NAME = os.environ.get("GS_MEDIA_BUCKET_NAME")
GS_AUTO_CREATE_BUCKET = get_bool_from_env("GS_AUTO_CREATE_BUCKET", False)
GS_QUERYSTRING_AUTH = get_bool_from_env("GS_QUERYSTRING_AUTH", False)
GS_DEFAULT_ACL = os.environ.get("GS_DEFAULT_ACL", None)
GS_MEDIA_CUSTOM_ENDPOINT = os.environ.get("GS_MEDIA_CUSTOM_ENDPOINT", None)
GS_EXPIRATION = timedelta(seconds=parse(os.environ.get("GS_EXPIRATION", "1 day")))
GS_FILE_OVERWRITE = get_bool_from_env("GS_FILE_OVERWRITE", True)

# If GOOGLE_APPLICATION_CREDENTIALS is set there is no need to load OAuth token
# See https://django-storages.readthedocs.io/en/latest/backends/gcloud.html
if "GOOGLE_APPLICATION_CREDENTIALS" not in os.environ:
    GS_CREDENTIALS = os.environ.get("GS_CREDENTIALS")

# Azure Storage configuration
# See https://django-storages.readthedocs.io/en/latest/backends/azure.html
AZURE_ACCOUNT_NAME = os.environ.get("AZURE_ACCOUNT_NAME")
AZURE_ACCOUNT_KEY = os.environ.get("AZURE_ACCOUNT_KEY")
AZURE_CONTAINER = os.environ.get("AZURE_CONTAINER")
AZURE_SSL = os.environ.get("AZURE_SSL")

if AWS_STORAGE_BUCKET_NAME:
    STATICFILES_STORAGE = "storages.backends.s3boto3.S3Boto3Storage"
elif GS_BUCKET_NAME:
    STATICFILES_STORAGE = "storages.backends.gcloud.GoogleCloudStorage"

if AWS_MEDIA_BUCKET_NAME:
    DEFAULT_FILE_STORAGE = "saleor.core.storages.S3MediaStorage"
elif GS_MEDIA_BUCKET_NAME:
    DEFAULT_FILE_STORAGE = "saleor.core.storages.GCSMediaStorage"
elif AZURE_CONTAINER:
    DEFAULT_FILE_STORAGE = "saleor.core.storages.AzureMediaStorage"

PLACEHOLDER_IMAGES = {
    32: "images/placeholder32.png",
    64: "images/placeholder64.png",
    128: "images/placeholder128.png",
    256: "images/placeholder256.png",
    512: "images/placeholder512.png",
    1024: "images/placeholder1024.png",
    2048: "images/placeholder2048.png",
    4096: "images/placeholder4096.png",
}


AUTHENTICATION_BACKENDS = [
    "saleor.core.auth_backend.JSONWebTokenBackend",
    "saleor.core.auth_backend.PluginBackend",
]

# Expired checkouts settings - defines after what time checkouts will be deleted
ANONYMOUS_CHECKOUTS_TIMEDELTA = timedelta(
    seconds=parse(os.environ.get("ANONYMOUS_CHECKOUTS_TIMEDELTA", "30 days"))
)
USER_CHECKOUTS_TIMEDELTA = timedelta(
    seconds=parse(os.environ.get("USER_CHECKOUTS_TIMEDELTA", "90 days"))
)
EMPTY_CHECKOUTS_TIMEDELTA = timedelta(
    seconds=parse(os.environ.get("EMPTY_CHECKOUTS_TIMEDELTA", "6 hours"))
)

# Exports settings - defines after what time exported files will be deleted
EXPORT_FILES_TIMEDELTA = timedelta(
    seconds=parse(os.environ.get("EXPORT_FILES_TIMEDELTA", "30 days"))
)

# CELERY SETTINGS
CELERY_TIMEZONE = TIME_ZONE
CELERY_BROKER_URL = (
    os.environ.get("CELERY_BROKER_URL", os.environ.get("CLOUDAMQP_URL")) or ""
)
CELERY_TASK_ALWAYS_EAGER = not CELERY_BROKER_URL
CELERY_ACCEPT_CONTENT = ["json"]
CELERY_TASK_SERIALIZER = "json"
CELERY_RESULT_SERIALIZER = "json"
CELERY_RESULT_BACKEND = os.environ.get("CELERY_RESULT_BACKEND", None)
CELERY_TASK_ROUTES = {
    "saleor.plugins.webhook.tasks.observability_reporter_task": {
        "queue": "observability"
    },
    "saleor.plugins.webhook.tasks.observability_send_events": {
        "queue": "observability"
    },
}

# Expire orders task setting
BEAT_EXPIRE_ORDERS_AFTER_TIMEDELTA = timedelta(
    seconds=parse(os.environ.get("BEAT_EXPIRE_ORDERS_AFTER_TIMEDELTA", "5 minutes"))
)

# Defines after how many seconds should the task triggered by the Celery beat
# entry 'update-products-search-vectors' expire if it wasn't picked up by a worker.
BEAT_UPDATE_SEARCH_EXPIRE_AFTER_SEC = 20

# Defines the Celery beat scheduler entries.
#
# Note: if a Celery task triggered by a Celery beat entry has an expiration
# @task(expires=...), the Celery beat scheduler entry should also define
# the expiration value. This makes sure if the task or scheduling is wrapped
# by custom code (e.g., a Saleor fork), the expiration is still present.
CELERY_BEAT_SCHEDULE = {
    "delete-empty-allocations": {
        "task": "saleor.warehouse.tasks.delete_empty_allocations_task",
        "schedule": timedelta(days=1),
    },
    "deactivate-preorder-for-variants": {
        "task": "saleor.product.tasks.deactivate_preorder_for_variants_task",
        "schedule": timedelta(hours=1),
    },
    "delete-expired-reservations": {
        "task": "saleor.warehouse.tasks.delete_expired_reservations_task",
        "schedule": timedelta(days=1),
    },
    "delete-expired-checkouts": {
        "task": "saleor.checkout.tasks.delete_expired_checkouts",
        "schedule": crontab(hour=0, minute=0),
    },
    "delete_expired_orders": {
        "task": "saleor.order.tasks.delete_expired_orders_task",
        "schedule": crontab(hour=2, minute=0),
    },
    "delete-outdated-event-data": {
        "task": "saleor.core.tasks.delete_event_payloads_task",
        "schedule": timedelta(days=1),
    },
    "deactivate-expired-gift-cards": {
        "task": "saleor.giftcard.tasks.deactivate_expired_cards_task",
        "schedule": crontab(hour=0, minute=0),
    },
    "update-stocks-quantity-allocated": {
        "task": "saleor.warehouse.tasks.update_stocks_quantity_allocated_task",
        "schedule": crontab(hour=0, minute=0),
    },
    "delete-old-export-files": {
        "task": "saleor.csv.tasks.delete_old_export_files",
        "schedule": crontab(hour=1, minute=0),
    },
    "handle-sale-toggle": {
        "task": "saleor.discount.tasks.handle_sale_toggle",
        "schedule": initiated_sale_webhook_schedule,
    },
    "update-products-search-vectors": {
        "task": "saleor.product.tasks.update_products_search_vector_task",
        "schedule": timedelta(seconds=20),
        "options": {"expires": BEAT_UPDATE_SEARCH_EXPIRE_AFTER_SEC},
    },
    "update-gift-cards-search-vectors": {
        "task": "saleor.giftcard.tasks.update_gift_cards_search_vector_task",
        "schedule": timedelta(seconds=20),
        "options": {"expires": BEAT_UPDATE_SEARCH_EXPIRE_AFTER_SEC},
    },
    "expire-orders": {
        "task": "saleor.order.tasks.expire_orders_task",
        "schedule": BEAT_EXPIRE_ORDERS_AFTER_TIMEDELTA,
    },
}

# The maximum wait time between each is_due() call on schedulers
# It needs to be higher than the frequency of the schedulers to avoid unnecessary
# is_due() calls
CELERY_BEAT_MAX_LOOP_INTERVAL = 300  # 5 minutes

EVENT_PAYLOAD_DELETE_PERIOD = timedelta(
    seconds=parse(os.environ.get("EVENT_PAYLOAD_DELETE_PERIOD", "14 days"))
)

# Observability settings
OBSERVABILITY_BROKER_URL = os.environ.get("OBSERVABILITY_BROKER_URL")
OBSERVABILITY_ACTIVE = bool(OBSERVABILITY_BROKER_URL)
OBSERVABILITY_REPORT_ALL_API_CALLS = get_bool_from_env(
    "OBSERVABILITY_REPORT_ALL_API_CALLS", False
)
OBSERVABILITY_MAX_PAYLOAD_SIZE = int(
    os.environ.get("OBSERVABILITY_MAX_PAYLOAD_SIZE", 25 * 1000)
)
OBSERVABILITY_BUFFER_SIZE_LIMIT = int(
    os.environ.get("OBSERVABILITY_BUFFER_SIZE_LIMIT", 1000)
)
OBSERVABILITY_BUFFER_BATCH_SIZE = int(
    os.environ.get("OBSERVABILITY_BUFFER_BATCH_SIZE", 100)
)
OBSERVABILITY_REPORT_PERIOD = timedelta(
    seconds=parse(os.environ.get("OBSERVABILITY_REPORT_PERIOD", "20 seconds"))
)
OBSERVABILITY_BUFFER_TIMEOUT = timedelta(
    seconds=parse(os.environ.get("OBSERVABILITY_BUFFER_TIMEOUT", "5 minutes"))
)
if OBSERVABILITY_ACTIVE:
    CELERY_BEAT_SCHEDULE["observability-reporter"] = {
        "task": "saleor.plugins.webhook.tasks.observability_reporter_task",
        "schedule": OBSERVABILITY_REPORT_PERIOD,
        "options": {"expires": OBSERVABILITY_REPORT_PERIOD.total_seconds()},
    }
    if OBSERVABILITY_BUFFER_TIMEOUT < OBSERVABILITY_REPORT_PERIOD * 2:
        warnings.warn(
            "OBSERVABILITY_REPORT_PERIOD is too big compared to "
            "OBSERVABILITY_BUFFER_TIMEOUT. That can lead to a loss of events."
        )

# Change this value if your application is running behind a proxy,
# e.g. HTTP_CF_Connecting_IP for Cloudflare or X_FORWARDED_FOR
REAL_IP_ENVIRON = get_list(os.environ.get("REAL_IP_ENVIRON", "REMOTE_ADDR"))

# Slugs for menus precreated in Django migrations
DEFAULT_MENUS = {"top_menu_name": "navbar", "bottom_menu_name": "footer"}

# Slug for channel precreated in Django migrations
DEFAULT_CHANNEL_SLUG = os.environ.get("DEFAULT_CHANNEL_SLUG", "default-channel")

# Set this to `True` if you want to create default channel, warehouse, product type and
# category during migrations. It makes it easier for the users to create their first
# product.
POPULATE_DEFAULTS = get_bool_from_env("POPULATE_DEFAULTS", True)


#  Sentry
sentry_sdk.utils.MAX_STRING_LENGTH = 4096
SENTRY_DSN = os.environ.get("SENTRY_DSN")
SENTRY_OPTS = {"integrations": [CeleryIntegration(), DjangoIntegration()]}


def SENTRY_INIT(dsn: str, sentry_opts: dict):
    """Init function for sentry.

    Will only be called if SENTRY_DSN is not None, during core start, can be
    overriden in separate settings file.
    """
    sentry_sdk.init(dsn, release=__version__, **sentry_opts)
    ignore_logger("graphql.execution.utils")
    ignore_logger("graphql.execution.executor")


GRAPHQL_PAGINATION_LIMIT = 100
GRAPHQL_MIDDLEWARE: List[str] = []

# Set GRAPHQL_QUERY_MAX_COMPLEXITY=0 in env to disable (not recommended)
GRAPHQL_QUERY_MAX_COMPLEXITY = int(
    os.environ.get("GRAPHQL_QUERY_MAX_COMPLEXITY", 50000)
)

# Max number entities that can be requested in single query by Apollo Federation
# Federation protocol implements no securities on its own part - malicious actor
# may build a query that requests for potentially few thousands of entities.
# Set FEDERATED_QUERY_MAX_ENTITIES=0 in env to disable (not recommended)
FEDERATED_QUERY_MAX_ENTITIES = int(os.environ.get("FEDERATED_QUERY_MAX_ENTITIES", 100))

BUILTIN_PLUGINS = [
    "saleor.plugins.avatax.plugin.AvataxPlugin",
    "saleor.plugins.webhook.plugin.WebhookPlugin",
    "saleor.payment.gateways.dummy.plugin.DummyGatewayPlugin",
    "saleor.payment.gateways.dummy_credit_card.plugin.DummyCreditCardGatewayPlugin",
    "saleor.payment.gateways.stripe.deprecated.plugin.DeprecatedStripeGatewayPlugin",
    "saleor.payment.gateways.stripe.plugin.StripeGatewayPlugin",
    "saleor.payment.gateways.braintree.plugin.BraintreeGatewayPlugin",
    "saleor.payment.gateways.razorpay.plugin.RazorpayGatewayPlugin",
    "saleor.payment.gateways.adyen.plugin.AdyenGatewayPlugin",
    "saleor.payment.gateways.authorize_net.plugin.AuthorizeNetGatewayPlugin",
    "saleor.payment.gateways.np_atobarai.plugin.NPAtobaraiGatewayPlugin",
    "saleor.plugins.invoicing.plugin.InvoicingPlugin",
    "saleor.plugins.user_email.plugin.UserEmailPlugin",
    "saleor.plugins.admin_email.plugin.AdminEmailPlugin",
    "saleor.plugins.sendgrid.plugin.SendgridEmailPlugin",
    "saleor.plugins.openid_connect.plugin.OpenIDConnectPlugin",
]

# Plugin discovery
EXTERNAL_PLUGINS = []
installed_plugins = pkg_resources.iter_entry_points("saleor.plugins")
for entry_point in installed_plugins:
    plugin_path = "{}.{}".format(entry_point.module_name, entry_point.attrs[0])
    if plugin_path not in BUILTIN_PLUGINS and plugin_path not in EXTERNAL_PLUGINS:
        if entry_point.name not in INSTALLED_APPS:
            INSTALLED_APPS.append(entry_point.name)
        EXTERNAL_PLUGINS.append(plugin_path)

PLUGINS = BUILTIN_PLUGINS + EXTERNAL_PLUGINS

# Timeouts for webhook requests. Sync webhooks (eg. payment webhook) need more time
# for getting response from the server.
WEBHOOK_TIMEOUT = 10
WEBHOOK_SYNC_TIMEOUT = 20

# Since we split checkout complete logic into two separate transactions, in order to
# mimic stock lock, we apply short reservation for the stocks. The value represents
# time of the reservation in seconds.
RESERVE_DURATION = 45

# Initialize a simple and basic Jaeger Tracing integration
# for open-tracing if enabled.
#
# Refer to our guide on https://docs.saleor.io/docs/next/guides/opentracing-jaeger/.
#
# If running locally, set:
#   JAEGER_AGENT_HOST=localhost
if "JAEGER_AGENT_HOST" in os.environ:
    jaeger_client.Config(
        config={
            "sampler": {"type": "const", "param": 1},
            "local_agent": {
                "reporting_port": os.environ.get(
                    "JAEGER_AGENT_PORT", jaeger_client.config.DEFAULT_REPORTING_PORT
                ),
                "reporting_host": os.environ.get("JAEGER_AGENT_HOST"),
            },
            "logging": get_bool_from_env("JAEGER_LOGGING", False),
        },
        service_name="saleor",
        validate=True,
    ).initialize_tracer()


# Some cloud providers (Heroku) export REDIS_URL variable instead of CACHE_URL
REDIS_URL = os.environ.get("REDIS_URL")
if REDIS_URL:
    CACHE_URL = os.environ.setdefault("CACHE_URL", REDIS_URL)
CACHES = {"default": django_cache_url.config()}
CACHES["default"]["TIMEOUT"] = parse(os.environ.get("CACHE_TIMEOUT", "7 days"))

JWT_EXPIRE = True
JWT_TTL_ACCESS = timedelta(seconds=parse(os.environ.get("JWT_TTL_ACCESS", "5 minutes")))
JWT_TTL_APP_ACCESS = timedelta(
    seconds=parse(os.environ.get("JWT_TTL_APP_ACCESS", "5 minutes"))
)
JWT_TTL_REFRESH = timedelta(seconds=parse(os.environ.get("JWT_TTL_REFRESH", "30 days")))


JWT_TTL_REQUEST_EMAIL_CHANGE = timedelta(
    seconds=parse(os.environ.get("JWT_TTL_REQUEST_EMAIL_CHANGE", "1 hour")),
)

CHECKOUT_PRICES_TTL = timedelta(
    seconds=parse(os.environ.get("CHECKOUT_PRICES_TTL", "1 hour"))
)

# The maximum SearchVector expression count allowed per index SQL statement
# If the count is exceeded, the expression list will be truncated
INDEX_MAXIMUM_EXPR_COUNT = 4000

# Maximum related objects that can be indexed in an order
SEARCH_ORDERS_MAX_INDEXED_TRANSACTIONS = 20
SEARCH_ORDERS_MAX_INDEXED_PAYMENTS = 20
SEARCH_ORDERS_MAX_INDEXED_DISCOUNTS = 20
SEARCH_ORDERS_MAX_INDEXED_LINES = 100

# Maximum related objects that can be indexed in a product
PRODUCT_MAX_INDEXED_ATTRIBUTES = 1000
PRODUCT_MAX_INDEXED_ATTRIBUTE_VALUES = 100
PRODUCT_MAX_INDEXED_VARIANTS = 1000


# Patch SubscriberExecutionContext class from `graphql-core-legacy` package
# to fix bug causing not returning errors for subscription queries.

executor.SubscriberExecutionContext = PatchedSubscriberExecutionContext  # type: ignore

# Optional queue names for Celery tasks.
# Set None to route to the default queue, or a string value to use a separate one
#
# Queue name for update search vector
UPDATE_SEARCH_VECTOR_INDEX_QUEUE_NAME = os.environ.get(
    "UPDATE_SEARCH_VECTOR_INDEX_QUEUE_NAME", None
)
# Queue name for "async webhook" events
WEBHOOK_CELERY_QUEUE_NAME = os.environ.get("WEBHOOK_CELERY_QUEUE_NAME", None)

# Lock time for request password reset mutation per user (seconds)
RESET_PASSWORD_LOCK_TIME = parse(
    os.environ.get("RESET_PASSWORD_LOCK_TIME", "15 minutes")
)

<<<<<<< HEAD
# Time threshold to update user last_login when performing requests with OAUTH token.
OAUTH_UPDATE_LAST_LOGIN_THRESHOLD = parse(
    os.environ.get("OAUTH_UPDATE_LAST_LOGIN_THRESHOLD", "15 minutes")
=======
# Lock time for request confirmation email mutation per user
CONFIRMATION_EMAIL_LOCK_TIME = parse(
    os.environ.get("CONFIRMATION_EMAIL_LOCK_TIME", "15 minutes")
>>>>>>> c790f470
)<|MERGE_RESOLUTION|>--- conflicted
+++ resolved
@@ -822,13 +822,12 @@
     os.environ.get("RESET_PASSWORD_LOCK_TIME", "15 minutes")
 )
 
-<<<<<<< HEAD
+# Lock time for request confirmation email mutation per user
+CONFIRMATION_EMAIL_LOCK_TIME = parse(
+    os.environ.get("CONFIRMATION_EMAIL_LOCK_TIME", "15 minutes")
+)
+
 # Time threshold to update user last_login when performing requests with OAUTH token.
 OAUTH_UPDATE_LAST_LOGIN_THRESHOLD = parse(
     os.environ.get("OAUTH_UPDATE_LAST_LOGIN_THRESHOLD", "15 minutes")
-=======
-# Lock time for request confirmation email mutation per user
-CONFIRMATION_EMAIL_LOCK_TIME = parse(
-    os.environ.get("CONFIRMATION_EMAIL_LOCK_TIME", "15 minutes")
->>>>>>> c790f470
 )