--- conflicted
+++ resolved
@@ -235,10 +235,7 @@
     "saleor.giftcard",
     "saleor.product",
     "saleor.attribute",
-<<<<<<< HEAD
-=======
     "saleor.channel",
->>>>>>> 8d3b4a50
     "saleor.checkout",
     "saleor.core",
     "saleor.csv",
