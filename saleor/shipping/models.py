from typing import TYPE_CHECKING, Union

from django.conf import settings
from django.db import models
from django.db.models import OuterRef, Q, Subquery
from django_countries.fields import CountryField
from django_measurement.models import MeasurementField
from django_prices.models import MoneyField
from measurement.measures import Weight
from prices import Money

from ..channel.models import Channel
from ..core.models import ModelWithMetadata
from ..core.permissions import ShippingPermissions
from ..core.utils.translations import TranslationProxy
from ..core.weight import (
    WeightUnits,
    convert_weight,
    get_default_weight_unit,
    zero_weight,
)
from . import ShippingMethodType

if TYPE_CHECKING:
    # flake8: noqa
    from ..checkout.models import Checkout
    from ..order.models import Order


def _applicable_weight_based_methods(weight, qs):
    """Return weight based shipping methods that are applicable for the total weight."""
    qs = qs.weight_based()
    min_weight_matched = Q(minimum_order_weight__lte=weight)
    no_weight_limit = Q(maximum_order_weight__isnull=True)
    max_weight_matched = Q(maximum_order_weight__gte=weight)
    return qs.filter(min_weight_matched & (no_weight_limit | max_weight_matched))


def _applicable_price_based_methods(price: Money, qs):
    """Return price based shipping methods that are applicable for the given total."""
    qs_shipping_method = qs.price_based()

    price_based = Q(shipping_method_id__in=qs_shipping_method)
    min_price_matched = Q(minimum_order_price_amount__lte=price.amount)
    no_price_limit = Q(maximum_order_price_amount__isnull=True)
    max_price_matched = Q(maximum_order_price_amount__gte=price.amount)

    applicable_price_based_methods = ShippingMethodChannelListing.objects.filter(
        price_based & min_price_matched & (no_price_limit | max_price_matched)
    ).values_list("shipping_method__id", flat=True)
    return qs_shipping_method.filter(id__in=applicable_price_based_methods)


def _get_weight_type_display(min_weight, max_weight):
    default_unit = get_default_weight_unit()

    if min_weight.unit != default_unit:
        min_weight = convert_weight(min_weight, default_unit)
    if max_weight and max_weight.unit != default_unit:
        max_weight = convert_weight(max_weight, default_unit)

    if max_weight is None:
        return ("%(min_weight)s and up" % {"min_weight": min_weight},)
    return "%(min_weight)s to %(max_weight)s" % {
        "min_weight": min_weight,
        "max_weight": max_weight,
    }


class ShippingZone(ModelWithMetadata):
    name = models.CharField(max_length=100)
    countries = CountryField(multiple=True, default=[], blank=True)
    default = models.BooleanField(default=False)

    def __str__(self):
        return self.name

    class Meta:
        permissions = (
            (ShippingPermissions.MANAGE_SHIPPING.codename, "Manage shipping."),
        )


class ShippingMethodQueryset(models.QuerySet):
    def price_based(self):
        return self.filter(type=ShippingMethodType.PRICE_BASED)

    def weight_based(self):
        return self.filter(type=ShippingMethodType.WEIGHT_BASED)

    def applicable_shipping_methods_by_channel(self, shipping_methods, channel_id):
        query = ShippingMethodChannelListing.objects.filter(
            shipping_method=OuterRef("pk"), channel_id=channel_id
        ).values_list("price_amount")
        return shipping_methods.annotate(price_amount=Subquery(query)).order_by(
            "price_amount"
        )

    def applicable_shipping_methods(
        self, price: Money, channel_id, weight, country_code
    ):
        """Return the ShippingMethods that can be used on an order with shipment.

        It is based on the given country code, and by shipping methods that are
        applicable to the given price & weight total.
        """
        qs = self.filter(
            shipping_zone__countries__contains=country_code,
            channel_listings__currency=price.currency,
        )
        qs = self.applicable_shipping_methods_by_channel(qs, channel_id)
        qs = qs.prefetch_related("shipping_zone")
        price_based_methods = _applicable_price_based_methods(price, qs)
        weight_based_methods = _applicable_weight_based_methods(weight, qs)
        shipping_methods = price_based_methods | weight_based_methods

        return shipping_methods

    def applicable_shipping_methods_for_instance(
        self,
        instance: Union["Checkout", "Order"],
        channel_id,
        price: Money,
        country_code=None,
    ):
        if not instance.shipping_address:
            return None

        return self.applicable_shipping_methods(
            price=price,
<<<<<<< HEAD
            weight=instance.get_total_weight(),  # FIXME: optimize get_total_weight
=======
            channel_id=channel_id,
            weight=instance.get_total_weight(),
>>>>>>> 955302ea
            country_code=country_code or instance.shipping_address.country.code,
        )


class ShippingMethod(ModelWithMetadata):
    name = models.CharField(max_length=100)
    type = models.CharField(max_length=30, choices=ShippingMethodType.CHOICES)
    shipping_zone = models.ForeignKey(
        ShippingZone, related_name="shipping_methods", on_delete=models.CASCADE
    )
    minimum_order_weight = MeasurementField(
        measurement=Weight,
        unit_choices=WeightUnits.CHOICES,
        default=zero_weight,
        blank=True,
        null=True,
    )
    maximum_order_weight = MeasurementField(
        measurement=Weight, unit_choices=WeightUnits.CHOICES, blank=True, null=True
    )

    objects = ShippingMethodQueryset.as_manager()
    translated = TranslationProxy()

    class Meta:
        ordering = ("pk",)

    def __str__(self):
        return self.name

    def __repr__(self):
        if self.type == ShippingMethodType.PRICE_BASED:
            return "ShippingMethod(type=%s)" % (self.type,)
        return "ShippingMethod(type=%s weight_range=(%s)" % (
            self.type,
            _get_weight_type_display(
                self.minimum_order_weight, self.maximum_order_weight
            ),
        )


class ShippingMethodChannelListing(models.Model):
    shipping_method = models.ForeignKey(
        ShippingMethod,
        null=False,
        blank=False,
        related_name="channel_listings",
        on_delete=models.CASCADE,
    )
    channel = models.ForeignKey(
        Channel,
        null=False,
        blank=False,
        related_name="shipping_method_listings",
        on_delete=models.CASCADE,
    )
    minimum_order_price_amount = models.DecimalField(
        max_digits=settings.DEFAULT_MAX_DIGITS,
        decimal_places=settings.DEFAULT_DECIMAL_PLACES,
        default=0,
        blank=True,
        null=True,
    )
    minimum_order_price = MoneyField(
        amount_field="minimum_order_price_amount", currency_field="currency"
    )
    currency = models.CharField(max_length=settings.DEFAULT_CURRENCY_CODE_LENGTH,)
    maximum_order_price_amount = models.DecimalField(
        max_digits=settings.DEFAULT_MAX_DIGITS,
        decimal_places=settings.DEFAULT_DECIMAL_PLACES,
        blank=True,
        null=True,
    )
    maximum_order_price = MoneyField(
        amount_field="maximum_order_price_amount", currency_field="currency"
    )
    price = MoneyField(amount_field="price_amount", currency_field="currency")
    price_amount = models.DecimalField(
        max_digits=settings.DEFAULT_MAX_DIGITS,
        decimal_places=settings.DEFAULT_DECIMAL_PLACES,
        default=0,
    )

    def get_total(self):
        return self.price

    class Meta:
        unique_together = [["shipping_method", "channel"]]
        ordering = ("pk",)


class ShippingMethodTranslation(models.Model):
    language_code = models.CharField(max_length=10)
    name = models.CharField(max_length=255, null=True, blank=True)
    shipping_method = models.ForeignKey(
        ShippingMethod, related_name="translations", on_delete=models.CASCADE
    )

    class Meta:
        unique_together = (("language_code", "shipping_method"),)<|MERGE_RESOLUTION|>--- conflicted
+++ resolved
@@ -128,12 +128,8 @@
 
         return self.applicable_shipping_methods(
             price=price,
-<<<<<<< HEAD
+            channel_id=channel_id,
             weight=instance.get_total_weight(),  # FIXME: optimize get_total_weight
-=======
-            channel_id=channel_id,
-            weight=instance.get_total_weight(),
->>>>>>> 955302ea
             country_code=country_code or instance.shipping_address.country.code,
         )
 
