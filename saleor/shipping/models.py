from typing import TYPE_CHECKING, Union

from django.conf import settings
from django.db import models
from django.db.models import OuterRef, Q, Subquery
from django_countries.fields import CountryField
from django_measurement.models import MeasurementField
from django_prices.models import MoneyField
from measurement.measures import Weight
from prices import Money

from ..channel.models import Channel
from ..core.models import ModelWithMetadata
from ..core.permissions import ShippingPermissions
from ..core.utils.translations import TranslationProxy
from ..core.weight import (
    WeightUnits,
    convert_weight,
    get_default_weight_unit,
    zero_weight,
)
from . import ShippingMethodType
from .zip_codes import check_shipping_method_for_zip_code

if TYPE_CHECKING:
    # flake8: noqa
    from ..checkout.models import Checkout
    from ..order.models import Order


def _applicable_weight_based_methods(weight, qs):
    """Return weight based shipping methods that are applicable for the total weight."""
    qs = qs.weight_based()
    min_weight_matched = Q(minimum_order_weight__lte=weight)
    no_weight_limit = Q(maximum_order_weight__isnull=True)
    max_weight_matched = Q(maximum_order_weight__gte=weight)
    return qs.filter(min_weight_matched & (no_weight_limit | max_weight_matched))


def _applicable_price_based_methods(price: Money, qs):
    """Return price based shipping methods that are applicable for the given total."""
    qs_shipping_method = qs.price_based()

    price_based = Q(shipping_method_id__in=qs_shipping_method)
    min_price_matched = Q(minimum_order_price_amount__lte=price.amount)
    no_price_limit = Q(maximum_order_price_amount__isnull=True)
    max_price_matched = Q(maximum_order_price_amount__gte=price.amount)

    applicable_price_based_methods = ShippingMethodChannelListing.objects.filter(
        price_based & min_price_matched & (no_price_limit | max_price_matched)
    ).values_list("shipping_method__id", flat=True)
    return qs_shipping_method.filter(id__in=applicable_price_based_methods)


def _get_weight_type_display(min_weight, max_weight):
    default_unit = get_default_weight_unit()

    if min_weight.unit != default_unit:
        min_weight = convert_weight(min_weight, default_unit)
    if max_weight and max_weight.unit != default_unit:
        max_weight = convert_weight(max_weight, default_unit)

    if max_weight is None:
        return ("%(min_weight)s and up" % {"min_weight": min_weight},)
    return "%(min_weight)s to %(max_weight)s" % {
        "min_weight": min_weight,
        "max_weight": max_weight,
    }


class ShippingZone(ModelWithMetadata):
    name = models.CharField(max_length=100)
    countries = CountryField(multiple=True, default=[], blank=True)
    default = models.BooleanField(default=False)

    def __str__(self):
        return self.name

    class Meta:
        permissions = (
            (ShippingPermissions.MANAGE_SHIPPING.codename, "Manage shipping."),
        )


class ShippingMethodQueryset(models.QuerySet):
    def price_based(self):
        return self.filter(type=ShippingMethodType.PRICE_BASED)

    def weight_based(self):
        return self.filter(type=ShippingMethodType.WEIGHT_BASED)

    def applicable_shipping_methods_by_channel(self, shipping_methods, channel_id):
        query = ShippingMethodChannelListing.objects.filter(
            shipping_method=OuterRef("pk"), channel_id=channel_id
        ).values_list("price_amount")
        return shipping_methods.annotate(price_amount=Subquery(query)).order_by(
            "price_amount"
        )

    def applicable_shipping_methods(
        self, price: Money, channel_id, weight, country_code
    ):
        """Return the ShippingMethods that can be used on an order with shipment.

        It is based on the given country code, and by shipping methods that are
        applicable to the given price & weight total.
        """
        qs = self.filter(
            shipping_zone__countries__contains=country_code,
            channel_listings__currency=price.currency,
        )
        qs = self.applicable_shipping_methods_by_channel(
            qs, channel_id
        ).prefetch_related("shipping_zone")
        price_based_methods = _applicable_price_based_methods(price, qs)
        weight_based_methods = _applicable_weight_based_methods(weight, qs)
        shipping_methods = price_based_methods | weight_based_methods

        return shipping_methods

    def applicable_shipping_methods_for_instance(
        self,
        instance: Union["Checkout", "Order"],
        channel_id,
        price: Money,
        country_code=None,
    ):
        from ..order.utils import check_shipping_method_for_zip_code

        if not instance.is_shipping_required():
            return None
        if not instance.shipping_address:
            return None

        applicable_methods = self.applicable_shipping_methods(
            price=price,
            channel_id=channel_id,
            weight=instance.get_total_weight(),
            country_code=country_code or instance.shipping_address.country.code,
<<<<<<< HEAD
        )
        excluded_methods_by_zip_code = []
        for method in applicable_methods:
            if check_shipping_method_for_zip_code(instance.shipping_address, method):
=======
        ).prefetch_related("zip_code_rules")
        excluded_methods_by_zip_code = []
        for method in applicable_methods:
            if check_shipping_method_for_zip_code(
                instance.shipping_address.postal_code, method
            ):
>>>>>>> 4599bdaa
                excluded_methods_by_zip_code.append(method.pk)
        if excluded_methods_by_zip_code:
            return applicable_methods.exclude(pk__in=excluded_methods_by_zip_code)
        return applicable_methods


class ShippingMethod(ModelWithMetadata):
    name = models.CharField(max_length=100)
    type = models.CharField(max_length=30, choices=ShippingMethodType.CHOICES)
    shipping_zone = models.ForeignKey(
        ShippingZone, related_name="shipping_methods", on_delete=models.CASCADE
    )
    minimum_order_weight = MeasurementField(
        measurement=Weight,
        unit_choices=WeightUnits.CHOICES,
        default=zero_weight,
        blank=True,
        null=True,
    )
    maximum_order_weight = MeasurementField(
        measurement=Weight, unit_choices=WeightUnits.CHOICES, blank=True, null=True
    )

    objects = ShippingMethodQueryset.as_manager()
    translated = TranslationProxy()

    class Meta:
        ordering = ("pk",)

    def __str__(self):
        return self.name

    def __repr__(self):
        if self.type == ShippingMethodType.PRICE_BASED:
            return "ShippingMethod(type=%s)" % (self.type,)
        return "ShippingMethod(type=%s weight_range=(%s)" % (
            self.type,
            _get_weight_type_display(
                self.minimum_order_weight, self.maximum_order_weight
            ),
        )


class ShippingMethodZipCodeRule(models.Model):
    shipping_method = models.ForeignKey(
        ShippingMethod, on_delete=models.CASCADE, related_name="zip_code_rules"
    )
    start = models.CharField(max_length=32)
    end = models.CharField(max_length=32, blank=True, null=True)

    class Meta:
        unique_together = ("shipping_method", "start", "end")


class ShippingMethodChannelListing(models.Model):
    shipping_method = models.ForeignKey(
        ShippingMethod,
        null=False,
        blank=False,
        related_name="channel_listings",
        on_delete=models.CASCADE,
    )
    channel = models.ForeignKey(
        Channel,
        null=False,
        blank=False,
        related_name="shipping_method_listings",
        on_delete=models.CASCADE,
    )
    minimum_order_price_amount = models.DecimalField(
        max_digits=settings.DEFAULT_MAX_DIGITS,
        decimal_places=settings.DEFAULT_DECIMAL_PLACES,
        default=0,
        blank=True,
        null=True,
    )
    minimum_order_price = MoneyField(
        amount_field="minimum_order_price_amount", currency_field="currency"
    )
    currency = models.CharField(max_length=settings.DEFAULT_CURRENCY_CODE_LENGTH,)
    maximum_order_price_amount = models.DecimalField(
        max_digits=settings.DEFAULT_MAX_DIGITS,
        decimal_places=settings.DEFAULT_DECIMAL_PLACES,
        blank=True,
        null=True,
    )
    maximum_order_price = MoneyField(
        amount_field="maximum_order_price_amount", currency_field="currency"
    )
    price = MoneyField(amount_field="price_amount", currency_field="currency")
    price_amount = models.DecimalField(
        max_digits=settings.DEFAULT_MAX_DIGITS,
        decimal_places=settings.DEFAULT_DECIMAL_PLACES,
        default=0,
    )

    def get_total(self):
        return self.price

    class Meta:
        unique_together = [["shipping_method", "channel"]]
        ordering = ("pk",)


class ShippingMethodTranslation(models.Model):
    language_code = models.CharField(max_length=10)
    name = models.CharField(max_length=255, null=True, blank=True)
    shipping_method = models.ForeignKey(
        ShippingMethod, related_name="translations", on_delete=models.CASCADE
    )

    class Meta:
        unique_together = (("language_code", "shipping_method"),)<|MERGE_RESOLUTION|>--- conflicted
+++ resolved
@@ -125,8 +125,6 @@
         price: Money,
         country_code=None,
     ):
-        from ..order.utils import check_shipping_method_for_zip_code
-
         if not instance.is_shipping_required():
             return None
         if not instance.shipping_address:
@@ -137,19 +135,10 @@
             channel_id=channel_id,
             weight=instance.get_total_weight(),
             country_code=country_code or instance.shipping_address.country.code,
-<<<<<<< HEAD
-        )
+        ).prefetch_related("zip_code_rules")
         excluded_methods_by_zip_code = []
         for method in applicable_methods:
             if check_shipping_method_for_zip_code(instance.shipping_address, method):
-=======
-        ).prefetch_related("zip_code_rules")
-        excluded_methods_by_zip_code = []
-        for method in applicable_methods:
-            if check_shipping_method_for_zip_code(
-                instance.shipping_address.postal_code, method
-            ):
->>>>>>> 4599bdaa
                 excluded_methods_by_zip_code.append(method.pk)
         if excluded_methods_by_zip_code:
             return applicable_methods.exclude(pk__in=excluded_methods_by_zip_code)
