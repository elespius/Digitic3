--- conflicted
+++ resolved
@@ -136,11 +136,7 @@
             channel_id=channel_id,
             weight=instance.get_total_weight(),
             country_code=country_code or instance.shipping_address.country.code,
-<<<<<<< HEAD
-        )
-=======
         ).prefetch_related("zip_code_rules")
->>>>>>> 54d37c20
         excluded_methods_by_zip_code = []
         for method in applicable_methods:
             if check_shipping_method_for_zip_code(
