from typing import TYPE_CHECKING, List, Union

from django.conf import settings
from django.db import models
from django.db.models import OuterRef, Q, Subquery
from django_countries.fields import CountryField
from django_measurement.models import MeasurementField
from django_prices.models import MoneyField
from measurement.measures import Weight
from prices import Money

from ..channel.models import Channel
from ..core.models import ModelWithMetadata
from ..core.permissions import ShippingPermissions
from ..core.utils.translations import TranslationProxy
from ..core.weight import (
    WeightUnits,
    convert_weight,
    get_default_weight_unit,
    zero_weight,
)
from . import ShippingMethodType
from .zip_codes import check_shipping_method_for_zip_code

if TYPE_CHECKING:
    # flake8: noqa
    from ..checkout.models import Checkout
    from ..order.models import Order


def _applicable_weight_based_methods(weight, qs):
    """Return weight based shipping methods that are applicable for the total weight."""
    qs = qs.weight_based()
    min_weight_matched = Q(minimum_order_weight__lte=weight)
    no_weight_limit = Q(maximum_order_weight__isnull=True)
    max_weight_matched = Q(maximum_order_weight__gte=weight)
    return qs.filter(min_weight_matched & (no_weight_limit | max_weight_matched))


def _applicable_price_based_methods(price: Money, qs):
    """Return price based shipping methods that are applicable for the given total."""
    qs_shipping_method = qs.price_based()

    price_based = Q(shipping_method_id__in=qs_shipping_method)
    min_price_matched = Q(minimum_order_price_amount__lte=price.amount)
    no_price_limit = Q(maximum_order_price_amount__isnull=True)
    max_price_matched = Q(maximum_order_price_amount__gte=price.amount)

    applicable_price_based_methods = ShippingMethodChannelListing.objects.filter(
        price_based & min_price_matched & (no_price_limit | max_price_matched)
    ).values_list("shipping_method__id", flat=True)
    return qs_shipping_method.filter(id__in=applicable_price_based_methods)


def _get_weight_type_display(min_weight, max_weight):
    default_unit = get_default_weight_unit()

    if min_weight.unit != default_unit:
        min_weight = convert_weight(min_weight, default_unit)
    if max_weight and max_weight.unit != default_unit:
        max_weight = convert_weight(max_weight, default_unit)

    if max_weight is None:
        return ("%(min_weight)s and up" % {"min_weight": min_weight},)
    return "%(min_weight)s to %(max_weight)s" % {
        "min_weight": min_weight,
        "max_weight": max_weight,
    }


class ShippingZone(ModelWithMetadata):
    name = models.CharField(max_length=100)
    countries = CountryField(multiple=True, default=[], blank=True)
    default = models.BooleanField(default=False)

    def __str__(self):
        return self.name

    class Meta:
        permissions = (
            (ShippingPermissions.MANAGE_SHIPPING.codename, "Manage shipping."),
        )


class ShippingMethodQueryset(models.QuerySet):
    def price_based(self):
        return self.filter(type=ShippingMethodType.PRICE_BASED)

    def weight_based(self):
        return self.filter(type=ShippingMethodType.WEIGHT_BASED)

    def applicable_shipping_methods_by_channel(self, shipping_methods, channel_id):
        query = ShippingMethodChannelListing.objects.filter(
            shipping_method=OuterRef("pk"), channel_id=channel_id
        ).values_list("price_amount")
        return shipping_methods.annotate(price_amount=Subquery(query)).order_by(
            "price_amount"
        )

    def exclude_shipping_methods_for_excluded_products(
        self, qs, product_ids: List[int]
    ):
        """Exclude the ShippingMethods which have excluded given products."""
        return qs.exclude(excluded_products__id__in=product_ids)

    def applicable_shipping_methods(
        self, price: Money, channel_id, weight, country_code, product_ids=None
    ):
        """Return the ShippingMethods that can be used on an order with shipment.

        It is based on the given country code, and by shipping methods that are
        applicable to the given price, weight and products.
        """
        qs = self.filter(
            shipping_zone__countries__contains=country_code,
            channel_listings__currency=price.currency,
        )
<<<<<<< HEAD
        qs = self.applicable_shipping_methods_by_channel(
            qs, channel_id
        ).prefetch_related("shipping_zone")
=======
        qs = self.applicable_shipping_methods_by_channel(qs, channel_id)
        qs = qs.prefetch_related("shipping_zone")

        # Products IDs are used to exclude shipping methods that may be not applicable
        # to some of these products, based on exclusion rules defined in shipping method
        # instances.
        if product_ids:
            qs = self.exclude_shipping_methods_for_excluded_products(qs, product_ids)

>>>>>>> b51ac230
        price_based_methods = _applicable_price_based_methods(price, qs)
        weight_based_methods = _applicable_weight_based_methods(weight, qs)
        shipping_methods = price_based_methods | weight_based_methods

        return shipping_methods

    def applicable_shipping_methods_for_instance(
        self,
        instance: Union["Checkout", "Order"],
        channel_id,
        price: Money,
        country_code=None,
    ):
        if not instance.is_shipping_required():
            return None
        if not instance.shipping_address:
            return None
<<<<<<< HEAD

        applicable_methods = self.applicable_shipping_methods(
=======
        lines = instance.lines.prefetch_related("variant__product").all()
        instance_product_ids = set(lines.values_list("variant__product", flat=True))
        return self.applicable_shipping_methods(
>>>>>>> b51ac230
            price=price,
            channel_id=channel_id,
            weight=instance.get_total_weight(),
            country_code=country_code or instance.shipping_address.country.code,
<<<<<<< HEAD
        ).prefetch_related("zip_code_rules")
        excluded_methods_by_zip_code = []
        for method in applicable_methods:
            if check_shipping_method_for_zip_code(instance.shipping_address, method):
                excluded_methods_by_zip_code.append(method.pk)
        if excluded_methods_by_zip_code:
            return applicable_methods.exclude(pk__in=excluded_methods_by_zip_code)
        return applicable_methods
=======
            product_ids=instance_product_ids,
        )
>>>>>>> b51ac230


class ShippingMethod(ModelWithMetadata):
    name = models.CharField(max_length=100)
    type = models.CharField(max_length=30, choices=ShippingMethodType.CHOICES)
    shipping_zone = models.ForeignKey(
        ShippingZone, related_name="shipping_methods", on_delete=models.CASCADE
    )
    minimum_order_weight = MeasurementField(
        measurement=Weight,
        unit_choices=WeightUnits.CHOICES,
        default=zero_weight,
        blank=True,
        null=True,
    )
    maximum_order_weight = MeasurementField(
        measurement=Weight, unit_choices=WeightUnits.CHOICES, blank=True, null=True
    )
    excluded_products = models.ManyToManyField(
        "product.Product", blank=True
    )  # type: ignore

    objects = ShippingMethodQueryset.as_manager()
    translated = TranslationProxy()

    class Meta:
        ordering = ("pk",)

    def __str__(self):
        return self.name

    def __repr__(self):
        if self.type == ShippingMethodType.PRICE_BASED:
            return "ShippingMethod(type=%s)" % (self.type,)
        return "ShippingMethod(type=%s weight_range=(%s)" % (
            self.type,
            _get_weight_type_display(
                self.minimum_order_weight, self.maximum_order_weight
            ),
        )


class ShippingMethodZipCodeRule(models.Model):
    shipping_method = models.ForeignKey(
        ShippingMethod, on_delete=models.CASCADE, related_name="zip_code_rules"
    )
    start = models.CharField(max_length=32)
    end = models.CharField(max_length=32, blank=True, null=True)

    class Meta:
        unique_together = ("shipping_method", "start", "end")


class ShippingMethodChannelListing(models.Model):
    shipping_method = models.ForeignKey(
        ShippingMethod,
        null=False,
        blank=False,
        related_name="channel_listings",
        on_delete=models.CASCADE,
    )
    channel = models.ForeignKey(
        Channel,
        null=False,
        blank=False,
        related_name="shipping_method_listings",
        on_delete=models.CASCADE,
    )
    minimum_order_price_amount = models.DecimalField(
        max_digits=settings.DEFAULT_MAX_DIGITS,
        decimal_places=settings.DEFAULT_DECIMAL_PLACES,
        default=0,
        blank=True,
        null=True,
    )
    minimum_order_price = MoneyField(
        amount_field="minimum_order_price_amount", currency_field="currency"
    )
    currency = models.CharField(max_length=settings.DEFAULT_CURRENCY_CODE_LENGTH,)
    maximum_order_price_amount = models.DecimalField(
        max_digits=settings.DEFAULT_MAX_DIGITS,
        decimal_places=settings.DEFAULT_DECIMAL_PLACES,
        blank=True,
        null=True,
    )
    maximum_order_price = MoneyField(
        amount_field="maximum_order_price_amount", currency_field="currency"
    )
    price = MoneyField(amount_field="price_amount", currency_field="currency")
    price_amount = models.DecimalField(
        max_digits=settings.DEFAULT_MAX_DIGITS,
        decimal_places=settings.DEFAULT_DECIMAL_PLACES,
        default=0,
    )

    def get_total(self):
        return self.price

    class Meta:
        unique_together = [["shipping_method", "channel"]]
        ordering = ("pk",)


class ShippingMethodTranslation(models.Model):
    language_code = models.CharField(max_length=10)
    name = models.CharField(max_length=255, null=True, blank=True)
    shipping_method = models.ForeignKey(
        ShippingMethod, related_name="translations", on_delete=models.CASCADE
    )

    class Meta:
        unique_together = (("language_code", "shipping_method"),)<|MERGE_RESOLUTION|>--- conflicted
+++ resolved
@@ -115,11 +115,6 @@
             shipping_zone__countries__contains=country_code,
             channel_listings__currency=price.currency,
         )
-<<<<<<< HEAD
-        qs = self.applicable_shipping_methods_by_channel(
-            qs, channel_id
-        ).prefetch_related("shipping_zone")
-=======
         qs = self.applicable_shipping_methods_by_channel(qs, channel_id)
         qs = qs.prefetch_related("shipping_zone")
 
@@ -129,7 +124,6 @@
         if product_ids:
             qs = self.exclude_shipping_methods_for_excluded_products(qs, product_ids)
 
->>>>>>> b51ac230
         price_based_methods = _applicable_price_based_methods(price, qs)
         weight_based_methods = _applicable_weight_based_methods(weight, qs)
         shipping_methods = price_based_methods | weight_based_methods
@@ -147,20 +141,17 @@
             return None
         if not instance.shipping_address:
             return None
-<<<<<<< HEAD
-
-        applicable_methods = self.applicable_shipping_methods(
-=======
         lines = instance.lines.prefetch_related("variant__product").all()
         instance_product_ids = set(lines.values_list("variant__product", flat=True))
-        return self.applicable_shipping_methods(
->>>>>>> b51ac230
+
+        applicable_methods = self.applicable_shipping_methods(
             price=price,
             channel_id=channel_id,
             weight=instance.get_total_weight(),
             country_code=country_code or instance.shipping_address.country.code,
-<<<<<<< HEAD
+            product_ids=instance_product_ids,
         ).prefetch_related("zip_code_rules")
+
         excluded_methods_by_zip_code = []
         for method in applicable_methods:
             if check_shipping_method_for_zip_code(instance.shipping_address, method):
@@ -168,10 +159,6 @@
         if excluded_methods_by_zip_code:
             return applicable_methods.exclude(pk__in=excluded_methods_by_zip_code)
         return applicable_methods
-=======
-            product_ids=instance_product_ids,
-        )
->>>>>>> b51ac230
 
 
 class ShippingMethod(ModelWithMetadata):
