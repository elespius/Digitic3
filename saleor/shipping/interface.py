from dataclasses import dataclass, field
from typing import TYPE_CHECKING, Dict, Optional

import graphql
from measurement.measures import Weight
from prices import Money

from ..graphql.core.utils import from_global_id_or_error

if TYPE_CHECKING:
    from django.db.models.manager import RelatedManager


@dataclass
class ShippingMethodData:
    """Dataclass for storing information about a shipping method."""

    id: str
<<<<<<< HEAD
    name: str
    price: Money
=======
    price: Optional[Money]
    name: Optional[str] = None
>>>>>>> 1f6a975c
    description: Optional[str] = None
    type: Optional[str] = None
    maximum_order_price: Optional[Money] = None
    minimum_order_price: Optional[Money] = None
    excluded_products: Optional["RelatedManager"] = None
    channel_listings: Optional["RelatedManager"] = None
    minimum_order_weight: Optional[Weight] = None
    maximum_order_weight: Optional[Weight] = None
    maximum_delivery_days: Optional[int] = None
    minimum_delivery_days: Optional[int] = None
    metadata: Dict[str, str] = field(default_factory=dict)
    private_metadata: Dict[str, str] = field(default_factory=dict)
    active: bool = True
    message: str = ""

    @property
    def is_external(self) -> bool:
        try:
            type_, _ = from_global_id_or_error(self.id)
            str_type = str(type_)
        except graphql.error.base.GraphQLError:
            pass
        else:
            return str_type == "app"

        return False<|MERGE_RESOLUTION|>--- conflicted
+++ resolved
@@ -16,13 +16,8 @@
     """Dataclass for storing information about a shipping method."""
 
     id: str
-<<<<<<< HEAD
-    name: str
     price: Money
-=======
-    price: Optional[Money]
     name: Optional[str] = None
->>>>>>> 1f6a975c
     description: Optional[str] = None
     type: Optional[str] = None
     maximum_order_price: Optional[Money] = None
