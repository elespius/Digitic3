from collections.abc import Iterable
from decimal import Decimal
from typing import TYPE_CHECKING

from django.conf import settings
from prices import TaxedMoney

from ...core.prices import quantize_price
from ...core.taxes import zero_taxed_money
from ...order import base_calculations
from ...order.utils import get_order_country
from ..models import TaxClassCountryRate
from ..utils import (
    denormalize_tax_rate_from_db,
    get_tax_rate_for_tax_class,
    normalize_tax_rate_for_db,
)
from . import calculate_flat_rate_tax

if TYPE_CHECKING:
    from ...order.models import Order, OrderLine


def update_order_prices_with_flat_rates(
    order: "Order",
    lines: Iterable["OrderLine"],
    prices_entered_with_tax: bool,
    database_connection_name: str = settings.DATABASE_CONNECTION_DEFAULT_NAME,
):
    country_code = get_order_country(order)
    default_country_rate_obj = (
        TaxClassCountryRate.objects.using(database_connection_name)
        .filter(country=country_code, tax_class=None)
        .first()
    )
    default_tax_rate = (
        default_country_rate_obj.rate if default_country_rate_obj else Decimal(0)
    )

    # Calculate order line taxes.
    _, undiscounted_subtotal = update_taxes_for_order_lines(
        order, lines, country_code, default_tax_rate, prices_entered_with_tax
    )

    # Calculate order shipping.
    shipping_method = order.shipping_method
    shipping_tax_class = getattr(shipping_method, "tax_class", None)
    if shipping_tax_class:
        shipping_tax_rate = get_tax_rate_for_tax_class(
            shipping_tax_class,
            shipping_tax_class.country_rates.all(),
            default_tax_rate,
            country_code,
        )
    elif (
        order.shipping_tax_class_name is not None
        and order.shipping_tax_rate is not None
    ):
        # Use order.shipping_tax_rate if it was ever set before (it's non-null now and
        # the name is non-null). This is a valid case when recalculating shipping price
        # and the tax class is null, because it was removed from the system.
        shipping_tax_rate = denormalize_tax_rate_from_db(order.shipping_tax_rate)
    else:
        shipping_tax_rate = default_tax_rate

    order.shipping_price = _calculate_order_shipping(
        order, shipping_tax_rate, prices_entered_with_tax
    )
    order.shipping_tax_rate = normalize_tax_rate_for_db(shipping_tax_rate)

<<<<<<< HEAD
    _set_order_totals(order, lines, prices_entered_with_tax)
=======
    # Calculate order total.
    order.undiscounted_total = undiscounted_subtotal + order.base_shipping_price
    order.total = _calculate_order_total(
        order, lines, database_connection_name=database_connection_name
    )
>>>>>>> 8699ee03


def _set_order_totals(
    order: "Order",
    lines: Iterable["OrderLine"],
<<<<<<< HEAD
    prices_entered_with_tax: bool,
):
=======
    database_connection_name: str = settings.DATABASE_CONNECTION_DEFAULT_NAME,
) -> TaxedMoney:
>>>>>>> 8699ee03
    currency = order.currency

    default_value = base_calculations.base_order_total(
        order, lines, database_connection_name=database_connection_name
    )
    default_value = TaxedMoney(default_value, default_value)
    if default_value <= zero_taxed_money(currency):
        order.total = quantize_price(default_value, currency)
        order.undiscounted_total = quantize_price(default_value, currency)
        order.subtotal = quantize_price(default_value, currency)
        return

    subtotal = zero_taxed_money(currency)
    undiscounted_subtotal = zero_taxed_money(currency)
    for line in lines:
        subtotal += line.total_price
        undiscounted_subtotal += line.undiscounted_total_price

    shipping_tax_rate = order.shipping_tax_rate or 0
    undiscounted_shipping_price = calculate_flat_rate_tax(
        order.base_shipping_price,
        Decimal(shipping_tax_rate * 100),
        prices_entered_with_tax,
    )
    undiscounted_total = undiscounted_subtotal + undiscounted_shipping_price

    order.total = quantize_price(subtotal + order.shipping_price, currency)
    order.undiscounted_total = quantize_price(undiscounted_total, currency)
    order.subtotal = quantize_price(subtotal, currency)


def _calculate_order_shipping(
    order: "Order", tax_rate: Decimal, prices_entered_with_tax: bool
) -> TaxedMoney:
    shipping_price = order.shipping_price.net
    taxed_shipping_price = calculate_flat_rate_tax(
        shipping_price, tax_rate, prices_entered_with_tax
    )
    return quantize_price(taxed_shipping_price, taxed_shipping_price.currency)


def update_taxes_for_order_lines(
    order: "Order",
    lines: Iterable["OrderLine"],
    country_code: str,
    default_tax_rate: Decimal,
    prices_entered_with_tax: bool,
) -> tuple[Iterable["OrderLine"], TaxedMoney]:
    currency = order.currency
    lines = list(lines)

    undiscounted_subtotal = zero_taxed_money(order.currency)

    for line in lines:
        variant = line.variant
        if not variant:
            continue

        tax_class = line.tax_class
        if tax_class:
            tax_rate = get_tax_rate_for_tax_class(
                tax_class,
                tax_class.country_rates.all() if tax_class else [],
                default_tax_rate,
                country_code,
            )
        elif line.tax_class_name is not None and line.tax_rate is not None:
            # If tax_class is None but tax_class_name is set, the tax class was set
            # for this line before, but is now removed from the system. In this case
            # try to use line.tax_rate which stores the denormalized tax rate value
            # that was originally provided by the tax class.
            tax_rate = denormalize_tax_rate_from_db(line.tax_rate)
        else:
            tax_rate = default_tax_rate

        undiscounted_subtotal += line.undiscounted_base_unit_price * line.quantity
        price_with_discounts = line.unit_price.net
        unit_price = calculate_flat_rate_tax(
            price_with_discounts, tax_rate, prices_entered_with_tax
        )
        undiscounted_unit_price = calculate_flat_rate_tax(
            line.undiscounted_base_unit_price, tax_rate, prices_entered_with_tax
        )

        line.unit_price = quantize_price(unit_price, currency)
        line.undiscounted_unit_price = quantize_price(undiscounted_unit_price, currency)

        line.total_price = quantize_price(unit_price * line.quantity, currency)
        line.undiscounted_total_price = quantize_price(
            undiscounted_unit_price * line.quantity, currency
        )
        line.tax_rate = normalize_tax_rate_for_db(tax_rate)

    return lines, undiscounted_subtotal<|MERGE_RESOLUTION|>--- conflicted
+++ resolved
@@ -68,27 +68,20 @@
     )
     order.shipping_tax_rate = normalize_tax_rate_for_db(shipping_tax_rate)
 
-<<<<<<< HEAD
-    _set_order_totals(order, lines, prices_entered_with_tax)
-=======
-    # Calculate order total.
-    order.undiscounted_total = undiscounted_subtotal + order.base_shipping_price
-    order.total = _calculate_order_total(
-        order, lines, database_connection_name=database_connection_name
+    _set_order_totals(
+        order,
+        lines,
+        prices_entered_with_tax,
+        database_connection_name=database_connection_name,
     )
->>>>>>> 8699ee03
 
 
 def _set_order_totals(
     order: "Order",
     lines: Iterable["OrderLine"],
-<<<<<<< HEAD
     prices_entered_with_tax: bool,
+    database_connection_name: str = settings.DATABASE_CONNECTION_DEFAULT_NAME,
 ):
-=======
-    database_connection_name: str = settings.DATABASE_CONNECTION_DEFAULT_NAME,
-) -> TaxedMoney:
->>>>>>> 8699ee03
     currency = order.currency
 
     default_value = base_calculations.base_order_total(
