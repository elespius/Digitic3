import itertools
import uuid
from typing import (
    TYPE_CHECKING,
    Iterable,
    Optional,
    Set,
    TypedDict,
    TypeVar,
    Union,
    cast,
)

from django.db import models
from django.db.models import Count, Exists, F, OuterRef, Prefetch, Q, Sum
from django.db.models.expressions import Subquery
from django.db.models.functions import Coalesce
from django.db.models.query import QuerySet
from django.utils import timezone
from django_stubs_ext import WithAnnotations

from ..account.models import Address
from ..channel.models import Channel
from ..checkout.models import CheckoutLine
from ..core.models import ModelWithExternalReference, ModelWithMetadata, SortableModel
from ..order.models import OrderLine
from ..product.models import Product, ProductVariant, ProductVariantChannelListing
from ..shipping.models import ShippingZone
from . import WarehouseClickAndCollectOption

if TYPE_CHECKING:
    # https://github.com/typeddjango/django-stubs/issues/719

    class WithAvailableQuantity(TypedDict):
        available_quantity: int

    StockWithAvailableQuantity = WithAnnotations["Stock", WithAvailableQuantity]
else:
    StockWithAvailableQuantity = "Stock"


class WarehouseQueryset(models.QuerySet["Warehouse"]):
    def for_channel(self, channel_id: int):
        WarehouseChannel = Channel.warehouses.through  # type: ignore
        return self.filter(
            Exists(
                WarehouseChannel.objects.filter(
                    channel_id=channel_id, warehouse_id=OuterRef("id")
                )
            )
        ).order_by("pk")

    def for_country_and_channel(self, country: str, channel_id: int):
        ShippingZoneChannel = Channel.shipping_zones.through  # type: ignore
        WarehouseShippingZone = ShippingZone.warehouses.through  # type: ignore
        WarehouseChannel = Channel.warehouses.through  # type: ignore

        shipping_zones = ShippingZone.objects.filter(
            countries__contains=country
        ).values("pk")
        shipping_zone_channels = ShippingZoneChannel.objects.filter(
            Exists(shipping_zones.filter(pk=OuterRef("shippingzone_id"))),
            channel_id=channel_id,
        )

        warehouse_shipping_zones = WarehouseShippingZone.objects.filter(
            Exists(
                shipping_zone_channels.filter(
                    shippingzone_id=OuterRef("shippingzone_id")
                )
            ),
            Exists(
                WarehouseChannel.objects.filter(
                    channel_id=channel_id, warehouse_id=OuterRef("warehouse_id")
                )
            ),
        ).values("warehouse_id")
        return self.filter(
            Exists(warehouse_shipping_zones.filter(warehouse_id=OuterRef("pk")))
        ).order_by("pk")

    def applicable_for_click_and_collect_no_quantity_check(
        self,
        lines_qs: Union[QuerySet[CheckoutLine], QuerySet[OrderLine]],
        channel_id: int,
    ):
        """Return Warehouses which support click and collect.

        Note this method does not check stocks quantity for given `CheckoutLine`s.
        This method should be used only if stocks quantity will be checked in further
        validation steps, for instance in checkout completion.
        """
        if all(
            line.variant.is_preorder_active() if line.variant else False
            for line in lines_qs.select_related("variant").only("variant_id")
        ):
            return self._for_channel_click_and_collect(channel_id)

        stocks_qs = Stock.objects.filter(
            product_variant__id__in=lines_qs.values("variant_id"),
        ).select_related("product_variant")

        return self._for_channel_lines_and_stocks(lines_qs, stocks_qs, channel_id)

    def applicable_for_click_and_collect(
        self,
        lines_qs: Union[QuerySet[CheckoutLine], QuerySet[OrderLine]],
        channel_id: int,
    ) -> QuerySet["Warehouse"]:
        """Return Warehouses which support click and collect.

        Note additional check of stocks quantity for given `CheckoutLine`s.
        For `WarehouseClickAndCollect.LOCAL` all `CheckoutLine`s must be available from
        a single warehouse.
        """
        if all(
            line.variant.is_preorder_active() if line.variant else False
            for line in lines_qs.select_related("variant").only("variant_id")
        ):
            return self._for_channel_click_and_collect(channel_id)

        lines_quantity = (
            lines_qs.filter(variant_id=OuterRef("product_variant_id"))
            .order_by("variant_id")
            .values("variant_id")
            .annotate(prod_sum=Sum("quantity"))
            .values("prod_sum")
        )

        stocks_qs = (
            Stock.objects.annotate(
                line_quantity=F("quantity")
                - F("quantity_allocated")
                - Subquery(lines_quantity)
            )
            .order_by("line_quantity")
            .filter(
                product_variant__id__in=lines_qs.values("variant_id"),
                line_quantity__gte=0,
            )
            .select_related("product_variant")
        )

        return self._for_channel_lines_and_stocks(lines_qs, stocks_qs, channel_id)

    def _for_channel_lines_and_stocks(
        self,
        lines_qs: Union[QuerySet[CheckoutLine], QuerySet[OrderLine]],
        stocks_qs: QuerySet["Stock"],
        channel_id: int,
    ) -> QuerySet["Warehouse"]:
        warehouse_cc_option_enum = WarehouseClickAndCollectOption

        number_of_variants = (
            lines_qs.order_by("variant_id").distinct("variant_id").count()
        )

        return (
            self.for_channel(channel_id)
            .prefetch_related(Prefetch("stock_set", queryset=stocks_qs))
            .filter(stock__in=stocks_qs)
            .annotate(stock_num=Count("stock__id", distinct=True))
            .filter(
                Q(stock_num=number_of_variants)
                & Q(click_and_collect_option=warehouse_cc_option_enum.LOCAL_STOCK)
                | Q(click_and_collect_option=warehouse_cc_option_enum.ALL_WAREHOUSES)
            )
        )

    def _for_channel_click_and_collect(self, channel_id: int) -> QuerySet["Warehouse"]:
        return self.for_channel(channel_id).filter(
            click_and_collect_option__in=[
                WarehouseClickAndCollectOption.LOCAL_STOCK,
                WarehouseClickAndCollectOption.ALL_WAREHOUSES,
            ]
        )


class ChannelWarehouse(SortableModel):
    channel = models.ForeignKey(
        Channel, related_name="channelwarehouse", on_delete=models.CASCADE
    )
    warehouse = models.ForeignKey(
        "Warehouse", related_name="channelwarehouse", on_delete=models.CASCADE
    )

    class Meta:
        unique_together = (("channel", "warehouse"),)
        ordering = ("sort_order", "pk")

    def get_ordering_queryset(self):
        return self.channel.channelwarehouse.all()


WarehouseManager = models.Manager.from_queryset(WarehouseQueryset)


class Warehouse(ModelWithMetadata, ModelWithExternalReference):
    id = models.UUIDField(default=uuid.uuid4, primary_key=True)
    name = models.CharField(max_length=250)
    slug = models.SlugField(max_length=255, unique=True, allow_unicode=True)
    channels = models.ManyToManyField(
        Channel, related_name="warehouses", through=ChannelWarehouse
    )
    shipping_zones = models.ManyToManyField(
        ShippingZone, blank=True, related_name="warehouses"
    )
    address = models.ForeignKey(Address, on_delete=models.PROTECT)
    email = models.EmailField(blank=True, default="")
    click_and_collect_option = models.CharField(
        max_length=30,
        choices=WarehouseClickAndCollectOption.CHOICES,
        default=WarehouseClickAndCollectOption.DISABLED,
    )
    is_private = models.BooleanField(default=True)

    objects = WarehouseManager()

    class Meta(ModelWithMetadata.Meta):
        ordering = ("-slug",)

    def __str__(self):
        return self.name

    @property
    def countries(self) -> Set[str]:
        shipping_zones = self.shipping_zones.all()
        return set(itertools.chain(*[zone.countries for zone in shipping_zones]))

    def delete(self, *args, **kwargs):
        address = self.address
        super().delete(*args, **kwargs)
        address.delete()


<<<<<<< HEAD
class StockQuerySet(models.QuerySet):
=======
class StockQuerySet(models.QuerySet["Stock"]):
    def annotate_available_quantity(self) -> QuerySet[StockWithAvailableQuantity]:
        return cast(
            QuerySet[StockWithAvailableQuantity],
            self.annotate(
                available_quantity=F("quantity")
                - Coalesce(
                    Sum(
                        "allocations__quantity_allocated",
                        filter=Q(allocations__quantity_allocated__gt=0),
                    ),
                    0,
                )
            ),
        )

>>>>>>> dac21891
    def annotate_reserved_quantity(self):
        return self.annotate(
            reserved_quantity=Coalesce(
                Sum(
                    "reservations__quantity_reserved",
                    filter=Q(reservations__reserved_until__gt=timezone.now()),
                ),
                0,
            )
        )

    def for_channel_and_click_and_collect(self, channel_slug: str):
        """Return the stocks for a given channel for a click and collect.

        The click and collect warehouses don't have to be assigned to the shipping zones
        so all stocks for a given channel are returned.
        """
        WarehouseChannel = Channel.warehouses.through  # type: ignore

        channels = Channel.objects.filter(slug=channel_slug).values("pk")

        warehouse_channels = WarehouseChannel.objects.filter(
            Exists(channels.filter(pk=OuterRef("channel_id")))
        ).values("warehouse_id")

        return self.select_related("product_variant").filter(
            Exists(warehouse_channels.filter(warehouse_id=OuterRef("warehouse_id")))
        )

    def for_channel_and_country(
        self,
        channel_slug: str,
        country_code: Optional[str] = None,
        include_cc_warehouses: bool = False,
    ):
        """Get stocks for given channel and country_code.

        The returned stocks, must be in warehouse that is available in provided channel
        and in the shipping zone that is available in the given channel and country.
        When the country_code is not provided or include_cc_warehouses is set to True,
        also the stocks from collection point warehouses allowed in given channel are
        returned.
        """
        ShippingZoneChannel = Channel.shipping_zones.through  # type: ignore
        WarehouseShippingZone = ShippingZone.warehouses.through  # type: ignore
        WarehouseChannel = Channel.warehouses.through  # type: ignore

        channels = Channel.objects.filter(slug=channel_slug).values("pk")

        shipping_zone_channels = ShippingZoneChannel.objects.filter(
            Exists(channels.filter(pk=OuterRef("channel_id")))
        )
        warehouse_channels = WarehouseChannel.objects.filter(
            Exists(channels.filter(pk=OuterRef("channel_id")))
        ).values("warehouse_id")

        cc_warehouses = Warehouse.objects.none()
        if country_code:
            shipping_zones = ShippingZone.objects.filter(
                countries__contains=country_code
            ).values("pk")
            shipping_zone_channels = shipping_zone_channels.filter(
                Exists(shipping_zones.filter(pk=OuterRef("shippingzone_id")))
            )
        if not country_code or include_cc_warehouses:
            # when the country code is not provided we should also include
            # the collection point warehouses
            cc_warehouses = Warehouse.objects.filter(
                Exists(warehouse_channels.filter(warehouse_id=OuterRef("id"))),
                click_and_collect_option__in=[
                    WarehouseClickAndCollectOption.LOCAL_STOCK,
                    WarehouseClickAndCollectOption.ALL_WAREHOUSES,
                ],
            )

        shipping_zone_channels.values("shippingzone_id")

        warehouse_shipping_zones = WarehouseShippingZone.objects.filter(
            Exists(
                shipping_zone_channels.filter(
                    shippingzone_id=OuterRef("shippingzone_id")
                )
            ),
            Exists(warehouse_channels.filter(warehouse_id=OuterRef("warehouse_id"))),
        ).values("warehouse_id")
        return self.select_related("product_variant").filter(
            Exists(
                warehouse_shipping_zones.filter(warehouse_id=OuterRef("warehouse_id"))
            )
            | Exists(cc_warehouses.filter(id=OuterRef("warehouse_id")))
        )

    def get_variant_stocks_for_country(
        self, country_code: str, channel_slug: str, product_variant: ProductVariant
    ):
        """Return the stock information about the a stock for a given country.

        Note it will raise a 'Stock.DoesNotExist' exception if no such stock is found.
        """
        return self.for_channel_and_country(channel_slug, country_code).filter(
            product_variant=product_variant
        )

    def get_variants_stocks_for_country(
        self,
        country_code: str,
        channel_slug: str,
        products_variants: Iterable[ProductVariant],
    ):
        """Return the stock information about the a stock for a given country.

        Note it will raise a 'Stock.DoesNotExist' exception if no such stock is found.
        """
        return self.for_channel_and_country(channel_slug, country_code).filter(
            product_variant__in=products_variants
        )

    def get_product_stocks_for_country_and_channel(
        self, country_code: str, channel_slug: str, product: Product
    ):
        return self.for_channel_and_country(channel_slug, country_code).filter(
            product_variant__product_id=product.pk
        )


StockManager = models.Manager.from_queryset(StockQuerySet)


class Stock(models.Model):
    warehouse = models.ForeignKey(Warehouse, null=False, on_delete=models.CASCADE)
    product_variant = models.ForeignKey(
        ProductVariant, null=False, on_delete=models.CASCADE, related_name="stocks"
    )
    quantity = models.IntegerField(default=0)
    quantity_allocated = models.IntegerField(default=0)

    objects = StockManager()

    class Meta:
        unique_together = [["warehouse", "product_variant"]]
        ordering = ("pk",)

    def increase_stock(self, quantity: int, commit: bool = True):
        """Return given quantity of product to a stock."""
        self.quantity = F("quantity") + quantity
        if commit:
            self.save(update_fields=["quantity"])

    def decrease_stock(self, quantity: int, commit: bool = True):
        self.quantity = F("quantity") - quantity
        if commit:
            self.save(update_fields=["quantity"])


class AllocationQueryset(models.QuerySet["Allocation"]):
    def annotate_stock_available_quantity(self):
        return self.annotate(
            stock_available_quantity=F("stock__quantity")
            - Coalesce(Sum("stock__allocations__quantity_allocated"), 0)
        )

    def available_quantity_for_stock(self, stock: "Stock"):
        allocated_quantity = (
            self.filter(stock=stock).aggregate(Sum("quantity_allocated"))[
                "quantity_allocated__sum"
            ]
            or 0
        )
        return max(stock.quantity - allocated_quantity, 0)


AllocationManager = models.Manager.from_queryset(AllocationQueryset)


class Allocation(models.Model):
    order_line = models.ForeignKey(
        OrderLine,
        null=False,
        blank=False,
        on_delete=models.CASCADE,
        related_name="allocations",
    )
    stock = models.ForeignKey(
        Stock,
        null=False,
        blank=False,
        on_delete=models.CASCADE,
        related_name="allocations",
    )
    quantity_allocated = models.PositiveIntegerField(default=0)

    objects = AllocationManager()

    class Meta:
        unique_together = [["order_line", "stock"]]
        ordering = ("pk",)


class PreorderAllocation(models.Model):
    order_line = models.ForeignKey(
        OrderLine,
        null=False,
        blank=False,
        on_delete=models.CASCADE,
        related_name="preorder_allocations",
    )
    quantity = models.PositiveIntegerField(default=0)
    product_variant_channel_listing = models.ForeignKey(
        ProductVariantChannelListing,
        null=False,
        blank=False,
        on_delete=models.CASCADE,
        related_name="preorder_allocations",
    )

    class Meta:
        unique_together = [["order_line", "product_variant_channel_listing"]]
        ordering = ("pk",)


T = TypeVar("T", bound=models.Model)


class ReservationQuerySet(models.QuerySet[T]):
    def not_expired(self):
        return self.filter(reserved_until__gt=timezone.now())

    def exclude_checkout_lines(self, checkout_lines: Optional[Iterable[CheckoutLine]]):
        if checkout_lines:
            return self.exclude(checkout_line__in=checkout_lines)

        return self


ReservationManager = models.Manager.from_queryset(ReservationQuerySet)


class PreorderReservation(models.Model):
    checkout_line = models.ForeignKey(
        CheckoutLine,
        null=False,
        blank=False,
        on_delete=models.CASCADE,
        related_name="preorder_reservations",
    )
    product_variant_channel_listing = models.ForeignKey(
        ProductVariantChannelListing,
        null=False,
        blank=False,
        on_delete=models.CASCADE,
        related_name="preorder_reservations",
    )
    quantity_reserved = models.PositiveIntegerField(default=0)
    reserved_until = models.DateTimeField()

    objects = ReservationManager()

    class Meta:
        unique_together = [["checkout_line", "product_variant_channel_listing"]]
        indexes = [
            models.Index(fields=["checkout_line", "reserved_until"]),
        ]
        ordering = ("pk",)


class Reservation(models.Model):
    checkout_line = models.ForeignKey(
        CheckoutLine,
        null=False,
        blank=False,
        on_delete=models.CASCADE,
        related_name="reservations",
    )
    stock = models.ForeignKey(
        Stock,
        null=False,
        blank=False,
        on_delete=models.CASCADE,
        related_name="reservations",
    )
    quantity_reserved = models.PositiveIntegerField(default=0)
    reserved_until = models.DateTimeField()

    objects = ReservationManager()

    class Meta:
        unique_together = [["checkout_line", "stock"]]
        indexes = [
            models.Index(fields=["checkout_line", "reserved_until"]),
        ]
        ordering = ("pk",)<|MERGE_RESOLUTION|>--- conflicted
+++ resolved
@@ -233,26 +233,13 @@
         address.delete()
 
 
-<<<<<<< HEAD
-class StockQuerySet(models.QuerySet):
-=======
 class StockQuerySet(models.QuerySet["Stock"]):
     def annotate_available_quantity(self) -> QuerySet[StockWithAvailableQuantity]:
         return cast(
             QuerySet[StockWithAvailableQuantity],
-            self.annotate(
-                available_quantity=F("quantity")
-                - Coalesce(
-                    Sum(
-                        "allocations__quantity_allocated",
-                        filter=Q(allocations__quantity_allocated__gt=0),
-                    ),
-                    0,
-                )
-            ),
-        )
-
->>>>>>> dac21891
+            self.annotate(available_quantity=F("quantity") - F("quantity_allocated")),
+        )
+
     def annotate_reserved_quantity(self):
         return self.annotate(
             reserved_quantity=Coalesce(
