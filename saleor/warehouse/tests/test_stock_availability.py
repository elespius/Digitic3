import pytest

from ...core.exceptions import InsufficientStock
from ..availability import (
    are_all_product_variants_in_stock,
    check_stock_quantity,
    get_available_quantity,
<<<<<<< HEAD
    get_available_quantity_for_customer,
=======
    get_quantity_allocated,
>>>>>>> 9dfd1af5
)
from ..models import Allocation

COUNTRY_CODE = "US"


def test_check_stock_quantity(variant_with_many_stocks):
    assert check_stock_quantity(variant_with_many_stocks, COUNTRY_CODE, 7) is None


def test_check_stock_quantity_out_of_stock(variant_with_many_stocks):
    with pytest.raises(InsufficientStock):
        check_stock_quantity(variant_with_many_stocks, COUNTRY_CODE, 8)


def test_check_stock_quantity_with_allocations(
    variant_with_many_stocks,
    order_line_with_allocation_in_many_stocks,
    order_line_with_one_allocation,
):
    assert check_stock_quantity(variant_with_many_stocks, COUNTRY_CODE, 3) is None


def test_check_stock_quantity_with_allocations_out_of_stock(
    variant_with_many_stocks, order_line_with_allocation_in_many_stocks
):
    with pytest.raises(InsufficientStock):
        check_stock_quantity(variant_with_many_stocks, COUNTRY_CODE, 5)


def test_check_stock_quantity_without_stocks(variant_with_many_stocks):
    variant_with_many_stocks.stocks.all().delete()
    with pytest.raises(InsufficientStock):
        check_stock_quantity(variant_with_many_stocks, COUNTRY_CODE, 1)


def test_check_stock_quantity_without_one_stock(variant_with_many_stocks):
    variant_with_many_stocks.stocks.get(quantity=3).delete()
    assert check_stock_quantity(variant_with_many_stocks, COUNTRY_CODE, 4) is None


def test_get_available_quantity_without_allocation(order_line, stock):
    assert not Allocation.objects.filter(order_line=order_line, stock=stock).exists()
    available_quantity = get_available_quantity(order_line.variant, COUNTRY_CODE)
    assert available_quantity == stock.quantity


def test_get_available_quantity(variant_with_many_stocks):
    available_quantity = get_available_quantity(variant_with_many_stocks, COUNTRY_CODE)
    assert available_quantity == 7


def test_get_available_quantity_with_allocations(
    variant_with_many_stocks,
    order_line_with_allocation_in_many_stocks,
    order_line_with_one_allocation,
):
    available_quantity = get_available_quantity(variant_with_many_stocks, COUNTRY_CODE)
    assert available_quantity == 3


def test_get_available_quantity_without_stocks(variant_with_many_stocks):
    variant_with_many_stocks.stocks.all().delete()
    available_quantity = get_available_quantity(variant_with_many_stocks, COUNTRY_CODE)
    assert available_quantity == 0


<<<<<<< HEAD
@override_settings(MAX_CHECKOUT_LINE_QUANTITY=15)
def test_get_available_quantity_for_customer(variant_with_many_stocks, settings):
    stock = variant_with_many_stocks.stocks.first()
    stock.quantity = 16
    stock.save(update_fields=["quantity"])
    available_quantity = get_available_quantity_for_customer(
        variant_with_many_stocks, COUNTRY_CODE
    )
    assert available_quantity == settings.MAX_CHECKOUT_LINE_QUANTITY


def test_get_available_quantity_for_customer_without_stocks(variant_with_many_stocks):
    variant_with_many_stocks.stocks.all().delete()
    available_quantity = get_available_quantity_for_customer(
        variant_with_many_stocks, COUNTRY_CODE
    )
    assert available_quantity == 0


@override_settings(MAX_CHECKOUT_LINE_QUANTITY=2)
def test_get_available_quantity_for_customer_with_max(
    variant_with_many_stocks, settings
):
    available_quantity = get_available_quantity_for_customer(
        variant_with_many_stocks, COUNTRY_CODE
    )
    assert available_quantity == settings.MAX_CHECKOUT_LINE_QUANTITY


def test_get_available_quantity_for_customer_with_allocations(
    variant_with_many_stocks,
    order_line_with_allocation_in_many_stocks,
    order_line_with_one_allocation,
):
    available_quantity = get_available_quantity_for_customer(
        variant_with_many_stocks, COUNTRY_CODE
    )
    assert available_quantity == 3


@override_settings(MAX_CHECKOUT_LINE_QUANTITY=15)
def test_get_available_quantity_for_customer_without_inventory_tracking(
    variant_with_many_stocks, settings
):
    variant_with_many_stocks.track_inventory = False
    variant_with_many_stocks.save(update_fields=["track_inventory"])
    available_quantity = get_available_quantity_for_customer(
        variant_with_many_stocks, COUNTRY_CODE
    )
    assert available_quantity == settings.MAX_CHECKOUT_LINE_QUANTITY


def test_get_available_quantity_for_customer_without_country(
    variant_with_many_stocks,
    warehouse_no_shipping_zone,
    shipping_zone_without_countries,
):
    warehouse_no_shipping_zone.shipping_zones.add(shipping_zone_without_countries)
    Stock.objects.create(
        warehouse=warehouse_no_shipping_zone,
        product_variant=variant_with_many_stocks,
        quantity=12,
    )

    available_quantity = get_available_quantity_for_customer(variant_with_many_stocks)
    assert available_quantity == 12
=======
def test_get_quantity_allocated(
    variant_with_many_stocks, order_line_with_allocation_in_many_stocks
):
    quantity_allocated = get_quantity_allocated(variant_with_many_stocks, COUNTRY_CODE)
    assert quantity_allocated == 3


def test_get_quantity_allocated_without_allocation(variant_with_many_stocks):
    quantity_allocated = get_quantity_allocated(variant_with_many_stocks, COUNTRY_CODE)
    assert quantity_allocated == 0


def test_get_quantity_allocated_without_stock(variant_with_many_stocks):
    variant_with_many_stocks.stocks.all().delete()
    quantity_allocated = get_quantity_allocated(variant_with_many_stocks, COUNTRY_CODE)
    assert quantity_allocated == 0
>>>>>>> 9dfd1af5


def test_are_all_product_variants_in_stock_all_in_stock(stock):
    assert are_all_product_variants_in_stock(
        stock.product_variant.product, COUNTRY_CODE
    )


def test_are_all_product_variants_in_stock_stock_empty(allocation, variant):
    allocation.quantity_allocated = allocation.stock.quantity
    allocation.save(update_fields=["quantity_allocated"])

    assert not are_all_product_variants_in_stock(variant.product, COUNTRY_CODE)


def test_are_all_product_variants_in_stock_lack_of_stocks(variant):
    assert not are_all_product_variants_in_stock(variant.product, COUNTRY_CODE)


def test_are_all_product_variants_in_stock_warehouse_without_stock(
    variant_with_many_stocks,
):
    variant_with_many_stocks.stocks.first().delete()
    assert are_all_product_variants_in_stock(
        variant_with_many_stocks.product, COUNTRY_CODE
    )<|MERGE_RESOLUTION|>--- conflicted
+++ resolved
@@ -5,11 +5,6 @@
     are_all_product_variants_in_stock,
     check_stock_quantity,
     get_available_quantity,
-<<<<<<< HEAD
-    get_available_quantity_for_customer,
-=======
-    get_quantity_allocated,
->>>>>>> 9dfd1af5
 )
 from ..models import Allocation
 
@@ -77,93 +72,6 @@
     assert available_quantity == 0
 
 
-<<<<<<< HEAD
-@override_settings(MAX_CHECKOUT_LINE_QUANTITY=15)
-def test_get_available_quantity_for_customer(variant_with_many_stocks, settings):
-    stock = variant_with_many_stocks.stocks.first()
-    stock.quantity = 16
-    stock.save(update_fields=["quantity"])
-    available_quantity = get_available_quantity_for_customer(
-        variant_with_many_stocks, COUNTRY_CODE
-    )
-    assert available_quantity == settings.MAX_CHECKOUT_LINE_QUANTITY
-
-
-def test_get_available_quantity_for_customer_without_stocks(variant_with_many_stocks):
-    variant_with_many_stocks.stocks.all().delete()
-    available_quantity = get_available_quantity_for_customer(
-        variant_with_many_stocks, COUNTRY_CODE
-    )
-    assert available_quantity == 0
-
-
-@override_settings(MAX_CHECKOUT_LINE_QUANTITY=2)
-def test_get_available_quantity_for_customer_with_max(
-    variant_with_many_stocks, settings
-):
-    available_quantity = get_available_quantity_for_customer(
-        variant_with_many_stocks, COUNTRY_CODE
-    )
-    assert available_quantity == settings.MAX_CHECKOUT_LINE_QUANTITY
-
-
-def test_get_available_quantity_for_customer_with_allocations(
-    variant_with_many_stocks,
-    order_line_with_allocation_in_many_stocks,
-    order_line_with_one_allocation,
-):
-    available_quantity = get_available_quantity_for_customer(
-        variant_with_many_stocks, COUNTRY_CODE
-    )
-    assert available_quantity == 3
-
-
-@override_settings(MAX_CHECKOUT_LINE_QUANTITY=15)
-def test_get_available_quantity_for_customer_without_inventory_tracking(
-    variant_with_many_stocks, settings
-):
-    variant_with_many_stocks.track_inventory = False
-    variant_with_many_stocks.save(update_fields=["track_inventory"])
-    available_quantity = get_available_quantity_for_customer(
-        variant_with_many_stocks, COUNTRY_CODE
-    )
-    assert available_quantity == settings.MAX_CHECKOUT_LINE_QUANTITY
-
-
-def test_get_available_quantity_for_customer_without_country(
-    variant_with_many_stocks,
-    warehouse_no_shipping_zone,
-    shipping_zone_without_countries,
-):
-    warehouse_no_shipping_zone.shipping_zones.add(shipping_zone_without_countries)
-    Stock.objects.create(
-        warehouse=warehouse_no_shipping_zone,
-        product_variant=variant_with_many_stocks,
-        quantity=12,
-    )
-
-    available_quantity = get_available_quantity_for_customer(variant_with_many_stocks)
-    assert available_quantity == 12
-=======
-def test_get_quantity_allocated(
-    variant_with_many_stocks, order_line_with_allocation_in_many_stocks
-):
-    quantity_allocated = get_quantity_allocated(variant_with_many_stocks, COUNTRY_CODE)
-    assert quantity_allocated == 3
-
-
-def test_get_quantity_allocated_without_allocation(variant_with_many_stocks):
-    quantity_allocated = get_quantity_allocated(variant_with_many_stocks, COUNTRY_CODE)
-    assert quantity_allocated == 0
-
-
-def test_get_quantity_allocated_without_stock(variant_with_many_stocks):
-    variant_with_many_stocks.stocks.all().delete()
-    quantity_allocated = get_quantity_allocated(variant_with_many_stocks, COUNTRY_CODE)
-    assert quantity_allocated == 0
->>>>>>> 9dfd1af5
-
-
 def test_are_all_product_variants_in_stock_all_in_stock(stock):
     assert are_all_product_variants_in_stock(
         stock.product_variant.product, COUNTRY_CODE
