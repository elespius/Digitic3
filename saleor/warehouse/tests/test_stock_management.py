import pytest
from django.db.models import Sum
from django.db.models.functions import Coalesce

from ...core.exceptions import InsufficientStock
from ...order import OrderLineData
from ...order.models import OrderLine
from ...warehouse.models import Stock
from ..management import (
    allocate_stocks,
    deallocate_stock,
    deallocate_stock_for_order,
    decrease_stock,
    increase_allocations,
    increase_stock,
)
from ..models import Allocation

COUNTRY_CODE = "US"


def test_allocate_stocks(order_line, stock, channel_USD):
    stock.quantity = 100
    stock.save(update_fields=["quantity"])

    line_data = OrderLineData(line=order_line, variant=order_line.variant, quantity=50)

    allocate_stocks([line_data], COUNTRY_CODE, channel_USD.slug)

    stock.refresh_from_db()
    assert stock.quantity == 100
    allocation = Allocation.objects.get(order_line=order_line, stock=stock)
    assert allocation.quantity_allocated == 50


<<<<<<< HEAD
def test_allocate_stocks_multiply_lines(order_line, order, product, stock, channel_USD):
=======
def test_allocate_stocks_multiple_lines(order_line, order, product, stock):
>>>>>>> 4ca2b0a1
    stock.quantity = 100
    stock.save(update_fields=["quantity"])

    variant_2 = product.variants.first()
    stock_2 = Stock.objects.get(product_variant=variant_2)

    order_line_2 = OrderLine.objects.get(pk=order_line.pk)
    order_line_2.pk = None
    order_line_2.product_name = product.name
    order_line_2.variant_name = variant_2.name
    order_line_2.product_sku = variant_2.sku
    order_line_2.variant = variant_2
    order_line_2.save()

    quantity_1 = 50
    quantity_2 = 5
    line_data_1 = OrderLineData(
        line=order_line, variant=order_line.variant, quantity=quantity_1
    )
    line_data_2 = OrderLineData(
        line=order_line_2, variant=variant_2, quantity=quantity_2
    )

    allocate_stocks([line_data_1, line_data_2], COUNTRY_CODE, channel_USD.slug)

    stock.refresh_from_db()
    assert stock.quantity == 100
    allocation = Allocation.objects.get(order_line=order_line, stock=stock)
    assert allocation.quantity_allocated == quantity_1

    stock_2.refresh_from_db()
    allocation = Allocation.objects.get(order_line=order_line_2, stock=stock_2)
    assert allocation.quantity_allocated == quantity_2


def test_allocate_stock_many_stocks(order_line, variant_with_many_stocks, channel_USD):
    variant = variant_with_many_stocks
    stocks = variant.stocks.all()

    line_data = OrderLineData(line=order_line, variant=order_line.variant, quantity=5)
    allocate_stocks([line_data], COUNTRY_CODE, channel_USD.slug)

    allocations = Allocation.objects.filter(order_line=order_line, stock__in=stocks)
    assert allocations[0].quantity_allocated == 4
    assert allocations[1].quantity_allocated == 1


def test_allocate_stock_many_stocks_partially_allocated(
    order_line,
    order_line_with_allocation_in_many_stocks,
    order_line_with_one_allocation,
    channel_USD,
):
    allocated_line = order_line_with_allocation_in_many_stocks
    variant = allocated_line.variant
    stocks = variant.stocks.all()

    line_data = OrderLineData(line=order_line, variant=order_line.variant, quantity=3)
    allocate_stocks([line_data], COUNTRY_CODE, channel_USD.slug)

    allocations = Allocation.objects.filter(order_line=order_line, stock__in=stocks)
    assert allocations[0].quantity_allocated == 1
    assert allocations[1].quantity_allocated == 2


def test_allocate_stock_partially_allocated_insufficient_stocks(
    order_line, order_line_with_allocation_in_many_stocks, channel_USD
):
    allocated_line = order_line_with_allocation_in_many_stocks
    variant = allocated_line.variant
    stocks = variant.stocks.all()

    line_data = OrderLineData(line=order_line, variant=order_line.variant, quantity=6)
    with pytest.raises(InsufficientStock):
        allocate_stocks([line_data], COUNTRY_CODE, channel_USD.slug)

    assert not Allocation.objects.filter(
        order_line=order_line, stock__in=stocks
    ).exists()


def test_allocate_stocks_no_channel_shipping_zones(order_line, stock, channel_USD):
    channel_USD.shipping_zones.clear()

    stock.quantity = 100
    stock.save(update_fields=["quantity"])

    line_data = OrderLineData(line=order_line, variant=order_line.variant, quantity=50)
    with pytest.raises(InsufficientStock):
        allocate_stocks([line_data], COUNTRY_CODE, channel_USD.slug)


def test_allocate_stock_insufficient_stocks(
    order_line, variant_with_many_stocks, channel_USD
):
    variant = variant_with_many_stocks
    stocks = variant.stocks.all()

    line_data = OrderLineData(line=order_line, variant=order_line.variant, quantity=10)
    with pytest.raises(InsufficientStock):
        allocate_stocks([line_data], COUNTRY_CODE, channel_USD.slug)

    assert not Allocation.objects.filter(
        order_line=order_line, stock__in=stocks
    ).exists()


<<<<<<< HEAD
def test_allocate_stock_insufficient_stocks_for_multiply_lines(
    order_line, variant_with_many_stocks, product, channel_USD
=======
def test_allocate_stock_insufficient_stocks_for_multiple_lines(
    order_line, variant_with_many_stocks, product
>>>>>>> 4ca2b0a1
):
    variant = variant_with_many_stocks
    stocks = variant.stocks.all()

    variant_2 = product.variants.first()

    order_line_2 = OrderLine.objects.get(pk=order_line.pk)
    order_line_2.pk = None
    order_line_2.product_name = product.name
    order_line_2.variant_name = variant_2.name
    order_line_2.product_sku = variant_2.sku
    order_line_2.variant = variant_2
    order_line_2.save()

    quantity_1 = 100
    quantity_2 = 100
    line_data_1 = OrderLineData(
        line=order_line, variant=order_line.variant, quantity=quantity_1
    )
    line_data_2 = OrderLineData(
        line=order_line_2, variant=variant_2, quantity=quantity_2
    )

    with pytest.raises(InsufficientStock) as exc:
        allocate_stocks([line_data_1, line_data_2], COUNTRY_CODE, channel_USD.slug)

    assert set(item.variant for item in exc._excinfo[1].items) == {variant, variant_2}

    assert not Allocation.objects.filter(
        order_line=order_line, stock__in=stocks
    ).exists()


def test_deallocate_stock(allocation):
    stock = allocation.stock
    stock.quantity = 100
    stock.save(update_fields=["quantity"])
    allocation.quantity_allocated = 80
    allocation.save(update_fields=["quantity_allocated"])

    deallocate_stock(
        [
            OrderLineData(
                line=allocation.order_line, quantity=80, variant=stock.product_variant
            )
        ]
    )

    stock.refresh_from_db()
    assert stock.quantity == 100
    allocation.refresh_from_db()
    assert allocation.quantity_allocated == 0


def test_deallocate_stock_partially(allocation):
    stock = allocation.stock
    stock.quantity = 100
    stock.save(update_fields=["quantity"])
    allocation.quantity_allocated = 80
    allocation.save(update_fields=["quantity_allocated"])

    deallocate_stock(
        [
            OrderLineData(
                line=allocation.order_line, quantity=50, variant=stock.product_variant
            )
        ]
    )

    stock.refresh_from_db()
    assert stock.quantity == 100
    allocation.refresh_from_db()
    assert allocation.quantity_allocated == 30


def test_deallocate_stock_many_allocations(
    order_line_with_allocation_in_many_stocks,
):
    order_line = order_line_with_allocation_in_many_stocks

    deallocate_stock(
        [OrderLineData(line=order_line, quantity=3, variant=order_line.variant)]
    )

    allocations = order_line.allocations.all()
    assert allocations[0].quantity_allocated == 0
    assert allocations[1].quantity_allocated == 0


def test_deallocate_stock_many_allocations_partially(
    order_line_with_allocation_in_many_stocks,
):
    order_line = order_line_with_allocation_in_many_stocks

    deallocate_stock(
        [OrderLineData(line=order_line, quantity=1, variant=order_line.variant)]
    )

    allocations = order_line.allocations.all()
    assert allocations[0].quantity_allocated == 1
    assert allocations[1].quantity_allocated == 1


def test_increase_stock_without_allocate(allocation):
    stock = allocation.stock
    stock.quantity = 100
    stock.save(update_fields=["quantity"])
    allocation.quantity_allocated = 80
    allocation.save(update_fields=["quantity_allocated"])

    increase_stock(allocation.order_line, stock.warehouse, 50, allocate=False)

    stock.refresh_from_db()
    assert stock.quantity == 150
    allocation.refresh_from_db()
    assert allocation.quantity_allocated == 80


def test_increase_stock_with_allocate(allocation):
    stock = allocation.stock
    stock.quantity = 100
    stock.save(update_fields=["quantity"])
    allocation.quantity_allocated = 80
    allocation.save(update_fields=["quantity_allocated"])

    increase_stock(allocation.order_line, stock.warehouse, 50, allocate=True)

    stock.refresh_from_db()
    assert stock.quantity == 150
    allocation.refresh_from_db()
    assert allocation.quantity_allocated == 130


def test_increase_stock_with_new_allocation(order_line, stock):
    assert not Allocation.objects.filter(order_line=order_line, stock=stock).exists()
    stock.quantity = 100
    stock.save(update_fields=["quantity"])

    increase_stock(order_line, stock.warehouse, 50, allocate=True)

    stock.refresh_from_db()
    assert stock.quantity == 150
    allocation = Allocation.objects.get(order_line=order_line, stock=stock)
    assert allocation.quantity_allocated == 50


@pytest.mark.parametrize("quantity", (19, 20))
def test_increase_allocations(quantity, allocation):
    order_line = allocation.order_line
    order_line_info = OrderLineData(
        line=order_line,
        quantity=quantity,
        variant=order_line.variant,
        warehouse_pk=allocation.stock.warehouse.pk,
    )
    stock = allocation.stock
    stock.quantity = 100
    stock.save(update_fields=["quantity"])
    initially_allocated = 80
    allocation.quantity_allocated = initially_allocated
    allocation.save(update_fields=["quantity_allocated"])

    increase_allocations([order_line_info])

    stock.refresh_from_db()
    assert stock.quantity == 100
    assert (
        order_line.allocations.all().aggregate(Sum("quantity_allocated"))[
            "quantity_allocated__sum"
        ]
        == initially_allocated + quantity
    )


def test_increase_allocation_insufficient_stock(allocation):
    order_line = allocation.order_line
    order_line_info = OrderLineData(
        line=order_line,
        quantity=21,
        variant=order_line.variant,
        warehouse_pk=allocation.stock.warehouse.pk,
    )
    stock = allocation.stock
    stock.quantity = 100
    stock.save(update_fields=["quantity"])
    initially_allocated = 80
    allocation.quantity_allocated = initially_allocated
    allocation.save(update_fields=["quantity_allocated"])

    with pytest.raises(InsufficientStock):
        increase_allocations([order_line_info])

    stock.refresh_from_db()
    assert stock.quantity == 100
    assert (
        order_line.allocations.all().aggregate(Sum("quantity_allocated"))[
            "quantity_allocated__sum"
        ]
        == initially_allocated
    )


def test_decrease_stock(allocation):
    stock = allocation.stock
    stock.quantity = 100
    stock.save(update_fields=["quantity"])
    allocation.quantity_allocated = 80
    allocation.save(update_fields=["quantity_allocated"])
    warehouse_pk = allocation.stock.warehouse.pk

    decrease_stock(
        [
            OrderLineData(
                line=allocation.order_line,
                quantity=50,
                variant=stock.product_variant,
                warehouse_pk=warehouse_pk,
            )
        ],
    )

    stock.refresh_from_db()
    assert stock.quantity == 50
    allocation.refresh_from_db()
    assert allocation.quantity_allocated == 30


@pytest.mark.parametrize("quantity, expected_allocated", ((50, 30), (200, 0)))
def test_decrease_stock_without_stock_update(quantity, expected_allocated, allocation):
    stock = allocation.stock
    stock.quantity = 100
    stock.save(update_fields=["quantity"])
    allocation.quantity_allocated = 80
    allocation.save(update_fields=["quantity_allocated"])
    warehouse_pk = allocation.stock.warehouse.pk

    decrease_stock(
        [
            OrderLineData(
                line=allocation.order_line,
                quantity=quantity,
                variant=stock.product_variant,
                warehouse_pk=warehouse_pk,
            )
        ],
        update_stocks=False,
    )

    stock.refresh_from_db()
    assert stock.quantity == 100
    allocation.refresh_from_db()
    assert allocation.quantity_allocated == expected_allocated


def test_decrease_stock_multiple_lines(allocations):
    allocation_1 = allocations[0]
    allocation_2 = allocations[0]

    stock = allocation_1.stock
    stock.quantity = 100
    stock.save(update_fields=["quantity"])
    allocation_1.quantity_allocated = 80
    allocation_1.save(update_fields=["quantity_allocated"])
    warehouse_pk_1 = allocation_1.stock.warehouse.pk

    allocation_2.quantity_allocated = 80
    allocation_2.save(update_fields=["quantity_allocated"])
    warehouse_pk_2 = allocation_2.stock.warehouse.pk

    decrease_stock(
        [
            OrderLineData(
                line=allocation_1.order_line,
                quantity=50,
                variant=allocation_1.order_line.variant,
                warehouse_pk=warehouse_pk_1,
            ),
            OrderLineData(
                line=allocation_2.order_line,
                quantity=20,
                variant=allocation_2.order_line.variant,
                warehouse_pk=warehouse_pk_2,
            ),
        ],
    )

    stock.refresh_from_db()
    assert stock.quantity == 30
    allocation_1.refresh_from_db()
    assert allocation_1.quantity_allocated == 10


def test_decrease_stock_partially(allocation):
    stock = allocation.stock
    stock.quantity = 100
    stock.save(update_fields=["quantity"])
    allocation.quantity_allocated = 80
    allocation.save(update_fields=["quantity_allocated"])
    warehouse_pk = allocation.stock.warehouse.pk

    decrease_stock(
        [
            OrderLineData(
                line=allocation.order_line,
                quantity=80,
                variant=stock.product_variant,
                warehouse_pk=str(warehouse_pk),
            )
        ],
    )

    stock.refresh_from_db()
    assert stock.quantity == 20
    allocation.refresh_from_db()
    assert allocation.quantity_allocated == 0


def test_decrease_stock_many_allocations(
    order_line_with_allocation_in_many_stocks,
):
    order_line = order_line_with_allocation_in_many_stocks
    allocations = order_line.allocations.all()
    warehouse_pk = allocations[1].stock.warehouse.pk

    decrease_stock(
        [
            OrderLineData(
                line=order_line,
                quantity=3,
                variant=order_line.variant,
                warehouse_pk=str(warehouse_pk),
            )
        ],
    )

    assert allocations[0].quantity_allocated == 0
    assert allocations[1].quantity_allocated == 0
    assert allocations[0].stock.quantity == 4
    assert allocations[1].stock.quantity == 0


def test_decrease_stock_many_allocations_partially(
    order_line_with_allocation_in_many_stocks,
):
    order_line = order_line_with_allocation_in_many_stocks
    allocations = order_line.allocations.all()
    warehouse_pk = allocations[0].stock.warehouse.pk

    decrease_stock(
        [
            OrderLineData(
                line=order_line,
                quantity=2,
                variant=order_line.variant,
                warehouse_pk=str(warehouse_pk),
            )
        ],
    )

    assert allocations[0].quantity_allocated == 0
    assert allocations[1].quantity_allocated == 1
    assert allocations[0].stock.quantity == 2
    assert allocations[1].stock.quantity == 3


def test_decrease_stock_more_then_allocated(
    order_line_with_allocation_in_many_stocks,
):
    order_line = order_line_with_allocation_in_many_stocks
    allocations = order_line.allocations.all()
    warehouse_pk = allocations[0].stock.warehouse.pk
    quantity_allocated = allocations.aggregate(
        quantity_allocated=Coalesce(Sum("quantity_allocated"), 0)
    )["quantity_allocated"]
    assert quantity_allocated < 4

    decrease_stock(
        [
            OrderLineData(
                line=order_line,
                quantity=4,
                variant=order_line.variant,
                warehouse_pk=warehouse_pk,
            )
        ],
    )

    allocations = order_line.allocations.all()
    assert allocations[0].quantity_allocated == 0
    assert allocations[1].quantity_allocated == 0
    assert allocations[0].stock.quantity == 0
    assert allocations[1].stock.quantity == 3


def test_decrease_stock_insufficient_stock(allocation):
    stock = allocation.stock
    stock.quantity = 20
    stock.save(update_fields=["quantity"])
    allocation.quantity_allocated = 80
    allocation.save(update_fields=["quantity_allocated"])
    warehouse_pk = allocation.stock.warehouse.pk

    with pytest.raises(InsufficientStock):
        decrease_stock(
            [
                OrderLineData(
                    line=allocation.order_line,
                    quantity=50,
                    variant=stock.product_variant,
                    warehouse_pk=warehouse_pk,
                )
            ],
        )

    stock.refresh_from_db()
    assert stock.quantity == 20
    allocation.refresh_from_db()
    assert allocation.quantity_allocated == 80


def test_deallocate_stock_for_order(
    order_line_with_allocation_in_many_stocks,
):
    order_line = order_line_with_allocation_in_many_stocks
    order = order_line.order

    deallocate_stock_for_order(order)

    allocations = order_line.allocations.all()
    assert allocations[0].quantity_allocated == 0
    assert allocations[1].quantity_allocated == 0<|MERGE_RESOLUTION|>--- conflicted
+++ resolved
@@ -33,11 +33,7 @@
     assert allocation.quantity_allocated == 50
 
 
-<<<<<<< HEAD
-def test_allocate_stocks_multiply_lines(order_line, order, product, stock, channel_USD):
-=======
-def test_allocate_stocks_multiple_lines(order_line, order, product, stock):
->>>>>>> 4ca2b0a1
+def test_allocate_stocks_multiple_lines(order_line, order, product, stock, channel_USD):
     stock.quantity = 100
     stock.save(update_fields=["quantity"])
 
@@ -145,13 +141,8 @@
     ).exists()
 
 
-<<<<<<< HEAD
-def test_allocate_stock_insufficient_stocks_for_multiply_lines(
+def test_allocate_stock_insufficient_stocks_for_multiple_lines(
     order_line, variant_with_many_stocks, product, channel_USD
-=======
-def test_allocate_stock_insufficient_stocks_for_multiple_lines(
-    order_line, variant_with_many_stocks, product
->>>>>>> 4ca2b0a1
 ):
     variant = variant_with_many_stocks
     stocks = variant.stocks.all()
@@ -314,7 +305,7 @@
     allocation.quantity_allocated = initially_allocated
     allocation.save(update_fields=["quantity_allocated"])
 
-    increase_allocations([order_line_info])
+    increase_allocations([order_line_info], order_line.order.channel.slug)
 
     stock.refresh_from_db()
     assert stock.quantity == 100
@@ -342,7 +333,7 @@
     allocation.save(update_fields=["quantity_allocated"])
 
     with pytest.raises(InsufficientStock):
-        increase_allocations([order_line_info])
+        increase_allocations([order_line_info], order_line.order.channel.slug)
 
     stock.refresh_from_db()
     assert stock.quantity == 100
