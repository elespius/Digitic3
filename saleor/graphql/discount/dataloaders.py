--- conflicted
+++ resolved
@@ -172,12 +172,8 @@
             category_pks_map[voucher_id].append(category_id)
         for voucher_id, collection_id in voucher_collections:
             collection_pks_map[voucher_id].append(collection_id)
-<<<<<<< HEAD
-        voucher_infos: List[Optional[VoucherInfo]] = []
-
-=======
+
         voucher_infos: list[Optional[VoucherInfo]] = []
->>>>>>> d16c3f6b
         for code in keys:
             voucher_code = voucher_codes_map.get(code)
             if not voucher_code:
