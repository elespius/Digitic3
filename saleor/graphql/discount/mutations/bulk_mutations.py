--- conflicted
+++ resolved
@@ -155,13 +155,7 @@
         vouchers = list(queryset)
         codes = [voucher.code for voucher in vouchers]
         webhooks = get_webhooks_for_event(WebhookEventAsyncType.VOUCHER_DELETED)
-<<<<<<< HEAD
         queryset.delete()
 
         for voucher, code in zip(vouchers, codes):
-            manager.voucher_deleted(voucher, code, webhooks=webhooks)
-=======
-        manager = get_plugin_manager_promise(info.context).get()
-        for voucher in vouchers:
-            cls.call_event(manager.voucher_deleted, voucher, webhooks=webhooks)
->>>>>>> 201229e9
+            cls.call_event(manager.voucher_deleted, voucher, code, webhooks=webhooks)