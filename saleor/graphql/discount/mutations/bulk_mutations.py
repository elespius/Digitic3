from typing import Optional

import graphene
from django.core.exceptions import ValidationError
<<<<<<< HEAD
from django.db import transaction
=======
from django.db.models import Exists, OuterRef, QuerySet, Subquery
>>>>>>> 877b5155

from ....discount import models
from ....discount.error_codes import DiscountErrorCode
from ....discount.models import VoucherCode
from ....permission.enums import DiscountPermissions
from ....product.utils.product import (
    get_channel_to_products_map_from_rules,
    mark_products_in_channels_as_dirty,
)
from ....webhook.event_types import WebhookEventAsyncType
from ....webhook.utils import get_webhooks_for_event
from ...core import ResolveInfo
from ...core.doc_category import DOC_CATEGORY_DISCOUNTS
from ...core.mutations import ModelBulkDeleteMutation
from ...core.types import DiscountError, NonNullList
from ...core.utils import (
    WebhookEventInfo,
    from_global_id_or_error,
    raise_validation_error,
)
from ...plugins.dataloaders import get_plugin_manager_promise
from ..types import Sale, Voucher
from ..utils import convert_migrated_sale_predicate_to_catalogue_info


class SaleBulkDelete(ModelBulkDeleteMutation):
    class Arguments:
        ids = NonNullList(
            graphene.ID, required=True, description="List of sale IDs to delete."
        )

    class Meta:
        description = "Deletes sales."
        model = models.Promotion
        object_type = Sale
        return_field_name = "sale"
        permissions = (DiscountPermissions.MANAGE_DISCOUNTS,)
        error_type_class = DiscountError
        error_type_field = "discount_errors"
        doc_category = DOC_CATEGORY_DISCOUNTS
        webhook_events_info = [
            WebhookEventInfo(
                type=WebhookEventAsyncType.SALE_DELETED,
                description="A sale was deleted.",
            )
        ]

    @classmethod
    def perform_mutation(  # type: ignore[override]
        cls, _root, info: ResolveInfo, /, *, ids, **data
    ) -> tuple[int, Optional[ValidationError]]:
        """Perform a mutation that deletes a list of model instances."""
        try:
            instances = cls.get_promotion_instances(ids)
        except ValidationError as error:
            return 0, error

        count = len(instances)
        if count:
            cls.bulk_action(info, instances, **data)
        return count, None

    @classmethod
    def get_promotion_instances(cls, ids):
        invalid_ids = []
        for id in ids:
            type, _id = from_global_id_or_error(id, raise_error=False)
            if type == "Promotion":
                invalid_ids.append(id)

        if invalid_ids:
            raise_validation_error(
                field="id",
                message="Provided IDs refer to Promotion model. "
                "Please use 'promotionBulkDelete' mutation instead.",
                code=DiscountErrorCode.INVALID.value,
            )
        pks = cls.get_global_ids_or_error(ids, "Sale")
        return models.Promotion.objects.filter(old_sale_id__in=pks)

    @classmethod
    def bulk_action(cls, info: ResolveInfo, queryset, /):
        with transaction.atomic():
            promotions = tuple(
                models.Promotion.objects.order_by("pk")
                .select_for_update(of=("self",))
                .filter(pk__in=queryset.values_list("pk", flat=True))
            )
            rules = cls.get_sales(promotions)
            sale_id_to_rule = cls.get_sale_and_rules(rules)
            sales_and_catalogue_infos = [
                (promotion, cls.get_catalogue_info(sale_id_to_rule.get(promotion.id)))
                for promotion in promotions
            ]
            channel_to_products_map = cls.get_channel_to_products_map(rules)

            models.PromotionRule.objects.order_by("pk").filter(
                pk__in=[rule.pk for rule in rules]
            ).delete()
            models.Promotion.objects.order_by("pk").filter(
                pk__in=[promotion.pk for promotion in promotions]
            ).delete()

        webhooks = get_webhooks_for_event(WebhookEventAsyncType.SALE_DELETED)
        manager = get_plugin_manager_promise(info.context).get()
        for sale, catalogue_info in sales_and_catalogue_infos:
            cls.call_event(
                manager.sale_deleted, sale, catalogue_info, webhooks=webhooks
            )
        if channel_to_products_map:
            cls.call_event(mark_products_in_channels_as_dirty, channel_to_products_map)

    @classmethod
    def get_sale_and_rules(cls, rules: tuple[models.PromotionRule, ...]):
        return {rule.promotion_id: rule for rule in rules}

    @classmethod
    def get_catalogue_info(cls, rule: models.PromotionRule):
        return convert_migrated_sale_predicate_to_catalogue_info(
            rule.catalogue_predicate
        )

    @classmethod
    def get_channel_to_products_map(cls, rules: tuple[models.PromotionRule, ...]):
        rules = models.PromotionRule.objects.order_by("pk").filter(
            pk__in=[rule.pk for rule in rules]
        )
        return get_channel_to_products_map_from_rules(rules)

    @classmethod
    def get_sales(cls, promotions) -> tuple[models.PromotionRule, ...]:
        return tuple(
            models.PromotionRule.objects.order_by("pk")
            .select_for_update(of=("self",))
            .filter(promotion_id__in=[promotion.pk for promotion in promotions])
        )


class VoucherBulkDelete(ModelBulkDeleteMutation):
    class Arguments:
        ids = NonNullList(
            graphene.ID, required=True, description="List of voucher IDs to delete."
        )

    class Meta:
        description = "Deletes vouchers."
        model = models.Voucher
        object_type = Voucher
        permissions = (DiscountPermissions.MANAGE_DISCOUNTS,)
        error_type_class = DiscountError
        error_type_field = "discount_errors"
        webhook_events_info = [
            WebhookEventInfo(
                type=WebhookEventAsyncType.VOUCHER_DELETED,
                description="A voucher was deleted.",
            )
        ]

    @classmethod
    def bulk_action(cls, info: ResolveInfo, queryset, /):
        manager = get_plugin_manager_promise(info.context).get()
        vouchers = queryset.annotate(
            last_code=Subquery(
                VoucherCode.objects.filter(voucher=OuterRef("pk")).values("code")[:1]
            )
        )
        codes = [voucher.last_code for voucher in vouchers]
        webhooks = get_webhooks_for_event(WebhookEventAsyncType.VOUCHER_DELETED)
        queryset.delete()

        for voucher, code in zip(vouchers, codes):
            cls.call_event(manager.voucher_deleted, voucher, code, webhooks=webhooks)<|MERGE_RESOLUTION|>--- conflicted
+++ resolved
@@ -2,11 +2,8 @@
 
 import graphene
 from django.core.exceptions import ValidationError
-<<<<<<< HEAD
 from django.db import transaction
-=======
-from django.db.models import Exists, OuterRef, QuerySet, Subquery
->>>>>>> 877b5155
+from django.db.models import OuterRef, Subquery
 
 from ....discount import models
 from ....discount.error_codes import DiscountErrorCode
