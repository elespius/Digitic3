from typing import Optional

import graphene
<<<<<<< HEAD
from django.db.models import Exists, OuterRef
=======
from django.core.exceptions import ValidationError
from django.db.models import Exists, OuterRef, QuerySet
>>>>>>> f10308fa

from ....discount import models
from ....discount.error_codes import DiscountErrorCode
from ....permission.enums import DiscountPermissions
from ....product import models as product_models
from ....product.tasks import update_products_discounted_prices_for_promotion_task
from ....webhook.event_types import WebhookEventAsyncType
from ....webhook.utils import get_webhooks_for_event
from ...core import ResolveInfo
from ...core.doc_category import DOC_CATEGORY_DISCOUNTS
from ...core.mutations import ModelBulkDeleteMutation
from ...core.types import DiscountError, NonNullList
from ...core.utils import (
    WebhookEventInfo,
    from_global_id_or_error,
    raise_validation_error,
)
from ...plugins.dataloaders import get_plugin_manager_promise
from ..types import Sale, Voucher
from ..utils import (
    convert_migrated_sale_predicate_to_catalogue_info,
    get_variants_for_predicate,
)


class SaleBulkDelete(ModelBulkDeleteMutation):
    class Arguments:
        ids = NonNullList(
            graphene.ID, required=True, description="List of sale IDs to delete."
        )

    class Meta:
        description = "Deletes sales."
        model = models.Promotion
        object_type = Sale
        return_field_name = "sale"
        permissions = (DiscountPermissions.MANAGE_DISCOUNTS,)
        error_type_class = DiscountError
        error_type_field = "discount_errors"
        doc_category = DOC_CATEGORY_DISCOUNTS
        webhook_events_info = [
            WebhookEventInfo(
                type=WebhookEventAsyncType.SALE_DELETED,
                description="A sale was deleted.",
            )
        ]

    @classmethod
    def perform_mutation(  # type: ignore[override]
        cls, _root, info: ResolveInfo, /, *, ids, **data
    ) -> tuple[int, Optional[ValidationError]]:
        """Perform a mutation that deletes a list of model instances."""
        try:
            instances = cls.get_promotion_instances(ids)
        except ValidationError as error:
            return 0, error

        count = len(instances)
        if count:
            cls.bulk_action(info, instances, **data)
        return count, None

    @classmethod
    def get_promotion_instances(cls, ids):
        invalid_ids = []
        for id in ids:
            type, _id = from_global_id_or_error(id, raise_error=False)
            if type == "Promotion":
                invalid_ids.append(id)

        if invalid_ids:
            raise_validation_error(
                field="id",
                message="Provided IDs refer to Promotion model. "
                "Please use 'promotionBulkDelete' mutation instead.",
                code=DiscountErrorCode.INVALID.value,
            )
        pks = cls.get_global_ids_or_error(ids, "Sale")
        return models.Promotion.objects.filter(old_sale_id__in=pks)

    @classmethod
    def bulk_action(cls, info: ResolveInfo, queryset, /):
        sale_id_to_rule = cls.get_sale_and_rules(queryset)
        sales_and_catalogue_infos = [
            (sale, cls.get_catalogue_info(sale_id_to_rule.get(sale.id)))
            for sale in queryset
        ]
<<<<<<< HEAD
        promotions = cls.get_promotions(queryset)
        promotions.delete()
=======
        product_ids = cls.get_product_ids(sale_id_to_rule)

>>>>>>> f10308fa
        queryset.delete()

        webhooks = get_webhooks_for_event(WebhookEventAsyncType.SALE_DELETED)
        manager = get_plugin_manager_promise(info.context).get()
        for sale, catalogue_info in sales_and_catalogue_infos:
            cls.call_event(
                manager.sale_deleted, sale, catalogue_info, webhooks=webhooks
            )

        update_products_discounted_prices_for_promotion_task.delay(list(product_ids))

    @classmethod
    def get_sale_and_rules(cls, qs: QuerySet[models.Promotion]):
        rules = models.PromotionRule.objects.filter(
            Exists(qs.filter(id=OuterRef("promotion_id")))
        )
        sale_id_to_rule = {rule.promotion_id: rule for rule in rules}
        return sale_id_to_rule

    @classmethod
    def get_catalogue_info(cls, rule: models.PromotionRule):
        return convert_migrated_sale_predicate_to_catalogue_info(
            rule.catalogue_predicate
        )

    @classmethod
    def get_product_ids(cls, get_sale_and_rules: dict):
        variants = product_models.ProductVariant.objects.none()
        for rule in get_sale_and_rules.values():
            variants |= get_variants_for_predicate(rule.catalogue_predicate)

        products = product_models.Product.objects.filter(
            Exists(variants.filter(product_id=OuterRef("id")))
        )
        return set(products.values_list("id", flat=True))

    @classmethod
    def get_promotions(cls, sales):
        return models.Promotion.objects.filter(
            Exists(sales.filter(id=OuterRef("old_sale_id")))
        )


class VoucherBulkDelete(ModelBulkDeleteMutation):
    class Arguments:
        ids = NonNullList(
            graphene.ID, required=True, description="List of voucher IDs to delete."
        )

    class Meta:
        description = "Deletes vouchers."
        model = models.Voucher
        object_type = Voucher
        permissions = (DiscountPermissions.MANAGE_DISCOUNTS,)
        error_type_class = DiscountError
        error_type_field = "discount_errors"
        webhook_events_info = [
            WebhookEventInfo(
                type=WebhookEventAsyncType.VOUCHER_DELETED,
                description="A voucher was deleted.",
            )
        ]

    @classmethod
    def bulk_action(cls, info: ResolveInfo, queryset, /):
        manager = get_plugin_manager_promise(info.context).get()
        vouchers = list(queryset)
        codes = [voucher.code for voucher in vouchers]
        webhooks = get_webhooks_for_event(WebhookEventAsyncType.VOUCHER_DELETED)
        queryset.delete()

        for voucher, code in zip(vouchers, codes):
            cls.call_event(manager.voucher_deleted, voucher, code, webhooks=webhooks)<|MERGE_RESOLUTION|>--- conflicted
+++ resolved
@@ -1,12 +1,8 @@
 from typing import Optional
 
 import graphene
-<<<<<<< HEAD
-from django.db.models import Exists, OuterRef
-=======
 from django.core.exceptions import ValidationError
 from django.db.models import Exists, OuterRef, QuerySet
->>>>>>> f10308fa
 
 from ....discount import models
 from ....discount.error_codes import DiscountErrorCode
@@ -94,13 +90,8 @@
             (sale, cls.get_catalogue_info(sale_id_to_rule.get(sale.id)))
             for sale in queryset
         ]
-<<<<<<< HEAD
-        promotions = cls.get_promotions(queryset)
-        promotions.delete()
-=======
         product_ids = cls.get_product_ids(sale_id_to_rule)
 
->>>>>>> f10308fa
         queryset.delete()
 
         webhooks = get_webhooks_for_event(WebhookEventAsyncType.SALE_DELETED)
@@ -137,12 +128,6 @@
         )
         return set(products.values_list("id", flat=True))
 
-    @classmethod
-    def get_promotions(cls, sales):
-        return models.Promotion.objects.filter(
-            Exists(sales.filter(id=OuterRef("old_sale_id")))
-        )
-
 
 class VoucherBulkDelete(ModelBulkDeleteMutation):
     class Arguments:
