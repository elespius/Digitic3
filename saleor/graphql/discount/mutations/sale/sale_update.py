--- conflicted
+++ resolved
@@ -198,14 +198,11 @@
             )
             update_variants_for_promotion(variants, promotion)
             if product_ids | previous_product_ids:
-<<<<<<< HEAD
                 product_ids_to_update = product_ids | previous_product_ids
-                mark_products_in_channels_as_dirty(
-                    {channel_id: product_ids_to_update for channel_id in channel_ids}
+                cls.call_event(
+                    mark_products_in_channels_as_dirty,
+                    {channel_id: product_ids_to_update for channel_id in channel_ids},
                 )
-=======
-                cls.call_event(update_discounted_prices_task.delay, list(product_ids))
->>>>>>> 969821b4
 
     @classmethod
     def send_sale_notifications(
