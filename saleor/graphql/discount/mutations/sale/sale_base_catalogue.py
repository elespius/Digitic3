from collections import defaultdict
from typing import Union

import graphene
from django.core.exceptions import ValidationError
from django.db.models import Exists, OuterRef

from .....discount.error_codes import DiscountErrorCode
from .....product import models as product_models
from .....product.utils import get_products_ids_without_variants
from .....product.utils.product import mark_products_in_channels_as_dirty
from ....core import ResolveInfo
from ....core.mutations import BaseMutation
from ....plugins.dataloaders import get_plugin_manager_promise
from ....product.types import Category, Collection, Product, ProductVariant
from ...types import Sale
from ...utils import (
    convert_catalogue_info_into_predicate,
    get_variants_for_catalogue_predicate,
)
from ..utils import update_variants_for_promotion
from ..voucher.voucher_add_catalogues import CatalogueInput

CatalogueInfo = defaultdict[str, set[Union[int, str]]]


class SaleBaseCatalogueMutation(BaseMutation):
    sale = graphene.Field(
        Sale, description="Sale of which catalogue IDs will be modified."
    )

    class Arguments:
        id = graphene.ID(required=True, description="ID of a sale.")
        input = CatalogueInput(
            required=True,
            description="Fields required to modify catalogue IDs of sale.",
        )

    class Meta:
        abstract = True

    @classmethod
    def post_save_actions(
        cls, info: ResolveInfo, promotion, previous_catalogue, new_catalogue
    ):
        if previous_catalogue != new_catalogue:
            manager = get_plugin_manager_promise(info.context).get()
            cls.call_event(
                manager.sale_updated,
                promotion,
                previous_catalogue,
                new_catalogue,
            )

        previous_predicate = convert_catalogue_info_into_predicate(previous_catalogue)
        new_predicate = convert_catalogue_info_into_predicate(new_catalogue)
        previous_product_ids = cls.get_product_ids_for_predicate(previous_predicate)
        new_variants = get_variants_for_catalogue_predicate(new_predicate)
        new_product_ids = set(
            product_models.Product.objects.filter(
                Exists(new_variants.filter(product_id=OuterRef("id")))
            ).values_list("id", flat=True)
        )
        update_variants_for_promotion(new_variants, promotion)

        if previous_product_ids != new_product_ids:
            is_add_mutation = len(new_product_ids) > len(previous_product_ids)
            if is_add_mutation:
                product_ids = new_product_ids - previous_product_ids
            else:
                product_ids = previous_product_ids - new_product_ids
<<<<<<< HEAD

            rules = promotion.rules.all()
            PromotionRuleChannel = rules.model.channels.through
            channel_ids = PromotionRuleChannel.objects.filter(
                Exists(rules.filter(id=OuterRef("promotionrule_id")))
            ).values_list("channel_id", flat=True)
            mark_products_in_channels_as_dirty(
                {channel_id: product_ids for channel_id in channel_ids}
            )
=======
            cls.call_event(update_discounted_prices_task.delay, list(product_ids))
>>>>>>> 969821b4

    @classmethod
    def get_product_ids_for_predicate(cls, predicate: dict) -> set[int]:
        variants = get_variants_for_catalogue_predicate(predicate)
        products = product_models.Product.objects.filter(
            Exists(variants.filter(product_id=OuterRef("id")))
        )
        return set(products.values_list("id", flat=True))

    @classmethod
    def get_catalogue_info_from_input(cls, input) -> CatalogueInfo:
        catalogue_info: CatalogueInfo = defaultdict(set)
        if collection_ids := input.get("collections", set()):
            cls.get_nodes_or_error(collection_ids, "collections", Collection)
        if category_ids := input.get("categories", set()):
            cls.get_nodes_or_error(category_ids, "categories", Category)
        if product_ids := input.get("products", set()):
            products = cls.get_nodes_or_error(product_ids, "products", Product)
            cls.clean_product(products)
        if variant_ids := input.get("variants", set()):
            cls.get_nodes_or_error(variant_ids, "variants", ProductVariant)

        catalogue_info["collections"] = set(collection_ids)
        catalogue_info["categories"] = set(category_ids)
        catalogue_info["products"] = set(product_ids)
        catalogue_info["variants"] = set(variant_ids)

        return catalogue_info

    @classmethod
    def clean_product(cls, products):
        products_ids_without_variants = get_products_ids_without_variants(products)
        if products_ids_without_variants:
            error_code = DiscountErrorCode.CANNOT_MANAGE_PRODUCT_WITHOUT_VARIANT.value
            raise ValidationError(
                {
                    "products": ValidationError(
                        "Cannot manage products without variants.",
                        code=error_code,
                        params={"products": products_ids_without_variants},
                    )
                }
            )<|MERGE_RESOLUTION|>--- conflicted
+++ resolved
@@ -69,19 +69,16 @@
                 product_ids = new_product_ids - previous_product_ids
             else:
                 product_ids = previous_product_ids - new_product_ids
-<<<<<<< HEAD
 
             rules = promotion.rules.all()
             PromotionRuleChannel = rules.model.channels.through
             channel_ids = PromotionRuleChannel.objects.filter(
                 Exists(rules.filter(id=OuterRef("promotionrule_id")))
             ).values_list("channel_id", flat=True)
-            mark_products_in_channels_as_dirty(
-                {channel_id: product_ids for channel_id in channel_ids}
+            cls.call_event(
+                mark_products_in_channels_as_dirty,
+                {channel_id: product_ids for channel_id in channel_ids},
             )
-=======
-            cls.call_event(update_discounted_prices_task.delay, list(product_ids))
->>>>>>> 969821b4
 
     @classmethod
     def get_product_ids_for_predicate(cls, predicate: dict) -> set[int]:
