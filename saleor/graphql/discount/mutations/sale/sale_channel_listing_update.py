--- conflicted
+++ resolved
@@ -9,17 +9,9 @@
 from .....core.tracing import traced_atomic_transaction
 from .....discount import DiscountValueType
 from .....discount.error_codes import DiscountErrorCode
-<<<<<<< HEAD
-from .....discount.models import Promotion, PromotionRule, SaleChannelListing
-from .....discount.sale_converter import create_promotion_for_new_sale
-from .....permission.enums import DiscountPermissions
-from .....product.models import VariantChannelListingPromotionRule
-from .....product.tasks import update_products_discounted_prices_of_sale_task
-=======
 from .....discount.models import Promotion, PromotionRule
 from .....permission.enums import DiscountPermissions
 from .....product.tasks import update_products_discounted_prices_of_promotion_task
->>>>>>> f10308fa
 from ....channel import ChannelContext
 from ....channel.mutations import BaseChannelListingMutation
 from ....core import ResolveInfo
@@ -84,75 +76,6 @@
         error_type_field = "discount_errors"
 
     @classmethod
-<<<<<<< HEAD
-    def add_channels(cls, sale: "SaleModel", promotion, add_channels: List[Dict]):
-        channelid_rule_map = cls.get_channel_to_rule_id_map(promotion)
-        rules_to_create = []
-        rules_to_update = []
-        examplary_rule: PromotionRule = promotion.rules.first()
-
-        for add_channel in add_channels:
-            channel = add_channel["channel"]
-            defaults = {"currency": channel.currency_code}
-            channel = add_channel["channel"]
-            discount_value = add_channel["discount_value"]
-            defaults["discount_value"] = discount_value
-            channel_listing, _ = SaleChannelListing.objects.update_or_create(
-                sale=sale,
-                channel=channel,
-                defaults=defaults,
-            )
-            if channel.id not in channelid_rule_map:
-                rules_to_create.append(
-                    (
-                        channel,
-                        PromotionRule(
-                            promotion=promotion,
-                            catalogue_predicate=examplary_rule.catalogue_predicate,
-                            reward_value_type=examplary_rule.reward_value_type,
-                            reward_value=discount_value,
-                            old_channel_listing_id=channel_listing.id,
-                        ),
-                    )
-                )
-            else:
-                rule = channelid_rule_map[channel.id]
-                rule.reward_value = discount_value
-                rules_to_update.append(rule)
-
-        cls.save_promotion_rules(rules_to_create, rules_to_update)
-
-    @classmethod
-    def get_channel_to_rule_id_map(cls, promotion):
-        if not promotion:
-            return {}
-        rules = promotion.rules.all()
-        PromotionRuleChannel = PromotionRule.channels.through
-        rule_channel = PromotionRuleChannel.objects.filter(
-            Exists(rules.filter(id=OuterRef("promotionrule_id")))
-        )
-        rules_in_bulk = rules.in_bulk()
-        return {
-            channel_id: rules_in_bulk[rule_id]
-            for channel_id, rule_id in rule_channel.values_list(
-                "channel_id", "promotionrule_id"
-            )
-        }
-
-    @classmethod
-    def save_promotion_rules(cls, rules_to_create, rules_to_update):
-        new_rules = [rule_data[1] for rule_data in rules_to_create]
-        PromotionRule.objects.bulk_create(new_rules)
-
-        PromotionRuleChannel = PromotionRule.channels.through
-        rules_channels = [
-            PromotionRuleChannel(promotionrule=rule, channel=channel)
-            for channel, rule in rules_to_create
-        ]
-
-        PromotionRuleChannel.objects.bulk_create(rules_channels)
-        PromotionRule.objects.bulk_update(rules_to_update, ["reward_value"])
-=======
     def add_channels(
         cls,
         promotion: Promotion,
@@ -241,7 +164,6 @@
             rule_left_id = rules_to_delete_ids.pop()
             rule_channel.filter(promotionrule_id=rule_left_id).delete()
         rules.filter(id__in=rules_to_delete_ids).delete()
->>>>>>> f10308fa
 
     @classmethod
     def clean_discount_values(
@@ -291,50 +213,6 @@
         return cleaned_channels
 
     @classmethod
-<<<<<<< HEAD
-    def remove_channels(
-        cls,
-        sale: "SaleModel",
-        promotion,
-        remove_channels: List[int],
-    ):
-        sale.channel_listings.filter(channel_id__in=remove_channels).delete()
-        cls.remove_promotion_rules(promotion, remove_channels)
-
-    @classmethod
-    def remove_promotion_rules(cls, promotion, remove_channels: List[int]):
-        rules = promotion.rules.all()
-        PromotionRuleChannel = PromotionRule.channels.through
-        rule_channel = PromotionRuleChannel.objects.filter(
-            channel_id__in=remove_channels
-        ).filter(Exists(rules.filter(id=OuterRef("promotionrule_id"))))
-        if not rule_channel:
-            return
-        rules_to_delete_ids = list(
-            rule_channel.values_list("promotionrule_id", flat=True)
-        )
-        # We ensure at least one rule is assigned to promotion in order to
-        # determine old sale's type and catalogue
-        if len(rule_channel) >= len(rules):
-            rule_left_id = rules_to_delete_ids.pop()
-            rule_channel.filter(promotionrule_id=rule_left_id).delete()
-            VariantChannelListingPromotionRule.objects.filter(
-                promotion_rule_id=rule_left_id
-            ).delete()
-        rules.filter(id__in=rules_to_delete_ids).delete()
-
-    @classmethod
-    def save(cls, info: ResolveInfo, sale: "SaleModel", cleaned_input: Dict):
-        with traced_atomic_transaction():
-            promotion = Promotion.objects.filter(old_sale_id=sale.pk).first()
-            if not promotion:
-                promotion = create_promotion_for_new_sale(sale)
-            cls.add_channels(sale, promotion, cleaned_input.get("add_channels", []))
-            cls.remove_channels(
-                sale, promotion, cleaned_input.get("remove_channels", [])
-            )
-            update_products_discounted_prices_of_sale_task.delay(sale.pk)
-=======
     def save(
         cls,
         _info: ResolveInfo,
@@ -358,7 +236,6 @@
                 message="Sale with given ID can't be found.",
                 code=DiscountErrorCode.NOT_FOUND,
             )
->>>>>>> f10308fa
 
     @classmethod
     def perform_mutation(  # type: ignore[override]
