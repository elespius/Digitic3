--- conflicted
+++ resolved
@@ -1,14 +1,8 @@
 from typing import Optional
 
 from .....core.tracing import traced_atomic_transaction
-<<<<<<< HEAD
-from .....discount import models
-from .....discount.sale_converter import get_or_create_promotion
-from .....discount.utils import fetch_catalogue_info
-=======
 from .....discount.error_codes import DiscountErrorCode
 from .....discount.models import Promotion, PromotionRule
->>>>>>> f10308fa
 from .....graphql.channel import ChannelContext
 from .....permission.enums import DiscountPermissions
 from .....webhook.event_types import WebhookEventAsyncType
@@ -58,27 +52,6 @@
         previous_catalogue_info = convert_migrated_sale_predicate_to_catalogue_info(
             previous_predicate
         )
-<<<<<<< HEAD
-        previous_catalogue = fetch_catalogue_info(sale)
-        promotion = get_or_create_promotion(sale)
-        rules = promotion.rules.all()
-        manager = get_plugin_manager_promise(info.context).get()
-        with traced_atomic_transaction():
-            cls.remove_catalogues_from_node(sale, input)
-            current_catalogue = fetch_catalogue_info(sale)
-            cls.update_promotion_rules_predicate(rules, current_catalogue)
-
-            cls.call_event(
-                lambda: manager.sale_updated(
-                    sale,
-                    previous_catalogue=convert_catalogue_info_to_global_ids(
-                        previous_catalogue
-                    ),
-                    current_catalogue=convert_catalogue_info_to_global_ids(
-                        current_catalogue
-                    ),
-                )
-=======
 
         with traced_atomic_transaction():
             new_catalogue_info = cls.remove_items_from_catalogue(
@@ -126,7 +99,6 @@
         if any(catalogue_info_to_remove):
             new_catalogue = subtract_catalogues_info(
                 previous_catalogue_info, catalogue_info_to_remove
->>>>>>> f10308fa
             )
             new_predicate = convert_catalogue_info_into_predicate(new_catalogue)
             for rule in rules:
