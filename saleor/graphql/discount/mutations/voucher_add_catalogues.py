--- conflicted
+++ resolved
@@ -69,11 +69,7 @@
         cls.add_catalogues_to_node(voucher, input_data)
 
         if input_data:
-<<<<<<< HEAD
-            cls.call_event(lambda v=voucher: info.context.plugins.voucher_updated(v))
-=======
             manager = load_plugin_manager(info.context)
-            manager.voucher_updated(voucher)
->>>>>>> 9ccf7f79
+            cls.call_event(lambda v=voucher: manager.voucher_updated(v))
 
         return VoucherAddCatalogues(voucher=voucher)