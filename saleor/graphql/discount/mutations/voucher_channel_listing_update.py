from collections import defaultdict

import graphene
from django.core.exceptions import ValidationError

from ....core.permissions import DiscountPermissions
from ....core.tracing import traced_atomic_transaction
from ....discount import DiscountValueType, models
from ....discount.error_codes import DiscountErrorCode
from ...channel import ChannelContext
from ...channel.mutations import BaseChannelListingMutation
from ...core.scalars import PositiveDecimal
from ...core.types import DiscountError, NonNullList
from ...core.validators import validate_price_precision
from ...plugins.dataloaders import load_plugin_manager
from ..types import Voucher


class VoucherChannelListingAddInput(graphene.InputObjectType):
    channel_id = graphene.ID(required=True, description="ID of a channel.")
    discount_value = PositiveDecimal(description="Value of the voucher.")
    min_amount_spent = PositiveDecimal(
        description="Min purchase amount required to apply the voucher."
    )


class VoucherChannelListingInput(graphene.InputObjectType):
    add_channels = NonNullList(
        VoucherChannelListingAddInput,
        description="List of channels to which the voucher should be assigned.",
        required=False,
    )
    remove_channels = NonNullList(
        graphene.ID,
        description="List of channels from which the voucher should be unassigned.",
        required=False,
    )


class VoucherChannelListingUpdate(BaseChannelListingMutation):
    voucher = graphene.Field(Voucher, description="An updated voucher instance.")

    class Arguments:
        id = graphene.ID(required=True, description="ID of a voucher to update.")
        input = VoucherChannelListingInput(
            required=True,
            description="Fields required to update voucher channel listings.",
        )

    class Meta:
        description = "Manage voucher's availability in channels."
        permissions = (DiscountPermissions.MANAGE_DISCOUNTS,)
        error_type_class = DiscountError
        error_type_field = "discount_errors"

    @classmethod
    def clean_discount_values_per_channel(cls, cleaned_input, voucher, error_dict):
        channel_slugs_assigned_to_voucher = voucher.channel_listings.values_list(
            "channel__slug", flat=True
        )

        for cleaned_channel in cleaned_input.get("add_channels", []):
            channel = cleaned_channel.get("channel", None)
            if not channel:
                continue
            discount_value = cleaned_channel.get("discount_value", "")
            # New channel listing requires discout value. It raises validation error for
            # `discout_value` == `None`.
            # Updating channel listing doesn't require to pass `discout_value`.
            should_create = channel.slug not in channel_slugs_assigned_to_voucher
            missing_required_value = not discount_value and should_create
            if missing_required_value or discount_value is None:
                error_dict["channels_without_value"].append(
                    cleaned_channel["channel_id"]
                )
            # Validate value precision if it is fixed amount voucher
            if voucher.discount_value_type == DiscountValueType.FIXED:
                try:
                    validate_price_precision(discount_value, channel.currency_code)
                except ValidationError:
                    error_dict["channels_with_invalid_value_precision"].append(
                        cleaned_channel["channel_id"]
                    )
            elif voucher.discount_value_type == DiscountValueType.PERCENTAGE:
                if discount_value > 100:
                    error_dict["channels_with_invalid_percentage_value"].append(
                        cleaned_channel["channel_id"]
                    )

            min_amount_spent = cleaned_channel.get("min_amount_spent", None)
            if min_amount_spent:
                try:
                    validate_price_precision(min_amount_spent, channel.currency_code)
                except ValidationError:
                    error_dict[
                        "channels_with_invalid_min_amount_spent_precision"
                    ].append(cleaned_channel["channel_id"])

    @classmethod
    def clean_discount_values(cls, cleaned_input, voucher, errors):
        error_dict = {
            "channels_without_value": [],
            "channels_with_invalid_value_precision": [],
            "channels_with_invalid_percentage_value": [],
            "channels_with_invalid_min_amount_spent_precision": [],
        }
        cls.clean_discount_values_per_channel(
            cleaned_input,
            voucher,
            error_dict,
        )
        channels_without_value = error_dict["channels_without_value"]
        if channels_without_value:
            errors["discount_value"].append(
                ValidationError(
                    "Value is required for voucher.",
                    code=DiscountErrorCode.REQUIRED.value,
                    params={"channels": channels_without_value},
                )
            )

        channels_with_invalid_value_precision = error_dict[
            "channels_with_invalid_value_precision"
        ]
        if channels_with_invalid_value_precision:
            errors["discount_value"].append(
                ValidationError(
                    "Invalid amount precision.",
                    code=DiscountErrorCode.INVALID.value,
                    params={"channels": channels_with_invalid_value_precision},
                )
            )

        channels_with_invalid_percentage_value = error_dict[
            "channels_with_invalid_percentage_value"
        ]
        if channels_with_invalid_percentage_value:
            errors["discount_value"].append(
                ValidationError(
                    "Invalid percentage value.",
                    code=DiscountErrorCode.INVALID.value,
                    params={"channels": channels_with_invalid_percentage_value},
                )
            )

        channels_with_invalid_min_amount_spent_precision = error_dict[
            "channels_with_invalid_min_amount_spent_precision"
        ]
        if channels_with_invalid_min_amount_spent_precision:
            errors["min_amount_spent"].append(
                ValidationError(
                    "Invalid amount precision.",
                    code=DiscountErrorCode.INVALID.value,
                    params={
                        "channels": channels_with_invalid_min_amount_spent_precision
                    },
                )
            )
        return cleaned_input

    @classmethod
    def add_channels(cls, voucher, add_channels):
        for add_channel in add_channels:
            channel = add_channel["channel"]
            defaults = {"currency": channel.currency_code}
            if "discount_value" in add_channel.keys():
                defaults["discount_value"] = add_channel.get("discount_value")
            if "min_amount_spent" in add_channel.keys():
                defaults["min_spent_amount"] = add_channel.get("min_amount_spent", None)
            models.VoucherChannelListing.objects.update_or_create(
                voucher=voucher,
                channel=channel,
                defaults=defaults,
            )

    @classmethod
    def remove_channels(cls, voucher, remove_channels):
        voucher.channel_listings.filter(channel_id__in=remove_channels).delete()

    @classmethod
    def save(cls, voucher, cleaned_input):
        with traced_atomic_transaction():
            cls.add_channels(voucher, cleaned_input.get("add_channels", []))
            cls.remove_channels(voucher, cleaned_input.get("remove_channels", []))

    @classmethod
    def perform_mutation(cls, _root, info, id, input):
        voucher = cls.get_node_or_error(info, id, only_type=Voucher, field="id")
        errors = defaultdict(list)
        cleaned_input = cls.clean_channels(
            info, input, errors, DiscountErrorCode.DUPLICATED_INPUT_ITEM.value
        )
        cleaned_input = cls.clean_discount_values(cleaned_input, voucher, errors)

        if errors:
            raise ValidationError(errors)

        cls.save(voucher, cleaned_input)
<<<<<<< HEAD
        cls.call_event(lambda v=voucher: info.context.plugins.voucher_updated(voucher))
=======
        manager = load_plugin_manager(info.context)
        manager.voucher_updated(voucher)
>>>>>>> 9ccf7f79

        return VoucherChannelListingUpdate(
            voucher=ChannelContext(node=voucher, channel_slug=None)
        )<|MERGE_RESOLUTION|>--- conflicted
+++ resolved
@@ -196,12 +196,8 @@
             raise ValidationError(errors)
 
         cls.save(voucher, cleaned_input)
-<<<<<<< HEAD
-        cls.call_event(lambda v=voucher: info.context.plugins.voucher_updated(voucher))
-=======
         manager = load_plugin_manager(info.context)
-        manager.voucher_updated(voucher)
->>>>>>> 9ccf7f79
+        cls.call_event(lambda v=voucher: manager.voucher_updated(voucher))
 
         return VoucherChannelListingUpdate(
             voucher=ChannelContext(node=voucher, channel_slug=None)
