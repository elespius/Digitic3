--- conflicted
+++ resolved
@@ -25,9 +25,5 @@
 
     @classmethod
     def post_save_action(cls, info, instance, cleaned_input):
-<<<<<<< HEAD
-        cls.call_event(lambda i=instance: info.context.plugins.voucher_updated(i))
-=======
         manager = load_plugin_manager(info.context)
-        manager.voucher_updated(instance)
->>>>>>> 9ccf7f79
+        cls.call_event(lambda i=instance: manager.voucher_updated(i))