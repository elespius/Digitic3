from datetime import datetime

import graphene
import pytz

from ....core.permissions import DiscountPermissions
from ....core.tracing import traced_atomic_transaction
from ....discount import models
from ....discount.utils import fetch_catalogue_info
from ...core.mutations import ModelMutation
from ...core.types import DiscountError
from ...plugins.dataloaders import load_plugin_manager
from ..types import Sale
from .sale_create import SaleInput, SaleUpdateDiscountedPriceMixin
from .utils import convert_catalogue_info_to_global_ids


class SaleUpdate(SaleUpdateDiscountedPriceMixin, ModelMutation):
    class Arguments:
        id = graphene.ID(required=True, description="ID of a sale to update.")
        input = SaleInput(
            required=True, description="Fields required to update a sale."
        )

    class Meta:
        description = "Updates a sale."
        model = models.Sale
        object_type = Sale
        permissions = (DiscountPermissions.MANAGE_DISCOUNTS,)
        error_type_class = DiscountError
        error_type_field = "discount_errors"

    @classmethod
    def perform_mutation(cls, _root, info, **data):
        instance = cls.get_instance(info, **data)
        previous_catalogue = fetch_catalogue_info(instance)
        previous_end_date = instance.end_date
        data = data.get("input")
        manager = load_plugin_manager(info.context)
        cleaned_input = cls.clean_input(info, instance, data)
<<<<<<< HEAD
        with traced_atomic_transaction():
            instance = cls.construct_instance(instance, cleaned_input)
            cls.clean_instance(info, instance)
            cls.save(info, instance, cleaned_input)
            cls._save_m2m(info, instance, cleaned_input)
            cls.send_sale_notifications(
                info, instance, cleaned_input, previous_catalogue, previous_end_date
            )
=======
        instance = cls.construct_instance(instance, cleaned_input)
        cls.clean_instance(info, instance)
        cls.save(info, instance, cleaned_input)
        cls._save_m2m(info, instance, cleaned_input)
        cls.send_sale_notifications(
            manager, instance, cleaned_input, previous_catalogue, previous_end_date
        )
>>>>>>> 9ccf7f79
        return cls.success_response(instance)

    @classmethod
    def send_sale_notifications(
        cls, manager, instance, cleaned_input, previous_catalogue, previous_end_date
    ):
        current_catalogue = convert_catalogue_info_to_global_ids(
            fetch_catalogue_info(instance)
        )
<<<<<<< HEAD
        cls.call_event(
            lambda: info.context.plugins.sale_updated(
=======
        transaction.on_commit(
            lambda: manager.sale_updated(
>>>>>>> 9ccf7f79
                instance,
                convert_catalogue_info_to_global_ids(previous_catalogue),
                current_catalogue,
            )
        )

        cls.send_sale_toggle_notification(
            manager, instance, cleaned_input, current_catalogue, previous_end_date
        )

    @staticmethod
    def send_sale_toggle_notification(
        manager, instance, clean_input, catalogue, previous_end_date
    ):
        """Send the notification about starting or ending sale if it wasn't sent yet.

        Send notification if the notification when the start or end date already passed
        and the notification_date is not set or the last notification was sent
        before start or end date.
        """
        now = datetime.now(pytz.utc)

        notification_date = instance.notification_sent_datetime
        start_date = clean_input.get("start_date")
        end_date = clean_input.get("end_date")

        if not start_date and not end_date:
            return

        send_notification = False
        for date in [start_date, end_date]:
            if (
                date
                and date <= now
                and (notification_date is None or notification_date < date)
            ):
                send_notification = True

        # we always need to notify if the end_date is in the past and previously
        # the end date was not set
        if end_date and end_date <= now and previous_end_date is None:
            send_notification = True

        if send_notification:
            manager.sale_toggle(instance, catalogue)
            instance.notification_sent_datetime = now
            instance.save(update_fields=["notification_sent_datetime"])<|MERGE_RESOLUTION|>--- conflicted
+++ resolved
@@ -38,24 +38,14 @@
         data = data.get("input")
         manager = load_plugin_manager(info.context)
         cleaned_input = cls.clean_input(info, instance, data)
-<<<<<<< HEAD
         with traced_atomic_transaction():
             instance = cls.construct_instance(instance, cleaned_input)
             cls.clean_instance(info, instance)
             cls.save(info, instance, cleaned_input)
             cls._save_m2m(info, instance, cleaned_input)
             cls.send_sale_notifications(
-                info, instance, cleaned_input, previous_catalogue, previous_end_date
+                manager, instance, cleaned_input, previous_catalogue, previous_end_date
             )
-=======
-        instance = cls.construct_instance(instance, cleaned_input)
-        cls.clean_instance(info, instance)
-        cls.save(info, instance, cleaned_input)
-        cls._save_m2m(info, instance, cleaned_input)
-        cls.send_sale_notifications(
-            manager, instance, cleaned_input, previous_catalogue, previous_end_date
-        )
->>>>>>> 9ccf7f79
         return cls.success_response(instance)
 
     @classmethod
@@ -65,13 +55,8 @@
         current_catalogue = convert_catalogue_info_to_global_ids(
             fetch_catalogue_info(instance)
         )
-<<<<<<< HEAD
         cls.call_event(
-            lambda: info.context.plugins.sale_updated(
-=======
-        transaction.on_commit(
             lambda: manager.sale_updated(
->>>>>>> 9ccf7f79
                 instance,
                 convert_catalogue_info_to_global_ids(previous_catalogue),
                 current_catalogue,
