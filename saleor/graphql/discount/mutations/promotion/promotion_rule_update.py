--- conflicted
+++ resolved
@@ -163,7 +163,6 @@
                 instance.gifts.add(*add_gifts)
 
     @classmethod
-<<<<<<< HEAD
     def post_save_actions(
         cls, info: ResolveInfo, instance, previous_product_ids, removed_channel_ids
     ):
@@ -179,16 +178,10 @@
                 + removed_channel_ids
             )
             if product_ids:
-                mark_products_in_channels_as_dirty(
-                    {channel_id: product_ids for channel_id in channel_ids_to_update}
+                cls.call_event(
+                    mark_products_in_channels_as_dirty,
+                    {channel_id: product_ids for channel_id in channel_ids_to_update},
                 )
-=======
-    def post_save_actions(cls, info: ResolveInfo, instance, previous_product_ids):
-        products = get_products_for_rule(instance, update_rule_variants=True)
-        product_ids = set(products.values_list("id", flat=True)) | previous_product_ids
-        if product_ids:
-            cls.call_event(update_discounted_prices_task.delay, list(product_ids))
->>>>>>> 969821b4
         clear_promotion_old_sale_id(instance.promotion, save=True)
         app = get_app_promise(info.context).get()
         events.rule_updated_event(info.context.user, app, [instance])
