from unittest.mock import patch

import graphene

<<<<<<< HEAD
from .....discount.models import Promotion
from .....discount.utils import fetch_catalogue_info
from ....tests.utils import get_graphql_content
from ...mutations.utils import convert_catalogue_info_to_global_ids
from .utils import convert_migrated_sale_predicate_to_catalogue_info
=======
from .....discount.error_codes import DiscountErrorCode
from ....tests.utils import get_graphql_content
from ...utils import convert_migrated_sale_predicate_to_catalogue_info
>>>>>>> f10308fa

SALE_CATALOGUES_REMOVE_MUTATION = """
    mutation saleCataloguesRemove($id: ID!, $input: CatalogueInput!) {
        saleCataloguesRemove(id: $id, input: $input) {
            sale {
                name
            }
            errors {
                field
                code
                message
            }
        }
    }
"""


@patch(
    "saleor.product.tasks.update_products_discounted_prices_for_promotion_task.delay"
)
@patch("saleor.plugins.manager.PluginsManager.sale_updated")
def test_sale_remove_catalogues(
    updated_webhook_mock,
    update_products_discounted_prices_for_promotion_task_mock,
    staff_api_client,
    promotion_converted_from_sale,
    catalogue_predicate,
    category,
    product,
    collection,
    variant,
    product_list,
    permission_manage_discounts,
):
    # given
<<<<<<< HEAD
    initial_variant = sale.variants.first()
    sale.products.add(product)
    sale.collections.add(collection)
    sale.categories.add(category)
    sale.variants.add(*product_variant_list)

=======
>>>>>>> f10308fa
    query = SALE_CATALOGUES_REMOVE_MUTATION
    promotion = promotion_converted_from_sale
    predicate = catalogue_predicate
    extra_product = product_list[0]
    extra_product_id = graphene.Node.to_global_id("Product", extra_product.id)
    product_id = graphene.Node.to_global_id("Product", product.id)
    collection_id = graphene.Node.to_global_id("Collection", collection.id)
    category_id = graphene.Node.to_global_id("Category", category.id)
    variant_id = graphene.Node.to_global_id("ProductVariant", variant.id)

    predicate["OR"][2]["productPredicate"]["ids"].append(extra_product_id)
    rule = promotion.rules.first()
    rule.catalogue_predicate = predicate
    rule.save(update_fields=["catalogue_predicate"])
    previous_catalogue = convert_migrated_sale_predicate_to_catalogue_info(predicate)

    assert collection_id in previous_catalogue["collections"]
    assert category_id in previous_catalogue["categories"]
    assert product_id in previous_catalogue["products"]
    assert extra_product_id in previous_catalogue["products"]
    assert variant_id in previous_catalogue["variants"]

    variables = {
        "id": graphene.Node.to_global_id("Sale", promotion.old_sale_id),
        "input": {
            "collections": [collection_id],
            "categories": [category_id],
            "products": [product_id],
            "variants": [variant_id],
        },
    }

    # when
    response = staff_api_client.post_graphql(
        query, variables, permissions=[permission_manage_discounts]
    )

    # then
    content = get_graphql_content(response)
    assert not content["data"]["saleCataloguesRemove"]["errors"]
    assert content["data"]["saleCataloguesRemove"]["sale"]["name"] == promotion.name
    promotion.refresh_from_db()
    predicate = promotion.rules.first().catalogue_predicate
    current_catalogue = convert_migrated_sale_predicate_to_catalogue_info(predicate)

    assert collection_id not in current_catalogue["collections"]
    assert category_id not in current_catalogue["categories"]
    assert product_id not in current_catalogue["products"]
    assert variant_id not in current_catalogue["variants"]

    assert extra_product_id in current_catalogue["products"]

    updated_webhook_mock.assert_called_once_with(
        promotion, previous_catalogue, current_catalogue
    )
    update_products_discounted_prices_for_promotion_task_mock.assert_called_once()


@patch(
    "saleor.product.tasks.update_products_discounted_prices_for_promotion_task.delay"
)
@patch("saleor.plugins.manager.PluginsManager.sale_updated")
def test_sale_remove_empty_catalogues(
    updated_webhook_mock,
    update_products_discounted_prices_for_promotion_task_mock,
    staff_api_client,
    promotion_converted_from_sale,
    catalogue_predicate,
    category,
    product,
    collection,
    variant,
    permission_manage_discounts,
):
    # given
    query = SALE_CATALOGUES_REMOVE_MUTATION
    promotion = promotion_converted_from_sale
    previous_catalogue = convert_migrated_sale_predicate_to_catalogue_info(
        catalogue_predicate
    )
    product_id = graphene.Node.to_global_id("Product", product.id)
    collection_id = graphene.Node.to_global_id("Collection", collection.id)
    category_id = graphene.Node.to_global_id("Category", category.id)
    variant_id = graphene.Node.to_global_id("ProductVariant", variant.id)

    assert collection_id in previous_catalogue["collections"]
    assert category_id in previous_catalogue["categories"]
    assert product_id in previous_catalogue["products"]
    assert variant_id in previous_catalogue["variants"]

    variables = {
        "id": graphene.Node.to_global_id("Sale", promotion.old_sale_id),
        "input": {
            "collections": [],
            "categories": [],
            "products": [],
            "variants": [],
        },
    }

    # when
    response = staff_api_client.post_graphql(
        query, variables, permissions=[permission_manage_discounts]
    )

    # then
    content = get_graphql_content(response)
    assert not content["data"]["saleCataloguesRemove"]["errors"]
    assert content["data"]["saleCataloguesRemove"]["sale"]["name"] == promotion.name
    promotion.refresh_from_db()
    predicate = promotion.rules.first().catalogue_predicate
    current_catalogue = convert_migrated_sale_predicate_to_catalogue_info(predicate)
    assert current_catalogue == previous_catalogue

    assert collection_id in current_catalogue["collections"]
    assert category_id in current_catalogue["categories"]
    assert product_id in current_catalogue["products"]
    assert variant_id in current_catalogue["variants"]

    updated_webhook_mock.assert_not_called()
    update_products_discounted_prices_for_promotion_task_mock.assert_not_called()


@patch(
    "saleor.product.tasks.update_products_discounted_prices_for_promotion_task.delay"
)
@patch("saleor.plugins.manager.PluginsManager.sale_updated")
def test_sale_remove_empty_catalogues_from_sale_with_empty_catalogues(
    updated_webhook_mock,
    update_products_discounted_prices_for_promotion_task_mock,
    staff_api_client,
    promotion_converted_from_sale_with_empty_predicate,
    permission_manage_discounts,
):
    # given
    query = SALE_CATALOGUES_REMOVE_MUTATION
    promotion = promotion_converted_from_sale_with_empty_predicate

    variables = {
        "id": graphene.Node.to_global_id("Sale", promotion.old_sale_id),
        "input": {
            "collections": [],
            "categories": [],
            "products": [],
            "variants": [],
        },
    }

    # when
    response = staff_api_client.post_graphql(
        query, variables, permissions=[permission_manage_discounts]
    )

    # then
    content = get_graphql_content(response)
    assert not content["data"]["saleCataloguesRemove"]["errors"]
    assert content["data"]["saleCataloguesRemove"]["sale"]["name"] == promotion.name
    promotion.refresh_from_db()
    predicate = promotion.rules.first().catalogue_predicate
    current_catalogue = convert_migrated_sale_predicate_to_catalogue_info(predicate)

    assert not current_catalogue["collections"]
    assert not current_catalogue["categories"]
    assert not current_catalogue["products"]
    assert not current_catalogue["variants"]

    updated_webhook_mock.assert_not_called()
    update_products_discounted_prices_for_promotion_task_mock.assert_not_called()


@patch(
    "saleor.product.tasks.update_products_discounted_prices_for_promotion_task.delay"
)
@patch("saleor.plugins.manager.PluginsManager.sale_updated")
def test_sale_remove_catalogues_no_product_changes(
    updated_webhook_mock,
    update_products_discounted_prices_for_promotion_task_mock,
    staff_api_client,
    promotion_converted_from_sale,
    catalogue_predicate,
    variant,
    permission_manage_discounts,
):
    # given
    query = SALE_CATALOGUES_REMOVE_MUTATION
    promotion = promotion_converted_from_sale
    previous_catalogue = convert_migrated_sale_predicate_to_catalogue_info(
        catalogue_predicate
    )
    variant_id = graphene.Node.to_global_id("ProductVariant", variant.id)

    variables = {
        "id": graphene.Node.to_global_id("Sale", promotion.old_sale_id),
        "input": {
            "products": [],
            "variants": [variant_id],
        },
    }

    # when
    response = staff_api_client.post_graphql(
        query, variables, permissions=[permission_manage_discounts]
    )

    # then
    content = get_graphql_content(response)
    assert not content["data"]["saleCataloguesRemove"]["errors"]
    assert content["data"]["saleCataloguesRemove"]["sale"]["name"] == promotion.name
    promotion.refresh_from_db()
    predicate = promotion.rules.first().catalogue_predicate
    current_catalogue = convert_migrated_sale_predicate_to_catalogue_info(predicate)

    assert variant_id not in current_catalogue["variants"]

    updated_webhook_mock.assert_called_once_with(
        promotion, previous_catalogue, current_catalogue
    )
<<<<<<< HEAD
    args, kwargs = update_products_discounted_prices_of_catalogues_task_mock.call_args
    assert kwargs["category_ids"] == [category.id]
    assert kwargs["collection_ids"] == [collection.id]
    assert kwargs["product_ids"] == [product.id]
    assert set(kwargs["variant_ids"]) == {
        variant.id for variant in product_variant_list
    }

    promotion = Promotion.objects.get(old_sale_id=sale.id)
    predicate = promotion.rules.first().catalogue_predicate
    current_catalogue = convert_migrated_sale_predicate_to_catalogue_info(predicate)

    assert not current_catalogue.get("collections")
    assert not current_catalogue.get("categories")
    assert not current_catalogue.get("products")
    assert current_catalogue.get("variants") == {initial_variant.id}
=======
    update_products_discounted_prices_for_promotion_task_mock.assert_not_called()


def test_sale_remove_catalogues_with_promotion_id(
    staff_api_client,
    promotion_converted_from_sale,
    product,
    permission_manage_discounts,
):
    # given
    query = SALE_CATALOGUES_REMOVE_MUTATION
    product_id = graphene.Node.to_global_id("Product", product.id)
    promotion = promotion_converted_from_sale

    variables = {
        "id": graphene.Node.to_global_id("Promotion", promotion.id),
        "input": {
            "products": [product_id],
        },
    }

    # when
    response = staff_api_client.post_graphql(
        query, variables, permissions=[permission_manage_discounts]
    )

    # then
    content = get_graphql_content(response)
    error = content["data"]["saleCataloguesRemove"]["errors"][0]

    assert error["code"] == DiscountErrorCode.INVALID.name
    assert error["message"] == (
        "Provided ID refers to Promotion model. Please use "
        "`promotionRuleUpdate` or `promotionRuleDelete` mutation instead."
    )


def test_sale_remove_catalogues_not_found_error(
    staff_api_client,
    permission_manage_discounts,
):
    # given
    query = SALE_CATALOGUES_REMOVE_MUTATION
    variables = {
        "id": graphene.Node.to_global_id("Sale", "0"),
        "input": {"products": []},
    }

    # when
    response = staff_api_client.post_graphql(
        query, variables, permissions=[permission_manage_discounts]
    )

    # then
    content = get_graphql_content(response)
    assert not content["data"]["saleCataloguesRemove"]["sale"]
    errors = content["data"]["saleCataloguesRemove"]["errors"]
    assert len(errors) == 1
    assert errors[0]["field"] == "id"
    assert errors[0]["code"] == DiscountErrorCode.NOT_FOUND.name
>>>>>>> f10308fa
<|MERGE_RESOLUTION|>--- conflicted
+++ resolved
@@ -2,17 +2,9 @@
 
 import graphene
 
-<<<<<<< HEAD
-from .....discount.models import Promotion
-from .....discount.utils import fetch_catalogue_info
-from ....tests.utils import get_graphql_content
-from ...mutations.utils import convert_catalogue_info_to_global_ids
-from .utils import convert_migrated_sale_predicate_to_catalogue_info
-=======
 from .....discount.error_codes import DiscountErrorCode
 from ....tests.utils import get_graphql_content
 from ...utils import convert_migrated_sale_predicate_to_catalogue_info
->>>>>>> f10308fa
 
 SALE_CATALOGUES_REMOVE_MUTATION = """
     mutation saleCataloguesRemove($id: ID!, $input: CatalogueInput!) {
@@ -48,15 +40,6 @@
     permission_manage_discounts,
 ):
     # given
-<<<<<<< HEAD
-    initial_variant = sale.variants.first()
-    sale.products.add(product)
-    sale.collections.add(collection)
-    sale.categories.add(category)
-    sale.variants.add(*product_variant_list)
-
-=======
->>>>>>> f10308fa
     query = SALE_CATALOGUES_REMOVE_MUTATION
     promotion = promotion_converted_from_sale
     predicate = catalogue_predicate
@@ -274,24 +257,6 @@
     updated_webhook_mock.assert_called_once_with(
         promotion, previous_catalogue, current_catalogue
     )
-<<<<<<< HEAD
-    args, kwargs = update_products_discounted_prices_of_catalogues_task_mock.call_args
-    assert kwargs["category_ids"] == [category.id]
-    assert kwargs["collection_ids"] == [collection.id]
-    assert kwargs["product_ids"] == [product.id]
-    assert set(kwargs["variant_ids"]) == {
-        variant.id for variant in product_variant_list
-    }
-
-    promotion = Promotion.objects.get(old_sale_id=sale.id)
-    predicate = promotion.rules.first().catalogue_predicate
-    current_catalogue = convert_migrated_sale_predicate_to_catalogue_info(predicate)
-
-    assert not current_catalogue.get("collections")
-    assert not current_catalogue.get("categories")
-    assert not current_catalogue.get("products")
-    assert current_catalogue.get("variants") == {initial_variant.id}
-=======
     update_products_discounted_prices_for_promotion_task_mock.assert_not_called()
 
 
@@ -351,5 +316,4 @@
     errors = content["data"]["saleCataloguesRemove"]["errors"]
     assert len(errors) == 1
     assert errors[0]["field"] == "id"
-    assert errors[0]["code"] == DiscountErrorCode.NOT_FOUND.name
->>>>>>> f10308fa
+    assert errors[0]["code"] == DiscountErrorCode.NOT_FOUND.name