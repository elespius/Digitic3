--- conflicted
+++ resolved
@@ -1722,7 +1722,6 @@
     assert all([rule["id"] in rule_ids for rule in rules])
 
 
-<<<<<<< HEAD
 @patch("saleor.product.tasks.update_products_discounted_prices_of_promotion_task.delay")
 def test_promotion_create_gift_promotion(
     _,
@@ -1924,7 +1923,72 @@
                     "rewardValueType": reward_value_type,
                     "orderPredicate": order_predicate,
                     "gifts": gift_ids,
-=======
+                }
+            ],
+        }
+    }
+
+    # when
+    response = staff_api_client.post_graphql(PROMOTION_CREATE_MUTATION, variables)
+
+    # then
+    content = get_graphql_content(response)
+    data = content["data"]["promotionCreate"]
+    errors = data["errors"]
+
+    assert not data["promotion"]
+    assert len(errors) == 1
+    assert errors[0]["code"] == PromotionCreateErrorCode.INVALID.name
+    assert errors[0]["field"] == "rewardValueType"
+    assert errors[0]["index"] == 0
+
+
+def test_promotion_create_gift_promotion_missing_gifts(
+    staff_api_client,
+    permission_group_manage_discounts,
+    channel_USD,
+    channel_PLN,
+):
+    # given
+    permission_group_manage_discounts.user_set.add(staff_api_client.user)
+    promotion_name = "test gift promotion"
+    order_predicate = {
+        "discountedObjectPredicate": {"baseSubtotalPrice": {"range": {"gte": "100"}}}
+    }
+    rule_name = "test gift promotion rule"
+    reward_type = RewardTypeEnum.GIFT.name
+    channel_ids = [graphene.Node.to_global_id("Channel", channel_USD.pk)]
+
+    variables = {
+        "input": {
+            "name": promotion_name,
+            "type": PromotionTypeEnum.ORDER.name,
+            "rules": [
+                {
+                    "name": rule_name,
+                    "channels": channel_ids,
+                    "rewardType": reward_type,
+                    "orderPredicate": order_predicate,
+                }
+            ],
+        }
+    }
+
+    # when
+    response = staff_api_client.post_graphql(PROMOTION_CREATE_MUTATION, variables)
+
+    # then
+    content = get_graphql_content(response)
+    data = content["data"]["promotionCreate"]
+    errors = data["errors"]
+
+    assert not data["promotion"]
+    assert len(errors) == 1
+    assert errors[0]["code"] == PromotionCreateErrorCode.REQUIRED.name
+    assert errors[0]["field"] == "gifts"
+    assert errors[0]["index"] == 0
+
+
 def test_promotion_create_without_catalogue_predicate(
     staff_api_client,
     permission_manage_discounts,
@@ -1956,79 +2020,19 @@
                     "rewardValueType": RewardValueTypeEnum.PERCENTAGE.name,
                     "rewardValue": Decimal("50"),
                     "cataloguePredicate": None,
->>>>>>> dce67b36
-                }
-            ],
-        }
-    }
-
-    # when
-<<<<<<< HEAD
-    response = staff_api_client.post_graphql(PROMOTION_CREATE_MUTATION, variables)
-=======
+                }
+            ],
+        }
+    }
+
+    # when
     response = staff_api_client.post_graphql(
         PROMOTION_CREATE_MUTATION, variables, permissions=(permission_manage_discounts,)
     )
->>>>>>> dce67b36
-
-    # then
-    content = get_graphql_content(response)
-    data = content["data"]["promotionCreate"]
-<<<<<<< HEAD
-    errors = data["errors"]
-
-    assert not data["promotion"]
-    assert len(errors) == 1
-    assert errors[0]["code"] == PromotionCreateErrorCode.INVALID.name
-    assert errors[0]["field"] == "rewardValueType"
-    assert errors[0]["index"] == 0
-
-
-def test_promotion_create_gift_promotion_missing_gifts(
-    staff_api_client,
-    permission_group_manage_discounts,
-    channel_USD,
-    channel_PLN,
-):
-    # given
-    permission_group_manage_discounts.user_set.add(staff_api_client.user)
-    promotion_name = "test gift promotion"
-    order_predicate = {
-        "discountedObjectPredicate": {"baseSubtotalPrice": {"range": {"gte": "100"}}}
-    }
-    rule_name = "test gift promotion rule"
-    reward_type = RewardTypeEnum.GIFT.name
-    channel_ids = [graphene.Node.to_global_id("Channel", channel_USD.pk)]
-
-    variables = {
-        "input": {
-            "name": promotion_name,
-            "type": PromotionTypeEnum.ORDER.name,
-            "rules": [
-                {
-                    "name": rule_name,
-                    "channels": channel_ids,
-                    "rewardType": reward_type,
-                    "orderPredicate": order_predicate,
-                }
-            ],
-        }
-    }
-
-    # when
-    response = staff_api_client.post_graphql(PROMOTION_CREATE_MUTATION, variables)
-
-    # then
-    content = get_graphql_content(response)
-    data = content["data"]["promotionCreate"]
-    errors = data["errors"]
-
-    assert not data["promotion"]
-    assert len(errors) == 1
-    assert errors[0]["code"] == PromotionCreateErrorCode.REQUIRED.name
-    assert errors[0]["field"] == "gifts"
-    assert errors[0]["index"] == 0
-=======
+
+    # then
+    content = get_graphql_content(response)
+    data = content["data"]["promotionCreate"]
     assert not data["promotion"]
     assert data["errors"]
     assert len(data["errors"]) == 1
@@ -2036,5 +2040,4 @@
     assert error["code"] == PromotionCreateErrorCode.REQUIRED.name
     assert error["field"] == "cataloguePredicate"
     assert error["rulesLimit"] is None
-    assert error["exceedBy"] is None
->>>>>>> dce67b36
+    assert error["exceedBy"] is None