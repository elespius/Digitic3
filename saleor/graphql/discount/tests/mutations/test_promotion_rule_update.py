from decimal import Decimal
from unittest.mock import ANY, patch

import graphene
from django.test import override_settings

from .....discount import PromotionEvents, RewardValueType
from .....discount.error_codes import PromotionRuleUpdateErrorCode
from .....discount.models import PromotionEvent
from .....product.models import ProductChannelListing
from ....tests.utils import assert_no_permission, get_graphql_content
<<<<<<< HEAD
from ...enums import RewardValueTypeEnum
from ...utils import get_variants_for_predicate
=======
from ...enums import RewardTypeEnum, RewardValueTypeEnum
>>>>>>> 6aa2ddb7

PROMOTION_RULE_UPDATE_MUTATION = """
    mutation promotionRuleUpdate($id: ID!, $input: PromotionRuleUpdateInput!) {
        promotionRuleUpdate(id: $id, input: $input) {
            promotionRule {
                name
                description
                promotion {
                    id
                    events {
                        ... on PromotionEventInterface {
                            type
                        }
                        ... on PromotionRuleEventInterface {
                            ruleId
                        }
                    }
                }
                channels {
                    slug
                }
                rewardValueType
                rewardValue
                rewardType
                cataloguePredicate
                orderPredicate
                giftIds
            }
            errors {
                field
                code
                message
                channels
                giftsLimit
                giftsLimitExceedBy
            }
        }
    }
"""


@patch("saleor.plugins.manager.PluginsManager.promotion_rule_updated")
def test_promotion_rule_update_by_staff_user(
    promotion_rule_updated_mock,
    staff_api_client,
    permission_group_manage_discounts,
    channel_USD,
    channel_PLN,
    collection,
    category,
    catalogue_promotion,
    product_list,
):
    # given
    promotion = catalogue_promotion
    permission_group_manage_discounts.user_set.add(staff_api_client.user)
    rule = promotion.rules.create(
        name="Rule",
        promotion=promotion,
        description=None,
        catalogue_predicate={
            "productPredicate": {
                "ids": [graphene.Node.to_global_id("Product", product_list[0].id)]
            }
        },
        reward_value_type=RewardValueType.PERCENTAGE,
        reward_value=Decimal("5"),
    )
    rule_id = graphene.Node.to_global_id("PromotionRule", rule.id)

    add_channel_ids = [graphene.Node.to_global_id("Channel", channel_PLN.pk)]
    remove_channel_ids = [graphene.Node.to_global_id("Channel", channel_USD.pk)]
    catalogue_predicate = {
        "OR": [
            {
                "variantPredicate": {
                    "ids": [
                        graphene.Node.to_global_id(
                            "ProductVariant", product_list[1].variants.first().id
                        )
                    ]
                }
            },
            {
                "collectionPredicate": {
                    "ids": [graphene.Node.to_global_id("Collection", collection.id)]
                }
            },
        ]
    }
    collection.products.add(product_list[2])
    reward_value = Decimal("10")
    reward_value_type = RewardValueTypeEnum.FIXED.name
    promotion_id = graphene.Node.to_global_id("Promotion", promotion.id)
    rules_count = promotion.rules.count()

    variables = {
        "id": rule_id,
        "input": {
            "addChannels": add_channel_ids,
            "removeChannels": remove_channel_ids,
            "rewardValueType": reward_value_type,
            "rewardValue": reward_value,
            "cataloguePredicate": catalogue_predicate,
        },
    }

    # when
    response = staff_api_client.post_graphql(PROMOTION_RULE_UPDATE_MUTATION, variables)

    # then
    content = get_graphql_content(response)
    data = content["data"]["promotionRuleUpdate"]
    rule_data = data["promotionRule"]
    rule.refresh_from_db()
    assert not data["errors"]
    assert rule_data["name"] == rule.name
    assert rule_data["description"] == rule.description
    assert len(rule_data["channels"]) == 1
    assert rule_data["channels"][0]["slug"] == channel_PLN.slug
    assert rule_data["cataloguePredicate"] == catalogue_predicate
    assert rule_data["rewardValueType"] == reward_value_type
    assert rule_data["rewardValue"] == reward_value
    assert rule_data["promotion"]["id"] == promotion_id
    assert promotion.rules.count() == rules_count
    promotion_rule_updated_mock.assert_called_once_with(rule)
    for listing in ProductChannelListing.objects.filter(
        channel__in=rule.channels.all(), product__in=[product_list[1], product_list[2]]
    ):
        assert listing.discounted_price_dirty is True


def test_promotion_rule_update_by_app(
    app_api_client,
    permission_manage_discounts,
    channel_USD,
    channel_PLN,
    catalogue_promotion,
    product,
):
    # given
    promotion = catalogue_promotion
    rule = promotion.rules.get(name="Percentage promotion rule")
    rule_id = graphene.Node.to_global_id("PromotionRule", rule.id)

    add_channel_ids = [graphene.Node.to_global_id("Channel", channel_PLN.pk)]
    remove_channel_ids = [graphene.Node.to_global_id("Channel", channel_USD.pk)]
    reward_value = Decimal("10")
    reward_value_type = RewardValueTypeEnum.FIXED.name
    promotion_id = graphene.Node.to_global_id("Promotion", promotion.id)
    rules_count = promotion.rules.count()

    variables = {
        "id": rule_id,
        "input": {
            "addChannels": add_channel_ids,
            "removeChannels": remove_channel_ids,
            "rewardValueType": reward_value_type,
            "rewardValue": reward_value,
        },
    }

    # when
    response = app_api_client.post_graphql(
        PROMOTION_RULE_UPDATE_MUTATION,
        variables,
        permissions=(permission_manage_discounts,),
    )

    # then
    product.refresh_from_db()
    content = get_graphql_content(response)
    data = content["data"]["promotionRuleUpdate"]
    rule_data = data["promotionRule"]
    rule.refresh_from_db()

    assert not data["errors"]
    assert rule_data["name"] == rule.name
    assert rule_data["description"] == rule.description
    assert len(rule_data["channels"]) == 1
    assert rule_data["channels"][0]["slug"] == channel_PLN.slug
    assert rule_data["cataloguePredicate"] == rule.catalogue_predicate
    assert rule_data["rewardValueType"] == reward_value_type
    assert rule_data["rewardValue"] == reward_value
    assert rule_data["promotion"]["id"] == promotion_id
    assert promotion.rules.count() == rules_count
    for listing in ProductChannelListing.objects.filter(
        channel__in=rule.channels.all(), product=product
    ):
        assert listing.discounted_price_dirty is True


def test_promotion_rule_update_by_customer(
    api_client,
    channel_USD,
    channel_PLN,
    catalogue_promotion,
):
    # given
    promotion = catalogue_promotion
    rule = promotion.rules.first()
    rule_id = graphene.Node.to_global_id("PromotionRule", rule.id)

    add_channel_ids = [graphene.Node.to_global_id("Channel", channel_PLN.pk)]
    remove_channel_ids = [graphene.Node.to_global_id("Channel", channel_USD.pk)]
    reward_value = Decimal("10")
    reward_value_type = RewardValueTypeEnum.FIXED.name

    variables = {
        "id": rule_id,
        "input": {
            "addChannels": add_channel_ids,
            "removeChannels": remove_channel_ids,
            "rewardValueType": reward_value_type,
            "rewardValue": reward_value,
        },
    }

    # when
    response = api_client.post_graphql(PROMOTION_RULE_UPDATE_MUTATION, variables)

    # then
    assert_no_permission(response)
    for variant in get_variants_for_predicate(rule.catalogue_predicate):
        assert variant.product.discounted_price_dirty is True


def test_promotion_rule_update_duplicates_channels_in_add_and_remove_field(
    staff_api_client,
    permission_group_manage_discounts,
    channel_USD,
    channel_PLN,
    collection,
    category,
    catalogue_promotion,
):
    # given
    promotion = catalogue_promotion
    permission_group_manage_discounts.user_set.add(staff_api_client.user)
    rule = promotion.rules.first()
    rule_id = graphene.Node.to_global_id("PromotionRule", rule.id)

    add_channel_ids = [
        graphene.Node.to_global_id("Channel", channel.pk)
        for channel in [channel_PLN, channel_USD]
    ]
    remove_channel_ids = [graphene.Node.to_global_id("Channel", channel_PLN.pk)]
    catalogue_predicate = {
        "OR": [
            {
                "categoryPredicate": {
                    "ids": [graphene.Node.to_global_id("Category", category.id)]
                }
            },
            {
                "collectionPredicate": {
                    "ids": [graphene.Node.to_global_id("Collection", collection.id)]
                }
            },
        ]
    }
    reward_value = Decimal("10")
    reward_value_type = RewardValueTypeEnum.FIXED.name

    variables = {
        "id": rule_id,
        "input": {
            "addChannels": add_channel_ids,
            "removeChannels": remove_channel_ids,
            "rewardValueType": reward_value_type,
            "rewardValue": reward_value,
            "cataloguePredicate": catalogue_predicate,
        },
    }

    # when
    response = staff_api_client.post_graphql(PROMOTION_RULE_UPDATE_MUTATION, variables)

    # then
    content = get_graphql_content(response)
    data = content["data"]["promotionRuleUpdate"]
    errors = data["errors"]

    assert not data["promotionRule"]
    assert len(errors) == 2
    expected_errors = [
        {
            "code": PromotionRuleUpdateErrorCode.DUPLICATED_INPUT_ITEM.name,
            "field": "addChannels",
            "message": ANY,
            "channels": [graphene.Node.to_global_id("Channel", channel_PLN.pk)],
            "giftsLimit": None,
            "giftsLimitExceedBy": None,
        },
        {
            "code": PromotionRuleUpdateErrorCode.DUPLICATED_INPUT_ITEM.name,
            "field": "removeChannels",
            "message": ANY,
            "channels": [graphene.Node.to_global_id("Channel", channel_PLN.pk)],
            "giftsLimit": None,
            "giftsLimitExceedBy": None,
        },
    ]
    for error in expected_errors:
        assert error in errors


def test_promotion_rule_update_invalid_catalogue_predicate(
    staff_api_client,
    permission_group_manage_discounts,
    channel_USD,
    channel_PLN,
    collection,
    category,
    catalogue_promotion,
):
    # given
    promotion = catalogue_promotion
    permission_group_manage_discounts.user_set.add(staff_api_client.user)
    rule = promotion.rules.first()
    rule_id = graphene.Node.to_global_id("PromotionRule", rule.id)

    catalogue_predicate = {
        "OR": [
            {
                "categoryPredicate": {
                    "ids": [graphene.Node.to_global_id("Category", category.id)]
                }
            },
        ],
        "AND": [
            {
                "collectionPredicate": {
                    "ids": [graphene.Node.to_global_id("Collection", collection.id)]
                }
            },
        ],
    }
    reward_value = Decimal("10")

    variables = {
        "id": rule_id,
        "input": {
            "rewardValue": reward_value,
            "cataloguePredicate": catalogue_predicate,
        },
    }

    # when
    response = staff_api_client.post_graphql(PROMOTION_RULE_UPDATE_MUTATION, variables)

    # then
    content = get_graphql_content(response)
    data = content["data"]["promotionRuleUpdate"]
    errors = data["errors"]

    assert not data["promotionRule"]
    assert len(errors) == 1
    assert errors[0]["code"] == PromotionRuleUpdateErrorCode.INVALID.name
    assert errors[0]["field"] == "cataloguePredicate"


def test_promotion_rule_update_add_channel_with_different_currency_to_fixed_discount(
    app_api_client,
    permission_manage_discounts,
    channel_PLN,
    catalogue_promotion,
):
    # given
    promotion = catalogue_promotion
    rule = promotion.rules.get(name="Fixed promotion rule")
    rule_id = graphene.Node.to_global_id("PromotionRule", rule.id)

    add_channel_ids = [graphene.Node.to_global_id("Channel", channel_PLN.pk)]
    reward_value = Decimal("10")

    variables = {
        "id": rule_id,
        "input": {
            "addChannels": add_channel_ids,
            "rewardValue": reward_value,
        },
    }

    # when
    response = app_api_client.post_graphql(
        PROMOTION_RULE_UPDATE_MUTATION,
        variables,
        permissions=(permission_manage_discounts,),
    )

    # then
    content = get_graphql_content(response)
    data = content["data"]["promotionRuleUpdate"]
    errors = data["errors"]

    assert not data["promotionRule"]
    assert len(errors) == 1
    assert (
        errors[0]["code"]
        == PromotionRuleUpdateErrorCode.MULTIPLE_CURRENCIES_NOT_ALLOWED.name
    )
    assert errors[0]["field"] == "addChannels"


def test_promotion_rule_update_remove_last_channel_from_fixed_discount(
    app_api_client,
    permission_manage_discounts,
    channel_USD,
    catalogue_promotion,
):
    # given
    promotion = catalogue_promotion
    rule = promotion.rules.get(name="Fixed promotion rule")
    rule_id = graphene.Node.to_global_id("PromotionRule", rule.id)

    remove_channel_ids = [graphene.Node.to_global_id("Channel", channel_USD.pk)]
    reward_value = Decimal("10")

    variables = {
        "id": rule_id,
        "input": {
            "removeChannels": remove_channel_ids,
            "rewardValue": reward_value,
        },
    }

    # when
    response = app_api_client.post_graphql(
        PROMOTION_RULE_UPDATE_MUTATION,
        variables,
        permissions=(permission_manage_discounts,),
    )

    # then
    content = get_graphql_content(response)
    data = content["data"]["promotionRuleUpdate"]
    errors = data["errors"]

    assert not data["promotionRule"]
    assert len(errors) == 1
    assert errors[0]["code"] == PromotionRuleUpdateErrorCode.MISSING_CHANNELS.name
    assert errors[0]["field"] == "removeChannels"


def test_promotion_rule_update_remove_and_add_channel_with_the_same_currency(
    app_api_client,
    permission_manage_discounts,
    channel_USD,
    other_channel_USD,
    catalogue_promotion,
):
    # given
    promotion = catalogue_promotion
    rule = promotion.rules.get(name="Fixed promotion rule")
    rule_id = graphene.Node.to_global_id("PromotionRule", rule.id)

    remove_channel_ids = [graphene.Node.to_global_id("Channel", channel_USD.pk)]
    add_channel_ids = [graphene.Node.to_global_id("Channel", other_channel_USD.pk)]
    reward_value = Decimal("10")

    variables = {
        "id": rule_id,
        "input": {
            "removeChannels": remove_channel_ids,
            "addChannels": add_channel_ids,
            "rewardValue": reward_value,
        },
    }

    # when
    response = app_api_client.post_graphql(
        PROMOTION_RULE_UPDATE_MUTATION,
        variables,
        permissions=(permission_manage_discounts,),
    )

    # then
    content = get_graphql_content(response)
    data = content["data"]["promotionRuleUpdate"]
    assert data["promotionRule"]
    assert len(data["promotionRule"]["channels"]) == 1
    assert data["promotionRule"]["channels"][0]["slug"] == other_channel_USD.slug


def test_promotion_rule_update_change_reward_value_type_to_fixed_multiple_channels(
    app_api_client,
    permission_manage_discounts,
    channel_PLN,
    catalogue_promotion,
):
    # given
    promotion = catalogue_promotion
    rule = promotion.rules.get(name="Percentage promotion rule")
    rule_id = graphene.Node.to_global_id("PromotionRule", rule.id)

    rule.channels.add(channel_PLN)

    reward_value_type = RewardValueTypeEnum.FIXED.name

    variables = {
        "id": rule_id,
        "input": {
            "rewardValueType": reward_value_type,
        },
    }

    # when
    response = app_api_client.post_graphql(
        PROMOTION_RULE_UPDATE_MUTATION,
        variables,
        permissions=(permission_manage_discounts,),
    )

    # then
    content = get_graphql_content(response)
    data = content["data"]["promotionRuleUpdate"]
    errors = data["errors"]

    assert not data["promotionRule"]
    assert len(errors) == 1
    assert (
        errors[0]["code"]
        == PromotionRuleUpdateErrorCode.MULTIPLE_CURRENCIES_NOT_ALLOWED.name
    )
    assert errors[0]["field"] == "rewardValueType"


def test_promotion_rule_update_change_reward_value_type_to_fixed_no_channels(
    app_api_client,
    permission_manage_discounts,
    catalogue_promotion,
):
    # given
    promotion = catalogue_promotion
    rule = promotion.rules.get(name="Percentage promotion rule")
    rule_id = graphene.Node.to_global_id("PromotionRule", rule.id)

    rule.channels.clear()

    reward_value_type = RewardValueTypeEnum.FIXED.name

    variables = {
        "id": rule_id,
        "input": {
            "rewardValueType": reward_value_type,
        },
    }

    # when
    response = app_api_client.post_graphql(
        PROMOTION_RULE_UPDATE_MUTATION,
        variables,
        permissions=(permission_manage_discounts,),
    )

    # then
    content = get_graphql_content(response)
    data = content["data"]["promotionRuleUpdate"]
    errors = data["errors"]

    assert not data["promotionRule"]
    assert len(errors) == 1
    assert errors[0]["code"] == PromotionRuleUpdateErrorCode.MISSING_CHANNELS.name
    assert errors[0]["field"] == "rewardValueType"


def test_promotion_rule_update_reward_value_invalid_precision(
    app_api_client,
    permission_manage_discounts,
    channel_USD,
    channel_PLN,
    catalogue_promotion,
):
    # given
    promotion = catalogue_promotion
    rule = promotion.rules.get(name="Fixed promotion rule")
    rule_id = graphene.Node.to_global_id("PromotionRule", rule.id)

    add_channel_ids = [graphene.Node.to_global_id("Channel", channel_PLN.pk)]
    remove_channel_ids = [graphene.Node.to_global_id("Channel", channel_USD.pk)]
    reward_value = Decimal("10.12212")

    variables = {
        "id": rule_id,
        "input": {
            "addChannels": add_channel_ids,
            "removeChannels": remove_channel_ids,
            "rewardValue": reward_value,
        },
    }

    # when
    response = app_api_client.post_graphql(
        PROMOTION_RULE_UPDATE_MUTATION,
        variables,
        permissions=(permission_manage_discounts,),
    )

    # then
    content = get_graphql_content(response)
    data = content["data"]["promotionRuleUpdate"]
    errors = data["errors"]

    assert not data["promotionRule"]
    assert len(errors) == 1
    assert errors[0]["code"] == PromotionRuleUpdateErrorCode.INVALID_PRECISION.name
    assert errors[0]["field"] == "rewardValue"


def test_promotion_rule_update_reward_value_invalid_percentage_value(
    app_api_client,
    permission_manage_discounts,
    channel_USD,
    channel_PLN,
    catalogue_promotion,
):
    # given
    promotion = catalogue_promotion
    rule = promotion.rules.get(name="Percentage promotion rule")
    rule_id = graphene.Node.to_global_id("PromotionRule", rule.id)

    add_channel_ids = [graphene.Node.to_global_id("Channel", channel_PLN.pk)]
    remove_channel_ids = [graphene.Node.to_global_id("Channel", channel_USD.pk)]
    reward_value = Decimal("101")

    variables = {
        "id": rule_id,
        "input": {
            "addChannels": add_channel_ids,
            "removeChannels": remove_channel_ids,
            "rewardValue": reward_value,
        },
    }

    # when
    response = app_api_client.post_graphql(
        PROMOTION_RULE_UPDATE_MUTATION,
        variables,
        permissions=(permission_manage_discounts,),
    )

    # then
    content = get_graphql_content(response)
    data = content["data"]["promotionRuleUpdate"]
    errors = data["errors"]

    assert not data["promotionRule"]
    assert len(errors) == 1
    assert errors[0]["code"] == PromotionRuleUpdateErrorCode.INVALID.name
    assert errors[0]["field"] == "rewardValue"


def test_promotion_rule_update_clears_old_sale_id(
    staff_api_client,
    permission_group_manage_discounts,
    channel_USD,
    channel_PLN,
    collection,
    promotion_converted_from_sale,
    product_list,
):
    # given
    permission_group_manage_discounts.user_set.add(staff_api_client.user)
    promotion = promotion_converted_from_sale

    assert promotion.old_sale_id

    rule = promotion.rules.create(
        name="Rule",
        promotion=promotion,
        description=None,
        catalogue_predicate={
            "productPredicate": {
                "ids": [graphene.Node.to_global_id("Product", product_list[0].id)]
            }
        },
        reward_value_type=RewardValueType.PERCENTAGE,
        reward_value=Decimal("5"),
    )
    rule_id = graphene.Node.to_global_id("PromotionRule", rule.id)

    add_channel_ids = [graphene.Node.to_global_id("Channel", channel_PLN.pk)]
    remove_channel_ids = [graphene.Node.to_global_id("Channel", channel_USD.pk)]
    catalogue_predicate = {
        "OR": [
            {
                "variantPredicate": {
                    "ids": [
                        graphene.Node.to_global_id(
                            "ProductVariant", product_list[1].variants.first().id
                        )
                    ]
                }
            },
            {
                "collectionPredicate": {
                    "ids": [graphene.Node.to_global_id("Collection", collection.id)]
                }
            },
        ]
    }
    collection.products.add(product_list[2])
    reward_value = Decimal("10")
    reward_value_type = RewardValueTypeEnum.PERCENTAGE.name
    promotion_id = graphene.Node.to_global_id("Promotion", promotion.id)
    rules_count = promotion.rules.count()

    variables = {
        "id": rule_id,
        "input": {
            "addChannels": add_channel_ids,
            "removeChannels": remove_channel_ids,
            "rewardValueType": reward_value_type,
            "rewardValue": reward_value,
            "cataloguePredicate": catalogue_predicate,
        },
    }

    # when
    response = staff_api_client.post_graphql(PROMOTION_RULE_UPDATE_MUTATION, variables)

    # then
    content = get_graphql_content(response)
    data = content["data"]["promotionRuleUpdate"]
    rule_data = data["promotionRule"]
    rule.refresh_from_db()

    assert not data["errors"]
    assert rule_data["name"] == rule.name
    assert rule_data["description"] == rule.description
    assert len(rule_data["channels"]) == 1
    assert rule_data["channels"][0]["slug"] == channel_PLN.slug
    assert rule_data["rewardValueType"] == reward_value_type
    assert rule_data["rewardValue"] == reward_value
    assert rule_data["promotion"]["id"] == promotion_id
    assert promotion.rules.count() == rules_count

    promotion.refresh_from_db()
    assert promotion.old_sale_id is None

    for listing in ProductChannelListing.objects.filter(
        channel__in=rule.channels.all(), product__in=[product_list[1], product_list[2]]
    ):
        assert listing.discounted_price_dirty is True


def test_promotion_rule_update_events(
    staff_api_client,
    permission_group_manage_discounts,
    channel_PLN,
    category,
    catalogue_promotion,
):
    # given
    promotion = catalogue_promotion
    permission_group_manage_discounts.user_set.add(staff_api_client.user)
    rule = promotion.rules.first()
    rule_id = graphene.Node.to_global_id("PromotionRule", rule.id)

    add_channel_ids = [graphene.Node.to_global_id("Channel", channel_PLN.pk)]
    catalogue_predicate = {
        "OR": [
            {
                "categoryPredicate": {
                    "ids": [graphene.Node.to_global_id("Category", category.id)]
                }
            },
        ]
    }
    reward_value = Decimal("10")
    reward_value_type = RewardValueTypeEnum.PERCENTAGE.name

    variables = {
        "id": rule_id,
        "input": {
            "addChannels": add_channel_ids,
            "rewardValueType": reward_value_type,
            "rewardValue": reward_value,
            "cataloguePredicate": catalogue_predicate,
        },
    }
    event_count = PromotionEvent.objects.count()

    # when
    response = staff_api_client.post_graphql(PROMOTION_RULE_UPDATE_MUTATION, variables)

    # then
    content = get_graphql_content(response)
    data = content["data"]["promotionRuleUpdate"]
    assert not data["errors"]

    events = data["promotionRule"]["promotion"]["events"]
    assert len(events) == 1
    assert PromotionEvent.objects.count() == event_count + 1
    assert PromotionEvents.RULE_UPDATED.upper() == events[0]["type"]

    assert events[0]["ruleId"] == rule_id


def test_promotion_rule_update_mix_predicates_invalid_order_predicate(
    app_api_client,
    permission_manage_discounts,
    catalogue_promotion,
):
    # given
    promotion = catalogue_promotion
    rule = promotion.rules.get(name="Percentage promotion rule")
    assert rule.catalogue_predicate
    assert not rule.order_predicate
    rule_id = graphene.Node.to_global_id("PromotionRule", rule.id)

    order_predicate = {
        "discountedObjectPredicate": {"baseSubtotalPrice": {"range": {"gte": 100}}}
    }

    variables = {
        "id": rule_id,
        "input": {"orderPredicate": order_predicate},
    }

    # when
    response = app_api_client.post_graphql(
        PROMOTION_RULE_UPDATE_MUTATION,
        variables,
        permissions=(permission_manage_discounts,),
    )

    # then
    content = get_graphql_content(response)
    data = content["data"]["promotionRuleUpdate"]
    errors = data["errors"]

    assert not data["promotionRule"]
    assert len(errors) == 1
    assert errors[0]["code"] == PromotionRuleUpdateErrorCode.INVALID.name
    assert errors[0]["field"] == "orderPredicate"


def test_promotion_rule_update_mix_predicates_invalid_catalogue_predicate(
    app_api_client,
    permission_manage_discounts,
    order_promotion_with_rule,
    product,
):
    # given
    promotion = order_promotion_with_rule
    rule = promotion.rules.first()
    assert not rule.catalogue_predicate
    assert rule.order_predicate
    rule_id = graphene.Node.to_global_id("PromotionRule", rule.id)

    catalogue_predicate = {
        "productPredicate": {"ids": [graphene.Node.to_global_id("Product", product.id)]}
    }

    variables = {
        "id": rule_id,
        "input": {"cataloguePredicate": catalogue_predicate},
    }

    # when
    response = app_api_client.post_graphql(
        PROMOTION_RULE_UPDATE_MUTATION,
        variables,
        permissions=(permission_manage_discounts,),
    )

    # then
    content = get_graphql_content(response)
    data = content["data"]["promotionRuleUpdate"]
    errors = data["errors"]

    assert not data["promotionRule"]
    assert len(errors) == 1
    assert errors[0]["code"] == PromotionRuleUpdateErrorCode.INVALID.name
    assert errors[0]["field"] == "cataloguePredicate"


def test_promotion_rule_update_mix_predicates_both_predicate_types_given(
    app_api_client,
    product,
    permission_manage_discounts,
    catalogue_promotion,
):
    # given
    promotion = catalogue_promotion
    rule = promotion.rules.get(name="Percentage promotion rule")
    assert rule.catalogue_predicate
    assert not rule.order_predicate
    rule_id = graphene.Node.to_global_id("PromotionRule", rule.id)

    order_predicate = {
        "discountedObjectPredicate": {"baseSubtotalPrice": {"range": {"gte": 100}}}
    }
    catalogue_predicate = {
        "productPredicate": {"ids": [graphene.Node.to_global_id("Product", product.id)]}
    }

    variables = {
        "id": rule_id,
        "input": {
            "orderPredicate": order_predicate,
            "cataloguePredicate": catalogue_predicate,
        },
    }

    # when
    response = app_api_client.post_graphql(
        PROMOTION_RULE_UPDATE_MUTATION,
        variables,
        permissions=(permission_manage_discounts,),
    )

    # then
    content = get_graphql_content(response)
    data = content["data"]["promotionRuleUpdate"]
    errors = data["errors"]

    assert not data["promotionRule"]
    assert len(errors) == 1
    assert {
        "code": PromotionRuleUpdateErrorCode.INVALID.name,
        "field": "orderPredicate",
        "message": ANY,
        "channels": None,
        "giftsLimit": None,
        "giftsLimitExceedBy": None,
    } in errors


def test_promotion_rule_update_reward_type_with_catalogue_predicate(
    app_api_client,
    permission_manage_discounts,
    catalogue_promotion,
):
    # given
    promotion = catalogue_promotion
    rule = promotion.rules.get(name="Percentage promotion rule")
    rule_id = graphene.Node.to_global_id("PromotionRule", rule.id)
    reward_type = RewardTypeEnum.SUBTOTAL_DISCOUNT.name

    variables = {
        "id": rule_id,
        "input": {"rewardType": reward_type},
    }

    # when
    response = app_api_client.post_graphql(
        PROMOTION_RULE_UPDATE_MUTATION,
        variables,
        permissions=(permission_manage_discounts,),
    )

    # then
    content = get_graphql_content(response)
    data = content["data"]["promotionRuleUpdate"]
    errors = data["errors"]

    assert not data["promotionRule"]
    assert len(errors) == 1
    assert errors[0]["code"] == PromotionRuleUpdateErrorCode.INVALID.name
    assert errors[0]["field"] == "rewardType"


def test_promotion_rule_update_clear_reward_type_for_order_predicate(
    app_api_client,
    permission_manage_discounts,
    order_promotion_with_rule,
):
    # given
    promotion = order_promotion_with_rule
    rule = promotion.rules.first()
    rule_id = graphene.Node.to_global_id("PromotionRule", rule.id)
    variables = {
        "id": rule_id,
        "input": {"rewardType": None},
    }

    # when
    response = app_api_client.post_graphql(
        PROMOTION_RULE_UPDATE_MUTATION,
        variables,
        permissions=(permission_manage_discounts,),
    )

    # then
    content = get_graphql_content(response)
    data = content["data"]["promotionRuleUpdate"]
    errors = data["errors"]

    assert not data["promotionRule"]
    assert len(errors) == 1
    assert errors[0]["code"] == PromotionRuleUpdateErrorCode.REQUIRED.name
    assert errors[0]["field"] == "rewardType"


def test_promotion_rule_update_add_invalid_channels_for_order_rule(
    app_api_client,
    permission_manage_discounts,
    order_promotion_with_rule,
    channel_PLN,
):
    # given
    promotion = order_promotion_with_rule
    rule = promotion.rules.first()
    rule_id = graphene.Node.to_global_id("PromotionRule", rule.id)
    channel_id = graphene.Node.to_global_id("Channel", channel_PLN.pk)
    variables = {
        "id": rule_id,
        "input": {"addChannels": [channel_id]},
    }

    # when
    response = app_api_client.post_graphql(
        PROMOTION_RULE_UPDATE_MUTATION,
        variables,
        permissions=(permission_manage_discounts,),
    )

    # then
    content = get_graphql_content(response)
    data = content["data"]["promotionRuleUpdate"]
    errors = data["errors"]

    assert not data["promotionRule"]
    assert len(errors) == 1
    assert (
        errors[0]["code"]
        == PromotionRuleUpdateErrorCode.MULTIPLE_CURRENCIES_NOT_ALLOWED.name
    )
    assert errors[0]["field"] == "addChannels"


def test_promotion_rule_update_gift_promotion(
    app_api_client,
    permission_manage_discounts,
    gift_promotion_rule,
    product_variant_list,
):
    # given
    rule = gift_promotion_rule
    rule_id = graphene.Node.to_global_id("PromotionRule", rule.id)
    order_predicate = {
        "discountedObjectPredicate": {"baseSubtotalPrice": {"range": {"gte": "100"}}}
    }
    gift_ids = [
        graphene.Node.to_global_id("ProductVariant", variant.pk)
        for variant in product_variant_list
    ]
    current_gift_ids = [
        graphene.Node.to_global_id("ProductVariant", variant.pk)
        for variant in rule.gifts.all()
    ]
    variables = {
        "id": rule_id,
        "input": {
            "orderPredicate": order_predicate,
            "addGifts": gift_ids,
        },
    }

    # when
    response = app_api_client.post_graphql(
        PROMOTION_RULE_UPDATE_MUTATION,
        variables,
        permissions=(permission_manage_discounts,),
    )

    # then
    gift_ids = set(gift_ids) | set(current_gift_ids)
    content = get_graphql_content(response)
    data = content["data"]["promotionRuleUpdate"]
    assert not data["errors"]
    rule_data = data["promotionRule"]
    assert sorted(rule_data["giftIds"]) == sorted(gift_ids)
    assert rule_data["orderPredicate"] == order_predicate
    rule.refresh_from_db()
    assert rule.reward_type == RewardTypeEnum.GIFT.value
    assert rule.order_predicate == order_predicate


def test_promotion_rule_update_gift_promotion_wrong_gift_instance(
    app_api_client,
    permission_manage_discounts,
    gift_promotion_rule,
    product_list,
):
    # given
    rule = gift_promotion_rule
    rule_id = graphene.Node.to_global_id("PromotionRule", rule.id)
    gift_ids = [
        graphene.Node.to_global_id("Product", product.pk) for product in product_list
    ]
    variables = {
        "id": rule_id,
        "input": {
            "addGifts": gift_ids,
        },
    }

    # when
    response = app_api_client.post_graphql(
        PROMOTION_RULE_UPDATE_MUTATION,
        variables,
        permissions=(permission_manage_discounts,),
    )

    # then
    content = get_graphql_content(response)
    data = content["data"]["promotionRuleUpdate"]
    errors = data["errors"]

    assert not data["promotionRule"]
    assert len(errors) == 1
    assert errors[0]["code"] == PromotionRuleUpdateErrorCode.INVALID_GIFT_TYPE.name
    assert errors[0]["field"] == "addGifts"


def test_promotion_rule_update_gift_promotion_with_reward_value(
    app_api_client,
    permission_manage_discounts,
    gift_promotion_rule,
):
    # given
    rule = gift_promotion_rule
    rule_id = graphene.Node.to_global_id("PromotionRule", rule.id)
    variables = {
        "id": rule_id,
        "input": {"rewardValue": Decimal(100)},
    }

    # when
    response = app_api_client.post_graphql(
        PROMOTION_RULE_UPDATE_MUTATION,
        variables,
        permissions=(permission_manage_discounts,),
    )

    # then
    content = get_graphql_content(response)
    data = content["data"]["promotionRuleUpdate"]
    errors = data["errors"]

    assert not data["promotionRule"]
    assert len(errors) == 1
    assert errors[0]["code"] == PromotionRuleUpdateErrorCode.INVALID.name
    assert errors[0]["field"] == "rewardValue"


def test_promotion_rule_update_gift_promotion_with_reward_value_type(
    app_api_client,
    permission_manage_discounts,
    gift_promotion_rule,
):
    # given
    rule = gift_promotion_rule
    rule_id = graphene.Node.to_global_id("PromotionRule", rule.id)
    variables = {
        "id": rule_id,
        "input": {"rewardValueType": RewardValueTypeEnum.PERCENTAGE.name},
    }

    # when
    response = app_api_client.post_graphql(
        PROMOTION_RULE_UPDATE_MUTATION,
        variables,
        permissions=(permission_manage_discounts,),
    )

    # then
    content = get_graphql_content(response)
    data = content["data"]["promotionRuleUpdate"]
    errors = data["errors"]

    assert not data["promotionRule"]
    assert len(errors) == 1
    assert errors[0]["code"] == PromotionRuleUpdateErrorCode.INVALID.name
    assert errors[0]["field"] == "rewardValueType"


def test_promotion_rule_update_gift_promotion_remove_gifts(
    app_api_client,
    permission_manage_discounts,
    gift_promotion_rule,
    product_list,
):
    # given
    rule = gift_promotion_rule
    rule_id = graphene.Node.to_global_id("PromotionRule", rule.id)
    gift_ids = [
        graphene.Node.to_global_id("ProductVariant", gift.id)
        for gift in gift_promotion_rule.gifts.all()
    ]
    variables = {
        "id": rule_id,
        "input": {
            "removeGifts": gift_ids,
        },
    }

    # when
    response = app_api_client.post_graphql(
        PROMOTION_RULE_UPDATE_MUTATION,
        variables,
        permissions=(permission_manage_discounts,),
    )

    # then
    content = get_graphql_content(response)
    data = content["data"]["promotionRuleUpdate"]
    errors = data["errors"]

    assert not data["promotionRule"]
    assert len(errors) == 1
    assert errors[0]["code"] == PromotionRuleUpdateErrorCode.REQUIRED.name
    assert errors[0]["field"] == "gifts"


@override_settings(GIFTS_LIMIT_PER_RULE=1)
def test_promotion_rule_update_exceeds_gifts_number_limit(
    app_api_client,
    permission_manage_discounts,
    gift_promotion_rule,
    product_variant_list,
):
    # given
    gift_limit = 1
    rule = gift_promotion_rule
    rule_id = graphene.Node.to_global_id("PromotionRule", rule.id)
    gift_ids = [
        graphene.Node.to_global_id("ProductVariant", variant.pk)
        for variant in product_variant_list
    ]
    current_gift_ids = [
        graphene.Node.to_global_id("ProductVariant", variant.pk)
        for variant in rule.gifts.all()
    ]
    variables = {
        "id": rule_id,
        "input": {
            "addGifts": gift_ids,
        },
    }

    # when
    response = app_api_client.post_graphql(
        PROMOTION_RULE_UPDATE_MUTATION,
        variables,
        permissions=(permission_manage_discounts,),
    )

    # then
    gift_ids = set(gift_ids) | set(current_gift_ids)
    content = get_graphql_content(response)
    data = content["data"]["promotionRuleUpdate"]
    errors = data["errors"]

    assert not data["promotionRule"]
    assert len(errors) == 1
    assert errors[0]["code"] == PromotionRuleUpdateErrorCode.GIFTS_NUMBER_LIMIT.name
    assert errors[0]["field"] == "gifts"
    assert errors[0]["giftsLimit"] == gift_limit
    assert errors[0]["giftsLimitExceedBy"] == len(gift_ids) - gift_limit<|MERGE_RESOLUTION|>--- conflicted
+++ resolved
@@ -9,12 +9,8 @@
 from .....discount.models import PromotionEvent
 from .....product.models import ProductChannelListing
 from ....tests.utils import assert_no_permission, get_graphql_content
-<<<<<<< HEAD
-from ...enums import RewardValueTypeEnum
-from ...utils import get_variants_for_predicate
-=======
 from ...enums import RewardTypeEnum, RewardValueTypeEnum
->>>>>>> 6aa2ddb7
+from ...utils import get_variants_for_catalogue_predicate
 
 PROMOTION_RULE_UPDATE_MUTATION = """
     mutation promotionRuleUpdate($id: ID!, $input: PromotionRuleUpdateInput!) {
@@ -130,6 +126,7 @@
     data = content["data"]["promotionRuleUpdate"]
     rule_data = data["promotionRule"]
     rule.refresh_from_db()
+
     assert not data["errors"]
     assert rule_data["name"] == rule.name
     assert rule_data["description"] == rule.description
@@ -238,7 +235,7 @@
 
     # then
     assert_no_permission(response)
-    for variant in get_variants_for_predicate(rule.catalogue_predicate):
+    for variant in get_variants_for_catalogue_predicate(rule.catalogue_predicate):
         assert variant.product.discounted_price_dirty is True
 
 
