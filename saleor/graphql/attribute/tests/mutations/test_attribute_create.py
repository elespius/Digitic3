import pytest
from django.utils.text import slugify

from .....attribute.error_codes import AttributeErrorCode
from ....core.enums import MeasurementUnitsEnum
from ....tests.utils import get_graphql_content
from ...enums import AttributeEntityTypeEnum, AttributeInputTypeEnum, AttributeTypeEnum

CREATE_ATTRIBUTE_MUTATION = """
    mutation createAttribute(
        $input: AttributeCreateInput!
    ){
        attributeCreate(input: $input) {
            errors {
                field
                message
                code
            }
            attribute {
                name
                slug
                type
                unit
                inputType
                entityType
                filterableInStorefront
                filterableInDashboard
                availableInGrid
                storefrontSearchPosition
                values(first: 10) {
                    edges {
                        node {
                            name
                            slug
                            value
                        }
                    }
                }
                productTypes(first: 10) {
                    edges {
                        node {
                            id
                        }
                    }
                }
            }
        }
    }
"""


def test_create_attribute_and_attribute_values(
    staff_api_client,
    permission_manage_product_types_and_attributes,
    permission_manage_products,
):
    # given
    query = CREATE_ATTRIBUTE_MUTATION

    attribute_name = "Example name"
    name = "Value name"
    value = "Value"
    variables = {
        "input": {
            "name": attribute_name,
            "values": [{"name": name, "value": value}],
            "type": AttributeTypeEnum.PRODUCT_TYPE.name,
        }
    }

    # when
    response = staff_api_client.post_graphql(
        query,
        variables,
        permissions=[
            permission_manage_product_types_and_attributes,
            permission_manage_products,
        ],
    )

    # then
    content = get_graphql_content(response)
    assert not content["data"]["attributeCreate"]["errors"]
    data = content["data"]["attributeCreate"]

    # Check if the attribute was correctly created
    assert data["attribute"]["name"] == attribute_name
    assert data["attribute"]["slug"] == slugify(
        attribute_name
    ), "The default slug should be the slugified name"
    assert (
        data["attribute"]["productTypes"]["edges"] == []
    ), "The attribute should not have been assigned to a product type"

    # Check if the attribute values were correctly created
    assert len(data["attribute"]["values"]) == 1
    assert data["attribute"]["type"] == AttributeTypeEnum.PRODUCT_TYPE.name
    assert data["attribute"]["values"]["edges"][0]["node"]["name"] == name
    assert data["attribute"]["values"]["edges"][0]["node"]["slug"] == slugify(name)
    assert data["attribute"]["values"]["edges"][0]["node"]["value"] == value


def test_create_numeric_attribute_and_attribute_values(
    staff_api_client,
    permission_manage_product_types_and_attributes,
    permission_manage_products,
):
    # given
    query = CREATE_ATTRIBUTE_MUTATION

    attribute_name = "Example numeric attribute name"
    name = "12.1"
    variables = {
        "input": {
            "name": attribute_name,
            "values": [{"name": name}],
            "type": AttributeTypeEnum.PRODUCT_TYPE.name,
            "unit": MeasurementUnitsEnum.M.name,
            "inputType": AttributeInputTypeEnum.NUMERIC.name,
            "filterableInStorefront": True,
            "filterableInDashboard": True,
            "availableInGrid": True,
        }
    }

    # when
    response = staff_api_client.post_graphql(
        query,
        variables,
        permissions=[
            permission_manage_product_types_and_attributes,
            permission_manage_products,
        ],
    )

    # then
    content = get_graphql_content(response)
    assert not content["data"]["attributeCreate"]["errors"]
    data = content["data"]["attributeCreate"]

    # Check if the attribute was correctly created
    assert data["attribute"]["name"] == attribute_name
    assert data["attribute"]["slug"] == slugify(
        attribute_name
    ), "The default slug should be the slugified name"
    assert (
        data["attribute"]["productTypes"]["edges"] == []
    ), "The attribute should not have been assigned to a product type"

    # Check if the attribute values were correctly created
    assert data["attribute"]["type"] == AttributeTypeEnum.PRODUCT_TYPE.name
    assert data["attribute"]["unit"] == MeasurementUnitsEnum.M.name
    assert data["attribute"]["inputType"] == AttributeInputTypeEnum.NUMERIC.name
    assert data["attribute"]["filterableInStorefront"] is True
    assert data["attribute"]["filterableInDashboard"] is True
    assert data["attribute"]["availableInGrid"] is True
    assert data["attribute"]["storefrontSearchPosition"] == 0
<<<<<<< HEAD
    assert data["attribute"]["values"]["edges"][0]["node"]["name"] == name
    assert data["attribute"]["values"]["edges"][0]["node"]["slug"] == slugify(
        name.replace(".", "_")
    )
=======
    assert data["attribute"]["values"] == []
>>>>>>> 7aacfad4


def test_create_numeric_attribute_and_attribute_values_not_numeric_value_provided(
    staff_api_client,
    permission_manage_product_types_and_attributes,
    permission_manage_products,
):
    # given
    query = CREATE_ATTRIBUTE_MUTATION

    attribute_name = "Example numeric attribute name"
    name = "Width"
    variables = {
        "input": {
            "name": attribute_name,
            "values": [{"name": name}],
            "type": AttributeTypeEnum.PRODUCT_TYPE.name,
            "unit": MeasurementUnitsEnum.M.name,
            "inputType": AttributeInputTypeEnum.NUMERIC.name,
            "filterableInStorefront": True,
            "filterableInDashboard": True,
            "availableInGrid": True,
        }
    }

    # when
    response = staff_api_client.post_graphql(
        query,
        variables,
        permissions=[
            permission_manage_product_types_and_attributes,
            permission_manage_products,
        ],
    )

    # then
    content = get_graphql_content(response)
    data = content["data"]["attributeCreate"]
    errors = content["data"]["attributeCreate"]["errors"]

    assert not data["attribute"]
    assert len(errors) == 1
    assert errors[0]["field"] == "values"
    assert errors[0]["code"] == AttributeErrorCode.INVALID.name


def test_create_attribute_with_file_input_type(
    staff_api_client,
    permission_manage_product_types_and_attributes,
    permission_manage_products,
):
    # given
    query = CREATE_ATTRIBUTE_MUTATION

    attribute_name = "Example name"
    variables = {
        "input": {
            "name": attribute_name,
            "type": AttributeTypeEnum.PRODUCT_TYPE.name,
            "inputType": AttributeInputTypeEnum.FILE.name,
        }
    }

    # when
    response = staff_api_client.post_graphql(
        query,
        variables,
        permissions=[
            permission_manage_product_types_and_attributes,
            permission_manage_products,
        ],
    )

    # then
    content = get_graphql_content(response)
    assert not content["data"]["attributeCreate"]["errors"]
    data = content["data"]["attributeCreate"]

    # Check if the attribute was correctly created
    assert data["attribute"]["name"] == attribute_name
    assert data["attribute"]["slug"] == slugify(
        attribute_name
    ), "The default slug should be the slugified name"
    assert (
        data["attribute"]["productTypes"]["edges"] == []
    ), "The attribute should not have been assigned to a product type"

    # Check if the attribute values were correctly created
    assert len(data["attribute"]["values"]["edges"]) == 0
    assert data["attribute"]["type"] == AttributeTypeEnum.PRODUCT_TYPE.name
    assert data["attribute"]["inputType"] == AttributeInputTypeEnum.FILE.name


@pytest.mark.parametrize(
    "entity_type",
    [AttributeEntityTypeEnum.PAGE.name, AttributeEntityTypeEnum.PRODUCT.name],
)
def test_create_attribute_with_reference_input_type(
    entity_type,
    staff_api_client,
    permission_manage_product_types_and_attributes,
    permission_manage_products,
):
    # given
    query = CREATE_ATTRIBUTE_MUTATION

    attribute_name = "Example name"
    variables = {
        "input": {
            "name": attribute_name,
            "type": AttributeTypeEnum.PRODUCT_TYPE.name,
            "inputType": AttributeInputTypeEnum.REFERENCE.name,
            "entityType": entity_type,
        }
    }

    # when
    response = staff_api_client.post_graphql(
        query,
        variables,
        permissions=[
            permission_manage_product_types_and_attributes,
            permission_manage_products,
        ],
    )

    # then
    content = get_graphql_content(response)
    assert not content["data"]["attributeCreate"]["errors"]
    data = content["data"]["attributeCreate"]

    # Check if the attribute was correctly created
    assert data["attribute"]["name"] == attribute_name
    assert data["attribute"]["slug"] == slugify(
        attribute_name
    ), "The default slug should be the slugified name"
    assert (
        data["attribute"]["productTypes"]["edges"] == []
    ), "The attribute should not have been assigned to a product type"

    # Check if the attribute values were correctly created
    assert len(data["attribute"]["values"]["edges"]) == 0
    assert data["attribute"]["type"] == AttributeTypeEnum.PRODUCT_TYPE.name
    assert data["attribute"]["inputType"] == AttributeInputTypeEnum.REFERENCE.name
    assert data["attribute"]["entityType"] == entity_type


def test_create_attribute_with_reference_input_type_entity_type_not_given(
    staff_api_client,
    permission_manage_product_types_and_attributes,
    permission_manage_products,
):
    # given
    query = CREATE_ATTRIBUTE_MUTATION

    attribute_name = "Example name"
    variables = {
        "input": {
            "name": attribute_name,
            "type": AttributeTypeEnum.PRODUCT_TYPE.name,
            "inputType": AttributeInputTypeEnum.REFERENCE.name,
        }
    }

    # when
    response = staff_api_client.post_graphql(
        query,
        variables,
        permissions=[
            permission_manage_product_types_and_attributes,
            permission_manage_products,
        ],
    )

    # then
    content = get_graphql_content(response)
    data = content["data"]["attributeCreate"]
    errors = data["errors"]

    assert not data["attribute"]
    assert len(errors) == 1
    assert errors[0]["field"] == "entityType"
    assert errors[0]["code"] == AttributeErrorCode.REQUIRED.name


def test_create_page_attribute_and_attribute_values(
    staff_api_client,
    permission_manage_page_types_and_attributes,
    permission_manage_pages,
):
    # given
    query = CREATE_ATTRIBUTE_MUTATION

    attribute_name = "Example name"
    name = "Value name"
    variables = {
        "input": {
            "name": attribute_name,
            "values": [{"name": name}],
            "type": AttributeTypeEnum.PAGE_TYPE.name,
        }
    }

    # when
    response = staff_api_client.post_graphql(
        query,
        variables,
        permissions=[
            permission_manage_page_types_and_attributes,
            permission_manage_pages,
        ],
    )

    # then
    content = get_graphql_content(response)
    assert not content["data"]["attributeCreate"]["errors"]
    data = content["data"]["attributeCreate"]

    # Check if the attribute was correctly created
    assert data["attribute"]["name"] == attribute_name
    assert data["attribute"]["slug"] == slugify(
        attribute_name
    ), "The default slug should be the slugified name"
    assert (
        data["attribute"]["productTypes"]["edges"] == []
    ), "The attribute should not have been assigned to a product type"
    assert data["attribute"]["filterableInStorefront"] is False
    assert data["attribute"]["filterableInDashboard"] is False
    assert data["attribute"]["availableInGrid"] is False
    assert data["attribute"]["storefrontSearchPosition"] == 0

    # Check if the attribute values were correctly created
    assert len(data["attribute"]["values"]["edges"]) == 1
    assert data["attribute"]["type"] == AttributeTypeEnum.PAGE_TYPE.name
    assert data["attribute"]["values"]["edges"][0]["node"]["name"] == name
    assert data["attribute"]["values"]["edges"][0]["node"]["slug"] == slugify(name)


def test_create_attribute_with_file_input_type_and_values(
    staff_api_client,
    permission_manage_product_types_and_attributes,
    permission_manage_products,
):
    # given
    query = CREATE_ATTRIBUTE_MUTATION

    attribute_name = "Example name"
    name = "Value name"
    variables = {
        "input": {
            "name": attribute_name,
            "type": AttributeTypeEnum.PRODUCT_TYPE.name,
            "values": [{"name": name}],
            "inputType": AttributeInputTypeEnum.FILE.name,
        }
    }

    # when
    response = staff_api_client.post_graphql(
        query,
        variables,
        permissions=[
            permission_manage_product_types_and_attributes,
            permission_manage_products,
        ],
    )

    # then
    content = get_graphql_content(response)
    data = content["data"]["attributeCreate"]
    errors = data["errors"]

    assert not data["attribute"]
    assert len(errors) == 1
    assert errors[0]["field"] == "values"
    assert errors[0]["code"] == AttributeErrorCode.INVALID.name


def test_create_attribute_with_file_input_type_correct_attribute_settings(
    staff_api_client,
    permission_manage_product_types_and_attributes,
    permission_manage_products,
):
    # given
    query = CREATE_ATTRIBUTE_MUTATION

    attribute_name = "Example name"
    variables = {
        "input": {
            "name": attribute_name,
            "type": AttributeTypeEnum.PRODUCT_TYPE.name,
            "inputType": AttributeInputTypeEnum.FILE.name,
            "filterableInStorefront": False,
            "filterableInDashboard": False,
            "availableInGrid": False,
            "storefrontSearchPosition": 0,
        }
    }

    # when
    response = staff_api_client.post_graphql(
        query,
        variables,
        permissions=[
            permission_manage_product_types_and_attributes,
            permission_manage_products,
        ],
    )

    # then
    content = get_graphql_content(response)
    assert not content["data"]["attributeCreate"]["errors"]
    data = content["data"]["attributeCreate"]

    # Check if the attribute was correctly created
    assert data["attribute"]["name"] == attribute_name
    assert data["attribute"]["slug"] == slugify(
        attribute_name
    ), "The default slug should be the slugified name"
    assert (
        data["attribute"]["productTypes"]["edges"] == []
    ), "The attribute should not have been assigned to a product type"

    # Check if the attribute values were correctly created
    assert len(data["attribute"]["values"]["edges"]) == 0
    assert data["attribute"]["type"] == AttributeTypeEnum.PRODUCT_TYPE.name
    assert data["attribute"]["inputType"] == AttributeInputTypeEnum.FILE.name


def test_create_attribute_with_file_input_type_and_invalid_settings(
    staff_api_client,
    permission_manage_product_types_and_attributes,
    permission_manage_products,
):
    # given
    query = CREATE_ATTRIBUTE_MUTATION

    attribute_name = "Example name"
    variables = {
        "input": {
            "name": attribute_name,
            "type": AttributeTypeEnum.PRODUCT_TYPE.name,
            "inputType": AttributeInputTypeEnum.FILE.name,
            "filterableInStorefront": True,
            "filterableInDashboard": True,
            "availableInGrid": True,
            "storefrontSearchPosition": 1,
        }
    }

    # when
    response = staff_api_client.post_graphql(
        query,
        variables,
        permissions=[
            permission_manage_product_types_and_attributes,
            permission_manage_products,
        ],
    )

    # then
    content = get_graphql_content(response)
    data = content["data"]["attributeCreate"]
    errors = data["errors"]

    assert not data["attribute"]
    assert len(errors) == 4
    assert {error["field"] for error in errors} == {
        "filterableInStorefront",
        "filterableInDashboard",
        "availableInGrid",
        "storefrontSearchPosition",
    }
    assert {error["code"] for error in errors} == {AttributeErrorCode.INVALID.name}


@pytest.mark.parametrize(
    "entity_type",
    [AttributeEntityTypeEnum.PAGE.name, AttributeEntityTypeEnum.PRODUCT.name],
)
def test_create_attribute_with_reference_input_type_invalid_settings(
    entity_type,
    staff_api_client,
    permission_manage_product_types_and_attributes,
    permission_manage_products,
):
    # given
    query = CREATE_ATTRIBUTE_MUTATION

    attribute_name = "Example name"
    variables = {
        "input": {
            "name": attribute_name,
            "type": AttributeTypeEnum.PRODUCT_TYPE.name,
            "inputType": AttributeInputTypeEnum.REFERENCE.name,
            "entityType": entity_type,
            "filterableInStorefront": True,
            "filterableInDashboard": True,
            "availableInGrid": True,
            "storefrontSearchPosition": 1,
        }
    }

    # when
    response = staff_api_client.post_graphql(
        query,
        variables,
        permissions=[
            permission_manage_product_types_and_attributes,
            permission_manage_products,
        ],
    )

    # then
    content = get_graphql_content(response)
    data = content["data"]["attributeCreate"]
    errors = data["errors"]

    assert not data["attribute"]
    assert len(errors) == 4
    assert {error["field"] for error in errors} == {
        "filterableInStorefront",
        "filterableInDashboard",
        "availableInGrid",
        "storefrontSearchPosition",
    }
    assert {error["code"] for error in errors} == {AttributeErrorCode.INVALID.name}


@pytest.mark.parametrize(
    "field, value",
    [
        ("filterableInStorefront", True),
        ("filterableInDashboard", True),
        ("availableInGrid", True),
        ("storefrontSearchPosition", 4),
    ],
)
def test_create_attribute_with_file_input_type_and_invalid_one_settings_value(
    field,
    value,
    staff_api_client,
    permission_manage_product_types_and_attributes,
    permission_manage_products,
):
    # given
    query = CREATE_ATTRIBUTE_MUTATION

    attribute_name = "Example name"
    variables = {
        "input": {
            "name": attribute_name,
            "type": AttributeTypeEnum.PRODUCT_TYPE.name,
            "inputType": AttributeInputTypeEnum.FILE.name,
            field: value,
        }
    }

    # when
    response = staff_api_client.post_graphql(
        query,
        variables,
        permissions=[
            permission_manage_product_types_and_attributes,
            permission_manage_products,
        ],
    )

    # then
    content = get_graphql_content(response)
    data = content["data"]["attributeCreate"]
    errors = data["errors"]

    assert not data["attribute"]
    assert len(errors) == 1
    assert errors[0]["field"] == field
    assert errors[0]["code"] == AttributeErrorCode.INVALID.name


@pytest.mark.parametrize(
    "field, value",
    [
        ("filterableInStorefront", True),
        ("filterableInDashboard", True),
        ("availableInGrid", True),
        ("storefrontSearchPosition", 4),
    ],
)
def test_create_attribute_with_reference_input_type_invalid_one_settings_value(
    field,
    value,
    staff_api_client,
    permission_manage_product_types_and_attributes,
    permission_manage_products,
):
    # given
    query = CREATE_ATTRIBUTE_MUTATION

    attribute_name = "Example name"
    variables = {
        "input": {
            "name": attribute_name,
            "type": AttributeTypeEnum.PRODUCT_TYPE.name,
            "inputType": AttributeInputTypeEnum.REFERENCE.name,
            "entityType": AttributeEntityTypeEnum.PAGE.name,
            field: value,
        }
    }

    # when
    response = staff_api_client.post_graphql(
        query,
        variables,
        permissions=[
            permission_manage_product_types_and_attributes,
            permission_manage_products,
        ],
    )

    # then
    content = get_graphql_content(response)
    data = content["data"]["attributeCreate"]
    errors = data["errors"]

    assert not data["attribute"]
    assert len(errors) == 1
    assert errors[0]["field"] == field
    assert errors[0]["code"] == AttributeErrorCode.INVALID.name


@pytest.mark.parametrize(
    "entity_type",
    [AttributeEntityTypeEnum.PAGE.name, AttributeEntityTypeEnum.PRODUCT.name],
)
def test_create_attribute_with_reference_input_type_values_given(
    entity_type,
    staff_api_client,
    permission_manage_product_types_and_attributes,
    permission_manage_products,
):
    # given
    query = CREATE_ATTRIBUTE_MUTATION

    attribute_name = "Example name"
    variables = {
        "input": {
            "name": attribute_name,
            "type": AttributeTypeEnum.PRODUCT_TYPE.name,
            "inputType": AttributeInputTypeEnum.REFERENCE.name,
            "entityType": entity_type,
            "values": [{"name": "test-value"}],
        }
    }

    # when
    response = staff_api_client.post_graphql(
        query,
        variables,
        permissions=[
            permission_manage_product_types_and_attributes,
            permission_manage_products,
        ],
    )

    # then
    content = get_graphql_content(response)
    data = content["data"]["attributeCreate"]
    errors = data["errors"]

    assert not data["attribute"]
    assert len(errors) == 1
    assert errors[0]["field"] == "values"
    assert errors[0]["code"] == AttributeErrorCode.INVALID.name


@pytest.mark.parametrize(
    "input_slug, expected_slug",
    (
        ("my-slug", "my-slug"),
        (None, "my-name"),
        ("", "my-name"),
        ("わたし-わ-にっぽん-です", "わたし-わ-にっぽん-です"),
    ),
)
def test_create_attribute_with_given_slug(
    staff_api_client,
    permission_manage_product_types_and_attributes,
    permission_manage_products,
    input_slug,
    expected_slug,
):
    # given
    staff_api_client.user.user_permissions.add(
        permission_manage_product_types_and_attributes
    )
    query = """
        mutation createAttribute(
            $name: String!, $slug: String, $type: AttributeTypeEnum!) {
        attributeCreate(input: {name: $name, slug: $slug, type: $type}) {
            errors {
                field
                message
                code
            }
            attribute {
                slug
            }
        }
    }
    """

    attribute_name = "My Name"
    variables = {
        "name": attribute_name,
        "slug": input_slug,
        "type": AttributeTypeEnum.PRODUCT_TYPE.name,
    }

    # when
    content = get_graphql_content(staff_api_client.post_graphql(query, variables))

    # then
    assert not content["data"]["attributeCreate"]["errors"]
    assert content["data"]["attributeCreate"]["attribute"]["slug"] == expected_slug


def test_create_attribute_value_name_and_slug_with_unicode(
    staff_api_client,
    permission_manage_product_types_and_attributes,
    permission_manage_products,
):
    # given
    query = CREATE_ATTRIBUTE_MUTATION
    name = "わたし わ にっぽん です"
    slug = "わたし-わ-にっぽん-で"
    variables = {
        "input": {
            "name": name,
            "slug": slug,
            "type": AttributeTypeEnum.PRODUCT_TYPE.name,
        }
    }

    # when
    response = staff_api_client.post_graphql(
        query,
        variables,
        permissions=[
            permission_manage_product_types_and_attributes,
            permission_manage_products,
        ],
    )

    # then
    content = get_graphql_content(response)
    data = content["data"]["attributeCreate"]
    assert not data["errors"]
    assert data["attribute"]["name"] == name
    assert data["attribute"]["slug"] == slug


@pytest.mark.parametrize(
    "name_1, name_2, error_msg, error_code",
    (
        (
            "Red color",
            "Red color",
            "Provided values are not unique.",
            AttributeErrorCode.UNIQUE,
        ),
        (
            "Red color",
            "red color",
            "Provided values are not unique.",
            AttributeErrorCode.UNIQUE,
        ),
    ),
)
def test_create_attribute_and_attribute_values_errors(
    staff_api_client,
    name_1,
    name_2,
    error_msg,
    error_code,
    permission_manage_product_types_and_attributes,
    permission_manage_products,
    product_type,
):
    # given
    query = CREATE_ATTRIBUTE_MUTATION
    variables = {
        "input": {
            "name": "Example name",
            "type": AttributeTypeEnum.PRODUCT_TYPE.name,
            "values": [{"name": name_1}, {"name": name_2}],
        }
    }

    # when
    response = staff_api_client.post_graphql(
        query,
        variables,
        permissions=[
            permission_manage_product_types_and_attributes,
            permission_manage_products,
        ],
    )

    # then
    content = get_graphql_content(response)
    errors = content["data"]["attributeCreate"]["errors"]
    assert errors
    assert errors[0]["field"] == "values"
    assert errors[0]["message"] == error_msg
    assert errors[0]["code"] == error_code.name<|MERGE_RESOLUTION|>--- conflicted
+++ resolved
@@ -155,14 +155,7 @@
     assert data["attribute"]["filterableInDashboard"] is True
     assert data["attribute"]["availableInGrid"] is True
     assert data["attribute"]["storefrontSearchPosition"] == 0
-<<<<<<< HEAD
-    assert data["attribute"]["values"]["edges"][0]["node"]["name"] == name
-    assert data["attribute"]["values"]["edges"][0]["node"]["slug"] == slugify(
-        name.replace(".", "_")
-    )
-=======
-    assert data["attribute"]["values"] == []
->>>>>>> 7aacfad4
+    assert data["attribute"]["values"]["edges"] == []
 
 
 def test_create_numeric_attribute_and_attribute_values_not_numeric_value_provided(
