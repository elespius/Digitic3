import graphene
import pytest
from django.db.models import Q
from graphene.utils.str_converters import to_camel_case

from .....attribute.models import Attribute
from .....product.models import Category, Collection, Product, ProductType
from .....tests.utils import dummy_editorjs
from ....tests.utils import assert_no_permission, get_graphql_content


def test_get_single_attribute_by_id_as_customer(
    user_api_client, color_attribute_without_values
):
    attribute_gql_id = graphene.Node.to_global_id(
        "Attribute", color_attribute_without_values.id
    )
    query = """
    query($id: ID!) {
        attribute(id: $id) {
            id
            name
            slug
        }
    }
    """
    content = get_graphql_content(
        user_api_client.post_graphql(query, {"id": attribute_gql_id})
    )

    assert content["data"]["attribute"], "Should have found an attribute"
    assert content["data"]["attribute"]["id"] == attribute_gql_id
    assert content["data"]["attribute"]["slug"] == color_attribute_without_values.slug


def test_get_single_attribute_by_slug_as_customer(
    user_api_client, color_attribute_without_values
):
    attribute_gql_slug = color_attribute_without_values.slug
    query = """
    query($slug: String!) {
        attribute(slug: $slug) {
            id
            name
            slug
        }
    }
    """
    content = get_graphql_content(
        user_api_client.post_graphql(query, {"slug": attribute_gql_slug})
    )

    assert content["data"]["attribute"], "Should have found an attribute"
    assert content["data"]["attribute"]["slug"] == attribute_gql_slug
    assert content["data"]["attribute"]["id"] == graphene.Node.to_global_id(
        "Attribute", color_attribute_without_values.id
    )


QUERY_ATTRIBUTE = """
query($id: ID!) {
    attribute(id: $id) {
        id
        slug
        name
        inputType
        entityType
        type
        unit
        values(first: 10) {
            edges {
                node {
                    slug
                    inputType
                    file {
                        url
                        contentType
                    }
                }
            }

        }
        valueRequired
        visibleInStorefront
        filterableInStorefront
        filterableInDashboard
        availableInGrid
        storefrontSearchPosition
    }
}
"""


def test_get_single_product_attribute_by_staff(
    staff_api_client, color_attribute_without_values, permission_manage_products
):
    staff_api_client.user.user_permissions.add(permission_manage_products)
    attribute_gql_id = graphene.Node.to_global_id(
        "Attribute", color_attribute_without_values.id
    )
    query = QUERY_ATTRIBUTE
    content = get_graphql_content(
        staff_api_client.post_graphql(query, {"id": attribute_gql_id})
    )

    assert content["data"]["attribute"], "Should have found an attribute"
    assert content["data"]["attribute"]["id"] == attribute_gql_id
    assert content["data"]["attribute"]["slug"] == color_attribute_without_values.slug
    assert (
        content["data"]["attribute"]["valueRequired"]
        == color_attribute_without_values.value_required
    )
    assert (
        content["data"]["attribute"]["visibleInStorefront"]
        == color_attribute_without_values.visible_in_storefront
    )
    assert (
        content["data"]["attribute"]["filterableInStorefront"]
        == color_attribute_without_values.filterable_in_storefront
    )
    assert (
        content["data"]["attribute"]["filterableInDashboard"]
        == color_attribute_without_values.filterable_in_dashboard
    )
    assert (
        content["data"]["attribute"]["availableInGrid"]
        == color_attribute_without_values.available_in_grid
    )
    assert (
        content["data"]["attribute"]["storefrontSearchPosition"]
        == color_attribute_without_values.storefront_search_position
    )


def test_get_single_product_attribute_by_app(
    staff_api_client, color_attribute_without_values, permission_manage_products
):
    staff_api_client.user.user_permissions.add(permission_manage_products)
    attribute_gql_id = graphene.Node.to_global_id(
        "Attribute", color_attribute_without_values.id
    )
    query = QUERY_ATTRIBUTE
    content = get_graphql_content(
        staff_api_client.post_graphql(query, {"id": attribute_gql_id})
    )

    assert content["data"]["attribute"], "Should have found an attribute"
    assert content["data"]["attribute"]["id"] == attribute_gql_id
    assert content["data"]["attribute"]["slug"] == color_attribute_without_values.slug
    assert (
        content["data"]["attribute"]["valueRequired"]
        == color_attribute_without_values.value_required
    )
    assert (
        content["data"]["attribute"]["visibleInStorefront"]
        == color_attribute_without_values.visible_in_storefront
    )
    assert (
        content["data"]["attribute"]["filterableInStorefront"]
        == color_attribute_without_values.filterable_in_storefront
    )
    assert (
        content["data"]["attribute"]["filterableInDashboard"]
        == color_attribute_without_values.filterable_in_dashboard
    )
    assert (
        content["data"]["attribute"]["availableInGrid"]
        == color_attribute_without_values.available_in_grid
    )
    assert (
        content["data"]["attribute"]["storefrontSearchPosition"]
        == color_attribute_without_values.storefront_search_position
    )


def test_get_single_product_attribute_by_staff_no_perm(
    staff_api_client, color_attribute_without_values, permission_manage_pages
):
    staff_api_client.user.user_permissions.add(permission_manage_pages)
    attribute_gql_id = graphene.Node.to_global_id(
        "Attribute", color_attribute_without_values.id
    )
    query = QUERY_ATTRIBUTE
    response = staff_api_client.post_graphql(query, {"id": attribute_gql_id})

    assert_no_permission(response)


def test_get_single_page_attribute_by_staff(
    staff_api_client, size_page_attribute, permission_manage_pages
):
    staff_api_client.user.user_permissions.add(permission_manage_pages)
    attribute_gql_id = graphene.Node.to_global_id("Attribute", size_page_attribute.id)
    query = QUERY_ATTRIBUTE
    content = get_graphql_content(
        staff_api_client.post_graphql(query, {"id": attribute_gql_id})
    )

    assert content["data"]["attribute"], "Should have found an attribute"
    assert content["data"]["attribute"]["id"] == attribute_gql_id
    assert content["data"]["attribute"]["slug"] == size_page_attribute.slug


def test_get_single_page_attribute_by_staff_no_perm(
    staff_api_client, size_page_attribute, permission_manage_products
):
    staff_api_client.user.user_permissions.add(permission_manage_products)
    attribute_gql_id = graphene.Node.to_global_id("Attribute", size_page_attribute.id)
    query = QUERY_ATTRIBUTE
    response = staff_api_client.post_graphql(query, {"id": attribute_gql_id})

    assert_no_permission(response)


def test_get_single_product_attribute_with_file_value(
    staff_api_client, file_attribute, permission_manage_products, media_root
):
    staff_api_client.user.user_permissions.add(permission_manage_products)
    attribute_gql_id = graphene.Node.to_global_id("Attribute", file_attribute.id)
    query = QUERY_ATTRIBUTE
    content = get_graphql_content(
        staff_api_client.post_graphql(query, {"id": attribute_gql_id})
    )
    attribute_data = content["data"]["attribute"]

    assert attribute_data, "Should have found an attribute"
    assert attribute_data["id"] == attribute_gql_id
    assert attribute_data["slug"] == file_attribute.slug
    assert attribute_data["valueRequired"] == file_attribute.value_required
    assert attribute_data["visibleInStorefront"] == file_attribute.visible_in_storefront
    assert (
        attribute_data["filterableInStorefront"]
        == file_attribute.filterable_in_storefront
    )
    assert (
        attribute_data["filterableInDashboard"]
        == file_attribute.filterable_in_dashboard
    )
    assert attribute_data["availableInGrid"] == file_attribute.available_in_grid
    assert (
        attribute_data["storefrontSearchPosition"]
        == file_attribute.storefront_search_position
    )
<<<<<<< HEAD
    assert len(attribute_data["values"]["edges"]) == file_attribute.values.count()
    attribute_value_data = []
    for value in file_attribute.values.all():
        data = {
            "node": {
                "slug": value.slug,
                "inputType": value.input_type.upper(),
                "file": {"url": value.file_url, "contentType": value.content_type},
            }
        }
        attribute_value_data.append(data)

    for data in attribute_value_data:
        assert data in attribute_data["values"]["edges"]
=======
    assert attribute_data["values"] == []
>>>>>>> 7aacfad4


def test_get_single_reference_attribute_by_staff(
    staff_api_client, product_type_page_reference_attribute, permission_manage_products
):
    staff_api_client.user.user_permissions.add(permission_manage_products)
    attribute_gql_id = graphene.Node.to_global_id(
        "Attribute", product_type_page_reference_attribute.id
    )
    query = QUERY_ATTRIBUTE
    content = get_graphql_content(
        staff_api_client.post_graphql(query, {"id": attribute_gql_id})
    )

    assert content["data"]["attribute"], "Should have found an attribute"
    assert content["data"]["attribute"]["id"] == attribute_gql_id
    assert (
        content["data"]["attribute"]["slug"]
        == product_type_page_reference_attribute.slug
    )
    assert (
        content["data"]["attribute"]["valueRequired"]
        == product_type_page_reference_attribute.value_required
    )
    assert (
        content["data"]["attribute"]["visibleInStorefront"]
        == product_type_page_reference_attribute.visible_in_storefront
    )
    assert (
        content["data"]["attribute"]["filterableInStorefront"]
        == product_type_page_reference_attribute.filterable_in_storefront
    )
    assert (
        content["data"]["attribute"]["filterableInDashboard"]
        == product_type_page_reference_attribute.filterable_in_dashboard
    )
    assert (
        content["data"]["attribute"]["availableInGrid"]
        == product_type_page_reference_attribute.available_in_grid
    )
    assert (
        content["data"]["attribute"]["storefrontSearchPosition"]
        == product_type_page_reference_attribute.storefront_search_position
    )
    assert (
        content["data"]["attribute"]["entityType"]
        == product_type_page_reference_attribute.entity_type.upper()
    )


def test_get_single_numeric_attribute_by_staff(
    staff_api_client, numeric_attribute, permission_manage_products
):
    staff_api_client.user.user_permissions.add(permission_manage_products)
    attribute_gql_id = graphene.Node.to_global_id("Attribute", numeric_attribute.id)
    query = QUERY_ATTRIBUTE
    content = get_graphql_content(
        staff_api_client.post_graphql(query, {"id": attribute_gql_id})
    )

    assert content["data"]["attribute"], "Should have found an attribute"
    assert content["data"]["attribute"]["id"] == attribute_gql_id
    assert content["data"]["attribute"]["slug"] == numeric_attribute.slug
    assert (
        content["data"]["attribute"]["inputType"]
        == numeric_attribute.input_type.upper()
    )
    assert content["data"]["attribute"]["unit"] == numeric_attribute.unit.upper()
    assert (
        content["data"]["attribute"]["valueRequired"]
        == numeric_attribute.value_required
    )
    assert (
        content["data"]["attribute"]["visibleInStorefront"]
        == numeric_attribute.visible_in_storefront
    )
    assert (
        content["data"]["attribute"]["filterableInStorefront"]
        == numeric_attribute.filterable_in_storefront
    )
    assert (
        content["data"]["attribute"]["filterableInDashboard"]
        == numeric_attribute.filterable_in_dashboard
    )
    assert (
        content["data"]["attribute"]["availableInGrid"]
        == numeric_attribute.available_in_grid
    )
    assert (
        content["data"]["attribute"]["storefrontSearchPosition"]
        == numeric_attribute.storefront_search_position
    )


QUERY_ATTRIBUTES = """
    query {
        attributes(first: 20) {
            edges {
                node {
                    id
                    name
                    slug
                    values(first: 10) {
                        edges {
                            node {
                                id
                                name
                                slug
                            }
                        }
                    }
                }
            }
        }
    }
"""


def test_attributes_query(user_api_client, product):
    attributes = Attribute.objects
    query = QUERY_ATTRIBUTES
    response = user_api_client.post_graphql(query)
    content = get_graphql_content(response)
    attributes_data = content["data"]["attributes"]["edges"]
    assert attributes_data
    assert len(attributes_data) == attributes.count()


def test_attributes_query_hidden_attribute(user_api_client, product, color_attribute):
    query = QUERY_ATTRIBUTES

    # hide the attribute
    color_attribute.visible_in_storefront = False
    color_attribute.save(update_fields=["visible_in_storefront"])

    attribute_count = Attribute.objects.get_visible_to_user(
        user_api_client.user
    ).count()
    assert attribute_count == 1

    response = user_api_client.post_graphql(query)
    content = get_graphql_content(response)
    attributes_data = content["data"]["attributes"]["edges"]
    assert len(attributes_data) == attribute_count


def test_attributes_query_hidden_attribute_as_staff_user(
    staff_api_client, product, color_attribute
):
    query = QUERY_ATTRIBUTES

    # hide the attribute
    color_attribute.visible_in_storefront = False
    color_attribute.save(update_fields=["visible_in_storefront"])

    attribute_count = Attribute.objects.all().count()

    response = staff_api_client.post_graphql(query)
    content = get_graphql_content(response)
    attributes_data = content["data"]["attributes"]["edges"]
    assert len(attributes_data) == attribute_count


NOT_EXISTS_IDS_ATTRIBUTES_QUERY = """
    query ($filter: AttributeFilterInput!) {
        attributes(first: 5, filter: $filter) {
            edges {
                node {
                    id
                    name
                }
            }
        }
    }
"""


def test_attributes_query_ids_not_exists(user_api_client, category):
    query = NOT_EXISTS_IDS_ATTRIBUTES_QUERY
    variables = {"filter": {"ids": ["ygRqjpmXYqaTD9r=", "PBa4ZLBhnXHSz6v="]}}
    response = user_api_client.post_graphql(query, variables)
    content = get_graphql_content(response, ignore_errors=True)
    message_error = '{"ids": [{"message": "Invalid ID specified.", "code": ""}]}'

    assert len(content["errors"]) == 1
    assert content["errors"][0]["message"] == message_error
    assert content["data"]["attributes"] is None


@pytest.mark.parametrize(
    "attribute, expected_value",
    (
        ("filterable_in_storefront", True),
        ("filterable_in_dashboard", True),
        ("visible_in_storefront", True),
        ("available_in_grid", True),
        ("value_required", False),
        ("storefront_search_position", 0),
    ),
)
def test_retrieving_the_restricted_attributes_restricted(
    staff_api_client,
    color_attribute,
    permission_manage_products,
    attribute,
    expected_value,
):
    """Checks if the attributes are restricted and if their default value
    is the expected one."""

    attribute = to_camel_case(attribute)
    query = (
        """
        {
          attributes(first: 10) {
            edges {
              node {
                %s
              }
            }
          }
        }
    """
        % attribute
    )

    found_attributes = get_graphql_content(
        staff_api_client.post_graphql(query, permissions=[permission_manage_products])
    )["data"]["attributes"]["edges"]

    assert len(found_attributes) == 1
    assert found_attributes[0]["node"][attribute] == expected_value


@pytest.mark.parametrize("tested_field", ["inCategory", "inCollection"])
def test_attributes_in_collection_query(
    user_api_client,
    product_type,
    category,
    published_collection,
    collection_with_products,
    tested_field,
    channel_USD,
):
    if "Collection" in tested_field:
        filtered_by_node_id = graphene.Node.to_global_id(
            "Collection", published_collection.pk
        )
    elif "Category" in tested_field:
        filtered_by_node_id = graphene.Node.to_global_id("Category", category.pk)
    else:
        raise AssertionError(tested_field)
    expected_qs = Attribute.objects.filter(
        Q(attributeproduct__product_type_id=product_type.pk)
        | Q(attributevariant__product_type_id=product_type.pk)
    )

    # Create another product type and attribute that shouldn't get matched
    other_category = Category.objects.create(name="Other Category", slug="other-cat")
    other_attribute = Attribute.objects.create(name="Other", slug="other")
    other_product_type = ProductType.objects.create(
        name="Other type", has_variants=True, is_shipping_required=True
    )
    other_product_type.product_attributes.add(other_attribute)
    other_product = Product.objects.create(
        name="Another Product", product_type=other_product_type, category=other_category
    )

    # Create another collection with products but shouldn't get matched
    # as we don't look for this other collection
    other_collection = Collection.objects.create(
        name="Other Collection",
        slug="other-collection",
        description=dummy_editorjs("Test description"),
    )
    other_collection.products.add(other_product)

    query = """
    query($nodeID: ID!, $channel: String) {
        attributes(first: 20, %(filter_input)s) {
            edges {
                node {
                    id
                    name
                    slug
                }
            }
        }
    }
    """

    query = query % {
        "filter_input": "filter: { %s: $nodeID, channel: $channel }" % tested_field
    }

    variables = {"nodeID": filtered_by_node_id, "channel": channel_USD.slug}
    content = get_graphql_content(user_api_client.post_graphql(query, variables))
    attributes_data = content["data"]["attributes"]["edges"]

    flat_attributes_data = [attr["node"]["slug"] for attr in attributes_data]
    expected_flat_attributes_data = list(expected_qs.values_list("slug", flat=True))

    assert flat_attributes_data == expected_flat_attributes_data<|MERGE_RESOLUTION|>--- conflicted
+++ resolved
@@ -241,24 +241,7 @@
         attribute_data["storefrontSearchPosition"]
         == file_attribute.storefront_search_position
     )
-<<<<<<< HEAD
-    assert len(attribute_data["values"]["edges"]) == file_attribute.values.count()
-    attribute_value_data = []
-    for value in file_attribute.values.all():
-        data = {
-            "node": {
-                "slug": value.slug,
-                "inputType": value.input_type.upper(),
-                "file": {"url": value.file_url, "contentType": value.content_type},
-            }
-        }
-        attribute_value_data.append(data)
-
-    for data in attribute_value_data:
-        assert data in attribute_data["values"]["edges"]
-=======
-    assert attribute_data["values"] == []
->>>>>>> 7aacfad4
+    assert attribute_data["values"]["edges"] == []
 
 
 def test_get_single_reference_attribute_by_staff(
