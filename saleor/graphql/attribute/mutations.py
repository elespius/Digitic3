from typing import TYPE_CHECKING

import graphene
from django.core.exceptions import ObjectDoesNotExist, ValidationError
from django.db import transaction
from django.db.models import Exists, OuterRef, Q, Subquery
from django.utils.text import slugify
from text_unidecode import unidecode

from ...attribute import ATTRIBUTE_PROPERTIES_CONFIGURATION, AttributeInputType
from ...attribute import models as models
from ...attribute.error_codes import AttributeErrorCode
from ...core.exceptions import PermissionDenied
from ...core.permissions import (
    PageTypePermissions,
    ProductPermissions,
    ProductTypePermissions,
)
from ...core.tracing import traced_atomic_transaction
from ...core.utils import generate_unique_slug
from ...product import models as product_models
from ..core.descriptions import DEPRECATED_IN_3X_INPUT
from ..core.enums import MeasurementUnitsEnum
from ..core.fields import JSONString
from ..core.inputs import ReorderInput
from ..core.mutations import BaseMutation, ModelDeleteMutation, ModelMutation
from ..core.types import AttributeError, NonNullList
from ..core.utils import validate_slug_and_generate_if_needed
from ..core.utils.reordering import perform_reordering
from ..plugins.dataloaders import load_plugin_manager
from .descriptions import AttributeDescriptions, AttributeValueDescriptions
from .enums import AttributeEntityTypeEnum, AttributeInputTypeEnum, AttributeTypeEnum
from .types import Attribute, AttributeValue

if TYPE_CHECKING:
    from django.db.models import QuerySet


class BaseReorderAttributesMutation(BaseMutation):
    class Meta:
        abstract = True

    @classmethod
    def prepare_operations(cls, moves: ReorderInput, attributes: "QuerySet"):
        """Prepare operations dict for reordering attributes.

        Operation dict format:
            key: attribute pk,
            value: sort_order value - relative sorting position of the attribute
        """
        attribute_ids = []
        sort_orders = []

        # resolve attribute moves
        for move_info in moves:
            attribute_ids.append(move_info.id)
            sort_orders.append(move_info.sort_order)

        attr_pks = cls.get_global_ids_or_error(attribute_ids, Attribute)
        attr_pks = [int(pk) for pk in attr_pks]

        attributes_m2m = attributes.filter(attribute_id__in=attr_pks)

        if attributes_m2m.count() != len(attr_pks):
            attribute_pks = attributes_m2m.values_list("attribute_id", flat=True)
            invalid_attrs = set(attr_pks) - set(attribute_pks)
            invalid_attr_ids = [
                graphene.Node.to_global_id("Attribute", attr_pk)
                for attr_pk in invalid_attrs
            ]
            raise ValidationError(
                "Couldn't resolve to an attribute.",
                params={"attributes": invalid_attr_ids},
            )

        attributes_m2m = list(attributes_m2m)
        attributes_m2m.sort(
            key=lambda e: attr_pks.index(e.attribute.pk)
        )  # preserve order in pks

        operations = {
            attribute.pk: sort_order
            for attribute, sort_order in zip(attributes_m2m, sort_orders)
        }

        return operations


class BaseReorderAttributeValuesMutation(BaseMutation):
    class Meta:
        abstract = True

    @classmethod
    def perform(
        cls,
        instance_id: str,
        instance_type: str,
        data: dict,
        assignment_lookup: str,
        error_code_enum,
    ):
        attribute_id = data["attribute_id"]
        moves = data["moves"]

        instance = cls.get_instance(instance_id)
        attribute_assignment = cls.get_attribute_assignment(
            instance, instance_type, attribute_id, error_code_enum
        )
        values_m2m = getattr(attribute_assignment, assignment_lookup)

        try:
            operations = cls.prepare_operations(moves, values_m2m)
        except ValidationError as error:
            error.code = error_code_enum.NOT_FOUND.value
            raise ValidationError({"moves": error})

        with traced_atomic_transaction():
            perform_reordering(values_m2m, operations)

        return instance

    @staticmethod
    def get_instance(instance_id: str):
        pass

    @classmethod
    def get_attribute_assignment(
        cls, instance, instance_type, attribute_id: str, error_code_enum
    ):
        attribute_pk = cls.get_global_id_or_error(
            attribute_id, only_type=Attribute, field="attribute_id"
        )

        try:
            attribute_assignment = instance.attributes.prefetch_related("values").get(
                assignment__attribute_id=attribute_pk  # type: ignore
            )
        except ObjectDoesNotExist:
            raise ValidationError(
                {
                    "attribute_id": ValidationError(
                        f"Couldn't resolve to a {instance_type} "
                        f"attribute: {attribute_id}.",
                        code=error_code_enum.NOT_FOUND.value,
                    )
                }
            )
        return attribute_assignment

    @classmethod
    def prepare_operations(cls, moves: ReorderInput, values: "QuerySet"):
        """Prepare operations dict for reordering attribute values.

        Operation dict format:
            key: attribute value pk,
            value: sort_order value - relative sorting position of the attribute
        """
        value_ids = []
        sort_orders = []

        # resolve attribute moves
        for move_info in moves:
            value_ids.append(move_info.id)
            sort_orders.append(move_info.sort_order)

        values_pks = cls.get_global_ids_or_error(value_ids, AttributeValue)
        values_pks = [int(pk) for pk in values_pks]

        values_m2m = values.filter(value_id__in=values_pks)

        if values_m2m.count() != len(values_pks):
            pks = values_m2m.values_list("value_id", flat=True)
            invalid_values = set(values_pks) - set(pks)
            invalid_ids = [
                graphene.Node.to_global_id("AttributeValue", val_pk)
                for val_pk in invalid_values
            ]
            raise ValidationError(
                "Couldn't resolve to an attribute value.",
                params={"values": invalid_ids},
            )

        values_m2m = list(values_m2m)
        values_m2m.sort(
            key=lambda e: values_pks.index(e.value_id)
        )  # preserve order in pks

        operations = {
            value.pk: sort_order for value, sort_order in zip(values_m2m, sort_orders)
        }

        return operations


class AttributeValueInput(graphene.InputObjectType):
    value = graphene.String(description=AttributeValueDescriptions.VALUE)
    rich_text = JSONString(
        description=AttributeValueDescriptions.RICH_TEXT
        + DEPRECATED_IN_3X_INPUT
        + "The rich text attribute hasn't got predefined value, so can be specified "
        "only from instance that supports the given attribute."
    )
    plain_text = graphene.String(
        description=AttributeValueDescriptions.PLAIN_TEXT
        + DEPRECATED_IN_3X_INPUT
        + "The plain text attribute hasn't got predefined value, so can be specified "
        "only from instance that supports the given attribute."
    )
    file_url = graphene.String(
        required=False,
        description="URL of the file attribute. Every time, a new value is created.",
    )
    content_type = graphene.String(required=False, description="File content type.")


class AttributeValueCreateInput(AttributeValueInput):
    name = graphene.String(required=True, description=AttributeValueDescriptions.NAME)


class AttributeValueUpdateInput(AttributeValueInput):
    name = graphene.String(required=False, description=AttributeValueDescriptions.NAME)


class AttributeCreateInput(graphene.InputObjectType):
    input_type = AttributeInputTypeEnum(description=AttributeDescriptions.INPUT_TYPE)
    entity_type = AttributeEntityTypeEnum(description=AttributeDescriptions.ENTITY_TYPE)
    name = graphene.String(required=True, description=AttributeDescriptions.NAME)
    slug = graphene.String(required=False, description=AttributeDescriptions.SLUG)
    type = AttributeTypeEnum(description=AttributeDescriptions.TYPE, required=True)
    unit = MeasurementUnitsEnum(description=AttributeDescriptions.UNIT, required=False)
    values = NonNullList(
        AttributeValueCreateInput, description=AttributeDescriptions.VALUES
    )
    value_required = graphene.Boolean(description=AttributeDescriptions.VALUE_REQUIRED)
    is_variant_only = graphene.Boolean(
        required=False, description=AttributeDescriptions.IS_VARIANT_ONLY
    )
    visible_in_storefront = graphene.Boolean(
        description=AttributeDescriptions.VISIBLE_IN_STOREFRONT
    )
    filterable_in_storefront = graphene.Boolean(
        description=AttributeDescriptions.FILTERABLE_IN_STOREFRONT
    )
    filterable_in_dashboard = graphene.Boolean(
        description=AttributeDescriptions.FILTERABLE_IN_DASHBOARD
    )
    storefront_search_position = graphene.Int(
        required=False, description=AttributeDescriptions.STOREFRONT_SEARCH_POSITION
    )
    available_in_grid = graphene.Boolean(
        required=False, description=AttributeDescriptions.AVAILABLE_IN_GRID
    )


class AttributeUpdateInput(graphene.InputObjectType):
    name = graphene.String(description=AttributeDescriptions.NAME)
    slug = graphene.String(description=AttributeDescriptions.SLUG)
    unit = MeasurementUnitsEnum(description=AttributeDescriptions.UNIT, required=False)
    remove_values = NonNullList(
        graphene.ID,
        name="removeValues",
        description="IDs of values to be removed from this attribute.",
    )
    add_values = NonNullList(
        AttributeValueUpdateInput,
        name="addValues",
        description="New values to be created for this attribute.",
    )
    value_required = graphene.Boolean(description=AttributeDescriptions.VALUE_REQUIRED)
    is_variant_only = graphene.Boolean(
        required=False, description=AttributeDescriptions.IS_VARIANT_ONLY
    )
    visible_in_storefront = graphene.Boolean(
        description=AttributeDescriptions.VISIBLE_IN_STOREFRONT
    )
    filterable_in_storefront = graphene.Boolean(
        description=AttributeDescriptions.FILTERABLE_IN_STOREFRONT
    )
    filterable_in_dashboard = graphene.Boolean(
        description=AttributeDescriptions.FILTERABLE_IN_DASHBOARD
    )
    storefront_search_position = graphene.Int(
        required=False, description=AttributeDescriptions.STOREFRONT_SEARCH_POSITION
    )
    available_in_grid = graphene.Boolean(
        required=False, description=AttributeDescriptions.AVAILABLE_IN_GRID
    )


class AttributeMixin:
    # must be redefined by inheriting classes
    ATTRIBUTE_VALUES_FIELD: str
    ONLY_SWATCH_FIELDS = ["file_url", "content_type", "value"]

    @classmethod
    def clean_values(cls, cleaned_input, attribute):
        """Clean attribute values.

        Transforms AttributeValueCreateInput into AttributeValue instances.
        Slugs are created from given names and checked for uniqueness within
        an attribute.
        """
        values_input = cleaned_input.get(cls.ATTRIBUTE_VALUES_FIELD)
        attribute_input_type = cleaned_input.get("input_type") or attribute.input_type

        if values_input is None:
            return

        if (
            values_input
            and attribute_input_type not in AttributeInputType.TYPES_WITH_CHOICES
        ):
            raise ValidationError(
                {
                    cls.ATTRIBUTE_VALUES_FIELD: ValidationError(
                        "Values cannot be used with "
                        f"input type {attribute_input_type}.",
                        code=AttributeErrorCode.INVALID.value,
                    )
                }
            )

        is_swatch_attr = attribute_input_type == AttributeInputType.SWATCH
        for value_data in values_input:
            cls._validate_value(attribute, value_data, is_swatch_attr)

        cls.check_values_are_unique(values_input, attribute)

    @classmethod
    def _validate_value(
        cls,
        attribute: models.Attribute,
        value_data: dict,
        is_swatch_attr: bool,
    ):
        """Validate the new attribute value."""
        value = value_data.get("name")
        if value is None:
            raise ValidationError(
                {
                    cls.ATTRIBUTE_VALUES_FIELD: ValidationError(
                        "The name field is required.",
                        code=AttributeErrorCode.REQUIRED.value,
                    )
                }
            )

        if is_swatch_attr:
            cls.validate_swatch_attr_value(value_data)
        else:
            cls.validate_non_swatch_attr_value(value_data)

<<<<<<< HEAD
        slug_value = value if not is_numeric_attr else value.replace(".", "_")
=======
        slug_value = value
>>>>>>> f5b8251d
        value_data["slug"] = slugify(unidecode(slug_value))

        attribute_value = models.AttributeValue(**value_data, attribute=attribute)
        try:
            attribute_value.full_clean()
        except ValidationError as validation_errors:
            for field, err in validation_errors.error_dict.items():
                if field == "attribute":
                    continue
                errors = []
                for error in err:
                    error.code = AttributeErrorCode.INVALID.value
                    errors.append(error)
                raise ValidationError({cls.ATTRIBUTE_VALUES_FIELD: errors})

    @classmethod
    def validate_non_swatch_attr_value(cls, value_data: dict):
        if any([value_data.get(field) for field in cls.ONLY_SWATCH_FIELDS]):
            raise ValidationError(
                {
                    cls.ATTRIBUTE_VALUES_FIELD: ValidationError(
                        "Cannot define value, file and contentType fields "
                        "for not swatch attribute.",
                        code=AttributeErrorCode.INVALID.value,
                    )
                }
            )

    @classmethod
    def validate_swatch_attr_value(cls, value_data: dict):
        if value_data.get("value") and value_data.get("file_url"):
            raise ValidationError(
                {
                    cls.ATTRIBUTE_VALUES_FIELD: ValidationError(
                        "Cannot specify both value and file for swatch attribute.",
                        code=AttributeErrorCode.INVALID.value,
                    )
                }
            )

    @classmethod
    def check_values_are_unique(cls, values_input: dict, attribute: models.Attribute):
        # Check values uniqueness in case of creating new attribute.
        existing_values = attribute.values.values_list("slug", flat=True)
        for value_data in values_input:
            slug = slugify(unidecode(value_data["name"]))
            if slug in existing_values:
                msg = (
                    "Value %s already exists within this attribute."
                    % value_data["name"]
                )
                raise ValidationError(
                    {
                        cls.ATTRIBUTE_VALUES_FIELD: ValidationError(
                            msg, code=AttributeErrorCode.ALREADY_EXISTS.value
                        )
                    }
                )

        new_slugs = [
            slugify(unidecode(value_data["name"])) for value_data in values_input
        ]
        if len(set(new_slugs)) != len(new_slugs):
            raise ValidationError(
                {
                    cls.ATTRIBUTE_VALUES_FIELD: ValidationError(
                        "Provided values are not unique.",
                        code=AttributeErrorCode.UNIQUE.value,
                    )
                }
            )

    @classmethod
    def clean_attribute(cls, instance, cleaned_input):
        try:
            cleaned_input = validate_slug_and_generate_if_needed(
                instance, "name", cleaned_input
            )
        except ValidationError as error:
            error.code = AttributeErrorCode.REQUIRED.value
            raise ValidationError({"slug": error})
        cls._clean_attribute_settings(instance, cleaned_input)

        return cleaned_input

    @classmethod
    def _clean_attribute_settings(cls, instance, cleaned_input):
        """Validate attributes settings.

        Ensure that any invalid operations will be not performed.
        """
        attribute_input_type = cleaned_input.get("input_type") or instance.input_type
        errors = {}
        for field in ATTRIBUTE_PROPERTIES_CONFIGURATION.keys():
            allowed_input_type = ATTRIBUTE_PROPERTIES_CONFIGURATION[field]
            if attribute_input_type not in allowed_input_type and cleaned_input.get(
                field
            ):
                errors[field] = ValidationError(
                    f"Cannot set {field} on a {attribute_input_type} attribute.",
                    code=AttributeErrorCode.INVALID.value,
                )
        if errors:
            raise ValidationError(errors)

    @classmethod
    def _save_m2m(cls, info, attribute, cleaned_data):
        super()._save_m2m(info, attribute, cleaned_data)
        values = cleaned_data.get(cls.ATTRIBUTE_VALUES_FIELD) or []
        for value in values:
            attribute.values.create(**value)


class AttributeCreate(AttributeMixin, ModelMutation):
    # Needed by AttributeMixin,
    # represents the input name for the passed list of values
    ATTRIBUTE_VALUES_FIELD = "values"

    attribute = graphene.Field(Attribute, description="The created attribute.")

    class Arguments:
        input = AttributeCreateInput(
            required=True, description="Fields required to create an attribute."
        )

    class Meta:
        model = models.Attribute
        object_type = Attribute
        description = "Creates an attribute."
        error_type_class = AttributeError
        error_type_field = "attribute_errors"

    @classmethod
    def clean_input(cls, info, instance, data, input_cls=None):
        cleaned_input = super().clean_input(info, instance, data, input_cls)
        if cleaned_input.get(
            "input_type"
        ) == AttributeInputType.REFERENCE and not cleaned_input.get("entity_type"):
            raise ValidationError(
                {
                    "entity_type": ValidationError(
                        "Entity type is required when REFERENCE input type is used.",
                        code=AttributeErrorCode.REQUIRED.value,
                    )
                }
            )
        return cleaned_input

    @classmethod
    def perform_mutation(cls, _root, info, **data):
        input = data.get("input")
        # check permissions based on attribute type
        if input["type"] == AttributeTypeEnum.PRODUCT_TYPE.value:
            permissions = (ProductTypePermissions.MANAGE_PRODUCT_TYPES_AND_ATTRIBUTES,)
        else:
            permissions = (PageTypePermissions.MANAGE_PAGE_TYPES_AND_ATTRIBUTES,)
        if not cls.check_permissions(info.context, permissions):
            raise PermissionDenied(permissions=permissions)

        instance = models.Attribute()

        # Do cleaning and uniqueness checks
        cleaned_input = cls.clean_input(info, instance, input)
        cls.clean_attribute(instance, cleaned_input)
        cls.clean_values(cleaned_input, instance)

        # Construct the attribute
        instance = cls.construct_instance(instance, cleaned_input)
        cls.clean_instance(info, instance)

        # Commit it
        instance.save()
        cls._save_m2m(info, instance, cleaned_input)
        cls.post_save_action(info, instance, cleaned_input)
        # Return the attribute that was created
        return AttributeCreate(attribute=instance)

    @classmethod
    def post_save_action(cls, info, instance, cleaned_input):
        manager = load_plugin_manager(info.context)
        cls.call_event(manager.attribute_created, instance)


class AttributeUpdate(AttributeMixin, ModelMutation):
    # Needed by AttributeMixin,
    # represents the input name for the passed list of values
    ATTRIBUTE_VALUES_FIELD = "add_values"

    attribute = graphene.Field(Attribute, description="The updated attribute.")

    class Arguments:
        id = graphene.ID(required=True, description="ID of an attribute to update.")
        input = AttributeUpdateInput(
            required=True, description="Fields required to update an attribute."
        )

    class Meta:
        model = models.Attribute
        object_type = Attribute
        description = "Updates attribute."
        permissions = (ProductTypePermissions.MANAGE_PRODUCT_TYPES_AND_ATTRIBUTES,)
        error_type_class = AttributeError
        error_type_field = "attribute_errors"

    @classmethod
    def clean_remove_values(cls, cleaned_input, instance):
        """Check if the values to be removed are assigned to the given attribute."""
        remove_values = cleaned_input.get("remove_values", [])
        for value in remove_values:
            if value.attribute != instance:
                msg = "Value %s does not belong to this attribute." % value
                raise ValidationError(
                    {
                        "remove_values": ValidationError(
                            msg, code=AttributeErrorCode.INVALID
                        )
                    }
                )
        return remove_values

    @classmethod
    def _save_m2m(cls, info, instance, cleaned_data):
        super()._save_m2m(info, instance, cleaned_data)
        for attribute_value in cleaned_data.get("remove_values", []):
            attribute_value.delete()

    @classmethod
    def perform_mutation(cls, _root, info, id, input):
        instance = cls.get_node_or_error(info, id, only_type=Attribute)

        # Do cleaning and uniqueness checks
        cleaned_input = cls.clean_input(info, instance, input)
        cls.clean_attribute(instance, cleaned_input)
        cls.clean_values(cleaned_input, instance)
        cls.clean_remove_values(cleaned_input, instance)

        # Construct the attribute
        instance = cls.construct_instance(instance, cleaned_input)
        cls.clean_instance(info, instance)

        # Commit it
        instance.save()
        cls._save_m2m(info, instance, cleaned_input)
        cls.post_save_action(info, instance, cleaned_input)

        # Return the attribute that was created
        return AttributeUpdate(attribute=instance)

    @classmethod
    def post_save_action(cls, info, instance, cleaned_input):
        manager = load_plugin_manager(info.context)
        cls.call_event(manager.attribute_updated, instance)


class AttributeDelete(ModelDeleteMutation):
    class Arguments:
        id = graphene.ID(required=True, description="ID of an attribute to delete.")

    class Meta:
        model = models.Attribute
        object_type = Attribute
        description = "Deletes an attribute."
        permissions = (ProductTypePermissions.MANAGE_PRODUCT_TYPES_AND_ATTRIBUTES,)
        error_type_class = AttributeError
        error_type_field = "attribute_errors"

    @classmethod
    def post_save_action(cls, info, instance, cleaned_input):
        manager = load_plugin_manager(info.context)
        cls.call_event(manager.attribute_deleted, instance)


def validate_value_is_unique(attribute: models.Attribute, value: models.AttributeValue):
    """Check if the attribute value is unique within the attribute it belongs to."""
    duplicated_values = attribute.values.exclude(pk=value.pk).filter(slug=value.slug)
    if duplicated_values.exists():
        raise ValidationError(
            {
                "name": ValidationError(
                    f"Value with slug {value.slug} already exists.",
                    code=AttributeErrorCode.ALREADY_EXISTS.value,
                )
            }
        )


class AttributeValueCreate(AttributeMixin, ModelMutation):
    ATTRIBUTE_VALUES_FIELD = "input"

    attribute = graphene.Field(Attribute, description="The updated attribute.")

    class Arguments:
        attribute_id = graphene.ID(
            required=True,
            name="attribute",
            description="Attribute to which value will be assigned.",
        )
        input = AttributeValueCreateInput(
            required=True, description="Fields required to create an AttributeValue."
        )

    class Meta:
        model = models.AttributeValue
        object_type = AttributeValue
        description = "Creates a value for an attribute."
        permissions = (ProductPermissions.MANAGE_PRODUCTS,)
        error_type_class = AttributeError
        error_type_field = "attribute_errors"

    @classmethod
    def clean_input(cls, info, instance, data):
        cleaned_input = super().clean_input(info, instance, data)
        if "name" in cleaned_input:
            cleaned_input["slug"] = generate_unique_slug(
                instance,
                cleaned_input["name"],
                additional_search_lookup={"attribute_id": instance.attribute_id},
            )
        input_type = instance.attribute.input_type

        is_swatch_attr = input_type == AttributeInputType.SWATCH
        errors = {}
        if not is_swatch_attr:
            for field in cls.ONLY_SWATCH_FIELDS:
                if cleaned_input.get(field):
                    errors[field] = ValidationError(
                        f"The field {field} can be defined only for swatch attributes.",
                        code=AttributeErrorCode.INVALID.value,
                    )
        else:
            try:
                cls.validate_swatch_attr_value(cleaned_input)
            except ValidationError as error:
                errors["value"] = error.error_dict[cls.ATTRIBUTE_VALUES_FIELD]
                errors["fileUrl"] = error.error_dict[cls.ATTRIBUTE_VALUES_FIELD]

        if errors:
            raise ValidationError(errors)

        return cleaned_input

    @classmethod
    def clean_instance(cls, info, instance):
        validate_value_is_unique(instance.attribute, instance)
        super().clean_instance(info, instance)

    @classmethod
    def perform_mutation(cls, _root, info, attribute_id, input):
        attribute = cls.get_node_or_error(info, attribute_id, only_type=Attribute)
        instance = models.AttributeValue(attribute=attribute)
        cleaned_input = cls.clean_input(info, instance, input)
        instance = cls.construct_instance(instance, cleaned_input)
        cls.clean_instance(info, instance)

        instance.save()
        cls._save_m2m(info, instance, cleaned_input)
        cls.post_save_action(info, instance, cleaned_input)
        return AttributeValueCreate(attribute=attribute, attributeValue=instance)

    @classmethod
    def post_save_action(cls, info, instance, cleaned_input):
        manager = load_plugin_manager(info.context)
        cls.call_event(manager.attribute_value_created, instance)
        cls.call_event(manager.attribute_updated, instance.attribute)


class AttributeValueUpdate(AttributeValueCreate):
    attribute = graphene.Field(Attribute, description="The updated attribute.")

    class Arguments:
        id = graphene.ID(
            required=True, description="ID of an AttributeValue to update."
        )
        input = AttributeValueUpdateInput(
            required=True, description="Fields required to update an AttributeValue."
        )

    class Meta:
        model = models.AttributeValue
        object_type = AttributeValue
        description = "Updates value of an attribute."
        permissions = (ProductTypePermissions.MANAGE_PRODUCT_TYPES_AND_ATTRIBUTES,)
        error_type_class = AttributeError
        error_type_field = "attribute_errors"

    @classmethod
    def clean_input(cls, info, instance, data):
        cleaned_input = super().clean_input(info, instance, data)
        if cleaned_input.get("value"):
            cleaned_input["file_url"] = ""
            cleaned_input["content_type"] = ""
        elif cleaned_input.get("file_url"):
            cleaned_input["value"] = ""
        return cleaned_input

    @classmethod
    def perform_mutation(cls, _root, info, **data):
        return super(AttributeValueCreate, cls).perform_mutation(_root, info, **data)

    @classmethod
    def success_response(cls, instance):
        response = super().success_response(instance)
        response.attribute = instance.attribute
        return response

    @classmethod
    def post_save_action(cls, info, instance, cleaned_input):
        with transaction.atomic():
            variants = product_models.ProductVariant.objects.filter(
                Exists(instance.variantassignments.filter(variant_id=OuterRef("id")))
            )
            # SELECT … FOR UPDATE needs to lock rows in a consistent order
            # to avoid deadlocks between updates touching the same rows.
            qs = (
                product_models.Product.objects.select_for_update(of=("self",))
                .filter(
                    Q(
                        Exists(
                            instance.productassignments.filter(
                                product_id=OuterRef("id")
                            )
                        )
                    )
                    | Q(Exists(variants.filter(product_id=OuterRef("id"))))
                )
                .order_by("pk")
            )
            # qs is executed in a subquery to make sure the SELECT statement gets
            # properly evaluated and locks the rows in the same order every time.
            product_models.Product.objects.filter(
                pk__in=Subquery(qs.values("pk"))
            ).update(search_index_dirty=True)

        manager = load_plugin_manager(info.context)
        cls.call_event(manager.attribute_value_updated, instance)
        cls.call_event(manager.attribute_updated, instance.attribute)


class AttributeValueDelete(ModelDeleteMutation):
    attribute = graphene.Field(Attribute, description="The updated attribute.")

    class Arguments:
        id = graphene.ID(required=True, description="ID of a value to delete.")

    class Meta:
        model = models.AttributeValue
        object_type = AttributeValue
        description = "Deletes a value of an attribute."
        permissions = (ProductTypePermissions.MANAGE_PRODUCT_TYPES_AND_ATTRIBUTES,)
        error_type_class = AttributeError
        error_type_field = "attribute_errors"

    @classmethod
    def perform_mutation(cls, _root, info, **data):
        node_id = data.get("id")
        instance = cls.get_node_or_error(info, node_id, only_type=AttributeValue)
        product_ids = cls.get_product_ids_to_update(instance)
        response = super().perform_mutation(_root, info, **data)
        product_models.Product.objects.filter(id__in=product_ids).update(
            search_index_dirty=True
        )
        manager = load_plugin_manager(info.context)
        cls.call_event(manager.attribute_value_deleted, instance)
        cls.call_event(manager.attribute_updated, instance.attribute)
        return response

    @classmethod
    def get_product_ids_to_update(cls, instance):
        variants = product_models.ProductVariant.objects.filter(
            Exists(instance.variantassignments.filter(variant_id=OuterRef("id")))
        )
        product_ids = product_models.Product.objects.filter(
            Q(Exists(instance.productassignments.filter(product_id=OuterRef("id"))))
            | Q(Exists(variants.filter(product_id=OuterRef("id"))))
        ).values_list("id", flat=True)
        return list(product_ids)

    @classmethod
    def success_response(cls, instance):
        response = super().success_response(instance)
        response.attribute = instance.attribute
        return response


class AttributeReorderValues(BaseMutation):
    attribute = graphene.Field(
        Attribute, description="Attribute from which values are reordered."
    )

    class Meta:
        description = "Reorder the values of an attribute."
        permissions = (ProductTypePermissions.MANAGE_PRODUCT_TYPES_AND_ATTRIBUTES,)
        error_type_class = AttributeError
        error_type_field = "attribute_errors"

    class Arguments:
        attribute_id = graphene.Argument(
            graphene.ID, required=True, description="ID of an attribute."
        )
        moves = NonNullList(
            ReorderInput,
            required=True,
            description="The list of reordering operations for given attribute values.",
        )

    @classmethod
    def perform_mutation(cls, _root, info, attribute_id, moves):
        pk = cls.get_global_id_or_error(
            attribute_id, only_type=Attribute, field="attribute_id"
        )

        try:
            attribute = models.Attribute.objects.prefetch_related("values").get(pk=pk)
        except ObjectDoesNotExist:
            raise ValidationError(
                {
                    "attribute_id": ValidationError(
                        f"Couldn't resolve to an attribute: {attribute_id}",
                        code=AttributeErrorCode.NOT_FOUND,
                    )
                }
            )

        values_m2m = attribute.values.all()
        operations = {}

        # Resolve the values
        for move_info in moves:
            value_pk = cls.get_global_id_or_error(
                move_info.id, only_type=AttributeValue, field="moves"
            )

            try:
                m2m_info = values_m2m.get(pk=int(value_pk))
            except ObjectDoesNotExist:
                raise ValidationError(
                    {
                        "moves": ValidationError(
                            f"Couldn't resolve to an attribute value: {move_info.id}",
                            code=AttributeErrorCode.NOT_FOUND,
                        )
                    }
                )
            operations[m2m_info.pk] = move_info.sort_order

        with traced_atomic_transaction():
            perform_reordering(values_m2m, operations)
        attribute.refresh_from_db(fields=["values"])
        manager = load_plugin_manager(info.context)
        events_list = [v for v in values_m2m if v.id in operations.keys()]
        for value in events_list:
            cls.call_event(manager.attribute_value_updated, value)
        cls.call_event(manager.attribute_updated, attribute)

        return AttributeReorderValues(attribute=attribute)<|MERGE_RESOLUTION|>--- conflicted
+++ resolved
@@ -350,11 +350,7 @@
         else:
             cls.validate_non_swatch_attr_value(value_data)
 
-<<<<<<< HEAD
-        slug_value = value if not is_numeric_attr else value.replace(".", "_")
-=======
         slug_value = value
->>>>>>> f5b8251d
         value_data["slug"] = slugify(unidecode(slug_value))
 
         attribute_value = models.AttributeValue(**value_data, attribute=attribute)
