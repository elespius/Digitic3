import functools
import graphene
import operator

from django.db.models import Q
from graphene import relay
from graphene_django import DjangoObjectType, DjangoConnectionField
from graphene_django.debug import DjangoDebug
from django_prices.templatetags import prices_i18n

from ..product.models import (AttributeChoiceValue, Category, Product,
                              ProductAttribute, ProductImage, ProductVariant)
<<<<<<< HEAD
from ..product.utils import get_product_availability
=======
from ..product.utils import get_availability, products_for_api
>>>>>>> 26ea8926
from ..product.templatetags.product_images import product_first_image
from .scalars import AttributesFilterScalar
from .utils import (CategoryAncestorsCache, DjangoPkInterface)


CONTEXT_CACHE_NAME = '__cache__'
CACHE_ANCESTORS = 'ancestors'


def get_ancestors_from_cache(category, context):
    cache = getattr(context, CONTEXT_CACHE_NAME, None)
    if cache and CACHE_ANCESTORS in cache:
        return cache[CACHE_ANCESTORS].get(category)
    else:
        return category.get_ancestors()


class ProductAvailabilityType(graphene.ObjectType):
    available = graphene.Boolean()
    discount = graphene.Field(lambda: PriceType)
    discount_local_currency = graphene.Field(lambda: PriceType)
    price_range = graphene.Field(lambda: PriceRangeType)
    price_range_undiscounted = graphene.Field(lambda: PriceRangeType)
    price_range_local_currency = graphene.Field(lambda: PriceRangeType)


class ProductType(DjangoObjectType):
    url = graphene.String()
    thumbnail_url = graphene.String()
    images = graphene.List(lambda: ProductImageType)
    variants = graphene.List(lambda: ProductVariantType)
    availability = graphene.Field(lambda: ProductAvailabilityType)
    price = graphene.Field(lambda: PriceType)

    class Meta:
        model = Product
        interfaces = (relay.Node, DjangoPkInterface)

    def resolve_thumbnail_url(self, args, context, info):
        return product_first_image(self, '400x400')

    def resolve_images(self, args, context, info):
        return self.images.all()

    def resolve_variants(self, args, context, info):
        return self.variants.all()

    def resolve_url(self, args, context, info):
        return self.get_absolute_url()

    def resolve_availability(self, args, context, info):
        a = get_product_availability(self, context.discounts, context.currency)
        return ProductAvailabilityType(**a._asdict())


class CategoryType(DjangoObjectType):
    products = DjangoConnectionField(
        ProductType,
        attributes=graphene.Argument(
            graphene.List(AttributesFilterScalar),
            description="""A list of attribute:value pairs to filter
                the products by"""),
        order_by=graphene.Argument(
            graphene.String,
            description="""A name of field to sort the products by. The negative
                sign in front of name implies descending order."""),
        price_lte=graphene.Argument(
            graphene.Float, description="""Get the products with price lower
                than or equal to the given value"""),
        price_gte=graphene.Argument(
            graphene.Float, description="""Get the products with price greater
                than or equal to the given value"""))
    products_count = graphene.Int()
    url = graphene.String()
    ancestors = graphene.List(lambda: CategoryType)
    children = graphene.List(lambda: CategoryType)
    siblings = graphene.List(lambda: CategoryType)

    class Meta:
        model = Category
        interfaces = (relay.Node, DjangoPkInterface)

    def resolve_ancestors(self, args, context, info):
        return get_ancestors_from_cache(self, context)

    def resolve_children(self, args, context, info):
        return self.children.all()

    def resolve_siblings(self, args, context, info):
        return self.get_siblings()

    def resolve_products_count(self, args, context, info):
        return self.products.count()

    def resolve_url(self, args, context, info):
        ancestors = get_ancestors_from_cache(self, context)
        return self.get_absolute_url(ancestors)

    def resolve_products(self, args, context, info):

        def filter_by_price(queryset, value, operator):
            return [obj for obj in queryset if operator(get_product_availability(
                obj, context.discounts).price_range.min_price.gross, value)]

        tree = self.get_descendants(include_self=True)
        qs = products_for_api(context.user)
        qs = qs.filter(categories__in=tree)
        attributes_filter = args.get('attributes')
        order_by = args.get('order_by')
        price_lte = args.get('price_lte')
        price_gte = args.get('price_gte')

        if attributes_filter:
            attributes = ProductAttribute.objects.prefetch_related('values')
            attributes_map = {attribute.name: attribute.pk
                              for attribute in attributes}
            values_map = {attr.name: {value.slug: value.pk
                                      for value in attr.values.all()}
                          for attr in attributes}
            queries = {}
            # Convert attribute:value pairs into a dictionary where
            # attributes are keys and values are grouped in lists
            for attr_name, val_slug in attributes_filter:
                try:
                    attr_pk = attributes_map[attr_name]
                except KeyError:
                    attr_pk = None
                else:
                    try:
                        attr_val_pk = values_map[attr_name][val_slug]
                    except KeyError:
                        attr_val_pk = None
                    else:
                        if attr_val_pk is not None and attr_pk not in queries:
                            queries[attr_pk] = [attr_val_pk]
                        else:
                            queries[attr_pk].append(attr_val_pk)
            if queries:
                # Combine filters of the same attribute with OR operator
                # and then combine full query with AND operator.
                combine_and = [functools.reduce(operator.or_, [
                    Q(**{'variants__attributes__%s' % key: v}) |
                    Q(**{'attributes__%s' % key: v})
                    for v in values]) for key, values in queries.items()]
                query = functools.reduce(operator.and_, combine_and)
                qs = qs.filter(query).distinct()

        if order_by:
            qs = qs.order_by(order_by)

        if price_lte:
            qs = filter_by_price(qs, price_lte, operator.le)

        if price_gte:
            qs = filter_by_price(qs, price_gte, operator.ge)
        return qs


class ProductVariantType(DjangoObjectType):
    stock_quantity = graphene.Int()
    price_override = graphene.Field(lambda: PriceType)

    class Meta:
        model = ProductVariant
        interfaces = (relay.Node, DjangoPkInterface)

    def resolve_stock_quantity(self, args, context, info):
        return self.get_stock_quantity()


class ProductImageType(DjangoObjectType):
    url = graphene.String(size=graphene.String())

    class Meta:
        model = ProductImage
        interfaces = (relay.Node, DjangoPkInterface)

    def resolve_url(self, args, context, info):
        size = args.get('size')
        if size:
            return self.image.crop[size].url
        return self.image.url


class ProductAttributeValue(DjangoObjectType):
    class Meta:
        model = AttributeChoiceValue
        interfaces = (relay.Node, DjangoPkInterface)


class ProductAttributeType(DjangoObjectType):
    values = graphene.List(lambda: ProductAttributeValue)

    class Meta:
        model = ProductAttribute
        interfaces = (relay.Node, DjangoPkInterface)

    def resolve_values(self, args, context, info):
        return self.values.all()


class PriceType(graphene.ObjectType):
    currency = graphene.String()
    gross = graphene.Float()
    gross_localized = graphene.String()
    net = graphene.Float()
    net_localized = graphene.String()

    def resolve_gross_localized(self, args, context, info):
        return prices_i18n.gross(self)

    def resolve_net_localized(self, args, context, info):
        return prices_i18n.net(self)


class PriceRangeType(graphene.ObjectType):
    max_price = graphene.Field(lambda: PriceType)
    min_price = graphene.Field(lambda: PriceType)


class Query(graphene.ObjectType):
    attributes = graphene.List(
        ProductAttributeType,
        category_pk=graphene.Argument(graphene.Int, required=False))
    category = graphene.Field(
        CategoryType,
        pk=graphene.Argument(graphene.Int, required=True))
    node = relay.Node.Field()
    root = graphene.Field(lambda: Query)
    debug = graphene.Field(DjangoDebug, name='__debug')

    def resolve_category(self, args, context, info):
        categories = Category.tree.filter(pk=args.get('pk')).get_cached_trees()
        if categories:
            category = categories[0]
            cache = {CACHE_ANCESTORS: CategoryAncestorsCache(category)}
            setattr(context, CONTEXT_CACHE_NAME, cache)
            return category
        return None

    def resolve_attributes(self, args, context, info):
        category_pk = args.get('category_pk')
        queryset = ProductAttribute.objects.prefetch_related('values')
        if category_pk:
            # Get attributes that are used with product classes
            # within the given category.
            tree = Category.objects.get(
                pk=category_pk).get_descendants(include_self=True)
            product_classes = set(
                [obj[0] for obj in Product.objects.filter(
                    categories__in=tree).values_list('product_class_id')])
            queryset = queryset.filter(
                Q(products_class__in=product_classes) |
                Q(product_variants_class__in=product_classes))
        return queryset.distinct()

    def resolve_root(self, args, context, info):
        # Re-expose the root query object. Workaround for the issue in Relay:
        # https://github.com/facebook/relay/issues/112
        return Query()


schema = graphene.Schema(Query)<|MERGE_RESOLUTION|>--- conflicted
+++ resolved
@@ -10,11 +10,7 @@
 
 from ..product.models import (AttributeChoiceValue, Category, Product,
                               ProductAttribute, ProductImage, ProductVariant)
-<<<<<<< HEAD
-from ..product.utils import get_product_availability
-=======
 from ..product.utils import get_availability, products_for_api
->>>>>>> 26ea8926
 from ..product.templatetags.product_images import product_first_image
 from .scalars import AttributesFilterScalar
 from .utils import (CategoryAncestorsCache, DjangoPkInterface)
@@ -66,7 +62,7 @@
         return self.get_absolute_url()
 
     def resolve_availability(self, args, context, info):
-        a = get_product_availability(self, context.discounts, context.currency)
+        a = get_availability(self, context.discounts, context.currency)
         return ProductAvailabilityType(**a._asdict())
 
 
@@ -116,7 +112,7 @@
     def resolve_products(self, args, context, info):
 
         def filter_by_price(queryset, value, operator):
-            return [obj for obj in queryset if operator(get_product_availability(
+            return [obj for obj in queryset if operator(get_availability(
                 obj, context.discounts).price_range.min_price.gross, value)]
 
         tree = self.get_descendants(include_self=True)
