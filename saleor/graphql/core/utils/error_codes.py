from enum import Enum

from ....account.error_codes import AccountErrorCode, PermissionGroupErrorCode
from ....app.error_codes import AppErrorCode
from ....attribute.error_codes import AttributeErrorCode
<<<<<<< HEAD
=======
from ....channel.error_codes import ChannelErrorCode
>>>>>>> 8d3b4a50
from ....checkout.error_codes import CheckoutErrorCode
from ....core.error_codes import (
    MetadataErrorCode,
    ShopErrorCode,
    TranslationErrorCode,
    UploadErrorCode,
)
from ....csv.error_codes import ExportErrorCode
from ....discount.error_codes import DiscountErrorCode
from ....giftcard.error_codes import GiftCardErrorCode
from ....invoice.error_codes import InvoiceErrorCode
from ....menu.error_codes import MenuErrorCode
from ....order.error_codes import OrderErrorCode
from ....page.error_codes import PageErrorCode
from ....payment.error_codes import PaymentErrorCode
from ....plugins.error_codes import PluginErrorCode
from ....product.error_codes import ProductErrorCode
from ....shipping.error_codes import ShippingErrorCode

DJANGO_VALIDATORS_ERROR_CODES = [
    "invalid",
    "invalid_extension",
    "limit_value",
    "max_decimal_places",
    "max_digits",
    "max_length",
    "max_value",
    "max_whole_digits",
    "min_length",
    "min_value",
    "null_characters_not_allowed",
]

DJANGO_FORM_FIELDS_ERROR_CODES = [
    "contradiction",
    "empty",
    "incomplete",
    "invalid_choice",
    "invalid_date",
    "invalid_image",
    "invalid_list",
    "invalid_time",
    "missing",
    "overflow",
]


SALEOR_ERROR_CODE_ENUMS = [
    AccountErrorCode,
    AppErrorCode,
    AttributeErrorCode,
<<<<<<< HEAD
=======
    ChannelErrorCode,
>>>>>>> 8d3b4a50
    CheckoutErrorCode,
    ExportErrorCode,
    DiscountErrorCode,
    PluginErrorCode,
    GiftCardErrorCode,
    InvoiceErrorCode,
    MenuErrorCode,
    MetadataErrorCode,
    OrderErrorCode,
    PageErrorCode,
    PaymentErrorCode,
    PermissionGroupErrorCode,
    ProductErrorCode,
    ShippingErrorCode,
    ShopErrorCode,
    TranslationErrorCode,
    UploadErrorCode,
]

saleor_error_codes = []
for enum in SALEOR_ERROR_CODE_ENUMS:
    saleor_error_codes.extend([code.value for code in enum])


def get_error_code_from_error(error) -> str:
    """Return valid error code from ValidationError.

    It unifies default Django error codes and checks
    if error code is valid.
    """
    code = error.code
    if code in ["required", "blank", "null"]:
        return "required"
    if code in ["unique", "unique_for_date"]:
        return "unique"
    if code in DJANGO_VALIDATORS_ERROR_CODES or code in DJANGO_FORM_FIELDS_ERROR_CODES:
        return "invalid"
    if isinstance(code, Enum):
        code = code.value
    if code not in saleor_error_codes:
        return "invalid"
    return code<|MERGE_RESOLUTION|>--- conflicted
+++ resolved
@@ -3,10 +3,7 @@
 from ....account.error_codes import AccountErrorCode, PermissionGroupErrorCode
 from ....app.error_codes import AppErrorCode
 from ....attribute.error_codes import AttributeErrorCode
-<<<<<<< HEAD
-=======
 from ....channel.error_codes import ChannelErrorCode
->>>>>>> 8d3b4a50
 from ....checkout.error_codes import CheckoutErrorCode
 from ....core.error_codes import (
     MetadataErrorCode,
@@ -58,10 +55,7 @@
     AccountErrorCode,
     AppErrorCode,
     AttributeErrorCode,
-<<<<<<< HEAD
-=======
     ChannelErrorCode,
->>>>>>> 8d3b4a50
     CheckoutErrorCode,
     ExportErrorCode,
     DiscountErrorCode,
