--- conflicted
+++ resolved
@@ -68,11 +68,8 @@
     ProductErrorCode,
     ProductTranslateErrorCode,
     ProductVariantBulkErrorCode,
-<<<<<<< HEAD
+    ProductVariantTranslateErrorCode,
     SendConfirmationEmailErrorCode,
-=======
-    ProductVariantTranslateErrorCode,
->>>>>>> bc3d3ca6
     ShippingErrorCode,
     ShopErrorCode,
     StockBulkUpdateErrorCode,
