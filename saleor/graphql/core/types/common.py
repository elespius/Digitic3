--- conflicted
+++ resolved
@@ -6,10 +6,7 @@
     AccountErrorCode,
     AppErrorCode,
     AttributeErrorCode,
-<<<<<<< HEAD
-=======
     ChannelErrorCode,
->>>>>>> 8d3b4a50
     CheckoutErrorCode,
     CollectionErrorCode,
     DiscountErrorCode,
