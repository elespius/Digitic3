--- conflicted
+++ resolved
@@ -5,12 +5,8 @@
 from ..enums import (
     AccountErrorCode,
     CheckoutErrorCode,
-<<<<<<< HEAD
     CsvErrorCode,
-    ExtensionsErrorCode,
-=======
     DiscountErrorCode,
->>>>>>> da6667f5
     GiftCardErrorCode,
     MenuErrorCode,
     MetadataErrorCode,
