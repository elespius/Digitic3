import graphene
from django.core.exceptions import ValidationError
from django.utils.text import slugify

from ....channel import models
from ....channel.error_codes import ChannelErrorCode
from ....core.tracing import traced_atomic_transaction
from ....permission.enums import ChannelPermissions, OrderPermissions
from ....shipping.tasks import (
    drop_invalid_shipping_methods_relations_for_given_channels,
)
from ...account.enums import CountryCodeEnum
from ...core import ResolveInfo
from ...core.descriptions import ADDED_IN_31, ADDED_IN_35, PREVIEW_FEATURE
from ...core.mutations import ModelMutation
from ...core.types import ChannelError, NonNullList
from ...plugins.dataloaders import get_plugin_manager_promise
from ...utils.validators import check_for_duplicates
from ..types import Channel
from ..utils import delete_invalid_warehouse_to_shipping_zone_relations
from .channel_create import ChannelInput


class ChannelUpdateInput(ChannelInput):
    name = graphene.String(description="Name of the channel.")
    slug = graphene.String(description="Slug of the channel.")
    default_country = CountryCodeEnum(
        description=(
            "Default country for the channel. Default country can be "
            "used in checkout to determine the stock quantities or calculate taxes "
            "when the country was not explicitly provided." + ADDED_IN_31
        )
    )
    remove_shipping_zones = NonNullList(
        graphene.ID,
        description="List of shipping zones to unassign from the channel.",
        required=False,
    )
    remove_warehouses = NonNullList(
        graphene.ID,
        description="List of warehouses to unassign from the channel."
        + ADDED_IN_35
        + PREVIEW_FEATURE,
        required=False,
    )


class ChannelUpdate(ModelMutation):
    class Arguments:
        id = graphene.ID(required=True, description="ID of a channel to update.")
        input = ChannelUpdateInput(
            description="Fields required to update a channel.", required=True
        )

    class Meta:
        description = (
            "Update a channel.\n\n"
            "Requires one of the following permissions: MANAGE_CHANNELS.\n"
            "Requires one of the following permissions "
            "when updating only orderSettings field: "
            "MANAGE_CHANNELS, MANAGE_ORDERS."
        )
        auto_permission_message = False
        model = models.Channel
        object_type = Channel
        error_type_class = ChannelError
        error_type_field = "channel_errors"

    @classmethod
    def clean_input(cls, info: ResolveInfo, instance, data, **kwargs):
        errors = {}
        if error := check_for_duplicates(
            data, "add_shipping_zones", "remove_shipping_zones", "shipping_zones"
        ):
            error.code = ChannelErrorCode.DUPLICATED_INPUT_ITEM.value
            errors["shipping_zones"] = error

        if error := check_for_duplicates(
            data, "add_warehouses", "remove_warehouses", "warehouses"
        ):
            error.code = ChannelErrorCode.DUPLICATED_INPUT_ITEM.value
            errors["warehouses"] = error

        if errors:
            raise ValidationError(errors)

        cleaned_input = super().clean_input(info, instance, data, **kwargs)
        slug = cleaned_input.get("slug")
        if slug:
            cleaned_input["slug"] = slugify(slug)
        if stock_settings := cleaned_input.get("stock_settings"):
            cleaned_input["allocation_strategy"] = stock_settings["allocation_strategy"]
        if order_settings := cleaned_input.get("order_settings"):
            automatically_confirm_all_new_orders = order_settings.get(
                "automatically_confirm_all_new_orders"
            )
            if automatically_confirm_all_new_orders is not None:
                cleaned_input[
                    "automatically_confirm_all_new_orders"
                ] = automatically_confirm_all_new_orders
            automatically_fulfill_non_shippable_gift_card = order_settings.get(
                "automatically_fulfill_non_shippable_gift_card"
<<<<<<< HEAD
            ] = order_settings["automatically_fulfill_non_shippable_gift_card"]
            if mark_as_paid_strategy := order_settings.get("mark_as_paid_strategy"):
                cleaned_input["order_mark_as_paid_strategy"] = mark_as_paid_strategy
=======
            )
            if automatically_fulfill_non_shippable_gift_card is not None:
                cleaned_input[
                    "automatically_fulfill_non_shippable_gift_card"
                ] = automatically_fulfill_non_shippable_gift_card

>>>>>>> ea98ffa7
        return cleaned_input

    @classmethod
    def check_permissions(cls, context, permissions=None, **data):
        permissions = [ChannelPermissions.MANAGE_CHANNELS]

        # Permission MANAGE_ORDERS or MANAGE_CHANNELS is required to update
        # orderSettings. MANAGE_ORDERS can be used only when
        # channelUpdate mutation will get OrderSettingsInput and
        # not any other fields. Otherwise needed permission is MANAGE_CHANNELS.
        input = data["data"]["input"]
        if "order_settings" in input and len(input) == 1:
            permissions.append(OrderPermissions.MANAGE_ORDERS)

        return super().check_permissions(context, permissions, **data)

    @classmethod
    def _save_m2m(cls, info: ResolveInfo, instance, cleaned_data):
        with traced_atomic_transaction():
            super()._save_m2m(info, instance, cleaned_data)
            cls._update_shipping_zones(instance, cleaned_data)
            cls._update_warehouses(instance, cleaned_data)
            if (
                "remove_shipping_zones" in cleaned_data
                or "remove_warehouses" in cleaned_data
            ):
                warehouse_ids = [
                    warehouse.id
                    for warehouse in cleaned_data.get("remove_warehouses", [])
                ]
                shipping_zone_ids = [
                    warehouse.id
                    for warehouse in cleaned_data.get("remove_shipping_zones", [])
                ]
                delete_invalid_warehouse_to_shipping_zone_relations(
                    instance, warehouse_ids, shipping_zone_ids
                )

    @classmethod
    def _update_shipping_zones(cls, instance, cleaned_data):
        add_shipping_zones = cleaned_data.get("add_shipping_zones")
        if add_shipping_zones:
            instance.shipping_zones.add(*add_shipping_zones)
        remove_shipping_zones = cleaned_data.get("remove_shipping_zones")
        if remove_shipping_zones:
            instance.shipping_zones.remove(*remove_shipping_zones)
            shipping_channel_listings = instance.shipping_method_listings.filter(
                shipping_method__shipping_zone__in=remove_shipping_zones
            )
            shipping_method_ids = list(
                shipping_channel_listings.values_list("shipping_method_id", flat=True)
            )
            shipping_channel_listings.delete()
            drop_invalid_shipping_methods_relations_for_given_channels.delay(
                shipping_method_ids, [instance.id]
            )

    @classmethod
    def _update_warehouses(cls, instance, cleaned_data):
        add_warehouses = cleaned_data.get("add_warehouses")
        if add_warehouses:
            instance.warehouses.add(*add_warehouses)
        remove_warehouses = cleaned_data.get("remove_warehouses")
        if remove_warehouses:
            instance.warehouses.remove(*remove_warehouses)

    @classmethod
    def post_save_action(cls, info: ResolveInfo, instance, cleaned_input):
        manager = get_plugin_manager_promise(info.context).get()
        cls.call_event(manager.channel_updated, instance)<|MERGE_RESOLUTION|>--- conflicted
+++ resolved
@@ -100,18 +100,14 @@
                 ] = automatically_confirm_all_new_orders
             automatically_fulfill_non_shippable_gift_card = order_settings.get(
                 "automatically_fulfill_non_shippable_gift_card"
-<<<<<<< HEAD
-            ] = order_settings["automatically_fulfill_non_shippable_gift_card"]
-            if mark_as_paid_strategy := order_settings.get("mark_as_paid_strategy"):
-                cleaned_input["order_mark_as_paid_strategy"] = mark_as_paid_strategy
-=======
             )
             if automatically_fulfill_non_shippable_gift_card is not None:
                 cleaned_input[
                     "automatically_fulfill_non_shippable_gift_card"
                 ] = automatically_fulfill_non_shippable_gift_card
 
->>>>>>> ea98ffa7
+            if mark_as_paid_strategy := order_settings.get("mark_as_paid_strategy"):
+                cleaned_input["order_mark_as_paid_strategy"] = mark_as_paid_strategy
         return cleaned_input
 
     @classmethod
