from collections import defaultdict
from typing import DefaultDict, Dict, Iterable, List, Optional, Tuple

from django.db.models import F

from ....product.models import (
    Category,
    Collection,
    CollectionProduct,
    Product,
    ProductChannelListing,
    ProductImage,
    ProductVariant,
<<<<<<< HEAD
    ProductVariantChannelListing,
=======
    VariantImage,
>>>>>>> efc27eb8
)
from ...core.dataloaders import DataLoader

ProductIdAndChannelSlug = Tuple[int, str]
VariantIdAndChannelSlug = Tuple[int, str]


class CategoryByIdLoader(DataLoader):
    context_key = "category_by_id"

    def batch_load(self, keys):
        categories = Category.objects.in_bulk(keys)
        return [categories.get(category_id) for category_id in keys]


class ProductByIdLoader(DataLoader):
    context_key = "product_by_id"

    def batch_load(self, keys):
        # FIXME: check if we need to use visible_for_user queryset here or we can
        # ensure the right access to visible products at some higher level.
        products = Product.objects.all().in_bulk(keys)
        return [products.get(product_id) for product_id in keys]


class ProductChannelListingByIdLoader(DataLoader[int, ProductChannelListing]):
    context_key = "productchannelisting_by_id"

    def batch_load(self, keys):
        product_channel_listings = ProductChannelListing.objects.in_bulk(keys)
        return [product_channel_listings.get(key) for key in keys]


class ProductChannelListingByProductIdLoader(DataLoader[int, ProductChannelListing]):
    context_key = "productchannelisting_by_product"

    def batch_load(self, keys):
        product_channel_listings = ProductChannelListing.objects.filter(
            product_id__in=keys
        )
        product_id_varaint_channel_listings_map = defaultdict(list)
        for product_channel_listing in product_channel_listings:
            product_id_varaint_channel_listings_map[
                product_channel_listing.product_id
            ].append(product_channel_listing)
        return [
            product_id_varaint_channel_listings_map.get(product_id, [])
            for product_id in keys
        ]


class ProductChannelListingByProductIdAndChanneSlugLoader(
    DataLoader[ProductIdAndChannelSlug, ProductChannelListing]
):
    context_key = "productchannelisting_by_product_and_channel"

    def batch_load(self, keys):
        # Split the list of keys by channel first. A typical query will only touch
        # a handful of unique countries but may access thousands of product variants
        # so it's cheaper to execute one query per channel.
        product_channel_listing_by_channel: DefaultDict[str, List[int]] = defaultdict(
            list
        )
        for product_id, channel_slug in keys:
            product_channel_listing_by_channel[channel_slug].append(product_id)

        # For each channel execute a single query for all products.
        product_channel_listing_by_product_and_channel: DefaultDict[
            ProductIdAndChannelSlug, Optional[ProductChannelListing]
        ] = defaultdict()
        for channel_slug, product_ids in product_channel_listing_by_channel.items():
            product_channel_listings = self.batch_load_channel(
                channel_slug, product_ids
            )
            for product_id, product_channel_listing in product_channel_listings:
                product_channel_listing_by_product_and_channel[
                    (product_id, channel_slug)
                ] = product_channel_listing

        return [product_channel_listing_by_product_and_channel[key] for key in keys]

    def batch_load_channel(
        self, channel_slug: str, products_ids: Iterable[int]
    ) -> Iterable[Tuple[int, Optional[ProductChannelListing]]]:
        product_channel_listings = ProductChannelListing.objects.filter(
            channel__slug=channel_slug, product_id__in=products_ids
        )

        product_channel_listings_map: Dict[int, ProductChannelListing] = {}
        for product_channel_listing in product_channel_listings.iterator():
            product_channel_listings_map[
                product_channel_listing.product_id
            ] = product_channel_listing

        return [
            (products_id, product_channel_listings_map.get(products_id))
            for products_id in products_ids
        ]


class ImagesByProductIdLoader(DataLoader):
    context_key = "images_by_product"

    def batch_load(self, keys):
        images = ProductImage.objects.filter(product_id__in=keys)
        image_map = defaultdict(list)
        for image in images:
            image_map[image.product_id].append(image)
        return [image_map[product_id] for product_id in keys]


class ProductVariantByIdLoader(DataLoader):
    context_key = "productvariant_by_id"

    def batch_load(self, keys):
        variants = ProductVariant.objects.in_bulk(keys)
        return [variants.get(key) for key in keys]


class ProductVariantsByProductIdLoader(DataLoader):
    context_key = "productvariants_by_product"

    def batch_load(self, keys):
        variants = ProductVariant.objects.filter(product_id__in=keys)
        variant_map = defaultdict(list)
        variant_loader = ProductVariantByIdLoader(self.context)
        for variant in variants.iterator():
            variant_map[variant.product_id].append(variant)
            variant_loader.prime(variant.id, variant)
        return [variant_map.get(product_id, []) for product_id in keys]


<<<<<<< HEAD
class ProductVariantChannelListingByIdLoader(DataLoader):
    context_key = "productvariantchannelisting_by_id"

    def batch_load(self, keys):
        variants = ProductVariantChannelListing.objects.in_bulk(keys)
        return [variants.get(key) for key in keys]


class VariantChannelListingByVariantIdLoader(DataLoader):
    context_key = "productvariantchannelisting_by_product"

    def batch_load(self, keys):
        variant_channel_listings = ProductVariantChannelListing.objects.filter(
            variant_id__in=keys
        )
        variant_id_varaint_channel_listings_map = defaultdict(list)
        for variant_channel_listing in variant_channel_listings:
            variant_id_varaint_channel_listings_map[
                variant_channel_listing.variant_id
            ].append(variant_channel_listing)
        return [
            variant_id_varaint_channel_listings_map.get(variant_id, [])
            for variant_id in keys
        ]


class VariantChannelListingByVariantIdAndChannelSlugLoader(
    DataLoader[VariantIdAndChannelSlug, ProductVariantChannelListing]
):
    context_key = "variantchannelisting_by_variant_and_channel"

    def batch_load(self, keys):
        # Split the list of keys by channel first. A typical query will only touch
        # a handful of unique countries but may access thousands of product variants
        # so it's cheaper to execute one query per channel.
        variant_channel_listing_by_channel: DefaultDict[str, List[int]] = defaultdict(
            list
        )
        for variant_id, channel_slug in keys:
            variant_channel_listing_by_channel[channel_slug].append(variant_id)

        # For each channel execute a single query for all product variants.
        variant_channel_listing_by_variant_and_channel: DefaultDict[
            VariantIdAndChannelSlug, Optional[ProductVariantChannelListing]
        ] = defaultdict()
        for channel_slug, variant_ids in variant_channel_listing_by_channel.items():
            variant_channel_listings = self.batch_load_channel(
                channel_slug, variant_ids
            )
            for variant_id, variant_channel_listing in variant_channel_listings:
                variant_channel_listing_by_variant_and_channel[
                    (variant_id, channel_slug)
                ] = variant_channel_listing

        return [variant_channel_listing_by_variant_and_channel[key] for key in keys]

    def batch_load_channel(
        self, channel_slug: str, variant_ids: Iterable[int]
    ) -> Iterable[Tuple[int, Optional[ProductVariantChannelListing]]]:
        variant_channel_listings = ProductVariantChannelListing.objects.filter(
            channel__slug=channel_slug, variant_id__in=variant_ids
        )

        variant_channel_listings_map: Dict[int, ProductVariantChannelListing] = {}
        for variant_channel_listing in variant_channel_listings.iterator():
            variant_channel_listings_map[
                variant_channel_listing.variant_id
            ] = variant_channel_listing

        return [
            (variant_id, variant_channel_listings_map.get(variant_id))
            for variant_id in variant_ids
        ]


class VariantsChannelListingByProductIdAndChanneSlugLoader(
    DataLoader[ProductIdAndChannelSlug, Iterable[ProductVariantChannelListing]]
):
    context_key = "variantschannelisting_by_product_and_channel"

    def batch_load(self, keys):
        # Split the list of keys by channel first. A typical query will only touch
        # a handful of unique countries but may access thousands of product variants
        # so it's cheaper to execute one query per channel.
        variant_channel_listing_by_channel: DefaultDict[str, List[int]] = defaultdict(
            list
        )
        for product_id, channel_slug in keys:
            variant_channel_listing_by_channel[channel_slug].append(product_id)

        # For each channel execute a single query for all product variants.
        variant_channel_listing_by_product_and_channel: DefaultDict[
            ProductIdAndChannelSlug, Optional[Iterable[ProductVariantChannelListing]]
        ] = defaultdict()
        for channel_slug, product_ids in variant_channel_listing_by_channel.items():
            varaint_channel_listings = self.batch_load_channel(
                channel_slug, product_ids
            )
            for product_id, variants_channel_listing in varaint_channel_listings:
                variant_channel_listing_by_product_and_channel[
                    (product_id, channel_slug)
                ] = variants_channel_listing

        return [variant_channel_listing_by_product_and_channel[key] for key in keys]

    def batch_load_channel(
        self, channel_slug: str, products_ids: Iterable[int]
    ) -> Iterable[Tuple[int, Optional[List[ProductVariantChannelListing]]]]:
        variants_channel_listings = ProductVariantChannelListing.objects.filter(
            channel__slug=channel_slug, variant__product_id__in=products_ids
        ).annotate(product_id=F("variant__product_id"))

        variants_channel_listings_map: Dict[
            int, List[ProductVariantChannelListing]
        ] = defaultdict(list)
        for variant_channel_listing in variants_channel_listings.iterator():
            variants_channel_listings_map[variant_channel_listing.product_id].append(
                variant_channel_listing
            )

        return [
            (products_id, variants_channel_listings_map.get(products_id))
            for products_id in products_ids
        ]
=======
class ImagesByProductVariantIdLoader(DataLoader):
    context_key = "images_by_product_variant"

    def batch_load(self, keys):
        variant_images = VariantImage.objects.filter(variant_id__in=keys)
        image_map = defaultdict(list)
        for variant_image in variant_images:
            image_map[variant_image.variant_id].append(variant_image.image)
        return [image_map[product_id] for product_id in keys]
>>>>>>> efc27eb8


class CollectionByIdLoader(DataLoader):
    context_key = "collection_by_id"

    def batch_load(self, keys):
        collections = Collection.objects.in_bulk(keys)
        return [collections.get(collection_id) for collection_id in keys]


class CollectionsByProductIdLoader(DataLoader):
    context_key = "collections_by_product"

    def batch_load(self, keys):
        product_collection_pairs = list(
            CollectionProduct.objects.filter(product_id__in=keys)
            .order_by("id")
            .values_list("product_id", "collection_id")
        )
        product_collection_map = defaultdict(list)
        for pid, cid in product_collection_pairs:
            product_collection_map[pid].append(cid)

        def map_collections(collections):
            collection_map = {c.id: c for c in collections}
            return [
                [collection_map[cid] for cid in product_collection_map[pid]]
                for pid in keys
            ]

        return (
            CollectionByIdLoader(self.context)
            .load_many(set(cid for pid, cid in product_collection_pairs))
            .then(map_collections)
        )<|MERGE_RESOLUTION|>--- conflicted
+++ resolved
@@ -11,11 +11,8 @@
     ProductChannelListing,
     ProductImage,
     ProductVariant,
-<<<<<<< HEAD
     ProductVariantChannelListing,
-=======
     VariantImage,
->>>>>>> efc27eb8
 )
 from ...core.dataloaders import DataLoader
 
@@ -148,7 +145,6 @@
         return [variant_map.get(product_id, []) for product_id in keys]
 
 
-<<<<<<< HEAD
 class ProductVariantChannelListingByIdLoader(DataLoader):
     context_key = "productvariantchannelisting_by_id"
 
@@ -273,7 +269,8 @@
             (products_id, variants_channel_listings_map.get(products_id))
             for products_id in products_ids
         ]
-=======
+
+
 class ImagesByProductVariantIdLoader(DataLoader):
     context_key = "images_by_product_variant"
 
@@ -283,7 +280,6 @@
         for variant_image in variant_images:
             image_map[variant_image.variant_id].append(variant_image.image)
         return [image_map[product_id] for product_id in keys]
->>>>>>> efc27eb8
 
 
 class CollectionByIdLoader(DataLoader):
