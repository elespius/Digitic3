from collections import defaultdict
from typing import Dict, Iterable, List, Optional

import django_filters
import graphene
from django.db.models import Exists, F, OuterRef, Q, Subquery, Sum
from django.db.models.functions import Coalesce
from graphene_django.filter import GlobalIDFilter, GlobalIDMultipleChoiceFilter

<<<<<<< HEAD
from ...attribute.models import Attribute
from ...product.filters import filter_products_by_attributes_values
from ...product.models import Category, Collection, Product, ProductType, ProductVariant
=======
from ...product.models import (
    AssignedProductAttribute,
    AssignedVariantAttribute,
    Attribute,
    Category,
    Collection,
    Product,
    ProductType,
    ProductVariant,
)
>>>>>>> a82166ce
from ...search.backends import picker
from ...warehouse.models import Stock
from ..core.filters import EnumFilter, ListObjectTypeFilter, ObjectTypeFilter
from ..core.types import FilterInputObjectType
from ..core.types.common import IntRangeInput, PriceRangeInput
from ..utils import get_nodes, resolve_global_ids_to_primary_keys
from ..utils.filters import filter_fields_containing_value, filter_range_field
from ..warehouse import types as warehouse_types
from .enums import (
    CollectionPublished,
    ProductTypeConfigurable,
    ProductTypeEnum,
    StockAvailability,
)


def _clean_product_attributes_filter_input(
    filter_value,
) -> Dict[int, List[Optional[int]]]:
    attributes = Attribute.objects.prefetch_related("values")
    attributes_map: Dict[str, int] = {
        attribute.slug: attribute.pk for attribute in attributes
    }
    values_map: Dict[str, Dict[str, int]] = {
        attr.slug: {value.slug: value.pk for value in attr.values.all()}
        for attr in attributes
    }
    queries: Dict[int, List[Optional[int]]] = defaultdict(list)
    # Convert attribute:value pairs into a dictionary where
    # attributes are keys and values are grouped in lists
    for attr_name, val_slugs in filter_value:
        if attr_name not in attributes_map:
            raise ValueError("Unknown attribute name: %r" % (attr_name,))
        attr_pk = attributes_map[attr_name]
        attr_val_pk = [
            values_map[attr_name][val_slug]
            for val_slug in val_slugs
            if val_slug in values_map[attr_name]
        ]
        queries[attr_pk] += attr_val_pk

    return queries


T_PRODUCT_FILTER_QUERIES = Dict[int, Iterable[int]]


def filter_products_by_attributes_values(qs, queries: T_PRODUCT_FILTER_QUERIES):
    filters = [
        Q(
            Exists(
                AssignedProductAttribute.objects.filter(
                    product__id=OuterRef("pk"), values__pk__in=values
                )
            )
        )
        | Q(
            Exists(
                AssignedVariantAttribute.objects.filter(
                    variant__product__id=OuterRef("pk"), values__pk__in=values,
                )
            )
        )
        for values in queries.values()
    ]

    return qs.filter(*filters)


def filter_products_by_attributes(qs, filter_value):
    queries = _clean_product_attributes_filter_input(filter_value)
    return filter_products_by_attributes_values(qs, queries)


def filter_products_by_variant_price(qs, price_lte=None, price_gte=None):
    if price_lte:
        qs = qs.filter(variants__price_amount__lte=price_lte)
    if price_gte:
        qs = qs.filter(variants__price_amount__gte=price_gte)
    return qs


def filter_products_by_minimal_price(
    qs, minimal_price_lte=None, minimal_price_gte=None
):
    if minimal_price_lte:
        qs = qs.filter(minimal_variant_price_amount__lte=minimal_price_lte)
    if minimal_price_gte:
        qs = qs.filter(minimal_variant_price_amount__gte=minimal_price_gte)
    return qs


def filter_products_by_categories(qs, categories):
    categories = [
        category.get_descendants(include_self=True) for category in categories
    ]
    ids = {category.id for tree in categories for category in tree}
    return qs.filter(category__in=ids)


def filter_products_by_collections(qs, collections):
    return qs.filter(collections__in=collections)


def filter_products_by_stock_availability(qs, stock_availability):
    total_stock = (
        Stock.objects.select_related("product_variant")
        .values("product_variant__product_id")
        .annotate(
            total_quantity_allocated=Coalesce(Sum("allocations__quantity_allocated"), 0)
        )
        .annotate(total_quantity=Coalesce(Sum("quantity"), 0))
        .annotate(total_available=F("total_quantity") - F("total_quantity_allocated"))
        .filter(total_available__lte=0)
        .values_list("product_variant__product_id", flat=True)
    )
    if stock_availability == StockAvailability.IN_STOCK:
        qs = qs.exclude(id__in=Subquery(total_stock))
    elif stock_availability == StockAvailability.OUT_OF_STOCK:
        qs = qs.filter(id__in=Subquery(total_stock))
    return qs


def filter_attributes(qs, _, value):
    if value:
        value_list = []
        for v in value:
            slug = v["slug"]
            values = [v["value"]] if "value" in v else v.get("values", [])
            value_list.append((slug, values))
        qs = filter_products_by_attributes(qs, value_list)
    return qs


def filter_categories(qs, _, value):
    if value:
        categories = get_nodes(value, "Category", Category)
        qs = filter_products_by_categories(qs, categories)
    return qs


def filter_has_category(qs, _, value):
    return qs.filter(category__isnull=not value)


def filter_collections(qs, _, value):
    if value:
        collections = get_nodes(value, "Collection", Collection)
        qs = filter_products_by_collections(qs, collections)
    return qs


def filter_variant_price(qs, _, value):
    qs = filter_products_by_variant_price(
        qs, price_lte=value.get("lte"), price_gte=value.get("gte")
    )
    return qs


def filter_minimal_price(qs, _, value):
    qs = filter_products_by_minimal_price(
        qs, minimal_price_lte=value.get("lte"), minimal_price_gte=value.get("gte")
    )
    return qs


def filter_stock_availability(qs, _, value):
    if value:
        qs = filter_products_by_stock_availability(qs, value)
    return qs


def filter_search(qs, _, value):
    if value:
        search = picker.pick_backend()
        qs = qs.distinct() & search(value).distinct()
    return qs


def filter_collection_publish(qs, _, value):
    if value == CollectionPublished.PUBLISHED:
        qs = qs.filter(is_published=True)
    elif value == CollectionPublished.HIDDEN:
        qs = qs.filter(is_published=False)
    return qs


def filter_product_type_configurable(qs, _, value):
    if value == ProductTypeConfigurable.CONFIGURABLE:
        qs = qs.filter(has_variants=True)
    elif value == ProductTypeConfigurable.SIMPLE:
        qs = qs.filter(has_variants=False)
    return qs


def filter_product_type(qs, _, value):
    if value == ProductTypeEnum.DIGITAL:
        qs = qs.filter(is_digital=True)
    elif value == ProductTypeEnum.SHIPPABLE:
        qs = qs.filter(is_shipping_required=True)
    return qs


def filter_stocks(qs, _, value):
    warehouse_ids = value.get("warehouse_ids")
    quantity = value.get("quantity")
    if warehouse_ids and not quantity:
        return filter_warehouses(qs, _, warehouse_ids)
    if quantity and not warehouse_ids:
        return filter_quantity(qs, quantity)
    if quantity and warehouse_ids:
        return filter_quantity(qs, quantity, warehouse_ids)
    return qs


def filter_warehouses(qs, _, value):
    if value:
        _, warehouse_pks = resolve_global_ids_to_primary_keys(
            value, warehouse_types.Warehouse
        )
        return qs.filter(variants__stocks__warehouse__pk__in=warehouse_pks)
    return qs


def filter_sku_list(qs, _, value):
    return qs.filter(sku__in=value)


def filter_quantity(qs, quantity_value, warehouses=None):
    """Filter products queryset by product variants quantity.

    Return product queryset which contains at least one variant with aggregated quantity
    between given range. If warehouses is given, it aggregates quantity only
    from stocks which are in given warehouses.
    """
    product_variants = ProductVariant.objects.filter(product__in=qs)
    if warehouses:
        _, warehouse_pks = resolve_global_ids_to_primary_keys(
            warehouses, warehouse_types.Warehouse
        )
        product_variants = product_variants.annotate(
            total_quantity=Sum(
                "stocks__quantity", filter=Q(stocks__warehouse__pk__in=warehouse_pks)
            )
        )
    else:
        product_variants = product_variants.annotate(
            total_quantity=Sum("stocks__quantity")
        )

    product_variants = filter_range_field(
        product_variants, "total_quantity", quantity_value
    )
    return qs.filter(variants__in=product_variants)


class ProductStockFilterInput(graphene.InputObjectType):
    warehouse_ids = graphene.List(graphene.NonNull(graphene.ID), required=False)
    quantity = graphene.Field(IntRangeInput, required=False)


class ProductFilter(django_filters.FilterSet):
    is_published = django_filters.BooleanFilter()
    collections = GlobalIDMultipleChoiceFilter(method=filter_collections)
    categories = GlobalIDMultipleChoiceFilter(method=filter_categories)
    has_category = django_filters.BooleanFilter(method=filter_has_category)
    price = ObjectTypeFilter(input_class=PriceRangeInput, method=filter_variant_price)
    minimal_price = ObjectTypeFilter(
        input_class=PriceRangeInput,
        method=filter_minimal_price,
        field_name="minimal_price_amount",
    )
    attributes = ListObjectTypeFilter(
        input_class="saleor.graphql.attribute.types.AttributeInput",
        method=filter_attributes,
    )
    stock_availability = EnumFilter(
        input_class=StockAvailability, method=filter_stock_availability
    )
    product_type = GlobalIDFilter()  # Deprecated
    product_types = GlobalIDMultipleChoiceFilter(field_name="product_type")
    stocks = ObjectTypeFilter(input_class=ProductStockFilterInput, method=filter_stocks)
    search = django_filters.CharFilter(method=filter_search)
    ids = GlobalIDMultipleChoiceFilter(field_name="id")

    class Meta:
        model = Product
        fields = [
            "is_published",
            "collections",
            "categories",
            "has_category",
            "attributes",
            "stock_availability",
            "product_type",
            "stocks",
            "search",
        ]


class ProductVariantFilter(django_filters.FilterSet):
    search = django_filters.CharFilter(
        method=filter_fields_containing_value("name", "product__name", "sku")
    )
    sku = ListObjectTypeFilter(input_class=graphene.String, method=filter_sku_list)

    class Meta:
        model = ProductVariant
        fields = ["search", "sku"]


class CollectionFilter(django_filters.FilterSet):
    published = EnumFilter(
        input_class=CollectionPublished, method=filter_collection_publish
    )
    search = django_filters.CharFilter(
        method=filter_fields_containing_value("slug", "name")
    )
    ids = GlobalIDMultipleChoiceFilter(field_name="id")

    class Meta:
        model = Collection
        fields = ["published", "search"]


class CategoryFilter(django_filters.FilterSet):
    search = django_filters.CharFilter(
        method=filter_fields_containing_value("slug", "name", "description")
    )
    ids = GlobalIDMultipleChoiceFilter(field_name="id")

    class Meta:
        model = Category
        fields = ["search"]


class ProductTypeFilter(django_filters.FilterSet):
    search = django_filters.CharFilter(
        method=filter_fields_containing_value("name", "slug")
    )

    configurable = EnumFilter(
        input_class=ProductTypeConfigurable, method=filter_product_type_configurable
    )

    product_type = EnumFilter(input_class=ProductTypeEnum, method=filter_product_type)
    ids = GlobalIDMultipleChoiceFilter(field_name="id")

    class Meta:
        model = ProductType
        fields = ["search", "configurable", "product_type"]


class ProductFilterInput(FilterInputObjectType):
    class Meta:
        filterset_class = ProductFilter


class ProductVariantFilterInput(FilterInputObjectType):
    class Meta:
        filterset_class = ProductVariantFilter


class CollectionFilterInput(FilterInputObjectType):
    class Meta:
        filterset_class = CollectionFilter


class CategoryFilterInput(FilterInputObjectType):
    class Meta:
        filterset_class = CategoryFilter


class ProductTypeFilterInput(FilterInputObjectType):
    class Meta:
        filterset_class = ProductTypeFilter<|MERGE_RESOLUTION|>--- conflicted
+++ resolved
@@ -7,22 +7,12 @@
 from django.db.models.functions import Coalesce
 from graphene_django.filter import GlobalIDFilter, GlobalIDMultipleChoiceFilter
 
-<<<<<<< HEAD
-from ...attribute.models import Attribute
-from ...product.filters import filter_products_by_attributes_values
-from ...product.models import Category, Collection, Product, ProductType, ProductVariant
-=======
-from ...product.models import (
+from ...attribute.models import (
     AssignedProductAttribute,
     AssignedVariantAttribute,
     Attribute,
-    Category,
-    Collection,
-    Product,
-    ProductType,
-    ProductVariant,
 )
->>>>>>> a82166ce
+from ...product.models import Category, Collection, Product, ProductType, ProductVariant
 from ...search.backends import picker
 from ...warehouse.models import Stock
 from ..core.filters import EnumFilter, ListObjectTypeFilter, ObjectTypeFilter
