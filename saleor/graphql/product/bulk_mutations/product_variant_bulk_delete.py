--- conflicted
+++ resolved
@@ -60,7 +60,7 @@
             ]
             impacted_channels.update(channel_ids)
         # This will finally recalculate discounted prices for products.
-        mark_active_promotion_rules_as_dirty(impacted_channels)
+        cls.call_event(mark_active_promotion_rules_as_dirty, impacted_channels)
 
         manager = get_plugin_manager_promise(info.context).get()
         webhooks = get_webhooks_for_event(WebhookEventAsyncType.PRODUCT_VARIANT_DELETED)
@@ -137,15 +137,7 @@
                 ]
             )
 
-<<<<<<< HEAD
         cls.post_save_actions(info, variants)
-=======
-        # Recalculate the "discounted price" for the related products
-        cls.call_event(
-            update_products_discounted_prices_for_promotion_task.delay, product_pks
-        )
-
->>>>>>> 6aa2ddb7
         return response
 
     @staticmethod
