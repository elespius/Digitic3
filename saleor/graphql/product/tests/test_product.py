--- conflicted
+++ resolved
@@ -4979,26 +4979,18 @@
 
 
 @patch("saleor.plugins.manager.PluginsManager.product_updated")
-<<<<<<< HEAD
 def test_update_product_with_numeric_attribute_value(
     updated_webhook_mock,
     staff_api_client,
-    numeric_attribute,
-=======
-def test_update_product_clear_attribute_values(
-    updated_webhook_mock,
-    staff_api_client,
->>>>>>> 96bf7ec5
     product,
     product_type,
+    numeric_attribute,
     permission_manage_products,
 ):
     # given
     query = MUTATION_UPDATE_PRODUCT
 
     product_id = graphene.Node.to_global_id("Product", product.pk)
-
-<<<<<<< HEAD
     attribute_id = graphene.Node.to_global_id("Attribute", numeric_attribute.pk)
     product_type.product_attributes.add(numeric_attribute)
 
@@ -5007,18 +4999,6 @@
     variables = {
         "productId": product_id,
         "input": {"attributes": [{"id": attribute_id, "values": [new_value]}]},
-=======
-    product_attr = product.attributes.first()
-    attribute = product_attr.assignment.attribute
-    attribute.value_required = False
-    attribute.save(update_fields=["value_required"])
-
-    attribute_id = graphene.Node.to_global_id("Attribute", attribute.pk)
-
-    variables = {
-        "productId": product_id,
-        "input": {"attributes": [{"id": attribute_id, "values": []}]},
->>>>>>> 96bf7ec5
     }
 
     # when
@@ -5032,8 +5012,6 @@
     assert data["productErrors"] == []
 
     attributes = data["product"]["attributes"]
-
-<<<<<<< HEAD
     assert len(attributes) == 2
     expected_att_data = {
         "attribute": {"id": attribute_id, "name": numeric_attribute.name},
@@ -5115,12 +5093,49 @@
     assert AttributeValue.objects.count() == value_count
     value.refresh_from_db()
     assert value.name == new_value
-=======
+
+
+@patch("saleor.plugins.manager.PluginsManager.product_updated")
+def test_update_product_clear_attribute_values(
+    updated_webhook_mock,
+    staff_api_client,
+    product,
+    product_type,
+    permission_manage_products,
+):
+    # given
+    query = MUTATION_UPDATE_PRODUCT
+
+    product_id = graphene.Node.to_global_id("Product", product.pk)
+
+    product_attr = product.attributes.first()
+    attribute = product_attr.assignment.attribute
+    attribute.value_required = False
+    attribute.save(update_fields=["value_required"])
+
+    attribute_id = graphene.Node.to_global_id("Attribute", attribute.pk)
+
+    variables = {
+        "productId": product_id,
+        "input": {"attributes": [{"id": attribute_id, "values": []}]},
+    }
+
+    # when
+    response = staff_api_client.post_graphql(
+        query, variables, permissions=[permission_manage_products]
+    )
+
+    # then
+    content = get_graphql_content(response)
+    data = content["data"]["productUpdate"]
+    assert data["productErrors"] == []
+
+    attributes = data["product"]["attributes"]
+
     assert len(attributes) == 1
     assert not attributes[0]["values"]
     with pytest.raises(product_attr._meta.model.DoesNotExist):
         product_attr.refresh_from_db()
->>>>>>> 96bf7ec5
 
     updated_webhook_mock.assert_called_once_with(product)
 
