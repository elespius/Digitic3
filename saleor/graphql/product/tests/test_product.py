import json
from datetime import datetime, timedelta
from decimal import Decimal
from unittest.mock import ANY, Mock, patch

import graphene
import pytest
from django.core.exceptions import ValidationError
from django.utils.dateparse import parse_datetime
from django.utils.html import strip_tags
from django.utils.text import slugify
from freezegun import freeze_time
from graphql_relay import to_global_id
from measurement.measures import Weight
from prices import Money, TaxedMoney

from ....attribute import AttributeInputType, AttributeType
from ....attribute.models import Attribute, AttributeValue
from ....attribute.utils import associate_attribute_values_to_instance
from ....core.taxes import TaxType
from ....core.weight import WeightUnits
from ....order import OrderStatus
from ....order.models import OrderLine
from ....plugins.manager import PluginsManager
from ....product import ProductMediaTypes
from ....product.error_codes import ProductErrorCode
from ....product.models import (
    Category,
    Collection,
    CollectionChannelListing,
    Product,
    ProductChannelListing,
    ProductMedia,
    ProductType,
    ProductVariant,
    ProductVariantChannelListing,
)
from ....product.tasks import update_variants_names
from ....product.tests.utils import create_image, create_pdf_file_with_image_ext
from ....product.utils.costs import get_product_costs_data
from ....tests.utils import dummy_editorjs
from ....warehouse.models import Allocation, Stock, Warehouse
from ....webhook.event_types import WebhookEventType
from ....webhook.payloads import generate_product_deleted_payload
from ...core.enums import AttributeErrorCode, ReportingPeriod
from ...tests.utils import (
    assert_no_permission,
    get_graphql_content,
    get_graphql_content_from_response,
    get_multipart_request_body,
)
from ..bulk_mutations.products import ProductVariantStocksUpdate
from ..enums import VariantAttributeScope
from ..utils import create_stocks


@pytest.fixture
def query_products_with_filter():
    query = """
        query ($filter: ProductFilterInput!, $channel: String) {
          products(first:5, filter: $filter, channel: $channel) {
            edges{
              node{
                id
                name
              }
            }
          }
        }
        """
    return query


@pytest.fixture
def query_products_with_attributes():
    query = """
        query {
          products(first:5) {
            edges{
              node{
                id
                name
                attributes {
                    attribute {
                        id
                    }
                }
              }
            }
          }
        }
        """
    return query


@pytest.fixture
def query_collections_with_filter():
    query = """
    query ($filter: CollectionFilterInput!, $channel: String) {
          collections(first:5, filter: $filter, channel: $channel) {
            edges{
              node{
                id
                name
              }
            }
          }
        }
        """
    return query


@pytest.fixture
def query_categories_with_filter():
    query = """
    query ($filter: CategoryFilterInput!, ) {
          categories(first:5, filter: $filter) {
            totalCount
            edges{
              node{
                id
                name
              }
            }
          }
        }
        """
    return query


QUERY_FETCH_ALL_PRODUCTS = """
    query ($channel:String){
        products(first: 10, channel: $channel) {
            totalCount
            edges {
                node {
                    id
                    name
                    variants {
                        id
                    }
                }
            }
        }
    }
"""


QUERY_PRODUCT = """
    query ($id: ID, $slug: String, $channel:String){
        product(
            id: $id,
            slug: $slug,
            channel: $channel
        ) {
            id
            name
            weight {
                unit
                value
            }
            availableForPurchase
            isAvailableForPurchase
        }
    }
    """


def test_product_query_by_id_available_as_staff_user(
    staff_api_client, permission_manage_products, product, channel_USD
):
    variables = {
        "id": graphene.Node.to_global_id("Product", product.pk),
        "channel": channel_USD.slug,
    }

    response = staff_api_client.post_graphql(
        QUERY_PRODUCT,
        variables=variables,
        permissions=(permission_manage_products,),
        check_no_permissions=False,
    )
    content = get_graphql_content(response)
    product_data = content["data"]["product"]
    assert product_data is not None
    assert product_data["name"] == product.name


def test_product_query_description(
    staff_api_client, permission_manage_products, product, channel_USD
):
    query = """
        query ($id: ID, $slug: String, $channel:String){
            product(
                id: $id,
                slug: $slug,
                channel: $channel
            ) {
                id
                name
                description
                descriptionJson
            }
        }
        """
    description = dummy_editorjs("Test description.", json_format=True)
    product.description = dummy_editorjs("Test description.")
    product.save()
    variables = {
        "id": graphene.Node.to_global_id("Product", product.pk),
        "channel": channel_USD.slug,
    }

    response = staff_api_client.post_graphql(
        query,
        variables=variables,
        permissions=(permission_manage_products,),
        check_no_permissions=False,
    )
    content = get_graphql_content(response)
    product_data = content["data"]["product"]
    assert product_data is not None
    assert product_data["description"] == description
    assert product_data["descriptionJson"] == description


def test_product_query_with_no_description(
    staff_api_client, permission_manage_products, product, channel_USD
):
    query = """
        query ($id: ID, $slug: String, $channel:String){
            product(
                id: $id,
                slug: $slug,
                channel: $channel
            ) {
                id
                name
                description
                descriptionJson
            }
        }
        """
    variables = {
        "id": graphene.Node.to_global_id("Product", product.pk),
        "channel": channel_USD.slug,
    }

    response = staff_api_client.post_graphql(
        query,
        variables=variables,
        permissions=(permission_manage_products,),
        check_no_permissions=False,
    )
    content = get_graphql_content(response)
    product_data = content["data"]["product"]
    assert product_data is not None
    assert product_data["description"] is None
    assert product_data["descriptionJson"] == "{}"


def test_product_query_by_id_not_available_as_staff_user(
    staff_api_client, permission_manage_products, product, channel_USD
):
    variables = {
        "id": graphene.Node.to_global_id("Product", product.pk),
        "channel": channel_USD.slug,
    }
    ProductChannelListing.objects.filter(product=product, channel=channel_USD).update(
        is_published=False
    )

    response = staff_api_client.post_graphql(
        QUERY_PRODUCT,
        variables=variables,
        permissions=(permission_manage_products,),
        check_no_permissions=False,
    )
    content = get_graphql_content(response)
    product_data = content["data"]["product"]
    assert product_data is not None
    assert product_data["name"] == product.name


def test_product_query_by_id_not_existing_in_channel_as_staff_user(
    staff_api_client, permission_manage_products, product, channel_USD
):
    variables = {
        "id": graphene.Node.to_global_id("Product", product.pk),
        "channel": channel_USD.slug,
    }
    ProductChannelListing.objects.filter(product=product, channel=channel_USD).delete()

    response = staff_api_client.post_graphql(
        QUERY_PRODUCT,
        variables=variables,
        permissions=(permission_manage_products,),
        check_no_permissions=False,
    )
    content = get_graphql_content(response)
    product_data = content["data"]["product"]
    assert product_data is None


def test_product_query_by_id_as_staff_user_without_channel_slug(
    staff_api_client, permission_manage_products, product, channel_USD
):
    variables = {
        "id": graphene.Node.to_global_id("Product", product.pk),
    }
    ProductChannelListing.objects.filter(product=product, channel=channel_USD).delete()

    response = staff_api_client.post_graphql(
        QUERY_PRODUCT,
        variables=variables,
        permissions=(permission_manage_products,),
        check_no_permissions=False,
    )
    content = get_graphql_content(response)
    product_data = content["data"]["product"]
    assert product_data is not None
    assert product_data["name"] == product.name


def test_product_query_by_id_available_as_app(
    app_api_client, permission_manage_products, product, channel_USD
):
    variables = {
        "id": graphene.Node.to_global_id("Product", product.pk),
        "channel": channel_USD.slug,
    }

    response = app_api_client.post_graphql(
        QUERY_PRODUCT,
        variables=variables,
        permissions=(permission_manage_products,),
        check_no_permissions=False,
    )
    content = get_graphql_content(response)
    product_data = content["data"]["product"]
    assert product_data is not None
    assert product_data["name"] == product.name


def test_product_query_by_id_not_available_as_app(
    app_api_client, permission_manage_products, product, channel_USD
):
    variables = {
        "id": graphene.Node.to_global_id("Product", product.pk),
        "channel": channel_USD.slug,
    }
    ProductChannelListing.objects.filter(product=product, channel=channel_USD).update(
        is_published=False
    )

    response = app_api_client.post_graphql(
        QUERY_PRODUCT,
        variables=variables,
        permissions=(permission_manage_products,),
        check_no_permissions=False,
    )
    content = get_graphql_content(response)
    product_data = content["data"]["product"]
    assert product_data is not None
    assert product_data["name"] == product.name


def test_product_query_by_id_not_existing_in_channel_as_app(
    app_api_client, permission_manage_products, product, channel_USD
):
    variables = {
        "id": graphene.Node.to_global_id("Product", product.pk),
        "channel": channel_USD.slug,
    }
    ProductChannelListing.objects.filter(product=product, channel=channel_USD).delete()

    response = app_api_client.post_graphql(
        QUERY_PRODUCT,
        variables=variables,
        permissions=(permission_manage_products,),
        check_no_permissions=False,
    )
    content = get_graphql_content(response)
    product_data = content["data"]["product"]
    assert product_data is None


def test_product_query_by_id_as_app_without_channel_slug(
    app_api_client, permission_manage_products, product, channel_USD
):
    variables = {
        "id": graphene.Node.to_global_id("Product", product.pk),
    }
    ProductChannelListing.objects.filter(product=product, channel=channel_USD).delete()

    response = app_api_client.post_graphql(
        QUERY_PRODUCT,
        variables=variables,
        permissions=(permission_manage_products,),
        check_no_permissions=False,
    )
    content = get_graphql_content(response)
    product_data = content["data"]["product"]
    assert product_data is not None
    assert product_data["name"] == product.name


QUERY_COLLECTION_FROM_PRODUCT = """
    query ($id: ID, $channel:String){
        product(
            id: $id,
            channel: $channel
        ) {
            collections {
                name
            }
        }
    }
    """


def test_get_collections_from_product_as_staff(
    staff_api_client,
    permission_manage_products,
    product_with_collections,
    channel_USD,
):
    # given
    product = product_with_collections
    variables = {"id": graphene.Node.to_global_id("Product", product.pk)}

    # when
    response = staff_api_client.post_graphql(
        QUERY_COLLECTION_FROM_PRODUCT,
        variables=variables,
        permissions=(permission_manage_products,),
        check_no_permissions=False,
    )

    # then
    content = get_graphql_content(response)
    collections = content["data"]["product"]["collections"]
    assert len(collections) == 3
    for collection in product.collections.all():
        assert {"name": collection.name} in collections


def test_get_collections_from_product_as_app(
    app_api_client,
    permission_manage_products,
    product_with_collections,
    channel_USD,
):
    # given
    product = product_with_collections
    variables = {"id": graphene.Node.to_global_id("Product", product.pk)}

    # when
    response = app_api_client.post_graphql(
        QUERY_COLLECTION_FROM_PRODUCT,
        variables=variables,
        permissions=(permission_manage_products,),
        check_no_permissions=False,
    )

    # then
    content = get_graphql_content(response)
    collections = content["data"]["product"]["collections"]
    assert len(collections) == 3
    for collection in product.collections.all():
        assert {"name": collection.name} in collections


def test_get_collections_from_product_as_customer(
    user_api_client, product_with_collections, channel_USD, published_collection
):
    # given
    product = product_with_collections
    variables = {
        "id": graphene.Node.to_global_id("Product", product.pk),
        "channel": channel_USD.slug,
    }

    # when
    response = user_api_client.post_graphql(
        QUERY_COLLECTION_FROM_PRODUCT,
        variables=variables,
        permissions=(),
        check_no_permissions=False,
    )

    # then
    content = get_graphql_content(response)
    collections = content["data"]["product"]["collections"]
    assert len(collections) == 1
    assert {"name": published_collection.name} in collections


def test_get_collections_from_product_as_anonymous(
    api_client, product_with_collections, channel_USD, published_collection
):
    # given
    product = product_with_collections
    variables = {
        "id": graphene.Node.to_global_id("Product", product.pk),
        "channel": channel_USD.slug,
    }

    # when
    response = api_client.post_graphql(
        QUERY_COLLECTION_FROM_PRODUCT,
        variables=variables,
        permissions=(),
        check_no_permissions=False,
    )

    # then
    content = get_graphql_content(response)
    collections = content["data"]["product"]["collections"]
    assert len(collections) == 1
    assert {"name": published_collection.name} in collections


def test_product_query_by_id_available_as_customer(
    user_api_client, product, channel_USD
):
    variables = {
        "id": graphene.Node.to_global_id("Product", product.pk),
        "channel": channel_USD.slug,
    }

    # when
    response = user_api_client.post_graphql(QUERY_PRODUCT, variables=variables)

    # then
    content = get_graphql_content(response)
    product_data = content["data"]["product"]
    assert product_data is not None
    assert product_data["name"] == product.name


def test_product_query_by_id_not_available_as_customer(
    user_api_client, product, channel_USD
):
    variables = {
        "id": graphene.Node.to_global_id("Product", product.pk),
        "channel": channel_USD.slug,
    }
    ProductChannelListing.objects.filter(product=product, channel=channel_USD).update(
        is_published=False
    )

    response = user_api_client.post_graphql(QUERY_PRODUCT, variables=variables)
    content = get_graphql_content(response)
    product_data = content["data"]["product"]
    assert product_data is None


def test_product_unpublished_query_by_id_as_app(
    app_api_client, unavailable_product, permission_manage_products, channel_USD
):
    # given
    variables = {
        "id": graphene.Node.to_global_id("Product", unavailable_product.pk),
        "channel": channel_USD.slug,
    }

    # when
    response = app_api_client.post_graphql(
        QUERY_PRODUCT,
        variables=variables,
        permissions=[permission_manage_products],
        check_no_permissions=False,
    )

    # then
    content = get_graphql_content(response)
    product_data = content["data"]["product"]
    assert product_data is not None
    assert product_data["name"] == unavailable_product.name


def test_product_query_by_id_weight_returned_in_default_unit(
    user_api_client, product, site_settings, channel_USD
):
    # given
    product.weight = Weight(kg=10)
    product.save(update_fields=["weight"])

    site_settings.default_weight_unit = WeightUnits.POUND
    site_settings.save(update_fields=["default_weight_unit"])

    variables = {
        "id": graphene.Node.to_global_id("Product", product.pk),
        "channel": channel_USD.slug,
    }

    # when
    response = user_api_client.post_graphql(QUERY_PRODUCT, variables=variables)

    # then
    content = get_graphql_content(response)
    product_data = content["data"]["product"]
    assert product_data is not None
    assert product_data["name"] == product.name
    assert product_data["weight"]["value"] == 22.046
    assert product_data["weight"]["unit"] == WeightUnits.POUND.upper()


def test_product_query_by_id_weight_is_rounded(
    user_api_client, product, site_settings, channel_USD
):
    # given
    product.weight = Weight(kg=1.83456)
    product.save(update_fields=["weight"])

    site_settings.default_weight_unit = WeightUnits.KILOGRAM
    site_settings.save(update_fields=["default_weight_unit"])

    variables = {
        "id": graphene.Node.to_global_id("Product", product.pk),
        "channel": channel_USD.slug,
    }

    # when
    response = user_api_client.post_graphql(QUERY_PRODUCT, variables=variables)

    # then
    content = get_graphql_content(response)
    product_data = content["data"]["product"]
    assert product_data is not None
    assert product_data["name"] == product.name
    assert product_data["weight"]["value"] == 1.835
    assert product_data["weight"]["unit"] == WeightUnits.KILOGRAM.upper()


def test_product_query_by_slug(user_api_client, product, channel_USD):
    variables = {
        "id": graphene.Node.to_global_id("Product", product.pk),
        "channel": channel_USD.slug,
    }
    ProductChannelListing.objects.filter(product=product, channel=channel_USD).update(
        is_published=False
    )

    response = user_api_client.post_graphql(QUERY_PRODUCT, variables=variables)
    content = get_graphql_content(response)
    product_data = content["data"]["product"]
    assert product_data is None


def test_product_query_by_id_not_existing_in_channel_as_customer(
    user_api_client, product, channel_USD
):
    variables = {
        "id": graphene.Node.to_global_id("Product", product.pk),
        "channel": channel_USD.slug,
    }
    ProductChannelListing.objects.filter(product=product, channel=channel_USD).delete()

    response = user_api_client.post_graphql(QUERY_PRODUCT, variables=variables)
    content = get_graphql_content(response)
    product_data = content["data"]["product"]
    assert product_data is None


def test_product_query_by_slug_available_as_staff_user(
    staff_api_client, permission_manage_products, product, channel_USD
):
    variables = {
        "slug": product.slug,
        "channel": channel_USD.slug,
    }

    response = staff_api_client.post_graphql(
        QUERY_PRODUCT,
        variables=variables,
        permissions=(permission_manage_products,),
        check_no_permissions=False,
    )
    content = get_graphql_content(response)
    product_data = content["data"]["product"]
    assert product_data is not None
    assert product_data["name"] == product.name


def test_product_query_by_slug_not_available_as_staff_user(
    staff_api_client, permission_manage_products, product, channel_USD
):
    variables = {
        "slug": product.slug,
        "channel": channel_USD.slug,
    }
    ProductChannelListing.objects.filter(product=product, channel=channel_USD).update(
        is_published=False
    )

    response = staff_api_client.post_graphql(
        QUERY_PRODUCT,
        variables=variables,
        permissions=(permission_manage_products,),
        check_no_permissions=False,
    )
    content = get_graphql_content(response)
    product_data = content["data"]["product"]
    assert product_data is not None
    assert product_data["name"] == product.name


def test_product_query_by_slug_not_existing_in_channel_as_staff_user(
    staff_api_client, permission_manage_products, product, channel_USD
):
    variables = {
        "slug": product.slug,
        "channel": channel_USD.slug,
    }
    ProductChannelListing.objects.filter(product=product, channel=channel_USD).delete()

    response = staff_api_client.post_graphql(
        QUERY_PRODUCT,
        variables=variables,
        permissions=(permission_manage_products,),
        check_no_permissions=False,
    )
    content = get_graphql_content(response)
    product_data = content["data"]["product"]
    assert product_data is None


def test_product_query_by_slug_as_staff_user_without_channel(
    staff_api_client, permission_manage_products, product, channel_USD
):
    variables = {
        "slug": product.slug,
    }
    ProductChannelListing.objects.filter(product=product, channel=channel_USD).delete()

    response = staff_api_client.post_graphql(
        QUERY_PRODUCT,
        variables=variables,
        permissions=(permission_manage_products,),
        check_no_permissions=False,
    )
    content = get_graphql_content(response)
    product_data = content["data"]["product"]
    assert product_data is not None
    assert product_data["name"] == product.name


def test_product_query_by_slug_available_as_app(
    app_api_client, permission_manage_products, product, channel_USD
):
    variables = {
        "slug": product.slug,
        "channel": channel_USD.slug,
    }

    response = app_api_client.post_graphql(
        QUERY_PRODUCT,
        variables=variables,
        permissions=(permission_manage_products,),
        check_no_permissions=False,
    )
    content = get_graphql_content(response)
    product_data = content["data"]["product"]
    assert product_data is not None
    assert product_data["name"] == product.name


def test_product_query_by_slug_not_available_as_app(
    app_api_client, permission_manage_products, product, channel_USD
):
    variables = {
        "slug": product.slug,
        "channel": channel_USD.slug,
    }
    ProductChannelListing.objects.filter(product=product, channel=channel_USD).update(
        is_published=False
    )

    response = app_api_client.post_graphql(
        QUERY_PRODUCT,
        variables=variables,
        permissions=(permission_manage_products,),
        check_no_permissions=False,
    )
    content = get_graphql_content(response)
    product_data = content["data"]["product"]
    assert product_data is not None
    assert product_data["name"] == product.name


def test_product_query_by_slug_not_existing_in_channel_as_app(
    app_api_client, permission_manage_products, product, channel_USD
):
    variables = {
        "slug": product.slug,
        "channel": channel_USD.slug,
    }
    ProductChannelListing.objects.filter(product=product, channel=channel_USD).delete()

    response = app_api_client.post_graphql(
        QUERY_PRODUCT,
        variables=variables,
        permissions=(permission_manage_products,),
        check_no_permissions=False,
    )
    content = get_graphql_content(response)
    product_data = content["data"]["product"]
    assert product_data is None


def test_product_query_by_slug_as_app_without_channel(
    app_api_client, permission_manage_products, product, channel_USD
):
    variables = {
        "slug": product.slug,
    }
    ProductChannelListing.objects.filter(product=product, channel=channel_USD).delete()

    response = app_api_client.post_graphql(
        QUERY_PRODUCT,
        variables=variables,
        permissions=(permission_manage_products,),
        check_no_permissions=False,
    )
    content = get_graphql_content(response)
    product_data = content["data"]["product"]
    assert product_data is not None
    assert product_data["name"] == product.name


def test_product_query_by_slug_available_as_customer(
    user_api_client, product, channel_USD
):
    variables = {
        "slug": product.slug,
        "channel": channel_USD.slug,
    }

    response = user_api_client.post_graphql(QUERY_PRODUCT, variables=variables)
    content = get_graphql_content(response)
    product_data = content["data"]["product"]
    assert product_data is not None
    assert product_data["name"] == product.name


def test_product_query_by_slug_not_available_as_customer(
    user_api_client, product, channel_USD
):
    variables = {
        "slug": product.slug,
        "channel": channel_USD.slug,
    }
    ProductChannelListing.objects.filter(product=product, channel=channel_USD).update(
        is_published=False
    )

    response = user_api_client.post_graphql(QUERY_PRODUCT, variables=variables)
    content = get_graphql_content(response)
    product_data = content["data"]["product"]
    assert product_data is None


def test_product_query_is_available_for_purchase_true(
    user_api_client, product, channel_USD
):
    # given
    available_for_purchase = datetime.today() - timedelta(days=1)
    product.channel_listings.update(available_for_purchase=available_for_purchase)

    variables = {
        "id": graphene.Node.to_global_id("Product", product.pk),
        "channel": channel_USD.slug,
    }

    # when
    response = user_api_client.post_graphql(QUERY_PRODUCT, variables=variables)

    # then
    content = get_graphql_content(response)
    product_data = content["data"]["product"]

    assert product_data["availableForPurchase"] == available_for_purchase.strftime(
        "%Y-%m-%d"
    )
    assert product_data["isAvailableForPurchase"] is True


def test_product_query_is_available_for_purchase_false(
    user_api_client, product, channel_USD
):
    # given
    available_for_purchase = datetime.today() + timedelta(days=1)
    product.channel_listings.update(available_for_purchase=available_for_purchase)

    variables = {
        "id": graphene.Node.to_global_id("Product", product.pk),
        "channel": channel_USD.slug,
    }

    # when
    response = user_api_client.post_graphql(QUERY_PRODUCT, variables=variables)

    # then
    content = get_graphql_content(response)
    product_data = content["data"]["product"]

    assert product_data["availableForPurchase"] == available_for_purchase.strftime(
        "%Y-%m-%d"
    )
    assert product_data["isAvailableForPurchase"] is False


def test_product_query_is_available_for_purchase_false_no_available_for_purchase_date(
    user_api_client, product, channel_USD
):
    # given
    product.channel_listings.update(available_for_purchase=None)

    variables = {
        "id": graphene.Node.to_global_id("Product", product.pk),
        "channel": channel_USD.slug,
    }

    # when
    response = user_api_client.post_graphql(QUERY_PRODUCT, variables=variables)

    # then
    content = get_graphql_content(response)
    product_data = content["data"]["product"]

    assert not product_data["availableForPurchase"]
    assert product_data["isAvailableForPurchase"] is False


def test_product_query_unpublished_products_by_slug(
    staff_api_client, product, permission_manage_products, channel_USD
):
    # given
    user = staff_api_client.user
    user.user_permissions.add(permission_manage_products)

    ProductChannelListing.objects.filter(product=product, channel=channel_USD).update(
        is_published=False
    )
    variables = {
        "slug": product.slug,
        "channel": channel_USD.slug,
    }

    # when
    response = staff_api_client.post_graphql(QUERY_PRODUCT, variables=variables)

    # then
    content = get_graphql_content(response)
    product_data = content["data"]["product"]
    assert product_data is not None
    assert product_data["name"] == product.name


def test_product_query_unpublished_products_by_slug_and_anonymous_user(
    api_client, product, channel_USD
):
    # given
    ProductChannelListing.objects.filter(product=product, channel=channel_USD).update(
        is_published=False
    )
    variables = {
        "slug": product.slug,
        "channel": channel_USD.slug,
    }

    # when
    response = api_client.post_graphql(QUERY_PRODUCT, variables=variables)

    # then
    content = get_graphql_content(response)
    product_data = content["data"]["product"]
    assert product_data is None


def test_product_query_by_slug_not_existing_in_channel_as_customer(
    user_api_client, product, channel_USD
):
    variables = {
        "slug": product.slug,
        "channel": channel_USD.slug,
    }
    ProductChannelListing.objects.filter(product=product, channel=channel_USD).delete()

    response = user_api_client.post_graphql(QUERY_PRODUCT, variables=variables)
    content = get_graphql_content(response)
    product_data = content["data"]["product"]
    assert product_data is None


QUERY_PRODUCT_WITHOUT_CHANNEL = """
    query ($id: ID){
        product(
            id: $id
        ) {
            id
            name
        }
    }
    """


def test_product_query_by_id_without_channel_not_available_as_staff_user(
    staff_api_client, permission_manage_products, product, channel_USD
):
    variables = {"id": graphene.Node.to_global_id("Product", product.pk)}
    ProductChannelListing.objects.filter(product=product, channel=channel_USD).update(
        is_published=False
    )

    response = staff_api_client.post_graphql(
        QUERY_PRODUCT_WITHOUT_CHANNEL,
        variables=variables,
        permissions=(permission_manage_products,),
        check_no_permissions=False,
    )
    content = get_graphql_content(response)
    product_data = content["data"]["product"]
    assert product_data is not None
    assert product_data["name"] == product.name


def test_product_query_error_when_id_and_slug_provided(
    user_api_client,
    product,
    graphql_log_handler,
):
    variables = {
        "id": graphene.Node.to_global_id("Product", product.pk),
        "slug": product.slug,
    }
    response = user_api_client.post_graphql(QUERY_PRODUCT, variables=variables)
    assert graphql_log_handler.messages == [
        "saleor.graphql.errors.handled[INFO].GraphQLError"
    ]
    content = get_graphql_content(response, ignore_errors=True)
    assert len(content["errors"]) == 1


def test_product_query_error_when_no_param(
    user_api_client,
    product,
    graphql_log_handler,
):
    variables = {}
    response = user_api_client.post_graphql(QUERY_PRODUCT, variables=variables)
    assert graphql_log_handler.messages == [
        "saleor.graphql.errors.handled[INFO].GraphQLError"
    ]
    content = get_graphql_content(response, ignore_errors=True)
    assert len(content["errors"]) == 1


def test_fetch_all_products_available_as_staff_user(
    staff_api_client, permission_manage_products, product, channel_USD
):
    variables = {"channel": channel_USD.slug}
    response = staff_api_client.post_graphql(
        QUERY_FETCH_ALL_PRODUCTS,
        variables,
        permissions=(permission_manage_products,),
        check_no_permissions=False,
    )
    content = get_graphql_content(response)
    num_products = Product.objects.count()
    assert content["data"]["products"]["totalCount"] == num_products
    assert len(content["data"]["products"]["edges"]) == num_products


def test_fetch_all_product_variants_available_as_staff_user_with_channel(
    staff_api_client, permission_manage_products, product_variant_list, channel_USD
):
    variables = {"channel": channel_USD.slug}
    response = staff_api_client.post_graphql(
        QUERY_FETCH_ALL_PRODUCTS,
        variables,
        permissions=(permission_manage_products,),
        check_no_permissions=False,
    )
    num_products = Product.objects.count()
    num_variants = ProductVariant.objects.count()
    assert num_variants > 1

    content = get_graphql_content(response)
    products = content["data"]["products"]
    variants = products["edges"][0]["node"]["variants"]

    assert products["totalCount"] == num_products
    assert len(products["edges"]) == num_products
    assert len(variants) == num_variants - 1


def test_fetch_all_product_variants_available_as_staff_user_without_channel(
    staff_api_client, permission_manage_products, product_variant_list, channel_USD
):
    response = staff_api_client.post_graphql(
        QUERY_FETCH_ALL_PRODUCTS,
        permissions=(permission_manage_products,),
        check_no_permissions=False,
    )

    num_products = Product.objects.count()
    num_variants = ProductVariant.objects.count()
    assert num_variants > 1

    content = get_graphql_content(response)
    products = content["data"]["products"]
    variants = products["edges"][0]["node"]["variants"]

    assert products["totalCount"] == num_products
    assert len(products["edges"]) == num_products
    assert len(variants) == num_variants


def test_fetch_all_products_not_available_as_staff_user(
    staff_api_client, permission_manage_products, product, channel_USD
):
    variables = {"channel": channel_USD.slug}
    ProductChannelListing.objects.filter(product=product, channel=channel_USD).update(
        is_published=False
    )

    response = staff_api_client.post_graphql(
        QUERY_FETCH_ALL_PRODUCTS,
        variables,
        permissions=(permission_manage_products,),
        check_no_permissions=False,
    )
    content = get_graphql_content(response)
    num_products = Product.objects.count()
    assert content["data"]["products"]["totalCount"] == num_products
    assert len(content["data"]["products"]["edges"]) == num_products


def test_fetch_all_products_not_existing_in_channel_as_staff_user(
    staff_api_client, permission_manage_products, channel_USD, product_list
):
    variables = {"channel": channel_USD.slug}
    ProductChannelListing.objects.filter(
        product=product_list[0], channel=channel_USD
    ).delete()

    response = staff_api_client.post_graphql(
        QUERY_FETCH_ALL_PRODUCTS,
        variables,
        permissions=(permission_manage_products,),
        check_no_permissions=False,
    )
    content = get_graphql_content(response)

    # if channel slug is provided we return all products related to this channel
    num_products = Product.objects.count() - 1

    assert content["data"]["products"]["totalCount"] == num_products
    assert len(content["data"]["products"]["edges"]) == num_products


def test_fetch_all_products_as_staff_user_without_channel_slug(
    staff_api_client, permission_manage_products, product_list, channel_USD
):
    ProductChannelListing.objects.filter(
        product=product_list[0], channel=channel_USD
    ).delete()

    response = staff_api_client.post_graphql(
        QUERY_FETCH_ALL_PRODUCTS,
        permissions=(permission_manage_products,),
        check_no_permissions=False,
    )
    content = get_graphql_content(response)
    num_products = Product.objects.count()
    assert content["data"]["products"]["totalCount"] == num_products
    assert len(content["data"]["products"]["edges"]) == num_products


def test_fetch_all_products_available_as_app(
    app_api_client, permission_manage_products, product, channel_USD
):
    variables = {"channel": channel_USD.slug}
    response = app_api_client.post_graphql(
        QUERY_FETCH_ALL_PRODUCTS,
        variables,
        permissions=(permission_manage_products,),
        check_no_permissions=False,
    )
    content = get_graphql_content(response)
    num_products = Product.objects.count()
    assert content["data"]["products"]["totalCount"] == num_products
    assert len(content["data"]["products"]["edges"]) == num_products


def test_fetch_all_products_not_available_as_app(
    app_api_client, permission_manage_products, product, channel_USD
):
    variables = {"channel": channel_USD.slug}
    ProductChannelListing.objects.filter(product=product, channel=channel_USD).update(
        is_published=False
    )

    response = app_api_client.post_graphql(
        QUERY_FETCH_ALL_PRODUCTS,
        variables,
        permissions=(permission_manage_products,),
        check_no_permissions=False,
    )
    content = get_graphql_content(response)
    num_products = Product.objects.count()
    assert content["data"]["products"]["totalCount"] == num_products
    assert len(content["data"]["products"]["edges"]) == num_products


def test_fetch_all_products_not_existing_in_channel_as_app(
    app_api_client, permission_manage_products, product_list, channel_USD
):
    variables = {"channel": channel_USD.slug}
    ProductChannelListing.objects.filter(
        product=product_list[0], channel=channel_USD
    ).delete()

    response = app_api_client.post_graphql(
        QUERY_FETCH_ALL_PRODUCTS,
        variables,
        permissions=(permission_manage_products,),
        check_no_permissions=False,
    )
    content = get_graphql_content(response)
    # if channel slug is provided we return all products related to this channel

    num_products = Product.objects.count() - 1
    assert content["data"]["products"]["totalCount"] == num_products
    assert len(content["data"]["products"]["edges"]) == num_products


def test_fetch_all_products_as_app_without_channel_slug(
    app_api_client, permission_manage_products, product_list, channel_USD
):
    ProductChannelListing.objects.filter(
        product=product_list[0], channel=channel_USD
    ).delete()

    response = app_api_client.post_graphql(
        QUERY_FETCH_ALL_PRODUCTS,
        permissions=(permission_manage_products,),
        check_no_permissions=False,
    )
    content = get_graphql_content(response)
    num_products = Product.objects.count()
    assert content["data"]["products"]["totalCount"] == num_products
    assert len(content["data"]["products"]["edges"]) == num_products


def test_fetch_all_products_available_as_customer(
    user_api_client, product, channel_USD
):
    variables = {"channel": channel_USD.slug}
    response = user_api_client.post_graphql(QUERY_FETCH_ALL_PRODUCTS, variables)
    content = get_graphql_content(response)
    num_products = Product.objects.count()
    assert content["data"]["products"]["totalCount"] == num_products
    assert len(content["data"]["products"]["edges"]) == num_products


def test_fetch_all_products_not_available_as_customer(
    user_api_client, product, channel_USD
):
    variables = {"channel": channel_USD.slug}
    ProductChannelListing.objects.filter(product=product, channel=channel_USD).update(
        is_published=False
    )

    response = user_api_client.post_graphql(
        QUERY_FETCH_ALL_PRODUCTS,
        variables,
    )
    content = get_graphql_content(response)
    assert content["data"]["products"]["totalCount"] == 0
    assert not content["data"]["products"]["edges"]


def test_fetch_all_products_not_existing_in_channel_as_customer(
    user_api_client, product, channel_USD
):
    variables = {"channel": channel_USD.slug}
    ProductChannelListing.objects.filter(product=product, channel=channel_USD).delete()

    response = user_api_client.post_graphql(QUERY_FETCH_ALL_PRODUCTS, variables)
    content = get_graphql_content(response)
    assert content["data"]["products"]["totalCount"] == 0
    assert not content["data"]["products"]["edges"]


def test_fetch_all_products_available_as_anonymous(api_client, product, channel_USD):
    variables = {"channel": channel_USD.slug}
    response = api_client.post_graphql(QUERY_FETCH_ALL_PRODUCTS, variables)
    content = get_graphql_content(response)
    num_products = Product.objects.count()
    assert content["data"]["products"]["totalCount"] == num_products
    assert len(content["data"]["products"]["edges"]) == num_products


def test_fetch_all_products_not_available_as_anonymous(
    api_client, product, channel_USD
):
    variables = {"channel": channel_USD.slug}
    ProductChannelListing.objects.filter(product=product, channel=channel_USD).update(
        is_published=False
    )

    response = api_client.post_graphql(
        QUERY_FETCH_ALL_PRODUCTS,
        variables,
    )
    content = get_graphql_content(response)
    assert content["data"]["products"]["totalCount"] == 0
    assert not content["data"]["products"]["edges"]


def test_fetch_all_products_not_existing_in_channel_as_anonymous(
    api_client, product, channel_USD
):
    variables = {"channel": channel_USD.slug}
    ProductChannelListing.objects.filter(product=product, channel=channel_USD).delete()

    response = api_client.post_graphql(QUERY_FETCH_ALL_PRODUCTS, variables)
    content = get_graphql_content(response)
    assert content["data"]["products"]["totalCount"] == 0
    assert not content["data"]["products"]["edges"]


def test_fetch_all_products_visible_in_listings(
    user_api_client, product_list, permission_manage_products, channel_USD
):
    # given
    product_list[0].channel_listings.update(visible_in_listings=False)

    product_count = Product.objects.count()
    variables = {"channel": channel_USD.slug}

    # when
    response = user_api_client.post_graphql(QUERY_FETCH_ALL_PRODUCTS, variables)

    # then
    content = get_graphql_content(response)
    product_data = content["data"]["products"]["edges"]
    assert len(product_data) == product_count - 1
    products_ids = [product["node"]["id"] for product in product_data]
    assert graphene.Node.to_global_id("Product", product_list[0].pk) not in products_ids


def test_fetch_all_products_visible_in_listings_by_staff_with_perm(
    staff_api_client, product_list, permission_manage_products, channel_USD
):
    # given
    product_list[0].channel_listings.update(visible_in_listings=False)

    product_count = Product.objects.count()
    variables = {"channel": channel_USD.slug}

    # when
    response = staff_api_client.post_graphql(
        QUERY_FETCH_ALL_PRODUCTS,
        variables,
        permissions=[permission_manage_products],
        check_no_permissions=False,
    )

    # then
    content = get_graphql_content(response)
    product_data = content["data"]["products"]["edges"]
    assert len(product_data) == product_count


def test_fetch_all_products_visible_in_listings_by_staff_without_manage_products(
    staff_api_client, product_list, channel_USD
):
    # given
    product_list[0].channel_listings.update(visible_in_listings=False)

    product_count = Product.objects.count()
    variables = {"channel": channel_USD.slug}

    # when
    response = staff_api_client.post_graphql(QUERY_FETCH_ALL_PRODUCTS, variables)

    # then
    content = get_graphql_content(response)
    product_data = content["data"]["products"]["edges"]
    assert len(product_data) == product_count


def test_fetch_all_products_visible_in_listings_by_app_with_perm(
    app_api_client, product_list, permission_manage_products, channel_USD
):
    # given
    product_list[0].channel_listings.update(visible_in_listings=False)

    product_count = Product.objects.count()
    variables = {"channel": channel_USD.slug}

    # when
    response = app_api_client.post_graphql(
        QUERY_FETCH_ALL_PRODUCTS,
        variables,
        permissions=[permission_manage_products],
        check_no_permissions=False,
    )

    # then
    content = get_graphql_content(response)
    product_data = content["data"]["products"]["edges"]
    assert len(product_data) == product_count


def test_fetch_all_products_visible_in_listings_by_app_without_manage_products(
    app_api_client, product_list, channel_USD
):
    # given
    product_list[0].channel_listings.update(visible_in_listings=False)

    product_count = Product.objects.count()
    variables = {"channel": channel_USD.slug}

    # when
    response = app_api_client.post_graphql(QUERY_FETCH_ALL_PRODUCTS, variables)

    # then
    content = get_graphql_content(response)
    product_data = content["data"]["products"]["edges"]
    assert len(product_data) == product_count


def test_fetch_product_from_category_query(
    staff_api_client, product, permission_manage_products, stock, channel_USD
):
    category = Category.objects.first()
    product = category.products.first()
    query = """
    query CategoryProducts($id: ID, $channel: String, $address: AddressInput) {
        category(id: $id) {
            products(first: 20, channel: $channel) {
                edges {
                    node {
                        id
                        name
                        url
                        slug
                        thumbnail{
                            url
                            alt
                        }
                        media {
                            url
                        }
                        variants {
                            name
                            channelListings {
                                costPrice {
                                    amount
                                }
                            }
                        }
                        channelListings {
                            purchaseCost {
                                start {
                                    amount
                                }
                                stop {
                                    amount
                                }
                            }
                            margin {
                                start
                                stop
                            }
                        }
                        isAvailable(address: $address)
                        pricing(address: $address) {
                            priceRange {
                                start {
                                    gross {
                                        amount
                                        currency
                                        localized
                                    }
                                    net {
                                        amount
                                        currency
                                        localized
                                    }
                                    currency
                                }
                            }
                        }
                    }
                }
            }
        }
    }
    """
    staff_api_client.user.user_permissions.add(permission_manage_products)
    variables = {
        "id": graphene.Node.to_global_id("Category", category.id),
        "channel": channel_USD.slug,
        "address": {"country": "US"},
    }
    response = staff_api_client.post_graphql(query, variables)
    content = get_graphql_content(response)
    assert content["data"]["category"] is not None
    product_edges_data = content["data"]["category"]["products"]["edges"]
    assert len(product_edges_data) == category.products.count()
    product_data = product_edges_data[0]["node"]
    assert product_data["name"] == product.name
    assert product_data["url"] == ""
    assert product_data["slug"] == product.slug

    variant = product.variants.first()
    variant_channel_listing = variant.channel_listings.filter(channel_id=channel_USD.id)
    purchase_cost, margin = get_product_costs_data(
        variant_channel_listing, True, channel_USD.currency_code
    )
    cost_start = product_data["channelListings"][0]["purchaseCost"]["start"]["amount"]
    cost_stop = product_data["channelListings"][0]["purchaseCost"]["stop"]["amount"]

    assert purchase_cost.start.amount == cost_start
    assert purchase_cost.stop.amount == cost_stop
    assert product_data["isAvailable"] is True
    assert margin[0] == product_data["channelListings"][0]["margin"]["start"]
    assert margin[1] == product_data["channelListings"][0]["margin"]["stop"]

    variant = product.variants.first()
    variant_channel_listing = variant.channel_listings.get(channel_id=channel_USD.id)
    variant_channel_data = product_data["variants"][0]["channelListings"][0]
    variant_cost = variant_channel_data["costPrice"]["amount"]

    assert variant_channel_listing.cost_price.amount == variant_cost


def test_query_products_no_channel_shipping_zones(
    staff_api_client, product, permission_manage_products, stock, channel_USD
):
    channel_USD.shipping_zones.clear()
    category = Category.objects.first()
    product = category.products.first()
    query = """
    query CategoryProducts($id: ID, $channel: String, $address: AddressInput) {
        category(id: $id) {
            products(first: 20, channel: $channel) {
                edges {
                    node {
                        id
                        name
                        isAvailable(address: $address)
                    }
                }
            }
        }
    }
    """
    staff_api_client.user.user_permissions.add(permission_manage_products)
    variables = {
        "id": graphene.Node.to_global_id("Category", category.id),
        "channel": channel_USD.slug,
        "address": {"country": "US"},
    }
    response = staff_api_client.post_graphql(query, variables)
    content = get_graphql_content(response)
    assert content["data"]["category"] is not None
    product_edges_data = content["data"]["category"]["products"]["edges"]
    assert len(product_edges_data) == category.products.count()
    product_data = product_edges_data[0]["node"]
    assert product_data["name"] == product.name
    assert product_data["isAvailable"] is False


def test_products_query_with_filter_attributes(
    query_products_with_filter,
    staff_api_client,
    product,
    permission_manage_products,
    channel_USD,
):

    product_type = ProductType.objects.create(
        name="Custom Type",
        slug="custom-type",
        has_variants=True,
        is_shipping_required=True,
    )
    attribute = Attribute.objects.create(slug="new_attr", name="Attr")
    attribute.product_types.add(product_type)
    attr_value = AttributeValue.objects.create(
        attribute=attribute, name="First", slug="first"
    )
    second_product = product
    second_product.id = None
    second_product.product_type = product_type
    second_product.slug = "second-product"
    second_product.save()
    associate_attribute_values_to_instance(second_product, attribute, attr_value)

    variables = {
        "filter": {
            "attributes": [{"slug": attribute.slug, "value": attr_value.slug}],
            "channel": channel_USD.slug,
        }
    }

    staff_api_client.user.user_permissions.add(permission_manage_products)
    response = staff_api_client.post_graphql(query_products_with_filter, variables)
    content = get_graphql_content(response)
    second_product_id = graphene.Node.to_global_id("Product", second_product.id)
    products = content["data"]["products"]["edges"]

    assert len(products) == 1
    assert products[0]["node"]["id"] == second_product_id
    assert products[0]["node"]["name"] == second_product.name


def test_products_query_filter_by_non_existing_attribute(
    query_products_with_filter, api_client, product_list, channel_USD
):
    variables = {
        "channel": channel_USD.slug,
        "filter": {"attributes": [{"slug": "i-do-not-exist", "values": ["red"]}]},
    }
    response = api_client.post_graphql(query_products_with_filter, variables)
    content = get_graphql_content(response)
    products = content["data"]["products"]["edges"]
    assert len(products) == 0


def test_products_query_with_filter_product_type(
    query_products_with_filter, staff_api_client, product, permission_manage_products
):
    product_type = ProductType.objects.create(
        name="Custom Type",
        slug="custom-type",
        has_variants=True,
        is_shipping_required=True,
    )
    second_product = product
    second_product.id = None
    second_product.product_type = product_type
    second_product.slug = "second-product"
    second_product.save()

    product_type_id = graphene.Node.to_global_id("ProductType", product_type.id)
    variables = {"filter": {"productType": product_type_id}}

    staff_api_client.user.user_permissions.add(permission_manage_products)
    response = staff_api_client.post_graphql(query_products_with_filter, variables)
    content = get_graphql_content(response)
    second_product_id = graphene.Node.to_global_id("Product", second_product.id)
    products = content["data"]["products"]["edges"]

    assert len(products) == 1
    assert products[0]["node"]["id"] == second_product_id
    assert products[0]["node"]["name"] == second_product.name


def test_products_query_with_filter_category(
    query_products_with_filter, staff_api_client, product, permission_manage_products
):
    category = Category.objects.create(name="Custom", slug="custom")
    second_product = product
    second_product.id = None
    second_product.slug = "second-product"
    second_product.category = category
    second_product.save()

    category_id = graphene.Node.to_global_id("Category", category.id)
    variables = {"filter": {"categories": [category_id]}}
    staff_api_client.user.user_permissions.add(permission_manage_products)
    response = staff_api_client.post_graphql(query_products_with_filter, variables)
    content = get_graphql_content(response)
    second_product_id = graphene.Node.to_global_id("Product", second_product.id)
    products = content["data"]["products"]["edges"]

    assert len(products) == 1
    assert products[0]["node"]["id"] == second_product_id
    assert products[0]["node"]["name"] == second_product.name


def test_products_query_with_filter_has_category_false(
    query_products_with_filter, staff_api_client, product, permission_manage_products
):
    second_product = product
    second_product.category = None
    second_product.id = None
    second_product.slug = "second-product"
    second_product.save()

    variables = {"filter": {"hasCategory": False}}
    staff_api_client.user.user_permissions.add(permission_manage_products)
    response = staff_api_client.post_graphql(query_products_with_filter, variables)
    content = get_graphql_content(response)
    second_product_id = graphene.Node.to_global_id("Product", second_product.id)
    products = content["data"]["products"]["edges"]

    assert len(products) == 1
    assert products[0]["node"]["id"] == second_product_id
    assert products[0]["node"]["name"] == second_product.name


def test_products_query_with_filter_has_category_true(
    query_products_with_filter,
    staff_api_client,
    product_without_category,
    permission_manage_products,
):
    category = Category.objects.create(name="Custom", slug="custom")
    second_product = product_without_category
    second_product.category = category
    second_product.id = None
    second_product.slug = "second-product"
    second_product.save()

    variables = {"filter": {"hasCategory": True}}
    staff_api_client.user.user_permissions.add(permission_manage_products)
    response = staff_api_client.post_graphql(query_products_with_filter, variables)
    content = get_graphql_content(response)
    second_product_id = graphene.Node.to_global_id("Product", second_product.id)
    products = content["data"]["products"]["edges"]

    assert len(products) == 1
    assert products[0]["node"]["id"] == second_product_id
    assert products[0]["node"]["name"] == second_product.name


def test_products_query_with_filter_collection(
    query_products_with_filter,
    staff_api_client,
    product,
    collection,
    permission_manage_products,
):
    second_product = product
    second_product.id = None
    second_product.slug = "second-product"
    second_product.save()
    second_product.collections.add(collection)

    collection_id = graphene.Node.to_global_id("Collection", collection.id)
    variables = {"filter": {"collections": [collection_id]}}
    staff_api_client.user.user_permissions.add(permission_manage_products)
    response = staff_api_client.post_graphql(query_products_with_filter, variables)
    content = get_graphql_content(response)
    second_product_id = graphene.Node.to_global_id("Product", second_product.id)
    products = content["data"]["products"]["edges"]

    assert len(products) == 1
    assert products[0]["node"]["id"] == second_product_id
    assert products[0]["node"]["name"] == second_product.name


def test_products_query_with_filter_category_and_search(
    query_products_with_filter,
    staff_api_client,
    product,
    permission_manage_products,
):
    category = Category.objects.create(name="Custom", slug="custom")
    second_product = product
    second_product.id = None
    second_product.slug = "second-product"
    second_product.category = category
    product.category = category
    second_product.save()
    product.save()

    category_id = graphene.Node.to_global_id("Category", category.id)
    variables = {"filter": {"categories": [category_id], "search": product.name}}
    staff_api_client.user.user_permissions.add(permission_manage_products)
    response = staff_api_client.post_graphql(query_products_with_filter, variables)
    content = get_graphql_content(response)
    product_id = graphene.Node.to_global_id("Product", product.id)
    products = content["data"]["products"]["edges"]

    assert len(products) == 1
    assert products[0]["node"]["id"] == product_id
    assert products[0]["node"]["name"] == product.name


def test_products_with_variants_query_as_app(
    query_products_with_attributes,
    app_api_client,
    product_with_multiple_values_attributes,
    permission_manage_products,
):
    product = product_with_multiple_values_attributes
    attribute = product.attributes.first().attribute
    attribute.visible_in_storefront = False
    attribute.save()
    second_product = product
    second_product.id = None
    second_product.slug = "second-product"
    second_product.save()
    product.save()

    app_api_client.app.permissions.add(permission_manage_products)
    response = app_api_client.post_graphql(query_products_with_attributes)
    content = get_graphql_content(response)
    products = content["data"]["products"]["edges"]
    assert len(products) == 2
    attribute_id = graphene.Node.to_global_id("Attribute", attribute.id)
    for response_product in products:
        attrs = response_product["node"]["attributes"]
        assert len(attrs) == 1
        assert attrs[0]["attribute"]["id"] == attribute_id


@pytest.mark.parametrize(
    "products_filter",
    [
        {"minimalPrice": {"gte": 1.0, "lte": 2.0}, "channel": "main"},
        {"isPublished": False, "channel": "main"},
        {"search": "Juice1"},
    ],
)
def test_products_query_with_filter(
    products_filter,
    query_products_with_filter,
    staff_api_client,
    product,
    permission_manage_products,
    channel_USD,
):
    assert "Juice1" not in product.name

    second_product = product
    second_product.id = None
    second_product.name = "Apple Juice1"
    second_product.slug = "apple-juice1"
    second_product.save()
    variant_second_product = second_product.variants.create(
        product=second_product,
        sku=second_product.slug,
    )
    ProductVariantChannelListing.objects.create(
        variant=variant_second_product,
        channel=channel_USD,
        price_amount=Decimal(1.99),
        cost_price_amount=Decimal(1),
        currency=channel_USD.currency_code,
    )
    ProductChannelListing.objects.create(
        product=second_product,
        discounted_price_amount=Decimal(1.99),
        channel=channel_USD,
        is_published=False,
    )
    products_filter["channel"] = channel_USD.slug
    variables = {"filter": products_filter}
    staff_api_client.user.user_permissions.add(permission_manage_products)
    response = staff_api_client.post_graphql(query_products_with_filter, variables)
    content = get_graphql_content(response)
    second_product_id = graphene.Node.to_global_id("Product", second_product.id)
    products = content["data"]["products"]["edges"]

    assert len(products) == 1
    assert products[0]["node"]["id"] == second_product_id
    assert products[0]["node"]["name"] == second_product.name


def test_products_query_with_price_filter_as_staff(
    query_products_with_filter,
    staff_api_client,
    product_list,
    permission_manage_products,
    channel_USD,
):
    product = product_list[0]
    product.variants.first().channel_listings.filter().update(price_amount=None)

    variables = {
        "filter": {"price": {"gte": 9, "lte": 31}, "channel": channel_USD.slug},
        "channel": channel_USD.slug,
    }
    staff_api_client.user.user_permissions.add(permission_manage_products)
    response = staff_api_client.post_graphql(query_products_with_filter, variables)
    content = get_graphql_content(response)
    products = content["data"]["products"]["edges"]

    assert len(products) == 3


def test_products_query_with_price_filter_as_user(
    query_products_with_filter,
    user_api_client,
    product_list,
    permission_manage_products,
    channel_USD,
):
    product = product_list[0]
    product.variants.first().channel_listings.filter().update(price_amount=None)
    second_product_id = graphene.Node.to_global_id("Product", product_list[1].id)
    third_product_id = graphene.Node.to_global_id("Product", product_list[2].id)
    variables = {
        "filter": {"price": {"gte": 9, "lte": 31}, "channel": channel_USD.slug},
        "channel": channel_USD.slug,
    }
    user_api_client.user.user_permissions.add(permission_manage_products)
    response = user_api_client.post_graphql(query_products_with_filter, variables)
    content = get_graphql_content(response)
    products = content["data"]["products"]["edges"]

    assert len(products) == 2
    assert products[0]["node"]["id"] == second_product_id
    assert products[1]["node"]["id"] == third_product_id


@pytest.mark.parametrize("is_published", [(True), (False)])
def test_products_query_with_filter_search_by_sku(
    is_published,
    query_products_with_filter,
    staff_api_client,
    product_with_two_variants,
    product_with_default_variant,
    permission_manage_products,
    channel_USD,
):
    ProductChannelListing.objects.filter(
        product=product_with_default_variant, channel=channel_USD
    ).update(is_published=is_published)
    variables = {"filter": {"search": "1234"}}
    staff_api_client.user.user_permissions.add(permission_manage_products)
    response = staff_api_client.post_graphql(query_products_with_filter, variables)
    content = get_graphql_content(response)
    product_id = graphene.Node.to_global_id("Product", product_with_default_variant.id)
    products = content["data"]["products"]["edges"]

    assert len(products) == 1
    assert products[0]["node"]["id"] == product_id
    assert products[0]["node"]["name"] == product_with_default_variant.name


def test_products_query_with_filter_stock_availability_as_staff(
    query_products_with_filter,
    staff_api_client,
    product_list,
    order_line,
    permission_manage_products,
    channel_USD,
):

    for product in product_list:
        stock = product.variants.first().stocks.first()
        Allocation.objects.create(
            order_line=order_line, stock=stock, quantity_allocated=stock.quantity
        )
    product = product_list[0]
    product.variants.first().channel_listings.filter(channel=channel_USD).update(
        price_amount=None
    )
    variables = {
        "filter": {"stockAvailability": "OUT_OF_STOCK", "channel": channel_USD.slug}
    }
    staff_api_client.user.user_permissions.add(permission_manage_products)
    response = staff_api_client.post_graphql(query_products_with_filter, variables)
    content = get_graphql_content(response)
    products = content["data"]["products"]["edges"]

    assert len(products) == 3


def test_products_query_with_filter_stock_availability_as_user(
    query_products_with_filter,
    user_api_client,
    product_list,
    order_line,
    permission_manage_products,
    channel_USD,
):

    for product in product_list:
        stock = product.variants.first().stocks.first()
        Allocation.objects.create(
            order_line=order_line, stock=stock, quantity_allocated=stock.quantity
        )
    product = product_list[0]
    product.variants.first().channel_listings.filter(channel=channel_USD).update(
        price_amount=None
    )
    variables = {
        "filter": {"stockAvailability": "OUT_OF_STOCK", "channel": channel_USD.slug},
        "channel": channel_USD.slug,
    }
    response = user_api_client.post_graphql(query_products_with_filter, variables)
    content = get_graphql_content(response)
    product_id = graphene.Node.to_global_id("Product", product_list[1].id)
    second_product_id = graphene.Node.to_global_id("Product", product_list[2].id)

    products = content["data"]["products"]["edges"]

    assert len(products) == 2
    assert products[0]["node"]["id"] == product_id
    assert products[0]["node"]["name"] == product_list[1].name
    assert products[1]["node"]["id"] == second_product_id
    assert products[1]["node"]["name"] == product_list[2].name


def test_products_query_with_filter_stock_availability_channel_without_shipping_zones(
    query_products_with_filter,
    staff_api_client,
    product,
    order_line,
    permission_manage_products,
    channel_USD,
):
    channel_USD.shipping_zones.clear()
    stock = product.variants.first().stocks.first()
    Allocation.objects.create(
        order_line=order_line, stock=stock, quantity_allocated=stock.quantity
    )
    variables = {
        "filter": {"stockAvailability": "OUT_OF_STOCK", "channel": channel_USD.slug}
    }
    staff_api_client.user.user_permissions.add(permission_manage_products)
    response = staff_api_client.post_graphql(query_products_with_filter, variables)
    content = get_graphql_content(response)
    products = content["data"]["products"]["edges"]

    assert len(products) == 0


@pytest.mark.parametrize(
    "quantity_input, warehouse_indexes, count, indexes_of_products_in_result",
    [
        ({"lte": "80", "gte": "20"}, [1, 2], 1, [1]),
        ({"lte": "120", "gte": "40"}, [1, 2], 1, [0]),
        ({"gte": "10"}, [1], 1, [1]),
        ({"gte": "110"}, [2], 0, []),
        (None, [1], 1, [1]),
        (None, [2], 2, [0, 1]),
        ({"lte": "210", "gte": "70"}, [], 1, [0]),
        ({"lte": "90"}, [], 1, [1]),
        ({"lte": "90", "gte": "75"}, [], 0, []),
    ],
)
def test_products_query_with_filter_stocks(
    quantity_input,
    warehouse_indexes,
    count,
    indexes_of_products_in_result,
    query_products_with_filter,
    staff_api_client,
    product_with_single_variant,
    product_with_two_variants,
    warehouse,
    channel_USD,
):
    product1 = product_with_single_variant
    product2 = product_with_two_variants
    products = [product1, product2]

    second_warehouse = Warehouse.objects.get(pk=warehouse.pk)
    second_warehouse.slug = "second warehouse"
    second_warehouse.pk = None
    second_warehouse.save()

    third_warehouse = Warehouse.objects.get(pk=warehouse.pk)
    third_warehouse.slug = "third warehouse"
    third_warehouse.pk = None
    third_warehouse.save()

    warehouses = [warehouse, second_warehouse, third_warehouse]
    warehouse_pks = [
        graphene.Node.to_global_id("Warehouse", warehouses[index].pk)
        for index in warehouse_indexes
    ]

    Stock.objects.bulk_create(
        [
            Stock(
                warehouse=third_warehouse,
                product_variant=product1.variants.first(),
                quantity=100,
            ),
            Stock(
                warehouse=second_warehouse,
                product_variant=product2.variants.first(),
                quantity=10,
            ),
            Stock(
                warehouse=third_warehouse,
                product_variant=product2.variants.first(),
                quantity=25,
            ),
            Stock(
                warehouse=third_warehouse,
                product_variant=product2.variants.last(),
                quantity=30,
            ),
        ]
    )

    variables = {
        "filter": {
            "stocks": {"quantity": quantity_input, "warehouseIds": warehouse_pks}
        },
        "channel": channel_USD.slug,
    }
    response = staff_api_client.post_graphql(
        query_products_with_filter, variables, check_no_permissions=False
    )
    content = get_graphql_content(response)
    products_data = content["data"]["products"]["edges"]

    product_ids = {
        graphene.Node.to_global_id("Product", products[index].pk)
        for index in indexes_of_products_in_result
    }

    assert len(products_data) == count
    assert {node["node"]["id"] for node in products_data} == product_ids


def test_query_products_with_filter_ids(
    api_client, product_list, query_products_with_filter, channel_USD
):
    # given
    product_ids = [
        graphene.Node.to_global_id("Product", product.id) for product in product_list
    ][:2]
    variables = {
        "filter": {"ids": product_ids},
        "channel": channel_USD.slug,
    }

    # when
    response = api_client.post_graphql(query_products_with_filter, variables)

    # then
    content = get_graphql_content(response)
    products_data = content["data"]["products"]["edges"]

    assert len(products_data) == 2
    assert [node["node"]["id"] for node in products_data] == product_ids


def test_query_product_media_by_id(user_api_client, product_with_image, channel_USD):
    query = """
    query productMediaById($mediaId: ID!, $productId: ID!, $channel: String) {
        product(id: $productId, channel: $channel) {
            mediaById(id: $mediaId) {
                id
                url(size: 200)
            }
        }
    }
    """
    media = product_with_image.media.first()
    variables = {
        "productId": graphene.Node.to_global_id("Product", product_with_image.pk),
        "mediaId": graphene.Node.to_global_id("ProductMedia", media.pk),
        "channel": channel_USD.slug,
    }

    response = user_api_client.post_graphql(query, variables)

    content = get_graphql_content(response)
    assert content["data"]["product"]["mediaById"]["id"]
    assert content["data"]["product"]["mediaById"]["url"]


def test_query_product_media_by_id_missing_id(
    user_api_client, product_with_image, channel_USD
):
    query = """
    query productMediaById($mediaId: ID!, $productId: ID!, $channel: String) {
        product(id: $productId, channel: $channel) {
            mediaById(id: $mediaId) {
                id
                url
            }
        }
    }
    """
    variables = {
        "productId": graphene.Node.to_global_id("Product", product_with_image.pk),
        "mediaId": graphene.Node.to_global_id("ProductMedia", 9999),
        "channel": channel_USD.slug,
    }

    response = user_api_client.post_graphql(query, variables)
    content = get_graphql_content_from_response(response)
    assert len(content["errors"]) == 1
    assert content["errors"][0]["message"] == "Product media not found."
    assert content["data"]["product"] is None


def test_query_product_image_by_id(user_api_client, product_with_image, channel_USD):
    query = """
    query productMediaById($imageId: ID!, $productId: ID!, $channel: String) {
        product(id: $productId, channel: $channel) {
            imageById(id: $imageId) {
                id
                url(size: 200)
            }
        }
    }
    """
    media = product_with_image.media.first()
    variables = {
        "productId": graphene.Node.to_global_id("Product", product_with_image.pk),
        "imageId": graphene.Node.to_global_id("ProductMedia", media.pk),
        "channel": channel_USD.slug,
    }

    response = user_api_client.post_graphql(query, variables)

    content = get_graphql_content(response)
    assert content["data"]["product"]["imageById"]["id"]
    assert content["data"]["product"]["imageById"]["url"]


def test_query_product_image_by_id_missing_id(
    user_api_client, product_with_image, channel_USD
):
    query = """
    query productImageById($imageId: ID!, $productId: ID!, $channel: String) {
        product(id: $productId, channel: $channel) {
            imageById(id: $imageId) {
                id
                url
            }
        }
    }
    """
    variables = {
        "productId": graphene.Node.to_global_id("Product", product_with_image.pk),
        "imageId": graphene.Node.to_global_id("ProductMedia", 9999),
        "channel": channel_USD.slug,
    }

    response = user_api_client.post_graphql(query, variables)

    content = get_graphql_content_from_response(response)
    assert len(content["errors"]) == 1
    assert content["errors"][0]["message"] == "Product image not found."
    assert content["data"]["product"]["imageById"] is None


def test_product_with_collections(
    staff_api_client, product, published_collection, permission_manage_products
):
    query = """
        query getProduct($productID: ID!) {
            product(id: $productID) {
                collections {
                    name
                }
            }
        }
        """
    product.collections.add(published_collection)
    product.save()
    product_id = graphene.Node.to_global_id("Product", product.id)

    variables = {"productID": product_id}
    staff_api_client.user.user_permissions.add(permission_manage_products)
    response = staff_api_client.post_graphql(query, variables)
    content = get_graphql_content(response)
    data = content["data"]["product"]
    assert data["collections"][0]["name"] == published_collection.name
    assert len(data["collections"]) == 1


def test_get_product_with_sorted_attribute_values(
    staff_api_client,
    product,
    permission_manage_products,
    product_type_page_reference_attribute,
    page_list,
):
    # given
    query = """
        query getProduct($productID: ID!) {
            product(id: $productID) {
                attributes {
                    attribute {
                        name
                    }
                    values {
                        id
                        slug
                        reference
                    }
                }
            }
        }
        """
    product_type = product.product_type
    product_type.product_attributes.set([product_type_page_reference_attribute])

    attr_value_1 = AttributeValue.objects.create(
        attribute=product_type_page_reference_attribute,
        name=page_list[0].title,
        slug=f"{product.pk}_{page_list[0].pk}",
    )
    attr_value_2 = AttributeValue.objects.create(
        attribute=product_type_page_reference_attribute,
        name=page_list[1].title,
        slug=f"{product.pk}_{page_list[1].pk}",
    )

    associate_attribute_values_to_instance(
        product, product_type_page_reference_attribute, attr_value_2, attr_value_1
    )

    product_id = graphene.Node.to_global_id("Product", product.id)
    variables = {"productID": product_id}
    staff_api_client.user.user_permissions.add(permission_manage_products)

    # when
    response = staff_api_client.post_graphql(query, variables)

    # then
    content = get_graphql_content(response)
    data = content["data"]["product"]
    assert len(data["attributes"]) == 1
    values = data["attributes"][0]["values"]
    assert len(values) == 2
    assert [value["id"] for value in values] == [
        graphene.Node.to_global_id("AttributeValue", val.pk)
        for val in [attr_value_2, attr_value_1]
    ]


def test_filter_products_by_wrong_attributes(user_api_client, product, channel_USD):
    product_attr = product.product_type.product_attributes.get(slug="color")
    attr_value = (
        product.product_type.variant_attributes.get(slug="size").values.first().id
    )
    query = """
    query ($channel: String){
        products(
            filter: {
                attributes: {slug: "%(slug)s", value: "%(value)s"},
                channel: $channel
            },
            first: 1,
            channel: $channel
        ) {
            edges {
                node {
                    name
                }
            }
        }
    }
    """ % {
        "slug": product_attr.slug,
        "value": attr_value,
    }

    variables = {"channel": channel_USD.slug}
    response = user_api_client.post_graphql(query, variables)
    content = get_graphql_content(response)
    products = content["data"]["products"]["edges"]

    assert products == []


def test_filter_products_with_unavailable_variants_attributes_as_user(
    user_api_client, product_list, channel_USD
):
    product_attr = product_list[0].product_type.product_attributes.first()
    attr_value = product_attr.values.first()

    query = """
    query Products($attributesFilter: [AttributeInput], $channel: String) {
        products(
            first: 5,
            filter: {attributes: $attributesFilter,channel: $channel},
            channel: $channel
        ) {
            edges {
                node {
                    id
                }
            }
        }
    }
    """
    second_product_id = graphene.Node.to_global_id("Product", product_list[1].id)
    third_product_id = graphene.Node.to_global_id("Product", product_list[2].id)
    variables = {
        "channel": channel_USD.slug,
        "attributesFilter": [
            {"slug": f"{product_attr.slug}", "value": f"{attr_value.slug}"}
        ],
    }
    product_list[0].variants.first().channel_listings.filter(
        channel=channel_USD
    ).update(price_amount=None)

    response = user_api_client.post_graphql(query, variables)
    content = get_graphql_content(response)
    products = content["data"]["products"]["edges"]

    assert len(products) == 2
    assert products[0]["node"]["id"] == second_product_id
    assert products[1]["node"]["id"] == third_product_id


def test_filter_products_with_unavailable_variants_attributes_as_staff(
    staff_api_client, product_list, channel_USD
):
    product_attr = product_list[0].product_type.product_attributes.first()
    attr_value = product_attr.values.first()

    query = """
    query Products($attributesFilter: [AttributeInput], $channel: String) {
        products(
            first: 5,
            filter: {attributes: $attributesFilter,channel: $channel},
            channel: $channel
        ) {
            edges {
                node {
                    name
                }
            }
        }
    }
    """

    variables = {
        "channel": channel_USD.slug,
        "attributesFilter": [
            {"slug": f"{product_attr.slug}", "value": f"{attr_value.slug}"}
        ],
    }
    product_list[0].variants.first().channel_listings.filter(
        channel=channel_USD
    ).update(price_amount=None)

    response = staff_api_client.post_graphql(query, variables)
    content = get_graphql_content(response)
    products = content["data"]["products"]["edges"]

    assert len(products) == 3


SORT_PRODUCTS_QUERY = """
    query ($channel:String) {
        products (
            sortBy: %(sort_by_product_order)s, first: 3, channel: $channel
        ) {
            edges {
                node {
                    name
                    productType{
                        name
                    }
                    pricing {
                        priceRangeUndiscounted {
                            start {
                                gross {
                                    amount
                                }
                            }
                        }
                        priceRange {
                            start {
                                gross {
                                    amount
                                }
                            }
                        }
                    }
                    updatedAt
                }
            }
        }
    }
"""


def test_sort_products(user_api_client, product, channel_USD):
    product.updated_at = datetime.utcnow()
    product.save()

    product.pk = None
    product.slug = "second-product"
    product.updated_at = datetime.utcnow()
    product.save()
    ProductChannelListing.objects.create(
        product=product,
        channel=channel_USD,
        is_published=True,
        visible_in_listings=True,
    )
    variant = ProductVariant.objects.create(product=product, sku="1234")
    ProductVariantChannelListing.objects.create(
        variant=variant,
        channel=channel_USD,
        price_amount=Decimal(20),
        cost_price_amount=Decimal(2),
        currency=channel_USD.currency_code,
    )
    product.pk = None
    product.slug = "third-product"
    product.updated_at = datetime.utcnow()
    product.save()
    ProductChannelListing.objects.create(
        product=product,
        channel=channel_USD,
        is_published=True,
        visible_in_listings=True,
    )
    variant_second = ProductVariant.objects.create(product=product, sku="12345")
    ProductVariantChannelListing.objects.create(
        variant=variant_second,
        channel=channel_USD,
        currency=channel_USD.currency_code,
    )
    variables = {"channel": channel_USD.slug}
    query = SORT_PRODUCTS_QUERY

    # Test sorting by PRICE, ascending
    sort_by = f'{{field: PRICE, direction: ASC, channel: "{channel_USD.slug}"}}'
    asc_price_query = query % {"sort_by_product_order": sort_by}
    response = user_api_client.post_graphql(asc_price_query, variables)
    content = get_graphql_content(response)
    edges = content["data"]["products"]["edges"]
    assert len(edges) == 2
    price1 = edges[0]["node"]["pricing"]["priceRangeUndiscounted"]["start"]["gross"][
        "amount"
    ]
    price2 = edges[1]["node"]["pricing"]["priceRangeUndiscounted"]["start"]["gross"][
        "amount"
    ]
    assert price1 < price2

    # Test sorting by PRICE, descending
    sort_by = f'{{field: PRICE, direction:DESC, channel: "{channel_USD.slug}"}}'
    desc_price_query = query % {"sort_by_product_order": sort_by}
    response = user_api_client.post_graphql(desc_price_query, variables)
    content = get_graphql_content(response)
    edges = content["data"]["products"]["edges"]
    price1 = edges[0]["node"]["pricing"]["priceRangeUndiscounted"]["start"]["gross"][
        "amount"
    ]
    price2 = edges[1]["node"]["pricing"]["priceRangeUndiscounted"]["start"]["gross"][
        "amount"
    ]
    assert price1 > price2

    # Test sorting by MINIMAL_PRICE, ascending
    sort_by = f'{{field: MINIMAL_PRICE, direction:ASC, channel: "{channel_USD.slug}"}}'
    asc_price_query = query % {"sort_by_product_order": sort_by}
    response = user_api_client.post_graphql(asc_price_query, variables)
    content = get_graphql_content(response)
    edges = content["data"]["products"]["edges"]
    price1 = edges[0]["node"]["pricing"]["priceRange"]["start"]["gross"]["amount"]
    price2 = edges[1]["node"]["pricing"]["priceRange"]["start"]["gross"]["amount"]
    assert price1 < price2

    # Test sorting by MINIMAL_PRICE, descending
    sort_by = f'{{field: MINIMAL_PRICE, direction:DESC, channel: "{channel_USD.slug}"}}'
    desc_price_query = query % {"sort_by_product_order": sort_by}
    response = user_api_client.post_graphql(desc_price_query, variables)
    content = get_graphql_content(response)
    edges = content["data"]["products"]["edges"]
    price1 = edges[0]["node"]["pricing"]["priceRange"]["start"]["gross"]["amount"]
    price2 = edges[1]["node"]["pricing"]["priceRange"]["start"]["gross"]["amount"]
    assert price1 > price2

    # Test sorting by DATE, ascending
    asc_date_query = query % {"sort_by_product_order": "{field: DATE, direction:ASC}"}
    response = user_api_client.post_graphql(asc_date_query, variables)
    content = get_graphql_content(response)
    date_0 = content["data"]["products"]["edges"][0]["node"]["updatedAt"]
    date_1 = content["data"]["products"]["edges"][1]["node"]["updatedAt"]
    assert parse_datetime(date_0) < parse_datetime(date_1)

    # Test sorting by DATE, descending
    desc_date_query = query % {"sort_by_product_order": "{field: DATE, direction:DESC}"}
    response = user_api_client.post_graphql(desc_date_query, variables)
    content = get_graphql_content(response)
    date_0 = content["data"]["products"]["edges"][0]["node"]["updatedAt"]
    date_1 = content["data"]["products"]["edges"][1]["node"]["updatedAt"]
    assert parse_datetime(date_0) > parse_datetime(date_1)


def test_sort_products_by_price_as_staff(staff_api_client, product, channel_USD):
    product.updated_at = datetime.utcnow()
    product.save()

    product.pk = None
    product.slug = "second-product"
    product.updated_at = datetime.utcnow()
    product.save()
    ProductChannelListing.objects.create(
        product=product,
        channel=channel_USD,
        is_published=True,
        visible_in_listings=True,
    )
    variant = ProductVariant.objects.create(product=product, sku="1234")
    ProductVariantChannelListing.objects.create(
        variant=variant,
        channel=channel_USD,
        price_amount=Decimal(20),
        cost_price_amount=Decimal(2),
        currency=channel_USD.currency_code,
    )
    product.pk = None
    product.slug = "third-product"
    product.updated_at = datetime.utcnow()
    product.save()
    ProductChannelListing.objects.create(
        product=product,
        channel=channel_USD,
        is_published=True,
        visible_in_listings=True,
    )
    variant_second = ProductVariant.objects.create(product=product, sku="12345")
    ProductVariantChannelListing.objects.create(
        variant=variant_second,
        channel=channel_USD,
        currency=channel_USD.currency_code,
    )
    variables = {"channel": channel_USD.slug}
    query = SORT_PRODUCTS_QUERY

    # Test sorting by PRICE, ascending
    sort_by = f'{{field: PRICE, direction: ASC, channel: "{channel_USD.slug}"}}'
    asc_price_query = query % {"sort_by_product_order": sort_by}
    response = staff_api_client.post_graphql(asc_price_query, variables)
    content = get_graphql_content(response)
    edges = content["data"]["products"]["edges"]
    assert len(edges) == 3
    price1 = edges[0]["node"]["pricing"]["priceRangeUndiscounted"]["start"]["gross"][
        "amount"
    ]
    price2 = edges[1]["node"]["pricing"]["priceRangeUndiscounted"]["start"]["gross"][
        "amount"
    ]
    assert edges[2]["node"]["pricing"] is None
    assert price1 < price2

    # Test sorting by PRICE, descending
    sort_by = f'{{field: PRICE, direction:DESC, channel: "{channel_USD.slug}"}}'
    desc_price_query = query % {"sort_by_product_order": sort_by}
    response = staff_api_client.post_graphql(desc_price_query, variables)
    content = get_graphql_content(response)
    edges = content["data"]["products"]["edges"]
    price1 = edges[1]["node"]["pricing"]["priceRangeUndiscounted"]["start"]["gross"][
        "amount"
    ]
    price2 = edges[2]["node"]["pricing"]["priceRangeUndiscounted"]["start"]["gross"][
        "amount"
    ]
    assert edges[0]["node"]["pricing"] is None
    assert price1 > price2


def test_sort_products_product_type_name(
    user_api_client, product, product_with_default_variant, channel_USD
):
    variables = {"channel": channel_USD.slug}

    # Test sorting by TYPE, ascending
    asc_published_query = SORT_PRODUCTS_QUERY % {
        "sort_by_product_order": "{field: TYPE, direction:ASC}"
    }
    response = user_api_client.post_graphql(asc_published_query, variables)
    content = get_graphql_content(response)
    edges = content["data"]["products"]["edges"]
    product_type_name_0 = edges[0]["node"]["productType"]["name"]
    product_type_name_1 = edges[1]["node"]["productType"]["name"]
    assert product_type_name_0 < product_type_name_1

    # Test sorting by PUBLISHED, descending
    desc_published_query = SORT_PRODUCTS_QUERY % {
        "sort_by_product_order": "{field: TYPE, direction:DESC}"
    }
    response = user_api_client.post_graphql(desc_published_query, variables)
    content = get_graphql_content(response)
    product_type_name_0 = edges[0]["node"]["productType"]["name"]
    product_type_name_1 = edges[1]["node"]["productType"]["name"]
    assert product_type_name_0 < product_type_name_1


QUERY_PRODUCT_TYPE = """
    query ($id: ID!){
        productType(
            id: $id,
        ) {
            id
            name
            weight {
                unit
                value
            }
        }
    }
    """


def test_product_type_query_by_id_weight_returned_in_default_unit(
    user_api_client, product_type, site_settings
):
    # given
    product_type.weight = Weight(kg=10)
    product_type.save(update_fields=["weight"])

    site_settings.default_weight_unit = WeightUnits.OUNCE
    site_settings.save(update_fields=["default_weight_unit"])

    variables = {"id": graphene.Node.to_global_id("ProductType", product_type.pk)}

    # when
    response = user_api_client.post_graphql(QUERY_PRODUCT_TYPE, variables=variables)

    # then
    content = get_graphql_content(response)
    product_data = content["data"]["productType"]
    assert product_data is not None
    assert product_data["name"] == product_type.name
    assert product_data["weight"]["value"] == 352.73999999999995
    assert product_data["weight"]["unit"] == WeightUnits.OUNCE.upper()


CREATE_PRODUCT_MUTATION = """
       mutation createProduct(
           $input: ProductCreateInput!
       ) {
                productCreate(
                    input: $input) {
                        product {
                            id
                            category {
                                name
                            }
                            description
                            chargeTaxes
                            taxType {
                                taxCode
                                description
                            }
                            name
                            slug
                            rating
                            productType {
                                name
                            }
                            attributes {
                                attribute {
                                    slug
                                }
                                values {
                                    slug
                                    name
                                    reference
                                    richText
                                    file {
                                        url
                                        contentType
                                    }
                                }
                            }
                          }
                          productErrors {
                            field
                            code
                            message
                            attributes
                          }
                        }
                      }
"""


@patch("saleor.plugins.manager.PluginsManager.product_updated")
@patch("saleor.plugins.manager.PluginsManager.product_created")
def test_create_product(
    created_webhook_mock,
    updated_webhook_mock,
    staff_api_client,
    product_type,
    category,
    size_attribute,
    description_json,
    permission_manage_products,
    monkeypatch,
):
    query = CREATE_PRODUCT_MUTATION

    description_json = json.dumps(description_json)

    product_type_id = graphene.Node.to_global_id("ProductType", product_type.pk)
    category_id = graphene.Node.to_global_id("Category", category.pk)
    product_name = "test name"
    product_slug = "product-test-slug"
    product_charge_taxes = True
    product_tax_rate = "STANDARD"

    # Mock tax interface with fake response from tax gateway
    monkeypatch.setattr(
        PluginsManager,
        "get_tax_code_from_object_meta",
        lambda self, x: TaxType(description="", code=product_tax_rate),
    )

    # Default attribute defined in product_type fixture
    color_attr = product_type.product_attributes.get(name="Color")
    color_value_slug = color_attr.values.first().slug
    color_attr_id = graphene.Node.to_global_id("Attribute", color_attr.id)

    # Add second attribute
    product_type.product_attributes.add(size_attribute)
    size_attr_id = graphene.Node.to_global_id("Attribute", size_attribute.id)
    non_existent_attr_value = "The cake is a lie"

    # test creating root product
    variables = {
        "input": {
            "productType": product_type_id,
            "category": category_id,
            "name": product_name,
            "slug": product_slug,
            "description": description_json,
            "chargeTaxes": product_charge_taxes,
            "taxCode": product_tax_rate,
            "attributes": [
                {"id": color_attr_id, "values": [color_value_slug]},
                {"id": size_attr_id, "values": [non_existent_attr_value]},
            ],
        }
    }

    response = staff_api_client.post_graphql(
        query, variables, permissions=[permission_manage_products]
    )
    content = get_graphql_content(response)
    data = content["data"]["productCreate"]
    assert data["productErrors"] == []
    assert data["product"]["name"] == product_name
    assert data["product"]["slug"] == product_slug
    assert data["product"]["description"] == description_json
    assert data["product"]["chargeTaxes"] == product_charge_taxes
    assert data["product"]["taxType"]["taxCode"] == product_tax_rate
    assert data["product"]["productType"]["name"] == product_type.name
    assert data["product"]["category"]["name"] == category.name
    values = (
        data["product"]["attributes"][0]["values"][0]["slug"],
        data["product"]["attributes"][1]["values"][0]["slug"],
    )
    assert slugify(non_existent_attr_value) in values
    assert color_value_slug in values

    product = Product.objects.first()
    created_webhook_mock.assert_called_once_with(product)

    updated_webhook_mock.assert_not_called()


def test_create_product_description_plaintext(
    staff_api_client,
    product_type,
    category,
    size_attribute,
    permission_manage_products,
    monkeypatch,
):
    query = CREATE_PRODUCT_MUTATION
    description = "some test description"
    description_json = dummy_editorjs(description, json_format=True)

    product_type_id = graphene.Node.to_global_id("ProductType", product_type.pk)
    category_id = graphene.Node.to_global_id("Category", category.pk)
    product_name = "test name"
    product_slug = "product-test-slug"
    product_charge_taxes = True
    product_tax_rate = "STANDARD"

    # Mock tax interface with fake response from tax gateway
    monkeypatch.setattr(
        PluginsManager,
        "get_tax_code_from_object_meta",
        lambda self, x: TaxType(description="", code=product_tax_rate),
    )

    variables = {
        "input": {
            "productType": product_type_id,
            "category": category_id,
            "name": product_name,
            "slug": product_slug,
            "description": description_json,
            "chargeTaxes": product_charge_taxes,
            "taxCode": product_tax_rate,
        }
    }

    response = staff_api_client.post_graphql(
        query, variables, permissions=[permission_manage_products]
    )
    content = get_graphql_content(response)
    data = content["data"]["productCreate"]
    assert not data["productErrors"]

    product = Product.objects.all().first()
    assert product.description_plaintext == description


def test_create_product_with_rich_text_attribute(
    staff_api_client,
    product_type,
    category,
    rich_text_attribute,
    color_attribute,
    permission_manage_products,
    product,
):
    query = CREATE_PRODUCT_MUTATION

    product_type_id = graphene.Node.to_global_id("ProductType", product_type.pk)
    category_id = graphene.Node.to_global_id("Category", category.pk)
    product_name = "test name"
    product_slug = "product-test-slug"

    # Add second attribute
    product_type.product_attributes.add(rich_text_attribute)
    rich_text_attribute_id = graphene.Node.to_global_id(
        "Attribute", rich_text_attribute.id
    )
    rich_text = json.dumps(dummy_editorjs("test product" * 5))

    # test creating root product
    variables = {
        "input": {
            "productType": product_type_id,
            "category": category_id,
            "name": product_name,
            "slug": product_slug,
            "attributes": [
                {
                    "id": rich_text_attribute_id,
                    "richText": rich_text,
                }
            ],
        }
    }

    response = staff_api_client.post_graphql(
        query, variables, permissions=[permission_manage_products]
    )
    content = get_graphql_content(response)
    data = content["data"]["productCreate"]
    assert data["productErrors"] == []
    assert data["product"]["name"] == product_name
    assert data["product"]["slug"] == product_slug
    assert data["product"]["productType"]["name"] == product_type.name
    assert data["product"]["category"]["name"] == category.name
    _, product_id = graphene.Node.from_global_id(data["product"]["id"])

    expected_attributes_data = [
        {"attribute": {"slug": "color"}, "values": []},
        {
            "attribute": {"slug": "text"},
            "values": [
                {
                    "slug": f"{product_id}_{rich_text_attribute.id}",
                    "name": "test producttest producttest producttest productt…",
                    "reference": None,
                    "richText": rich_text,
                    "file": None,
                }
            ],
        },
    ]
    for attr_data in data["product"]["attributes"]:
        assert attr_data in expected_attributes_data


SEARCH_PRODUCTS_QUERY = """
    query Products(
        $filters: ProductFilterInput, $sortBy: ProductOrder, $channel: String
    ) {
        products(first: 5, filter: $filters, sortBy: $sortBy, channel: $channel) {
            edges {
                node {
                    id
                    name
                }
            }
        }
    }
"""


def test_search_product_by_description(user_api_client, product_list, channel_USD):

    variables = {"filters": {"search": "big"}, "channel": channel_USD.slug}
    response = user_api_client.post_graphql(SEARCH_PRODUCTS_QUERY, variables)
    content = get_graphql_content(response)
    assert len(content["data"]["products"]["edges"]) == 2

    variables = {"filters": {"search": "small"}, "channel": channel_USD.slug}
    response = user_api_client.post_graphql(SEARCH_PRODUCTS_QUERY, variables)
    content = get_graphql_content(response)

    assert len(content["data"]["products"]["edges"]) == 1


def test_search_product_by_description_and_name(
    user_api_client, product_list, product, channel_USD, category, product_type
):
    product.description_plaintext = "red big red product"
    product.save()

    product_2 = product_list[1]
    product_2.name = "red product"
    product_2.save()
    product_1 = product_list[0]
    product_1.description_plaintext = "some red product"
    product_1.save()

    variables = {
        "filters": {
            "search": "red",
        },
        "sortBy": {"field": "RANK", "direction": "DESC"},
        "channel": channel_USD.slug,
    }
    response = user_api_client.post_graphql(SEARCH_PRODUCTS_QUERY, variables)
    content = get_graphql_content(response)
    data = content["data"]["products"]["edges"]

    assert data[0]["node"]["name"] == product_2.name
    assert data[1]["node"]["name"] == product.name
    assert data[2]["node"]["name"] == product_1.name


def test_sort_product_by_rank_without_search(
    user_api_client, product_list, product, channel_USD, category, product_type
):
    product.description_plaintext = "red big red product"
    product.save()

    product_2 = product_list[1]
    product_2.name = "red product"
    product_2.save()
    product_1 = product_list[0]
    product_1.description_plaintext = "some red product"
    product_1.save()

    variables = {
        "sortBy": {"field": "RANK", "direction": "DESC"},
        "channel": channel_USD.slug,
    }
    response = user_api_client.post_graphql(SEARCH_PRODUCTS_QUERY, variables)
    with pytest.raises(AssertionError) as e:
        get_graphql_content(response)

    assert (
        e._excinfo[1].args[0][0]["message"]
        == "Sorting by Rank is available only with searching."
    )


@pytest.mark.parametrize("search_value", ["", "  ", None])
def test_sort_product_by_rank_with_empty_search_value(
    search_value,
    user_api_client,
    product_list,
    product,
    channel_USD,
    category,
    product_type,
):
    product.description_plaintext = "red big red product"
    product.save()

    product_2 = product_list[1]
    product_2.name = "red product"
    product_2.save()
    product_1 = product_list[0]
    product_1.description_plaintext = "some red product"
    product_1.save()

    variables = {
        "filters": {
            "search": search_value,
        },
        "sortBy": {"field": "RANK", "direction": "DESC"},
        "channel": channel_USD.slug,
    }
    response = user_api_client.post_graphql(SEARCH_PRODUCTS_QUERY, variables)
    with pytest.raises(AssertionError) as e:
        get_graphql_content(response)

    assert (
        e._excinfo[1].args[0][0]["message"]
        == "Sorting by Rank is available only with searching."
    )


def test_search_product_by_description_and_name_without_sort_by(
    user_api_client, product_list, product, channel_USD, category, product_type
):
    product.description_plaintext = "red big red product"
    product.save()

    product_2 = product_list[1]
    product_2.name = "red product"
    product_2.save()
    product_1 = product_list[0]
    product_1.description_plaintext = "some red product"
    product_1.save()

    variables = {
        "filters": {
            "search": "red",
        },
        "channel": channel_USD.slug,
    }
    response = user_api_client.post_graphql(SEARCH_PRODUCTS_QUERY, variables)
    content = get_graphql_content(response)
    data = content["data"]["products"]["edges"]

    assert data[0]["node"]["name"] == product_2.name
    assert data[1]["node"]["name"] == product.name
    assert data[2]["node"]["name"] == product_1.name


@freeze_time("2020-03-18 12:00:00")
def test_create_product_with_rating(
    staff_api_client,
    product_type,
    category,
    permission_manage_products,
    settings,
):
    query = CREATE_PRODUCT_MUTATION

    product_type_id = graphene.Node.to_global_id("ProductType", product_type.pk)
    category_id = graphene.Node.to_global_id("Category", category.pk)
    product_name = "test name"
    product_slug = "product-test-slug"
    expected_rating = 4.57

    variables = {
        "input": {
            "productType": product_type_id,
            "category": category_id,
            "name": product_name,
            "slug": product_slug,
            "rating": expected_rating,
        }
    }

    response = staff_api_client.post_graphql(
        query, variables, permissions=[permission_manage_products]
    )
    content = get_graphql_content(response)
    data = content["data"]["productCreate"]
    assert data["productErrors"] == []
    assert data["product"]["rating"] == expected_rating
    assert Product.objects.get().rating == expected_rating


def test_create_product_with_file_attribute(
    staff_api_client,
    product_type,
    category,
    file_attribute,
    color_attribute,
    permission_manage_products,
):
    query = CREATE_PRODUCT_MUTATION

    product_type_id = graphene.Node.to_global_id("ProductType", product_type.pk)
    category_id = graphene.Node.to_global_id("Category", category.pk)
    product_name = "test name"
    product_slug = "product-test-slug"

    values_count = file_attribute.values.count()

    # Add second attribute
    product_type.product_attributes.add(file_attribute)
    file_attr_id = graphene.Node.to_global_id("Attribute", file_attribute.id)
    existing_value = file_attribute.values.first()

    # test creating root product
    variables = {
        "input": {
            "productType": product_type_id,
            "category": category_id,
            "name": product_name,
            "slug": product_slug,
            "attributes": [{"id": file_attr_id, "file": existing_value.file_url}],
        }
    }

    response = staff_api_client.post_graphql(
        query, variables, permissions=[permission_manage_products]
    )
    content = get_graphql_content(response)
    data = content["data"]["productCreate"]
    assert data["productErrors"] == []
    assert data["product"]["name"] == product_name
    assert data["product"]["slug"] == product_slug
    assert data["product"]["productType"]["name"] == product_type.name
    assert data["product"]["category"]["name"] == category.name
    assert len(data["product"]["attributes"]) == 2
    expected_attributes_data = [
        {"attribute": {"slug": color_attribute.slug}, "values": []},
        {
            "attribute": {"slug": file_attribute.slug},
            "values": [
                {
                    "name": existing_value.name,
                    "slug": f"{existing_value.slug}-2",
                    "file": {"url": existing_value.file_url, "contentType": None},
                    "reference": None,
                    "richText": None,
                }
            ],
        },
    ]
    for attr_data in data["product"]["attributes"]:
        assert attr_data in expected_attributes_data

    file_attribute.refresh_from_db()
    assert file_attribute.values.count() == values_count + 1


def test_create_product_with_page_reference_attribute(
    staff_api_client,
    product_type,
    category,
    color_attribute,
    product_type_page_reference_attribute,
    permission_manage_products,
    page,
):
    query = CREATE_PRODUCT_MUTATION

    values_count = product_type_page_reference_attribute.values.count()

    product_type_id = graphene.Node.to_global_id("ProductType", product_type.pk)
    category_id = graphene.Node.to_global_id("Category", category.pk)
    product_name = "test name"
    product_slug = "product-test-slug"

    # Add second attribute
    product_type.product_attributes.add(product_type_page_reference_attribute)
    reference_attr_id = graphene.Node.to_global_id(
        "Attribute", product_type_page_reference_attribute.id
    )
    reference = graphene.Node.to_global_id("Page", page.pk)

    # test creating root product
    variables = {
        "input": {
            "productType": product_type_id,
            "category": category_id,
            "name": product_name,
            "slug": product_slug,
            "attributes": [{"id": reference_attr_id, "references": [reference]}],
        }
    }

    response = staff_api_client.post_graphql(
        query, variables, permissions=[permission_manage_products]
    )
    content = get_graphql_content(response)
    data = content["data"]["productCreate"]
    assert data["productErrors"] == []
    assert data["product"]["name"] == product_name
    assert data["product"]["slug"] == product_slug
    assert data["product"]["productType"]["name"] == product_type.name
    assert data["product"]["category"]["name"] == category.name
    _, product_id = graphene.Node.from_global_id(data["product"]["id"])
    expected_attributes_data = [
        {"attribute": {"slug": color_attribute.slug}, "values": []},
        {
            "attribute": {"slug": product_type_page_reference_attribute.slug},
            "values": [
                {
                    "slug": f"{product_id}_{page.id}",
                    "name": page.title,
                    "file": None,
                    "richText": None,
                    "reference": reference,
                }
            ],
        },
    ]
    for attr_data in data["product"]["attributes"]:
        assert attr_data in expected_attributes_data

    product_type_page_reference_attribute.refresh_from_db()
    assert product_type_page_reference_attribute.values.count() == values_count + 1


def test_create_product_with_product_reference_attribute(
    staff_api_client,
    product_type,
    category,
    color_attribute,
    product_type_product_reference_attribute,
    permission_manage_products,
    product,
):
    query = CREATE_PRODUCT_MUTATION

    values_count = product_type_product_reference_attribute.values.count()

    product_type_id = graphene.Node.to_global_id("ProductType", product_type.pk)
    category_id = graphene.Node.to_global_id("Category", category.pk)
    product_name = "test name"
    product_slug = "product-test-slug"

    # Add second attribute
    product_type.product_attributes.add(product_type_product_reference_attribute)
    reference_attr_id = graphene.Node.to_global_id(
        "Attribute", product_type_product_reference_attribute.id
    )
    reference = graphene.Node.to_global_id("Product", product.pk)

    # test creating root product
    variables = {
        "input": {
            "productType": product_type_id,
            "category": category_id,
            "name": product_name,
            "slug": product_slug,
            "attributes": [{"id": reference_attr_id, "references": [reference]}],
        }
    }

    response = staff_api_client.post_graphql(
        query, variables, permissions=[permission_manage_products]
    )
    content = get_graphql_content(response)
    data = content["data"]["productCreate"]
    assert data["productErrors"] == []
    assert data["product"]["name"] == product_name
    assert data["product"]["slug"] == product_slug
    assert data["product"]["productType"]["name"] == product_type.name
    assert data["product"]["category"]["name"] == category.name
    _, product_id = graphene.Node.from_global_id(data["product"]["id"])
    expected_attributes_data = [
        {"attribute": {"slug": color_attribute.slug}, "values": []},
        {
            "attribute": {"slug": product_type_product_reference_attribute.slug},
            "values": [
                {
                    "slug": f"{product_id}_{product.id}",
                    "name": product.name,
                    "file": None,
                    "richText": None,
                    "reference": reference,
                }
            ],
        },
    ]
    for attr_data in data["product"]["attributes"]:
        assert attr_data in expected_attributes_data

    product_type_product_reference_attribute.refresh_from_db()
    assert product_type_product_reference_attribute.values.count() == values_count + 1


def test_create_product_with_product_reference_attribute_values_saved_in_order(
    staff_api_client,
    product_type,
    category,
    color_attribute,
    product_type_product_reference_attribute,
    permission_manage_products,
    product_list,
):
    query = CREATE_PRODUCT_MUTATION

    values_count = product_type_product_reference_attribute.values.count()

    product_type_id = graphene.Node.to_global_id("ProductType", product_type.pk)
    category_id = graphene.Node.to_global_id("Category", category.pk)
    product_name = "test name"
    product_slug = "product-test-slug"

    # Add second attribute
    product_type.product_attributes.set([product_type_product_reference_attribute])
    reference_attr_id = graphene.Node.to_global_id(
        "Attribute", product_type_product_reference_attribute.id
    )
    reference_1 = graphene.Node.to_global_id("Product", product_list[0].pk)
    reference_2 = graphene.Node.to_global_id("Product", product_list[1].pk)
    reference_3 = graphene.Node.to_global_id("Product", product_list[2].pk)

    # test creating root product
    reference_ids = [reference_3, reference_1, reference_2]
    reference_instances = [product_list[2], product_list[0], product_list[1]]
    variables = {
        "input": {
            "productType": product_type_id,
            "category": category_id,
            "name": product_name,
            "slug": product_slug,
            "attributes": [{"id": reference_attr_id, "references": reference_ids}],
        }
    }

    response = staff_api_client.post_graphql(
        query, variables, permissions=[permission_manage_products]
    )
    content = get_graphql_content(response)
    data = content["data"]["productCreate"]
    assert data["productErrors"] == []
    assert data["product"]["name"] == product_name
    assert data["product"]["slug"] == product_slug
    assert data["product"]["productType"]["name"] == product_type.name
    assert data["product"]["category"]["name"] == category.name
    _, product_id = graphene.Node.from_global_id(data["product"]["id"])
    expected_values = [
        {
            "slug": f"{product_id}_{product.id}",
            "name": product.name,
            "file": None,
            "richText": None,
            "reference": reference,
        }
        for product, reference in zip(reference_instances, reference_ids)
    ]

    assert len(data["product"]["attributes"]) == 1
    attribute_data = data["product"]["attributes"][0]
    assert (
        attribute_data["attribute"]["slug"]
        == product_type_product_reference_attribute.slug
    )
    assert len(attribute_data["values"]) == 3
    assert attribute_data["values"] == expected_values

    product_type_product_reference_attribute.refresh_from_db()
    assert product_type_product_reference_attribute.values.count() == values_count + 3


def test_create_product_with_file_attribute_new_attribute_value(
    staff_api_client,
    product_type,
    category,
    file_attribute,
    color_attribute,
    permission_manage_products,
):
    query = CREATE_PRODUCT_MUTATION

    product_type_id = graphene.Node.to_global_id("ProductType", product_type.pk)
    category_id = graphene.Node.to_global_id("Category", category.pk)
    product_name = "test name"
    product_slug = "product-test-slug"

    values_count = file_attribute.values.count()

    # Add second attribute
    product_type.product_attributes.add(file_attribute)
    file_attr_id = graphene.Node.to_global_id("Attribute", file_attribute.id)
    non_existing_value = "new_test.jpg"

    # test creating root product
    variables = {
        "input": {
            "productType": product_type_id,
            "category": category_id,
            "name": product_name,
            "slug": product_slug,
            "attributes": [{"id": file_attr_id, "file": non_existing_value}],
        }
    }

    response = staff_api_client.post_graphql(
        query, variables, permissions=[permission_manage_products]
    )
    content = get_graphql_content(response)
    data = content["data"]["productCreate"]
    assert data["productErrors"] == []
    assert data["product"]["name"] == product_name
    assert data["product"]["slug"] == product_slug
    assert data["product"]["productType"]["name"] == product_type.name
    assert data["product"]["category"]["name"] == category.name
    assert len(data["product"]["attributes"]) == 2
    expected_attributes_data = [
        {"attribute": {"slug": color_attribute.slug}, "values": []},
        {
            "attribute": {"slug": file_attribute.slug},
            "values": [
                {
                    "name": non_existing_value,
                    "slug": slugify(non_existing_value, allow_unicode=True),
                    "reference": None,
                    "richText": None,
                    "file": {
                        "url": "http://testserver/media/" + non_existing_value,
                        "contentType": None,
                    },
                }
            ],
        },
    ]
    for attr_data in data["product"]["attributes"]:
        assert attr_data in expected_attributes_data

    file_attribute.refresh_from_db()
    assert file_attribute.values.count() == values_count + 1


def test_create_product_with_file_attribute_not_required_no_file_url_given(
    staff_api_client,
    product_type,
    category,
    file_attribute,
    color_attribute,
    permission_manage_products,
):
    query = CREATE_PRODUCT_MUTATION

    product_type_id = graphene.Node.to_global_id("ProductType", product_type.pk)
    category_id = graphene.Node.to_global_id("Category", category.pk)
    product_name = "test name"
    product_slug = "product-test-slug"

    file_attribute.value_required = False
    file_attribute.save(update_fields=["value_required"])

    # Add second attribute
    product_type.product_attributes.add(file_attribute)
    file_attr_id = graphene.Node.to_global_id("Attribute", file_attribute.id)

    # test creating root product
    variables = {
        "input": {
            "productType": product_type_id,
            "category": category_id,
            "name": product_name,
            "slug": product_slug,
            "attributes": [{"id": file_attr_id, "values": ["test.txt"]}],
        }
    }

    response = staff_api_client.post_graphql(
        query, variables, permissions=[permission_manage_products]
    )
    content = get_graphql_content(response)
    data = content["data"]["productCreate"]
    assert data["productErrors"] == []
    assert data["product"]["name"] == product_name
    assert data["product"]["slug"] == product_slug
    assert data["product"]["productType"]["name"] == product_type.name
    assert data["product"]["category"]["name"] == category.name
    assert len(data["product"]["attributes"]) == 2
    expected_attributes_data = [
        {"attribute": {"slug": color_attribute.slug}, "values": []},
        {"attribute": {"slug": file_attribute.slug}, "values": []},
    ]
    for attr_data in data["product"]["attributes"]:
        assert attr_data in expected_attributes_data

    file_attribute.refresh_from_db()


def test_create_product_with_file_attribute_required_no_file_url_given(
    staff_api_client,
    product_type,
    category,
    file_attribute,
    permission_manage_products,
):
    query = CREATE_PRODUCT_MUTATION

    product_type_id = graphene.Node.to_global_id("ProductType", product_type.pk)
    category_id = graphene.Node.to_global_id("Category", category.pk)
    product_name = "test name"
    product_slug = "product-test-slug"

    file_attribute.value_required = True
    file_attribute.save(update_fields=["value_required"])

    # Add second attribute
    product_type.product_attributes.add(file_attribute)
    file_attr_id = graphene.Node.to_global_id("Attribute", file_attribute.id)

    # test creating root product
    variables = {
        "input": {
            "productType": product_type_id,
            "category": category_id,
            "name": product_name,
            "slug": product_slug,
            "attributes": [{"id": file_attr_id, "values": ["test.txt"]}],
        }
    }

    response = staff_api_client.post_graphql(
        query, variables, permissions=[permission_manage_products]
    )
    content = get_graphql_content(response)
    data = content["data"]["productCreate"]
    errors = data["productErrors"]
    assert not data["product"]
    assert len(errors) == 1
    assert errors[0]["code"] == ProductErrorCode.REQUIRED.name
    assert errors[0]["field"] == "attributes"
    assert errors[0]["attributes"] == [
        graphene.Node.to_global_id("Attribute", file_attribute.pk)
    ]


def test_create_product_with_page_reference_attribute_required_no_references(
    staff_api_client,
    product_type,
    category,
    product_type_page_reference_attribute,
    permission_manage_products,
):
    query = CREATE_PRODUCT_MUTATION

    product_type_page_reference_attribute.value_required = True
    product_type_page_reference_attribute.save(update_fields=["value_required"])

    product_type_id = graphene.Node.to_global_id("ProductType", product_type.pk)
    category_id = graphene.Node.to_global_id("Category", category.pk)
    product_name = "test name"
    product_slug = "product-test-slug"

    # Add second attribute
    product_type.product_attributes.add(product_type_page_reference_attribute)
    reference_attr_id = graphene.Node.to_global_id(
        "Attribute", product_type_page_reference_attribute.id
    )

    # test creating root product
    variables = {
        "input": {
            "productType": product_type_id,
            "category": category_id,
            "name": product_name,
            "slug": product_slug,
            "attributes": [{"id": reference_attr_id, "references": []}],
        }
    }

    response = staff_api_client.post_graphql(
        query, variables, permissions=[permission_manage_products]
    )
    content = get_graphql_content(response)
    data = content["data"]["productCreate"]
    errors = data["productErrors"]
    assert not data["product"]
    assert len(errors) == 1
    assert errors[0]["code"] == ProductErrorCode.REQUIRED.name
    assert errors[0]["field"] == "attributes"
    assert errors[0]["attributes"] == [
        graphene.Node.to_global_id(
            "Attribute", product_type_page_reference_attribute.pk
        )
    ]


def test_create_product_with_product_reference_attribute_required_no_references(
    staff_api_client,
    product_type,
    category,
    product_type_product_reference_attribute,
    permission_manage_products,
):
    query = CREATE_PRODUCT_MUTATION

    product_type_product_reference_attribute.value_required = True
    product_type_product_reference_attribute.save(update_fields=["value_required"])

    product_type_id = graphene.Node.to_global_id("ProductType", product_type.pk)
    category_id = graphene.Node.to_global_id("Category", category.pk)
    product_name = "test name"
    product_slug = "product-test-slug"

    # Add second attribute
    product_type.product_attributes.add(product_type_product_reference_attribute)
    reference_attr_id = graphene.Node.to_global_id(
        "Attribute", product_type_product_reference_attribute.id
    )

    # test creating root product
    variables = {
        "input": {
            "productType": product_type_id,
            "category": category_id,
            "name": product_name,
            "slug": product_slug,
            "attributes": [{"id": reference_attr_id, "references": []}],
        }
    }

    response = staff_api_client.post_graphql(
        query, variables, permissions=[permission_manage_products]
    )
    content = get_graphql_content(response)
    data = content["data"]["productCreate"]
    errors = data["productErrors"]
    assert not data["product"]
    assert len(errors) == 1
    assert errors[0]["code"] == ProductErrorCode.REQUIRED.name
    assert errors[0]["field"] == "attributes"
    assert errors[0]["attributes"] == [
        graphene.Node.to_global_id(
            "Attribute", product_type_product_reference_attribute.pk
        )
    ]


def test_create_product_no_values_given(
    staff_api_client,
    product_type,
    category,
    permission_manage_products,
):
    query = CREATE_PRODUCT_MUTATION

    product_type_id = graphene.Node.to_global_id("ProductType", product_type.pk)
    category_id = graphene.Node.to_global_id("Category", category.pk)
    product_name = "test name"
    product_slug = "product-test-slug"

    # Default attribute defined in product_type fixture
    color_attr = product_type.product_attributes.get(name="Color")
    color_attr_id = graphene.Node.to_global_id("Attribute", color_attr.id)

    # test creating root product
    variables = {
        "input": {
            "productType": product_type_id,
            "category": category_id,
            "name": product_name,
            "slug": product_slug,
            "attributes": [{"id": color_attr_id, "file": "test.jpg"}],
        }
    }

    response = staff_api_client.post_graphql(
        query, variables, permissions=[permission_manage_products]
    )
    content = get_graphql_content(response)
    data = content["data"]["productCreate"]
    assert data["productErrors"] == []
    assert data["product"]["name"] == product_name
    assert data["product"]["slug"] == product_slug
    assert data["product"]["productType"]["name"] == product_type.name
    assert data["product"]["category"]["name"] == category.name
    assert len(data["product"]["attributes"]) == 1
    assert data["product"]["attributes"][0]["values"] == []


PRODUCT_VARIANT_SET_DEFAULT_MUTATION = """
    mutation Prod($productId: ID!, $variantId: ID!) {
        productVariantSetDefault(productId: $productId, variantId: $variantId) {
            product {
                defaultVariant {
                    id
                }
            }
            productErrors {
                code
                field
            }
        }
    }
"""


REORDER_PRODUCT_VARIANTS_MUTATION = """
    mutation ProductVariantReorder($product: ID!, $moves: [ReorderInput]!) {
        productVariantReorder(productId: $product, moves: $moves) {
            productErrors {
                code
                field
            }
            product {
                id
            }
        }
    }
"""


def test_product_variant_set_default(
    staff_api_client, permission_manage_products, product_with_two_variants
):
    assert not product_with_two_variants.default_variant

    first_variant = product_with_two_variants.variants.first()
    first_variant_id = graphene.Node.to_global_id("ProductVariant", first_variant.pk)

    variables = {
        "productId": graphene.Node.to_global_id(
            "Product", product_with_two_variants.pk
        ),
        "variantId": first_variant_id,
    }

    response = staff_api_client.post_graphql(
        PRODUCT_VARIANT_SET_DEFAULT_MUTATION,
        variables,
        permissions=[permission_manage_products],
    )
    product_with_two_variants.refresh_from_db()
    assert product_with_two_variants.default_variant == first_variant
    content = get_graphql_content(response)
    data = content["data"]["productVariantSetDefault"]
    assert not data["productErrors"]
    assert data["product"]["defaultVariant"]["id"] == first_variant_id


def test_product_variant_set_default_invalid_id(
    staff_api_client, permission_manage_products, product_with_two_variants
):
    assert not product_with_two_variants.default_variant

    first_variant = product_with_two_variants.variants.first()

    variables = {
        "productId": graphene.Node.to_global_id(
            "Product", product_with_two_variants.pk
        ),
        "variantId": graphene.Node.to_global_id("Product", first_variant.pk),
    }

    response = staff_api_client.post_graphql(
        PRODUCT_VARIANT_SET_DEFAULT_MUTATION,
        variables,
        permissions=[permission_manage_products],
    )
    product_with_two_variants.refresh_from_db()
    assert not product_with_two_variants.default_variant
    content = get_graphql_content(response)
    data = content["data"]["productVariantSetDefault"]
    assert data["productErrors"][0]["code"] == ProductErrorCode.INVALID.name
    assert data["productErrors"][0]["field"] == "variantId"


def test_product_variant_set_default_not_products_variant(
    staff_api_client,
    permission_manage_products,
    product_with_two_variants,
    product_with_single_variant,
):
    assert not product_with_two_variants.default_variant

    foreign_variant = product_with_single_variant.variants.first()

    variables = {
        "productId": graphene.Node.to_global_id(
            "Product", product_with_two_variants.pk
        ),
        "variantId": graphene.Node.to_global_id("ProductVariant", foreign_variant.pk),
    }

    response = staff_api_client.post_graphql(
        PRODUCT_VARIANT_SET_DEFAULT_MUTATION,
        variables,
        permissions=[permission_manage_products],
    )
    product_with_two_variants.refresh_from_db()
    assert not product_with_two_variants.default_variant
    content = get_graphql_content(response)
    data = content["data"]["productVariantSetDefault"]
    assert (
        data["productErrors"][0]["code"] == ProductErrorCode.NOT_PRODUCTS_VARIANT.name
    )
    assert data["productErrors"][0]["field"] == "variantId"


def test_reorder_variants(
    staff_api_client,
    product_with_two_variants,
    permission_manage_products,
):
    default_variants = product_with_two_variants.variants.all()
    new_variants = [default_variants[1], default_variants[0]]

    variables = {
        "product": graphene.Node.to_global_id("Product", product_with_two_variants.pk),
        "moves": [
            {
                "id": graphene.Node.to_global_id("ProductVariant", variant.pk),
                "sortOrder": _order + 1,
            }
            for _order, variant in enumerate(new_variants)
        ],
    }

    response = staff_api_client.post_graphql(
        REORDER_PRODUCT_VARIANTS_MUTATION,
        variables,
        permissions=[permission_manage_products],
    )
    content = get_graphql_content(response)
    data = content["data"]["productVariantReorder"]
    assert not data["productErrors"]
    assert list(product_with_two_variants.variants.all()) == new_variants


def test_reorder_variants_invalid_variants(
    staff_api_client,
    product,
    product_with_two_variants,
    permission_manage_products,
):
    default_variants = product_with_two_variants.variants.all()
    new_variants = [product.variants.first(), default_variants[1]]

    variables = {
        "product": graphene.Node.to_global_id("Product", product_with_two_variants.pk),
        "moves": [
            {
                "id": graphene.Node.to_global_id("ProductVariant", variant.pk),
                "sortOrder": _order + 1,
            }
            for _order, variant in enumerate(new_variants)
        ],
    }

    response = staff_api_client.post_graphql(
        REORDER_PRODUCT_VARIANTS_MUTATION,
        variables,
        permissions=[permission_manage_products],
    )
    content = get_graphql_content(response)
    data = content["data"]["productVariantReorder"]
    assert data["productErrors"][0]["field"] == "moves"
    assert data["productErrors"][0]["code"] == ProductErrorCode.NOT_FOUND.name


@pytest.mark.parametrize("input_slug", ["", None])
def test_create_product_no_slug_in_input(
    staff_api_client,
    product_type,
    category,
    description_json,
    permission_manage_products,
    monkeypatch,
    input_slug,
):
    query = CREATE_PRODUCT_MUTATION

    description_json = json.dumps(description_json)

    product_type_id = graphene.Node.to_global_id("ProductType", product_type.pk)
    category_id = graphene.Node.to_global_id("Category", category.pk)
    product_name = "test name"
    product_tax_rate = "STANDARD"

    # Mock tax interface with fake response from tax gateway
    monkeypatch.setattr(
        PluginsManager,
        "get_tax_code_from_object_meta",
        lambda self, x: TaxType(description="", code=product_tax_rate),
    )

    # test creating root product
    variables = {
        "input": {
            "productType": product_type_id,
            "category": category_id,
            "name": product_name,
            "slug": input_slug,
            "taxCode": product_tax_rate,
        }
    }

    response = staff_api_client.post_graphql(
        query, variables, permissions=[permission_manage_products]
    )
    content = get_graphql_content(response)
    data = content["data"]["productCreate"]
    assert data["productErrors"] == []
    assert data["product"]["name"] == product_name
    assert data["product"]["slug"] == "test-name"
    assert data["product"]["taxType"]["taxCode"] == product_tax_rate
    assert data["product"]["productType"]["name"] == product_type.name
    assert data["product"]["category"]["name"] == category.name


def test_create_product_no_category_id(
    staff_api_client,
    product_type,
    permission_manage_products,
    monkeypatch,
):
    query = CREATE_PRODUCT_MUTATION

    product_type_id = graphene.Node.to_global_id("ProductType", product_type.pk)
    product_name = "test name"
    product_tax_rate = "STANDARD"
    input_slug = "test-slug"

    # Mock tax interface with fake response from tax gateway
    monkeypatch.setattr(
        PluginsManager,
        "get_tax_code_from_object_meta",
        lambda self, x: TaxType(description="", code=product_tax_rate),
    )

    variables = {
        "input": {
            "productType": product_type_id,
            "name": product_name,
            "slug": input_slug,
            "taxCode": product_tax_rate,
        }
    }

    response = staff_api_client.post_graphql(
        query, variables, permissions=[permission_manage_products]
    )
    content = get_graphql_content(response)
    data = content["data"]["productCreate"]
    assert data["productErrors"] == []
    assert data["product"]["name"] == product_name
    assert data["product"]["slug"] == input_slug
    assert data["product"]["taxType"]["taxCode"] == product_tax_rate
    assert data["product"]["productType"]["name"] == product_type.name
    assert data["product"]["category"] is None


def test_create_product_with_negative_weight(
    staff_api_client,
    product_type,
    category,
    description_json,
    permission_manage_products,
):
    query = CREATE_PRODUCT_MUTATION

    description_json = json.dumps(description_json)

    product_type_id = graphene.Node.to_global_id("ProductType", product_type.pk)
    category_id = graphene.Node.to_global_id("Category", category.pk)
    product_name = "test name"

    variables = {
        "input": {
            "productType": product_type_id,
            "category": category_id,
            "name": product_name,
            "weight": -1,
        }
    }

    response = staff_api_client.post_graphql(
        query, variables, permissions=[permission_manage_products]
    )
    content = get_graphql_content(response)
    data = content["data"]["productCreate"]
    error = data["productErrors"][0]
    assert error["field"] == "weight"
    assert error["code"] == ProductErrorCode.INVALID.name


def test_create_product_with_unicode_in_slug_and_name(
    staff_api_client,
    product_type,
    category,
    description_json,
    permission_manage_products,
):
    query = CREATE_PRODUCT_MUTATION

    description_json = json.dumps(description_json)

    product_type_id = graphene.Node.to_global_id("ProductType", product_type.pk)
    category_id = graphene.Node.to_global_id("Category", category.pk)
    product_name = "わたし-わ にっぽん です"
    slug = "わたし-わ-にっぽん-です-2"

    variables = {
        "input": {
            "productType": product_type_id,
            "category": category_id,
            "name": product_name,
            "slug": slug,
        }
    }

    response = staff_api_client.post_graphql(
        query, variables, permissions=[permission_manage_products]
    )
    content = get_graphql_content(response)
    data = content["data"]["productCreate"]
    error = data["productErrors"]
    assert not error
    assert data["product"]["name"] == product_name
    assert data["product"]["slug"] == slug


def test_create_product_invalid_product_attributes(
    staff_api_client,
    product_type,
    category,
    size_attribute,
    weight_attribute,
    description_json,
    permission_manage_products,
    monkeypatch,
):
    query = CREATE_PRODUCT_MUTATION

    description_json = json.dumps(description_json)

    product_type_id = graphene.Node.to_global_id("ProductType", product_type.pk)
    category_id = graphene.Node.to_global_id("Category", category.pk)
    product_name = "test name"
    product_slug = "product-test-slug"
    product_charge_taxes = True
    product_tax_rate = "STANDARD"

    # Mock tax interface with fake response from tax gateway
    monkeypatch.setattr(
        PluginsManager,
        "get_tax_code_from_object_meta",
        lambda self, x: TaxType(description="", code=product_tax_rate),
    )

    # Default attribute defined in product_type fixture
    color_attr = product_type.product_attributes.get(name="Color")
    color_value_slug = color_attr.values.first().slug
    color_attr_id = graphene.Node.to_global_id("Attribute", color_attr.id)

    # Add second attribute
    product_type.product_attributes.add(size_attribute)
    size_attr_id = graphene.Node.to_global_id("Attribute", size_attribute.id)
    non_existent_attr_value = "The cake is a lie"

    # Add third attribute
    product_type.product_attributes.add(weight_attribute)
    weight_attr_id = graphene.Node.to_global_id("Attribute", weight_attribute.id)

    # test creating root product
    variables = {
        "input": {
            "productType": product_type_id,
            "category": category_id,
            "name": product_name,
            "slug": product_slug,
            "description": description_json,
            "chargeTaxes": product_charge_taxes,
            "taxCode": product_tax_rate,
            "attributes": [
                {"id": color_attr_id, "values": [" "]},
                {"id": weight_attr_id, "values": [None]},
                {
                    "id": size_attr_id,
                    "values": [non_existent_attr_value, color_value_slug],
                },
            ],
        }
    }

    response = staff_api_client.post_graphql(
        query, variables, permissions=[permission_manage_products]
    )
    content = get_graphql_content(response)
    data = content["data"]["productCreate"]
    errors = data["productErrors"]

    assert not data["product"]
    assert len(errors) == 2

    expected_errors = [
        {
            "attributes": [color_attr_id, weight_attr_id],
            "code": ProductErrorCode.REQUIRED.name,
            "field": "attributes",
            "message": ANY,
        },
        {
            "attributes": [size_attr_id],
            "code": ProductErrorCode.INVALID.name,
            "field": "attributes",
            "message": ANY,
        },
    ]
    for error in expected_errors:
        assert error in errors


QUERY_CREATE_PRODUCT_WITHOUT_VARIANTS = """
    mutation createProduct(
        $productTypeId: ID!,
        $categoryId: ID!
        $name: String!)
    {
        productCreate(
            input: {
                category: $categoryId,
                productType: $productTypeId,
                name: $name,
            })
        {
            product {
                id
                name
                slug
                rating
                category {
                    name
                }
                productType {
                    name
                }
            }
            errors {
                message
                field
            }
        }
    }
    """


def test_create_product_without_variants(
    staff_api_client, product_type_without_variant, category, permission_manage_products
):
    query = QUERY_CREATE_PRODUCT_WITHOUT_VARIANTS

    product_type = product_type_without_variant
    product_type_id = graphene.Node.to_global_id("ProductType", product_type.pk)
    category_id = graphene.Node.to_global_id("Category", category.pk)
    product_name = "test name"
    product_slug = "test-name"

    variables = {
        "productTypeId": product_type_id,
        "categoryId": category_id,
        "name": product_name,
    }

    response = staff_api_client.post_graphql(
        query, variables, permissions=[permission_manage_products]
    )
    content = get_graphql_content(response)
    data = content["data"]["productCreate"]
    assert data["errors"] == []
    assert data["product"]["name"] == product_name
    assert data["product"]["slug"] == product_slug
    assert data["product"]["productType"]["name"] == product_type.name
    assert data["product"]["category"]["name"] == category.name


def test_product_create_without_product_type(
    staff_api_client, category, permission_manage_products
):
    query = """
    mutation createProduct($categoryId: ID!) {
        productCreate(input: {
                name: "Product",
                productType: "",
                category: $categoryId}) {
            product {
                id
            }
            errors {
                message
                field
            }
        }
    }
    """

    category_id = graphene.Node.to_global_id("Category", category.id)
    response = staff_api_client.post_graphql(
        query, {"categoryId": category_id}, permissions=[permission_manage_products]
    )
    errors = get_graphql_content(response)["data"]["productCreate"]["errors"]

    assert errors[0]["field"] == "productType"
    assert errors[0]["message"] == "This field cannot be null."


def test_product_create_with_collections_webhook(
    staff_api_client,
    permission_manage_products,
    published_collection,
    product_type,
    category,
    monkeypatch,
):
    query = """
    mutation createProduct($productTypeId: ID!, $collectionId: ID!, $categoryId: ID!) {
        productCreate(input: {
                name: "Product",
                productType: $productTypeId,
                collections: [$collectionId],
                category: $categoryId
            }) {
            product {
                id,
                collections {
                    slug
                },
                category {
                    slug
                }
            }
            errors {
                message
                field
            }
        }
    }

    """

    def assert_product_has_collections(product):
        assert product.collections.count() > 0
        assert product.collections.first() == published_collection

    monkeypatch.setattr(
        "saleor.plugins.manager.PluginsManager.product_created",
        lambda _, product: assert_product_has_collections(product),
    )

    product_type_id = graphene.Node.to_global_id("ProductType", product_type.pk)
    category_id = graphene.Node.to_global_id("Category", category.pk)
    collection_id = graphene.Node.to_global_id("Collection", published_collection.pk)

    response = staff_api_client.post_graphql(
        query,
        {
            "productTypeId": product_type_id,
            "categoryId": category_id,
            "collectionId": collection_id,
        },
        permissions=[permission_manage_products],
    )

    get_graphql_content(response)


MUTATION_UPDATE_PRODUCT = """
    mutation updateProduct($productId: ID!, $input: ProductInput!) {
        productUpdate(id: $productId, input: $input) {
                product {
                    category {
                        name
                    }
                    rating
                    description
                    chargeTaxes
                    variants {
                        name
                    }
                    taxType {
                        taxCode
                        description
                    }
                    name
                    slug
                    productType {
                        name
                    }
                    attributes {
                        attribute {
                            id
                            name
                        }
                        values {
                            id
                            name
                            slug
                            reference
                            file {
                                url
                                contentType
                            }
                        }
                    }
                }
                productErrors {
                    message
                    field
                    code
                }
            }
        }
"""


@patch("saleor.plugins.manager.PluginsManager.product_updated")
@patch("saleor.plugins.manager.PluginsManager.product_created")
def test_update_product(
    created_webhook_mock,
    updated_webhook_mock,
    staff_api_client,
    category,
    non_default_category,
    product,
    other_description_json,
    permission_manage_products,
    monkeypatch,
    color_attribute,
):
    query = MUTATION_UPDATE_PRODUCT
    expected_other_description_json = other_description_json
    text = expected_other_description_json["blocks"][0]["data"]["text"]
    expected_other_description_json["blocks"][0]["data"]["text"] = strip_tags(text)
    other_description_json = json.dumps(other_description_json)

    product_id = graphene.Node.to_global_id("Product", product.pk)
    category_id = graphene.Node.to_global_id("Category", non_default_category.pk)
    product_name = "updated name"
    product_slug = "updated-product"
    product_charge_taxes = True
    product_tax_rate = "STANDARD"

    # Mock tax interface with fake response from tax gateway
    monkeypatch.setattr(
        PluginsManager,
        "get_tax_code_from_object_meta",
        lambda self, x: TaxType(description="", code=product_tax_rate),
    )

    attribute_id = graphene.Node.to_global_id("Attribute", color_attribute.pk)

    variables = {
        "productId": product_id,
        "input": {
            "category": category_id,
            "name": product_name,
            "slug": product_slug,
            "description": other_description_json,
            "chargeTaxes": product_charge_taxes,
            "taxCode": product_tax_rate,
            "attributes": [{"id": attribute_id, "values": ["Rainbow"]}],
        },
    }

    response = staff_api_client.post_graphql(
        query, variables, permissions=[permission_manage_products]
    )
    content = get_graphql_content(response)
    data = content["data"]["productUpdate"]
    assert data["productErrors"] == []
    assert data["product"]["name"] == product_name
    assert data["product"]["slug"] == product_slug
    assert data["product"]["description"] == json.dumps(expected_other_description_json)
    assert data["product"]["chargeTaxes"] == product_charge_taxes
    assert data["product"]["taxType"]["taxCode"] == product_tax_rate
    assert not data["product"]["category"]["name"] == category.name

    attributes = data["product"]["attributes"]

    assert len(attributes) == 1
    assert len(attributes[0]["values"]) == 1

    assert attributes[0]["attribute"]["id"] == attribute_id
    assert attributes[0]["values"][0]["name"] == "Rainbow"
    assert attributes[0]["values"][0]["slug"] == "rainbow"

    updated_webhook_mock.assert_called_once_with(product)
    created_webhook_mock.assert_not_called()


def test_update_and_search_product_by_description(
    staff_api_client,
    category,
    non_default_category,
    product,
    other_description_json,
    permission_manage_products,
    color_attribute,
):
    query = MUTATION_UPDATE_PRODUCT
    other_description_json = json.dumps(other_description_json)

    product_id = graphene.Node.to_global_id("Product", product.pk)
    category_id = graphene.Node.to_global_id("Category", non_default_category.pk)
    product_name = "updated name"
    product_slug = "updated-product"

    variables = {
        "productId": product_id,
        "input": {
            "category": category_id,
            "name": product_name,
            "slug": product_slug,
            "description": other_description_json,
        },
    }

    response = staff_api_client.post_graphql(
        query, variables, permissions=[permission_manage_products]
    )
    content = get_graphql_content(response)
    data = content["data"]["productUpdate"]
    assert not data["productErrors"]
    assert data["product"]["name"] == product_name
    assert data["product"]["slug"] == product_slug
    assert data["product"]["description"] == other_description_json


def test_update_product_without_description_clear_description_plaintext(
    staff_api_client,
    category,
    non_default_category,
    product,
    other_description_json,
    permission_manage_products,
    color_attribute,
):
    query = MUTATION_UPDATE_PRODUCT
    description_plaintext = "some desc"
    product.description_plaintext = description_plaintext
    product.save()
    product_id = graphene.Node.to_global_id("Product", product.pk)
    category_id = graphene.Node.to_global_id("Category", non_default_category.pk)
    product_name = "updated name"
    product_slug = "updated-product"

    variables = {
        "productId": product_id,
        "input": {
            "category": category_id,
            "name": product_name,
            "slug": product_slug,
        },
    }

    response = staff_api_client.post_graphql(
        query, variables, permissions=[permission_manage_products]
    )
    content = get_graphql_content(response)
    data = content["data"]["productUpdate"]
    assert not data["productErrors"]
    assert data["product"]["name"] == product_name
    assert data["product"]["slug"] == product_slug
    assert data["product"]["description"] is None

    product.refresh_from_db()
    assert product.description_plaintext == ""


@patch("saleor.plugins.manager.PluginsManager.product_updated")
def test_update_product_with_file_attribute_value(
    updated_webhook_mock,
    staff_api_client,
    file_attribute,
    product,
    product_type,
    permission_manage_products,
):
    # given
    query = MUTATION_UPDATE_PRODUCT

    product_id = graphene.Node.to_global_id("Product", product.pk)

    attribute_id = graphene.Node.to_global_id("Attribute", file_attribute.pk)
    product_type.product_attributes.add(file_attribute)

    new_value = "new_file.json"

    variables = {
        "productId": product_id,
        "input": {"attributes": [{"id": attribute_id, "file": new_value}]},
    }

    # when
    response = staff_api_client.post_graphql(
        query, variables, permissions=[permission_manage_products]
    )

    # then
    content = get_graphql_content(response)
    data = content["data"]["productUpdate"]
    assert data["productErrors"] == []

    attributes = data["product"]["attributes"]

    assert len(attributes) == 2
    expected_file_att_data = {
        "attribute": {"id": attribute_id, "name": file_attribute.name},
        "values": [
            {
                "id": ANY,
                "name": new_value,
                "slug": slugify(new_value),
                "reference": None,
                "file": {
                    "url": "http://testserver/media/" + new_value,
                    "contentType": None,
                },
            }
        ],
    }
    assert expected_file_att_data in attributes

    updated_webhook_mock.assert_called_once_with(product)


@patch("saleor.plugins.manager.PluginsManager.product_updated")
def test_update_product_with_file_attribute_value_new_value_is_not_created(
    updated_webhook_mock,
    staff_api_client,
    file_attribute,
    product,
    product_type,
    permission_manage_products,
):
    # given
    query = MUTATION_UPDATE_PRODUCT

    product_id = graphene.Node.to_global_id("Product", product.pk)

    attribute_id = graphene.Node.to_global_id("Attribute", file_attribute.pk)
    product_type.product_attributes.add(file_attribute)
    existing_value = file_attribute.values.first()
    associate_attribute_values_to_instance(product, file_attribute, existing_value)

    values_count = file_attribute.values.count()

    variables = {
        "productId": product_id,
        "input": {
            "attributes": [{"id": attribute_id, "file": existing_value.file_url}]
        },
    }

    # when
    response = staff_api_client.post_graphql(
        query, variables, permissions=[permission_manage_products]
    )

    # then
    content = get_graphql_content(response)
    data = content["data"]["productUpdate"]
    assert data["productErrors"] == []

    attributes = data["product"]["attributes"]

    assert len(attributes) == 2
    expected_file_att_data = {
        "attribute": {"id": attribute_id, "name": file_attribute.name},
        "values": [
            {
                "id": graphene.Node.to_global_id("AttributeValue", existing_value.pk),
                "name": existing_value.name,
                "slug": existing_value.slug,
                "reference": None,
                "file": {
                    "url": existing_value.file_url,
                    "contentType": existing_value.content_type,
                },
            }
        ],
    }
    assert expected_file_att_data in attributes

    file_attribute.refresh_from_db()
    assert file_attribute.values.count() == values_count

    updated_webhook_mock.assert_called_once_with(product)


@freeze_time("2020-03-18 12:00:00")
def test_update_product_rating(
    staff_api_client,
    product,
    permission_manage_products,
):
    query = MUTATION_UPDATE_PRODUCT

    product.rating = 5.5
    product.save(update_fields=["rating"])
    product_id = graphene.Node.to_global_id("Product", product.pk)
    expected_rating = 9.57
    variables = {"productId": product_id, "input": {"rating": expected_rating}}

    response = staff_api_client.post_graphql(
        query, variables, permissions=[permission_manage_products]
    )
    content = get_graphql_content(response)
    data = content["data"]["productUpdate"]
    assert data["productErrors"] == []
    assert data["product"]["rating"] == expected_rating
    product.refresh_from_db()
    assert product.rating == expected_rating


@patch("saleor.plugins.manager.PluginsManager.product_updated")
def test_update_product_with_page_reference_attribute_value(
    updated_webhook_mock,
    staff_api_client,
    product_type_page_reference_attribute,
    product,
    product_type,
    page,
    permission_manage_products,
):
    # given
    query = MUTATION_UPDATE_PRODUCT

    product_id = graphene.Node.to_global_id("Product", product.pk)

    attribute_id = graphene.Node.to_global_id(
        "Attribute", product_type_page_reference_attribute.pk
    )
    product_type.product_attributes.add(product_type_page_reference_attribute)

    values_count = product_type_page_reference_attribute.values.count()

    reference = graphene.Node.to_global_id("Page", page.pk)

    variables = {
        "productId": product_id,
        "input": {"attributes": [{"id": attribute_id, "references": [reference]}]},
    }

    # when
    response = staff_api_client.post_graphql(
        query, variables, permissions=[permission_manage_products]
    )

    # then
    content = get_graphql_content(response)
    data = content["data"]["productUpdate"]
    assert data["productErrors"] == []

    attributes = data["product"]["attributes"]

    assert len(attributes) == 2
    expected_file_att_data = {
        "attribute": {
            "id": attribute_id,
            "name": product_type_page_reference_attribute.name,
        },
        "values": [
            {
                "id": ANY,
                "name": page.title,
                "slug": f"{product.id}_{page.id}",
                "file": None,
                "reference": reference,
            }
        ],
    }
    assert expected_file_att_data in attributes

    updated_webhook_mock.assert_called_once_with(product)

    product_type_page_reference_attribute.refresh_from_db()
    assert product_type_page_reference_attribute.values.count() == values_count + 1


@patch("saleor.plugins.manager.PluginsManager.product_updated")
def test_update_product_with_page_reference_attribute_existing_value(
    updated_webhook_mock,
    staff_api_client,
    product_type_page_reference_attribute,
    product,
    product_type,
    page,
    permission_manage_products,
):
    # given
    query = MUTATION_UPDATE_PRODUCT

    product_id = graphene.Node.to_global_id("Product", product.pk)

    attribute_id = graphene.Node.to_global_id(
        "Attribute", product_type_page_reference_attribute.pk
    )
    product_type.product_attributes.add(product_type_page_reference_attribute)
    attr_value = AttributeValue.objects.create(
        attribute=product_type_page_reference_attribute,
        name=page.title,
        slug=f"{product.pk}_{page.pk}",
    )
    associate_attribute_values_to_instance(
        product, product_type_page_reference_attribute, attr_value
    )

    values_count = product_type_page_reference_attribute.values.count()

    reference = graphene.Node.to_global_id("Page", page.pk)

    variables = {
        "productId": product_id,
        "input": {"attributes": [{"id": attribute_id, "references": [reference]}]},
    }

    # when
    response = staff_api_client.post_graphql(
        query, variables, permissions=[permission_manage_products]
    )

    # then
    content = get_graphql_content(response)
    data = content["data"]["productUpdate"]
    assert data["productErrors"] == []

    attributes = data["product"]["attributes"]

    assert len(attributes) == 2
    expected_file_att_data = {
        "attribute": {
            "id": attribute_id,
            "name": product_type_page_reference_attribute.name,
        },
        "values": [
            {
                "id": graphene.Node.to_global_id("AttributeValue", attr_value.pk),
                "name": page.title,
                "slug": f"{product.id}_{page.id}",
                "file": None,
                "reference": reference,
            }
        ],
    }
    assert expected_file_att_data in attributes

    updated_webhook_mock.assert_called_once_with(product)

    product_type_page_reference_attribute.refresh_from_db()
    assert product_type_page_reference_attribute.values.count() == values_count


@patch("saleor.plugins.manager.PluginsManager.product_updated")
def test_update_product_with_page_reference_attribute_value_not_given(
    updated_webhook_mock,
    staff_api_client,
    product_type_page_reference_attribute,
    product,
    product_type,
    permission_manage_products,
):
    # given
    query = MUTATION_UPDATE_PRODUCT

    product_type_page_reference_attribute.value_required = True
    product_type_page_reference_attribute.save(update_fields=["value_required"])

    product_id = graphene.Node.to_global_id("Product", product.pk)

    attribute_id = graphene.Node.to_global_id(
        "Attribute", product_type_page_reference_attribute.pk
    )
    product_type.product_attributes.add(product_type_page_reference_attribute)

    variables = {
        "productId": product_id,
        "input": {"attributes": [{"id": attribute_id, "values": ["test"]}]},
    }

    # when
    response = staff_api_client.post_graphql(
        query, variables, permissions=[permission_manage_products]
    )

    # then
    content = get_graphql_content(response)
    data = content["data"]["productUpdate"]
    errors = data["productErrors"]

    assert not data["product"]
    assert len(errors) == 1
    assert errors[0]["field"] == "attributes"
    assert errors[0]["code"] == AttributeErrorCode.REQUIRED.name

    updated_webhook_mock.assert_not_called()


@patch("saleor.plugins.manager.PluginsManager.product_updated")
def test_update_product_with_product_reference_attribute_value(
    updated_webhook_mock,
    staff_api_client,
    product_type_product_reference_attribute,
    product_list,
    product_type,
    permission_manage_products,
):
    # given
    query = MUTATION_UPDATE_PRODUCT

    product = product_list[0]
    product_id = graphene.Node.to_global_id("Product", product.pk)
    product_ref = product_list[1]

    attribute_id = graphene.Node.to_global_id(
        "Attribute", product_type_product_reference_attribute.pk
    )
    product_type.product_attributes.add(product_type_product_reference_attribute)

    values_count = product_type_product_reference_attribute.values.count()

    reference = graphene.Node.to_global_id("Product", product_ref.pk)

    variables = {
        "productId": product_id,
        "input": {"attributes": [{"id": attribute_id, "references": [reference]}]},
    }

    # when
    response = staff_api_client.post_graphql(
        query, variables, permissions=[permission_manage_products]
    )

    # then
    content = get_graphql_content(response)
    data = content["data"]["productUpdate"]
    assert data["productErrors"] == []

    attributes = data["product"]["attributes"]

    assert len(attributes) == 2
    expected_file_att_data = {
        "attribute": {
            "id": attribute_id,
            "name": product_type_product_reference_attribute.name,
        },
        "values": [
            {
                "id": ANY,
                "name": product_ref.name,
                "slug": f"{product.id}_{product_ref.id}",
                "file": None,
                "reference": reference,
            }
        ],
    }
    assert expected_file_att_data in attributes

    updated_webhook_mock.assert_called_once_with(product)

    product_type_product_reference_attribute.refresh_from_db()
    assert product_type_product_reference_attribute.values.count() == values_count + 1


@patch("saleor.plugins.manager.PluginsManager.product_updated")
def test_update_product_with_product_reference_attribute_existing_value(
    updated_webhook_mock,
    staff_api_client,
    product_type_product_reference_attribute,
    product_list,
    product_type,
    permission_manage_products,
):
    # given
    query = MUTATION_UPDATE_PRODUCT

    product = product_list[0]
    product_id = graphene.Node.to_global_id("Product", product.pk)
    product_ref = product_list[1]

    attribute_id = graphene.Node.to_global_id(
        "Attribute", product_type_product_reference_attribute.pk
    )
    product_type.product_attributes.add(product_type_product_reference_attribute)
    attr_value = AttributeValue.objects.create(
        attribute=product_type_product_reference_attribute,
        name=product_ref.name,
        slug=f"{product.pk}_{product_ref.pk}",
    )
    associate_attribute_values_to_instance(
        product, product_type_product_reference_attribute, attr_value
    )

    values_count = product_type_product_reference_attribute.values.count()

    reference = graphene.Node.to_global_id("Product", product_ref.pk)

    variables = {
        "productId": product_id,
        "input": {"attributes": [{"id": attribute_id, "references": [reference]}]},
    }

    # when
    response = staff_api_client.post_graphql(
        query, variables, permissions=[permission_manage_products]
    )

    # then
    content = get_graphql_content(response)
    data = content["data"]["productUpdate"]
    assert data["productErrors"] == []

    attributes = data["product"]["attributes"]

    assert len(attributes) == 2
    expected_file_att_data = {
        "attribute": {
            "id": attribute_id,
            "name": product_type_product_reference_attribute.name,
        },
        "values": [
            {
                "id": graphene.Node.to_global_id("AttributeValue", attr_value.pk),
                "name": product_ref.name,
                "slug": f"{product.id}_{product_ref.id}",
                "file": None,
                "reference": reference,
            }
        ],
    }
    assert expected_file_att_data in attributes

    updated_webhook_mock.assert_called_once_with(product)

    product_type_product_reference_attribute.refresh_from_db()
    assert product_type_product_reference_attribute.values.count() == values_count


@patch("saleor.plugins.manager.PluginsManager.product_updated")
def test_update_product_with_product_reference_attribute_value_not_given(
    updated_webhook_mock,
    staff_api_client,
    product_type_product_reference_attribute,
    product,
    product_type,
    permission_manage_products,
):
    # given
    query = MUTATION_UPDATE_PRODUCT

    product_type_product_reference_attribute.value_required = True
    product_type_product_reference_attribute.save(update_fields=["value_required"])

    product_id = graphene.Node.to_global_id("Product", product.pk)

    attribute_id = graphene.Node.to_global_id(
        "Attribute", product_type_product_reference_attribute.pk
    )
    product_type.product_attributes.add(product_type_product_reference_attribute)

    variables = {
        "productId": product_id,
        "input": {"attributes": [{"id": attribute_id, "values": ["test"]}]},
    }

    # when
    response = staff_api_client.post_graphql(
        query, variables, permissions=[permission_manage_products]
    )

    # then
    content = get_graphql_content(response)
    data = content["data"]["productUpdate"]
    errors = data["productErrors"]

    assert not data["product"]
    assert len(errors) == 1
    assert errors[0]["field"] == "attributes"
    assert errors[0]["code"] == AttributeErrorCode.REQUIRED.name

    updated_webhook_mock.assert_not_called()


@patch("saleor.plugins.manager.PluginsManager.product_updated")
def test_update_product_change_values_ordering(
    updated_webhook_mock,
    staff_api_client,
    product,
    permission_manage_products,
    page_list,
    product_type_page_reference_attribute,
):
    # given
    query = MUTATION_UPDATE_PRODUCT
    product_id = graphene.Node.to_global_id("Product", product.pk)

    attribute_id = graphene.Node.to_global_id(
        "Attribute", product_type_page_reference_attribute.pk
    )

    product_type = product.product_type
    product_type.product_attributes.set([product_type_page_reference_attribute])

    attr_value_1 = AttributeValue.objects.create(
        attribute=product_type_page_reference_attribute,
        name=page_list[0].title,
        slug=f"{product.pk}_{page_list[0].pk}",
    )
    attr_value_2 = AttributeValue.objects.create(
        attribute=product_type_page_reference_attribute,
        name=page_list[1].title,
        slug=f"{product.pk}_{page_list[1].pk}",
    )

    associate_attribute_values_to_instance(
        product, product_type_page_reference_attribute, attr_value_2, attr_value_1
    )

    assert list(
        product.attributes.first().productvalueassignment.values_list(
            "value_id", flat=True
        )
    ) == [attr_value_2.pk, attr_value_1.pk]

    variables = {
        "productId": product_id,
        "input": {
            "attributes": [
                {
                    "id": attribute_id,
                    "references": [
                        graphene.Node.to_global_id("Page", page_list[0].pk),
                        graphene.Node.to_global_id("Page", page_list[1].pk),
                    ],
                }
            ]
        },
    }

    # when
    response = staff_api_client.post_graphql(
        query, variables, permissions=[permission_manage_products]
    )

    # then
    content = get_graphql_content(response)
    data = content["data"]["productUpdate"]
    assert data["productErrors"] == []

    attributes = data["product"]["attributes"]

    assert len(attributes) == 1
    values = attributes[0]["values"]
    assert len(values) == 2
    assert [value["id"] for value in values] == [
        graphene.Node.to_global_id("AttributeValue", val.pk)
        for val in [attr_value_1, attr_value_2]
    ]
    product.refresh_from_db()
    assert list(
        product.attributes.first().productvalueassignment.values_list(
            "value_id", flat=True
        )
    ) == [attr_value_1.pk, attr_value_2.pk]

    updated_webhook_mock.assert_called_once_with(product)


UPDATE_PRODUCT_SLUG_MUTATION = """
    mutation($id: ID!, $slug: String) {
        productUpdate(
            id: $id
            input: {
                slug: $slug
            }
        ) {
            product{
                name
                slug
            }
            productErrors {
                field
                message
                code
            }
        }
    }
"""


@pytest.mark.parametrize(
    "input_slug, expected_slug, error_message",
    [
        ("test-slug", "test-slug", None),
        ("", "", "Slug value cannot be blank."),
        (None, "", "Slug value cannot be blank."),
    ],
)
def test_update_product_slug(
    staff_api_client,
    product,
    permission_manage_products,
    input_slug,
    expected_slug,
    error_message,
):
    query = UPDATE_PRODUCT_SLUG_MUTATION
    old_slug = product.slug

    assert old_slug != input_slug

    node_id = graphene.Node.to_global_id("Product", product.id)
    variables = {"slug": input_slug, "id": node_id}
    response = staff_api_client.post_graphql(
        query, variables, permissions=[permission_manage_products]
    )
    content = get_graphql_content(response)
    data = content["data"]["productUpdate"]
    errors = data["productErrors"]
    if not error_message:
        assert not errors
        assert data["product"]["slug"] == expected_slug
    else:
        assert errors
        assert errors[0]["field"] == "slug"
        assert errors[0]["code"] == ProductErrorCode.REQUIRED.name


def test_update_product_slug_exists(
    staff_api_client, product, permission_manage_products
):
    query = UPDATE_PRODUCT_SLUG_MUTATION
    input_slug = "test-slug"

    second_product = Product.objects.get(pk=product.pk)
    second_product.pk = None
    second_product.slug = input_slug
    second_product.save()

    assert input_slug != product.slug

    node_id = graphene.Node.to_global_id("Product", product.id)
    variables = {"slug": input_slug, "id": node_id}
    response = staff_api_client.post_graphql(
        query, variables, permissions=[permission_manage_products]
    )
    content = get_graphql_content(response)
    data = content["data"]["productUpdate"]
    errors = data["productErrors"]
    assert errors
    assert errors[0]["field"] == "slug"
    assert errors[0]["code"] == ProductErrorCode.UNIQUE.name


@pytest.mark.parametrize(
    "input_slug, expected_slug, input_name, error_message, error_field",
    [
        ("test-slug", "test-slug", "New name", None, None),
        ("", "", "New name", "Slug value cannot be blank.", "slug"),
        (None, "", "New name", "Slug value cannot be blank.", "slug"),
        ("test-slug", "", None, "This field cannot be blank.", "name"),
        ("test-slug", "", "", "This field cannot be blank.", "name"),
        (None, None, None, "Slug value cannot be blank.", "slug"),
    ],
)
def test_update_product_slug_and_name(
    staff_api_client,
    product,
    permission_manage_products,
    input_slug,
    expected_slug,
    input_name,
    error_message,
    error_field,
):
    query = """
            mutation($id: ID!, $name: String, $slug: String) {
            productUpdate(
                id: $id
                input: {
                    name: $name
                    slug: $slug
                }
            ) {
                product{
                    name
                    slug
                }
                productErrors {
                    field
                    message
                    code
                }
            }
        }
    """

    old_name = product.name
    old_slug = product.slug

    assert input_slug != old_slug
    assert input_name != old_name

    node_id = graphene.Node.to_global_id("Product", product.id)
    variables = {"slug": input_slug, "name": input_name, "id": node_id}
    response = staff_api_client.post_graphql(
        query, variables, permissions=[permission_manage_products]
    )
    content = get_graphql_content(response)
    product.refresh_from_db()
    data = content["data"]["productUpdate"]
    errors = data["productErrors"]
    if not error_message:
        assert data["product"]["name"] == input_name == product.name
        assert data["product"]["slug"] == input_slug == product.slug
    else:
        assert errors
        assert errors[0]["field"] == error_field
        assert errors[0]["code"] == ProductErrorCode.REQUIRED.name


SET_ATTRIBUTES_TO_PRODUCT_QUERY = """
    mutation updateProduct($productId: ID!, $attributes: [AttributeValueInput!]) {
      productUpdate(id: $productId, input: { attributes: $attributes }) {
        productErrors {
          message
          field
          code
          attributes
        }
      }
    }
"""


def test_update_product_can_only_assign_multiple_values_to_valid_input_types(
    staff_api_client, product, permission_manage_products, color_attribute
):
    """Ensures you cannot assign multiple values to input types
    that are not multi-select. This also ensures multi-select types
    can be assigned multiple values as intended."""

    staff_api_client.user.user_permissions.add(permission_manage_products)

    multi_values_attr = Attribute.objects.create(
        name="multi", slug="multi-vals", input_type=AttributeInputType.MULTISELECT
    )
    multi_values_attr.product_types.add(product.product_type)
    multi_values_attr_id = graphene.Node.to_global_id("Attribute", multi_values_attr.id)

    color_attribute_id = graphene.Node.to_global_id("Attribute", color_attribute.id)

    # Try to assign multiple values from an attribute that does not support such things
    variables = {
        "productId": graphene.Node.to_global_id("Product", product.pk),
        "attributes": [{"id": color_attribute_id, "values": ["red", "blue"]}],
    }
    data = get_graphql_content(
        staff_api_client.post_graphql(SET_ATTRIBUTES_TO_PRODUCT_QUERY, variables)
    )["data"]["productUpdate"]
    assert data["productErrors"] == [
        {
            "field": "attributes",
            "code": ProductErrorCode.INVALID.name,
            "message": ANY,
            "attributes": [color_attribute_id],
        }
    ]

    # Try to assign multiple values from a valid attribute
    variables["attributes"] = [{"id": multi_values_attr_id, "values": ["a", "b"]}]
    data = get_graphql_content(
        staff_api_client.post_graphql(SET_ATTRIBUTES_TO_PRODUCT_QUERY, variables)
    )["data"]["productUpdate"]
    assert not data["productErrors"]


def test_update_product_with_existing_attribute_value(
    staff_api_client, product, permission_manage_products, color_attribute
):
    """Ensure assigning an existing value to a product doesn't create a new
    attribute value."""

    staff_api_client.user.user_permissions.add(permission_manage_products)

    expected_attribute_values_count = color_attribute.values.count()
    color_attribute_id = graphene.Node.to_global_id("Attribute", color_attribute.id)
    color = color_attribute.values.only("name").first()

    # Try to assign multiple values from an attribute that does not support such things
    variables = {
        "productId": graphene.Node.to_global_id("Product", product.pk),
        "attributes": [{"id": color_attribute_id, "values": [color.name]}],
    }

    data = get_graphql_content(
        staff_api_client.post_graphql(SET_ATTRIBUTES_TO_PRODUCT_QUERY, variables)
    )["data"]["productUpdate"]
    assert not data["productErrors"]

    assert (
        color_attribute.values.count() == expected_attribute_values_count
    ), "A new attribute value shouldn't have been created"


def test_update_product_without_supplying_required_product_attribute(
    staff_api_client, product, permission_manage_products, color_attribute
):
    """Ensure assigning an existing value to a product doesn't create a new
    attribute value."""

    staff_api_client.user.user_permissions.add(permission_manage_products)

    product_type = product.product_type
    color_attribute_id = graphene.Node.to_global_id("Attribute", color_attribute.id)

    # Create and assign a new attribute requiring a value to be always supplied
    required_attribute = Attribute.objects.create(
        name="Required One", slug="required-one", value_required=True
    )
    product_type.product_attributes.add(required_attribute)
    required_attribute_id = graphene.Node.to_global_id(
        "Attribute", required_attribute.id
    )

    # Try to assign multiple values from an attribute that does not support such things
    variables = {
        "productId": graphene.Node.to_global_id("Product", product.pk),
        "attributes": [{"id": color_attribute_id, "values": ["Blue"]}],
    }

    data = get_graphql_content(
        staff_api_client.post_graphql(SET_ATTRIBUTES_TO_PRODUCT_QUERY, variables)
    )["data"]["productUpdate"]
    assert data["productErrors"] == [
        {
            "field": "attributes",
            "code": ProductErrorCode.REQUIRED.name,
            "message": ANY,
            "attributes": [required_attribute_id],
        }
    ]


def test_update_product_with_non_existing_attribute(
    staff_api_client, product, permission_manage_products, color_attribute
):
    non_existent_attribute_pk = 0
    invalid_attribute_id = graphene.Node.to_global_id(
        "Attribute", non_existent_attribute_pk
    )

    """Ensure assigning an existing value to a product doesn't create a new
    attribute value."""

    staff_api_client.user.user_permissions.add(permission_manage_products)

    # Try to assign multiple values from an attribute that does not support such things
    variables = {
        "productId": graphene.Node.to_global_id("Product", product.pk),
        "attributes": [{"id": invalid_attribute_id, "values": ["hello"]}],
    }

    data = get_graphql_content(
        staff_api_client.post_graphql(SET_ATTRIBUTES_TO_PRODUCT_QUERY, variables)
    )["data"]["productUpdate"]
    assert data["productErrors"] == [
        {
            "field": "attributes",
            "code": ProductErrorCode.NOT_FOUND.name,
            "message": ANY,
            "attributes": None,
        }
    ]


def test_update_product_with_no_attribute_slug_or_id(
    staff_api_client, product, permission_manage_products, color_attribute
):
    """Ensure only supplying values triggers a validation error."""

    staff_api_client.user.user_permissions.add(permission_manage_products)

    # Try to assign multiple values from an attribute that does not support such things
    variables = {
        "productId": graphene.Node.to_global_id("Product", product.pk),
        "attributes": [{"values": ["Oopsie!"]}],
    }

    data = get_graphql_content(
        staff_api_client.post_graphql(SET_ATTRIBUTES_TO_PRODUCT_QUERY, variables)
    )["data"]["productUpdate"]
    assert data["productErrors"] == [
        {
            "field": "attributes",
            "code": ProductErrorCode.REQUIRED.name,
            "message": ANY,
            "attributes": None,
        }
    ]


def test_update_product_with_negative_weight(
    staff_api_client, product_with_default_variant, permission_manage_products, product
):
    query = """
        mutation updateProduct(
            $productId: ID!,
            $weight: WeightScalar)
        {
            productUpdate(
                id: $productId,
                input: {
                    weight: $weight
                })
            {
                product {
                    id
                }
                productErrors {
                    field
                    message
                    code
                }
            }
        }
    """
    product = product_with_default_variant
    product_id = graphene.Node.to_global_id("Product", product.pk)

    variables = {"productId": product_id, "weight": -1}

    response = staff_api_client.post_graphql(
        query, variables, permissions=[permission_manage_products]
    )
    content = get_graphql_content(response)
    data = content["data"]["productUpdate"]
    error = data["productErrors"][0]
    assert error["field"] == "weight"
    assert error["code"] == ProductErrorCode.INVALID.name


UPDATE_PRODUCT = """
    mutation updateProduct(
        $productId: ID!,
        $input: ProductInput!)
    {
        productUpdate(
            id: $productId,
            input: $input)
        {
            product {
                id
                name
                slug
            }
            errors {
                message
                field
            }
        }
    }"""


def test_update_product_name(staff_api_client, permission_manage_products, product):
    query = UPDATE_PRODUCT

    product_slug = product.slug
    new_name = "example-product"
    assert new_name != product.name

    product_id = graphene.Node.to_global_id("Product", product.id)
    variables = {"productId": product_id, "input": {"name": new_name}}

    response = staff_api_client.post_graphql(
        query, variables, permissions=[permission_manage_products]
    )

    data = get_graphql_content(response)["data"]["productUpdate"]
    assert data["product"]["name"] == new_name
    assert data["product"]["slug"] == product_slug


def test_update_product_slug_with_existing_value(
    staff_api_client, permission_manage_products, product
):
    query = UPDATE_PRODUCT
    second_product = Product.objects.get(pk=product.pk)
    second_product.id = None
    second_product.slug = "second-product"
    second_product.save()

    assert product.slug != second_product.slug

    product_id = graphene.Node.to_global_id("Product", product.id)
    variables = {"productId": product_id, "input": {"slug": second_product.slug}}

    response = staff_api_client.post_graphql(
        query, variables, permissions=[permission_manage_products]
    )

    data = get_graphql_content(response)["data"]["productUpdate"]
    errors = data["errors"]
    assert errors
    assert errors[0]["field"] == "slug"
    assert errors[0]["message"] == "Product with this Slug already exists."


DELETE_PRODUCT_MUTATION = """
    mutation DeleteProduct($id: ID!) {
        productDelete(id: $id) {
            product {
                name
                id
            }
            errors {
                field
                message
            }
            }
        }
"""


@patch("saleor.order.tasks.recalculate_orders_task.delay")
def test_delete_product(
    mocked_recalculate_orders_task,
    staff_api_client,
    product,
    permission_manage_products,
):
    query = DELETE_PRODUCT_MUTATION
    node_id = graphene.Node.to_global_id("Product", product.id)
    variables = {"id": node_id}
    response = staff_api_client.post_graphql(
        query, variables, permissions=[permission_manage_products]
    )
    content = get_graphql_content(response)
    data = content["data"]["productDelete"]
    assert data["product"]["name"] == product.name
    with pytest.raises(product._meta.model.DoesNotExist):
        product.refresh_from_db()
    assert node_id == data["product"]["id"]
    mocked_recalculate_orders_task.assert_not_called


@patch("saleor.product.signals.delete_versatile_image")
@patch("saleor.order.tasks.recalculate_orders_task.delay")
def test_delete_product_with_image(
    mocked_recalculate_orders_task,
    delete_versatile_image_mock,
    staff_api_client,
    product_with_image,
    variant_with_image,
    permission_manage_products,
    media_root,
):
    """Ensure deleting product delete also product and variants images from storage."""

    # given
    query = DELETE_PRODUCT_MUTATION
    product = product_with_image
    variant = product.variants.first()
    node_id = graphene.Node.to_global_id("Product", product.id)

    product_img_paths = [media.image for media in product.media.all()]
    variant_img_paths = [media.image for media in variant.media.all()]
    images = product_img_paths + variant_img_paths

    variables = {"id": node_id}

    # when
    response = staff_api_client.post_graphql(
        query, variables, permissions=[permission_manage_products]
    )

    # then
    content = get_graphql_content(response)
    data = content["data"]["productDelete"]
    assert data["product"]["name"] == product.name
    with pytest.raises(product._meta.model.DoesNotExist):
        product.refresh_from_db()
    assert node_id == data["product"]["id"]

    assert delete_versatile_image_mock.call_count == len(images)
    assert {
        call_args.args[0] for call_args in delete_versatile_image_mock.call_args_list
    } == set(images)
    mocked_recalculate_orders_task.assert_not_called


@patch("saleor.plugins.webhook.plugin.trigger_webhooks_for_event.delay")
@patch("saleor.order.tasks.recalculate_orders_task.delay")
def test_delete_product_trigger_webhook(
    mocked_recalculate_orders_task,
    mocked_webhook_trigger,
    staff_api_client,
    product,
    permission_manage_products,
    settings,
):
    settings.PLUGINS = ["saleor.plugins.webhook.plugin.WebhookPlugin"]

    query = DELETE_PRODUCT_MUTATION
    node_id = graphene.Node.to_global_id("Product", product.id)
    variants_id = list(product.variants.all().values_list("id", flat=True))
    variables = {"id": node_id}
    response = staff_api_client.post_graphql(
        query, variables, permissions=[permission_manage_products]
    )
    content = get_graphql_content(response)
    data = content["data"]["productDelete"]
    assert data["product"]["name"] == product.name
    with pytest.raises(product._meta.model.DoesNotExist):
        product.refresh_from_db()
    assert node_id == data["product"]["id"]

    expected_data = generate_product_deleted_payload(product, variants_id)

    mocked_webhook_trigger.assert_called_once_with(
        WebhookEventType.PRODUCT_DELETED, expected_data
    )
    mocked_recalculate_orders_task.assert_not_called


@patch("saleor.order.tasks.recalculate_orders_task.delay")
def test_delete_product_variant_in_draft_order(
    mocked_recalculate_orders_task,
    staff_api_client,
    product_with_two_variants,
    permission_manage_products,
    order_list,
    channel_USD,
):
    query = DELETE_PRODUCT_MUTATION
    product = product_with_two_variants

    not_draft_order = order_list[1]
    draft_order = order_list[0]
    draft_order.status = OrderStatus.DRAFT
    draft_order.save(update_fields=["status"])

    draft_order_lines_pks = []
    not_draft_order_lines_pks = []
    for variant in product.variants.all():
        variant_channel_listing = variant.channel_listings.get(channel=channel_USD)
        net = variant.get_price(product, [], channel_USD, variant_channel_listing, None)
        gross = Money(amount=net.amount, currency=net.currency)
        unit_price = TaxedMoney(net=net, gross=gross)
        quantity = 3
        total_price = unit_price * quantity

        order_line = OrderLine.objects.create(
            variant=variant,
            order=draft_order,
            product_name=str(variant.product),
            variant_name=str(variant),
            product_sku=variant.sku,
            is_shipping_required=variant.is_shipping_required(),
            unit_price=TaxedMoney(net=net, gross=gross),
            total_price=total_price,
            quantity=quantity,
        )
        draft_order_lines_pks.append(order_line.pk)

        order_line_not_draft = OrderLine.objects.create(
            variant=variant,
            order=not_draft_order,
            product_name=str(variant.product),
            variant_name=str(variant),
            product_sku=variant.sku,
            is_shipping_required=variant.is_shipping_required(),
            unit_price=TaxedMoney(net=net, gross=gross),
            total_price=total_price,
            quantity=quantity,
        )
        not_draft_order_lines_pks.append(order_line_not_draft.pk)

    node_id = graphene.Node.to_global_id("Product", product.id)
    variables = {"id": node_id}
    response = staff_api_client.post_graphql(
        query, variables, permissions=[permission_manage_products]
    )
    content = get_graphql_content(response)
    data = content["data"]["productDelete"]
    assert data["product"]["name"] == product.name
    with pytest.raises(product._meta.model.DoesNotExist):
        product.refresh_from_db()
    assert node_id == data["product"]["id"]

    assert not OrderLine.objects.filter(pk__in=draft_order_lines_pks).exists()

    assert OrderLine.objects.filter(pk__in=not_draft_order_lines_pks).exists()
    mocked_recalculate_orders_task.assert_called_once_with([draft_order.id])


def test_product_type(user_api_client, product_type, channel_USD):
    query = """
    query ($channel: String){
        productTypes(first: 20) {
            totalCount
            edges {
                node {
                    id
                    name
                    products(first: 1, channel: $channel) {
                        edges {
                            node {
                                id
                            }
                        }
                    }
                }
            }
        }
    }
    """
    variables = {"channel": channel_USD.slug}
    response = user_api_client.post_graphql(query, variables)
    content = get_graphql_content(response)
    no_product_types = ProductType.objects.count()
    assert content["data"]["productTypes"]["totalCount"] == no_product_types
    assert len(content["data"]["productTypes"]["edges"]) == no_product_types


PRODUCT_TYPE_QUERY = """
    query getProductType(
        $id: ID!, $variantSelection: VariantAttributeScope, $channel: String
    ) {
        productType(id: $id) {
            name
            variantAttributes(variantSelection: $variantSelection) {
                slug
            }
            products(first: 20, channel:$channel) {
                totalCount
                edges {
                    node {
                        name
                    }
                }
            }
            taxType {
                taxCode
                description
            }
        }
    }
"""


def test_product_type_query(
    user_api_client,
    staff_api_client,
    product_type,
    file_attribute_with_file_input_type_without_values,
    product,
    permission_manage_products,
    monkeypatch,
    channel_USD,
):
    monkeypatch.setattr(
        PluginsManager,
        "get_tax_code_from_object_meta",
        lambda self, x: TaxType(code="123", description="Standard Taxes"),
    )

    query = PRODUCT_TYPE_QUERY

    no_products = Product.objects.count()
    ProductChannelListing.objects.filter(product=product, channel=channel_USD).update(
        is_published=False
    )

    product_type.variant_attributes.add(
        file_attribute_with_file_input_type_without_values
    )
    variant_attributes_count = product_type.variant_attributes.count()

    variables = {
        "id": graphene.Node.to_global_id("ProductType", product_type.id),
        "channel": channel_USD.slug,
    }

    response = user_api_client.post_graphql(query, variables)
    content = get_graphql_content(response)
    data = content["data"]
    assert data["productType"]["products"]["totalCount"] == no_products - 1

    staff_api_client.user.user_permissions.add(permission_manage_products)
    response = staff_api_client.post_graphql(query, variables)
    content = get_graphql_content(response)
    data = content["data"]
    assert data["productType"]["products"]["totalCount"] == no_products
    assert data["productType"]["taxType"]["taxCode"] == "123"
    assert data["productType"]["taxType"]["description"] == "Standard Taxes"
    assert len(data["productType"]["variantAttributes"]) == variant_attributes_count


@pytest.mark.parametrize(
    "variant_selection",
    [
        VariantAttributeScope.ALL.name,
        VariantAttributeScope.VARIANT_SELECTION.name,
        VariantAttributeScope.NOT_VARIANT_SELECTION.name,
    ],
)
def test_product_type_query_only_variant_selections_value_set(
    variant_selection,
    user_api_client,
    staff_api_client,
    product_type,
    file_attribute_with_file_input_type_without_values,
    author_page_attribute,
    product_type_page_reference_attribute,
    product,
    permission_manage_products,
    monkeypatch,
    channel_USD,
):
    monkeypatch.setattr(
        PluginsManager,
        "get_tax_code_from_object_meta",
        lambda self, x: TaxType(code="123", description="Standard Taxes"),
    )
    query = PRODUCT_TYPE_QUERY

    no_products = Product.objects.count()
    ProductChannelListing.objects.filter(product=product, channel=channel_USD).update(
        is_published=False
    )

    product_type.variant_attributes.add(
        file_attribute_with_file_input_type_without_values,
        author_page_attribute,
        product_type_page_reference_attribute,
    )

    variables = {
        "id": graphene.Node.to_global_id("ProductType", product_type.id),
        "variantSelection": variant_selection,
        "channel": channel_USD.slug,
    }

    response = user_api_client.post_graphql(query, variables)
    content = get_graphql_content(response)
    data = content["data"]
    assert data["productType"]["products"]["totalCount"] == no_products - 1

    staff_api_client.user.user_permissions.add(permission_manage_products)
    response = staff_api_client.post_graphql(query, variables)
    content = get_graphql_content(response)
    data = content["data"]
    assert data["productType"]["products"]["totalCount"] == no_products
    assert data["productType"]["taxType"]["taxCode"] == "123"
    assert data["productType"]["taxType"]["description"] == "Standard Taxes"

    if variant_selection == VariantAttributeScope.VARIANT_SELECTION.name:
        assert (
            len(data["productType"]["variantAttributes"])
            == product_type.variant_attributes.filter(
                input_type=AttributeInputType.DROPDOWN, type=AttributeType.PRODUCT_TYPE
            ).count()
        )
    elif variant_selection == VariantAttributeScope.NOT_VARIANT_SELECTION.name:
        assert (
            len(data["productType"]["variantAttributes"])
            == product_type.variant_attributes.exclude(
                input_type=AttributeInputType.DROPDOWN, type=AttributeType.PRODUCT_TYPE
            ).count()
        )
    else:
        assert (
            len(data["productType"]["variantAttributes"])
            == product_type.variant_attributes.count()
        )


PRODUCT_TYPE_CREATE_MUTATION = """
    mutation createProductType(
        $name: String,
        $slug: String,
        $taxCode: String,
        $hasVariants: Boolean,
        $isShippingRequired: Boolean,
        $productAttributes: [ID],
        $variantAttributes: [ID],
        $weight: WeightScalar) {
        productTypeCreate(
            input: {
                name: $name,
                slug: $slug,
                taxCode: $taxCode,
                hasVariants: $hasVariants,
                isShippingRequired: $isShippingRequired,
                productAttributes: $productAttributes,
                variantAttributes: $variantAttributes,
                weight: $weight}) {
            productType {
                name
                slug
                isShippingRequired
                hasVariants
                variantAttributes {
                    name
                    values {
                        name
                    }
                }
                productAttributes {
                    name
                    values {
                        name
                        richText
                    }
                }
            }
            productErrors {
                field
                message
                code
                attributes
            }
        }

    }
"""


def test_product_type_create_mutation(
    staff_api_client,
    product_type,
    permission_manage_product_types_and_attributes,
    monkeypatch,
    setup_vatlayer,
):
    manager = PluginsManager(plugins=setup_vatlayer.PLUGINS)

    query = PRODUCT_TYPE_CREATE_MUTATION
    product_type_name = "test type"
    slug = "test-type"
    has_variants = True
    require_shipping = True
    product_attributes = product_type.product_attributes.all()
    product_attributes_ids = [
        graphene.Node.to_global_id("Attribute", att.id) for att in product_attributes
    ]
    variant_attributes = product_type.variant_attributes.all()
    variant_attributes_ids = [
        graphene.Node.to_global_id("Attribute", att.id) for att in variant_attributes
    ]

    variables = {
        "name": product_type_name,
        "slug": slug,
        "hasVariants": has_variants,
        "taxCode": "wine",
        "isShippingRequired": require_shipping,
        "productAttributes": product_attributes_ids,
        "variantAttributes": variant_attributes_ids,
    }
    initial_count = ProductType.objects.count()
    response = staff_api_client.post_graphql(
        query, variables, permissions=[permission_manage_product_types_and_attributes]
    )
    content = get_graphql_content(response)
    assert ProductType.objects.count() == initial_count + 1
    data = content["data"]["productTypeCreate"]["productType"]
    assert data["name"] == product_type_name
    assert data["slug"] == slug
    assert data["hasVariants"] == has_variants
    assert data["isShippingRequired"] == require_shipping

    pa = product_attributes[0]
    assert data["productAttributes"][0]["name"] == pa.name
    pa_values = data["productAttributes"][0]["values"]
    assert sorted([value["name"] for value in pa_values]) == sorted(
        [value.name for value in pa.values.all()]
    )

    va = variant_attributes[0]
    assert data["variantAttributes"][0]["name"] == va.name
    va_values = data["variantAttributes"][0]["values"]
    assert sorted([value["name"] for value in va_values]) == sorted(
        [value.name for value in va.values.all()]
    )

    new_instance = ProductType.objects.latest("pk")
    tax_code = manager.get_tax_code_from_object_meta(new_instance).code
    assert tax_code == "wine"


def test_create_product_type_with_rich_text_attribute(
    staff_api_client,
    product_type,
    permission_manage_product_types_and_attributes,
    rich_text_attribute,
):
    query = PRODUCT_TYPE_CREATE_MUTATION
    product_type_name = "test type"
    slug = "test-type"

    product_type.product_attributes.add(rich_text_attribute)
    product_attributes_ids = [
        graphene.Node.to_global_id("Attribute", attr.id)
        for attr in product_type.product_attributes.all()
    ]

    variables = {
        "name": product_type_name,
        "slug": slug,
        "productAttributes": product_attributes_ids,
    }

    response = staff_api_client.post_graphql(
        query, variables, permissions=[permission_manage_product_types_and_attributes]
    )
    content = get_graphql_content(response)
    data = content["data"]["productTypeCreate"]["productType"]
    errors = content["data"]["productTypeCreate"]["productErrors"]

    assert not errors
    assert data["name"] == product_type_name
    assert data["slug"] == slug
    expected_attributes = [
        {
            "name": "Color",
            "values": [
                {"name": "Red", "richText": None},
                {"name": "Blue", "richText": None},
            ],
        },
        {
            "name": "Text",
            "values": [
                {
                    "name": "Rich text attribute content.",
                    "richText": json.dumps(
                        rich_text_attribute.values.first().rich_text
                    ),
                }
            ],
        },
    ]
    for attribute in data["productAttributes"]:
        assert attribute in expected_attributes


@pytest.mark.parametrize(
    "input_slug, expected_slug",
    (
        ("test-slug", "test-slug"),
        (None, "test-product-type"),
        ("", "test-product-type"),
        ("わたし-わ-にっぽん-です", "わたし-わ-にっぽん-です"),
    ),
)
def test_create_product_type_with_given_slug(
    staff_api_client,
    permission_manage_product_types_and_attributes,
    input_slug,
    expected_slug,
):
    query = PRODUCT_TYPE_CREATE_MUTATION
    name = "Test product type"
    variables = {"name": name, "slug": input_slug}
    response = staff_api_client.post_graphql(
        query, variables, permissions=[permission_manage_product_types_and_attributes]
    )
    content = get_graphql_content(response)
    data = content["data"]["productTypeCreate"]
    assert not data["productErrors"]
    assert data["productType"]["slug"] == expected_slug


def test_create_product_type_with_unicode_in_name(
    staff_api_client, permission_manage_product_types_and_attributes
):
    query = PRODUCT_TYPE_CREATE_MUTATION
    name = "わたし わ にっぽん です"
    variables = {"name": name}
    response = staff_api_client.post_graphql(
        query, variables, permissions=[permission_manage_product_types_and_attributes]
    )
    content = get_graphql_content(response)
    data = content["data"]["productTypeCreate"]
    assert not data["productErrors"]
    assert data["productType"]["name"] == name
    assert data["productType"]["slug"] == "わたし-わ-にっぽん-です"


def test_create_product_type_create_with_negative_weight(
    staff_api_client, permission_manage_product_types_and_attributes
):
    query = PRODUCT_TYPE_CREATE_MUTATION
    name = "Test product type"
    variables = {"name": name, "weight": -1.1}
    response = staff_api_client.post_graphql(
        query, variables, permissions=[permission_manage_product_types_and_attributes]
    )
    content = get_graphql_content(response)
    data = content["data"]["productTypeCreate"]
    error = data["productErrors"][0]
    assert error["field"] == "weight"
    assert error["code"] == ProductErrorCode.INVALID.name


def test_product_type_create_mutation_not_valid_attributes(
    staff_api_client,
    product_type,
    permission_manage_product_types_and_attributes,
    monkeypatch,
    setup_vatlayer,
):
    # given
    query = PRODUCT_TYPE_CREATE_MUTATION
    product_type_name = "test type"
    slug = "test-type"
    has_variants = True
    require_shipping = True

    product_attributes = product_type.product_attributes.all()
    product_page_attribute = product_attributes.last()
    product_page_attribute.type = AttributeType.PAGE_TYPE
    product_page_attribute.save(update_fields=["type"])

    variant_attributes = product_type.variant_attributes.all()
    variant_page_attribute = variant_attributes.last()
    variant_page_attribute.type = AttributeType.PAGE_TYPE
    variant_page_attribute.save(update_fields=["type"])

    product_attributes_ids = [
        graphene.Node.to_global_id("Attribute", att.id) for att in product_attributes
    ]
    variant_attributes_ids = [
        graphene.Node.to_global_id("Attribute", att.id) for att in variant_attributes
    ]

    variables = {
        "name": product_type_name,
        "slug": slug,
        "hasVariants": has_variants,
        "taxCode": "wine",
        "isShippingRequired": require_shipping,
        "productAttributes": product_attributes_ids,
        "variantAttributes": variant_attributes_ids,
    }
    initial_count = ProductType.objects.count()

    # when
    response = staff_api_client.post_graphql(
        query, variables, permissions=[permission_manage_product_types_and_attributes]
    )

    # then
    content = get_graphql_content(response)
    data = content["data"]["productTypeCreate"]
    errors = data["productErrors"]

    assert len(errors) == 2
    expected_errors = [
        {
            "code": ProductErrorCode.INVALID.name,
            "field": "productAttributes",
            "message": ANY,
            "attributes": [
                graphene.Node.to_global_id("Attribute", product_page_attribute.pk)
            ],
        },
        {
            "code": ProductErrorCode.INVALID.name,
            "field": "variantAttributes",
            "message": ANY,
            "attributes": [
                graphene.Node.to_global_id("Attribute", variant_page_attribute.pk)
            ],
        },
    ]
    for error in errors:
        assert error in expected_errors

    assert initial_count == ProductType.objects.count()


PRODUCT_TYPE_UPDATE_MUTATION = """
mutation updateProductType(
    $id: ID!,
    $name: String!,
    $hasVariants: Boolean!,
    $isShippingRequired: Boolean!,
    $productAttributes: [ID],
    ) {
        productTypeUpdate(
        id: $id,
        input: {
            name: $name,
            hasVariants: $hasVariants,
            isShippingRequired: $isShippingRequired,
            productAttributes: $productAttributes
        }) {
            productType {
                name
                slug
                isShippingRequired
                hasVariants
                variantAttributes {
                    id
                }
                productAttributes {
                    id
                }
            }
            productErrors {
                code
                field
                attributes
            }
            }
        }
"""


def test_product_type_update_mutation(
    staff_api_client, product_type, permission_manage_product_types_and_attributes
):
    query = PRODUCT_TYPE_UPDATE_MUTATION
    product_type_name = "test type updated"
    slug = product_type.slug
    has_variants = True
    require_shipping = False
    product_type_id = graphene.Node.to_global_id("ProductType", product_type.id)

    # Test scenario: remove all product attributes using [] as input
    # but do not change variant attributes
    product_attributes = []
    product_attributes_ids = [
        graphene.Node.to_global_id("Attribute", att.id) for att in product_attributes
    ]
    variant_attributes = product_type.variant_attributes.all()

    variables = {
        "id": product_type_id,
        "name": product_type_name,
        "hasVariants": has_variants,
        "isShippingRequired": require_shipping,
        "productAttributes": product_attributes_ids,
    }
    response = staff_api_client.post_graphql(
        query, variables, permissions=[permission_manage_product_types_and_attributes]
    )
    content = get_graphql_content(response)
    data = content["data"]["productTypeUpdate"]["productType"]
    assert data["name"] == product_type_name
    assert data["slug"] == slug
    assert data["hasVariants"] == has_variants
    assert data["isShippingRequired"] == require_shipping
    assert not data["productAttributes"]
    assert len(data["variantAttributes"]) == (variant_attributes.count())


def test_product_type_update_mutation_not_valid_attributes(
    staff_api_client,
    product_type,
    permission_manage_product_types_and_attributes,
    size_page_attribute,
):
    # given
    query = PRODUCT_TYPE_UPDATE_MUTATION
    product_type_name = "test type updated"
    has_variants = True
    require_shipping = False
    product_type_id = graphene.Node.to_global_id("ProductType", product_type.id)

    # Test scenario: adding page attribute raise error

    page_attribute_id = graphene.Node.to_global_id("Attribute", size_page_attribute.id)
    product_attributes_ids = [
        page_attribute_id,
        graphene.Node.to_global_id(
            "Attribute", product_type.product_attributes.first().pk
        ),
    ]

    variables = {
        "id": product_type_id,
        "name": product_type_name,
        "hasVariants": has_variants,
        "isShippingRequired": require_shipping,
        "productAttributes": product_attributes_ids,
    }

    # when
    response = staff_api_client.post_graphql(
        query, variables, permissions=[permission_manage_product_types_and_attributes]
    )

    # then
    content = get_graphql_content(response)
    data = content["data"]["productTypeUpdate"]
    errors = data["productErrors"]

    assert len(errors) == 1
    assert errors[0]["field"] == "productAttributes"
    assert errors[0]["code"] == ProductErrorCode.INVALID.name
    assert errors[0]["attributes"] == [page_attribute_id]


UPDATE_PRODUCT_TYPE_SLUG_MUTATION = """
    mutation($id: ID!, $slug: String) {
        productTypeUpdate(
            id: $id
            input: {
                slug: $slug
            }
        ) {
            productType{
                name
                slug
            }
            productErrors {
                field
                message
                code
            }
        }
    }
"""


@pytest.mark.parametrize(
    "input_slug, expected_slug, error_message",
    [
        ("test-slug", "test-slug", None),
        ("", "", "Slug value cannot be blank."),
        (None, "", "Slug value cannot be blank."),
    ],
)
def test_update_product_type_slug(
    staff_api_client,
    product_type,
    permission_manage_product_types_and_attributes,
    input_slug,
    expected_slug,
    error_message,
):
    query = UPDATE_PRODUCT_TYPE_SLUG_MUTATION
    old_slug = product_type.slug

    assert old_slug != input_slug

    node_id = graphene.Node.to_global_id("ProductType", product_type.id)
    variables = {"slug": input_slug, "id": node_id}
    response = staff_api_client.post_graphql(
        query, variables, permissions=[permission_manage_product_types_and_attributes]
    )
    content = get_graphql_content(response)
    data = content["data"]["productTypeUpdate"]
    errors = data["productErrors"]
    if not error_message:
        assert not errors
        assert data["productType"]["slug"] == expected_slug
    else:
        assert errors
        assert errors[0]["field"] == "slug"
        assert errors[0]["code"] == ProductErrorCode.REQUIRED.name


def test_update_product_type_slug_exists(
    staff_api_client, product_type, permission_manage_product_types_and_attributes
):
    query = UPDATE_PRODUCT_TYPE_SLUG_MUTATION
    input_slug = "test-slug"

    second_product_type = ProductType.objects.get(pk=product_type.pk)
    second_product_type.pk = None
    second_product_type.slug = input_slug
    second_product_type.save()

    assert input_slug != product_type.slug

    node_id = graphene.Node.to_global_id("ProductType", product_type.id)
    variables = {"slug": input_slug, "id": node_id}
    response = staff_api_client.post_graphql(
        query, variables, permissions=[permission_manage_product_types_and_attributes]
    )
    content = get_graphql_content(response)
    data = content["data"]["productTypeUpdate"]
    errors = data["productErrors"]
    assert errors
    assert errors[0]["field"] == "slug"
    assert errors[0]["code"] == ProductErrorCode.UNIQUE.name


@pytest.mark.parametrize(
    "input_slug, expected_slug, input_name, error_message, error_field",
    [
        ("test-slug", "test-slug", "New name", None, None),
        ("", "", "New name", "Slug value cannot be blank.", "slug"),
        (None, "", "New name", "Slug value cannot be blank.", "slug"),
        ("test-slug", "", None, "This field cannot be blank.", "name"),
        ("test-slug", "", "", "This field cannot be blank.", "name"),
        (None, None, None, "Slug value cannot be blank.", "slug"),
    ],
)
def test_update_product_type_slug_and_name(
    staff_api_client,
    product_type,
    permission_manage_product_types_and_attributes,
    input_slug,
    expected_slug,
    input_name,
    error_message,
    error_field,
):
    query = """
            mutation($id: ID!, $name: String, $slug: String) {
            productTypeUpdate(
                id: $id
                input: {
                    name: $name
                    slug: $slug
                }
            ) {
                productType{
                    name
                    slug
                }
                productErrors {
                    field
                    message
                    code
                }
            }
        }
    """

    old_name = product_type.name
    old_slug = product_type.slug

    assert input_slug != old_slug
    assert input_name != old_name

    node_id = graphene.Node.to_global_id("ProductType", product_type.id)
    variables = {"slug": input_slug, "name": input_name, "id": node_id}
    response = staff_api_client.post_graphql(
        query, variables, permissions=[permission_manage_product_types_and_attributes]
    )
    content = get_graphql_content(response)
    product_type.refresh_from_db()
    data = content["data"]["productTypeUpdate"]
    errors = data["productErrors"]
    if not error_message:
        assert data["productType"]["name"] == input_name == product_type.name
        assert data["productType"]["slug"] == input_slug == product_type.slug
    else:
        assert errors
        assert errors[0]["field"] == error_field
        assert errors[0]["code"] == ProductErrorCode.REQUIRED.name


def test_update_product_type_with_negative_weight(
    staff_api_client,
    product_type,
    permission_manage_product_types_and_attributes,
):
    query = """
        mutation($id: ID!, $weight: WeightScalar) {
            productTypeUpdate(
                id: $id
                input: {
                    weight: $weight
                }
            ) {
                productType{
                    name
                }
                productErrors {
                    field
                    message
                    code
                }
            }
        }
    """

    node_id = graphene.Node.to_global_id("ProductType", product_type.id)
    variables = {"id": node_id, "weight": "-1"}
    response = staff_api_client.post_graphql(
        query, variables, permissions=[permission_manage_product_types_and_attributes]
    )
    content = get_graphql_content(response)
    product_type.refresh_from_db()
    data = content["data"]["productTypeUpdate"]
    error = data["productErrors"][0]
    assert error["field"] == "weight"
    assert error["code"] == ProductErrorCode.INVALID.name


PRODUCT_TYPE_DELETE_MUTATION = """
    mutation deleteProductType($id: ID!) {
        productTypeDelete(id: $id) {
            productType {
                name
            }
        }
    }
"""


def test_product_type_delete_mutation(
    staff_api_client, product_type, permission_manage_product_types_and_attributes
):
    query = PRODUCT_TYPE_DELETE_MUTATION
    variables = {"id": graphene.Node.to_global_id("ProductType", product_type.id)}
    response = staff_api_client.post_graphql(
        query, variables, permissions=[permission_manage_product_types_and_attributes]
    )
    content = get_graphql_content(response)
    data = content["data"]["productTypeDelete"]
    assert data["productType"]["name"] == product_type.name
    with pytest.raises(product_type._meta.model.DoesNotExist):
        product_type.refresh_from_db()


@patch("saleor.product.signals.delete_versatile_image")
def test_product_type_delete_mutation_deletes_also_images(
    delete_versatile_image_mock,
    staff_api_client,
    product_type,
    product_with_image,
    permission_manage_product_types_and_attributes,
):
    query = PRODUCT_TYPE_DELETE_MUTATION
    product_type.products.add(product_with_image)
    media_obj = product_with_image.media.first()
    variables = {"id": graphene.Node.to_global_id("ProductType", product_type.id)}
    response = staff_api_client.post_graphql(
        query, variables, permissions=[permission_manage_product_types_and_attributes]
    )
    content = get_graphql_content(response)
    data = content["data"]["productTypeDelete"]
    assert data["productType"]["name"] == product_type.name
    with pytest.raises(product_type._meta.model.DoesNotExist):
        product_type.refresh_from_db()
    delete_versatile_image_mock.assert_called_once_with(media_obj.image.name)


def test_product_type_delete_mutation_variants_in_draft_order(
    staff_api_client,
    permission_manage_product_types_and_attributes,
    product,
    order_list,
    channel_USD,
):
    query = PRODUCT_TYPE_DELETE_MUTATION
    product_type = product.product_type

    variant = product.variants.first()

    order_not_draft = order_list[-1]
    draft_order = order_list[1]
    draft_order.status = OrderStatus.DRAFT
    draft_order.save(update_fields=["status"])

    variant_channel_listing = variant.channel_listings.get(channel=channel_USD)
    net = variant.get_price(product, [], channel_USD, variant_channel_listing, None)
    gross = Money(amount=net.amount, currency=net.currency)
    quantity = 3
    unit_price = TaxedMoney(net=net, gross=gross)
    total_price = unit_price * quantity

    order_line_not_in_draft = OrderLine.objects.create(
        variant=variant,
        order=order_not_draft,
        product_name=str(variant.product),
        variant_name=str(variant),
        product_sku=variant.sku,
        is_shipping_required=variant.is_shipping_required(),
        unit_price=TaxedMoney(net=net, gross=gross),
        total_price=total_price,
        quantity=3,
    )

    order_line_in_draft = OrderLine.objects.create(
        variant=variant,
        order=draft_order,
        product_name=str(variant.product),
        variant_name=str(variant),
        product_sku=variant.sku,
        is_shipping_required=variant.is_shipping_required(),
        unit_price=TaxedMoney(net=net, gross=gross),
        total_price=total_price,
        quantity=3,
    )

    variables = {"id": graphene.Node.to_global_id("ProductType", product_type.id)}
    response = staff_api_client.post_graphql(
        query, variables, permissions=[permission_manage_product_types_and_attributes]
    )
    content = get_graphql_content(response)
    data = content["data"]["productTypeDelete"]
    assert data["productType"]["name"] == product_type.name
    with pytest.raises(product_type._meta.model.DoesNotExist):
        product_type.refresh_from_db()

    with pytest.raises(order_line_in_draft._meta.model.DoesNotExist):
        order_line_in_draft.refresh_from_db()

    assert OrderLine.objects.filter(pk=order_line_not_in_draft.pk).exists()


PRODUCT_MEDIA_CREATE_QUERY = """
    mutation createProductMedia(
        $product: ID!,
        $image: Upload,
        $mediaUrl: String,
        $alt: String
    ) {
        productMediaCreate(input: {
            product: $product,
            mediaUrl: $mediaUrl,
            alt: $alt,
            image: $image
        }) {
            product {
                media {
                    url
                    alt
                    type
                    oembedData
                }
            }
            productErrors {
                code
                field
            }
        }
    }
    """


@patch("saleor.plugins.manager.PluginsManager.product_updated")
def test_product_media_create_mutation(
    product_updated_mock,
    monkeypatch,
    staff_api_client,
    product,
    permission_manage_products,
    media_root,
):
    mock_create_thumbnails = Mock(return_value=None)
    monkeypatch.setattr(
        (
            "saleor.graphql.product.mutations.products."
            "create_product_thumbnails.delay"
        ),
        mock_create_thumbnails,
    )

    image_file, image_name = create_image()
    variables = {
        "product": graphene.Node.to_global_id("Product", product.id),
        "alt": "",
        "image": image_name,
    }
    body = get_multipart_request_body(
        PRODUCT_MEDIA_CREATE_QUERY, variables, image_file, image_name
    )
    response = staff_api_client.post_multipart(
        body, permissions=[permission_manage_products]
    )
    get_graphql_content(response)
    product.refresh_from_db()
    product_image = product.media.last()
    assert product_image.image.file

    # The image creation should have triggered a warm-up
    mock_create_thumbnails.assert_called_once_with(product_image.pk)
    product_updated_mock.assert_called_once_with(product)


def test_product_media_create_mutation_without_file(
    monkeypatch, staff_api_client, product, permission_manage_products, media_root
):
    variables = {
        "product": graphene.Node.to_global_id("Product", product.id),
        "image": "image name",
    }
    body = get_multipart_request_body(
        PRODUCT_MEDIA_CREATE_QUERY, variables, file="", file_name="name"
    )
    response = staff_api_client.post_multipart(
        body, permissions=[permission_manage_products]
    )
    content = get_graphql_content(response)

    errors = content["data"]["productMediaCreate"]["productErrors"]
    assert errors[0]["field"] == "image"
    assert errors[0]["code"] == ProductErrorCode.REQUIRED.name


@pytest.mark.vcr
def test_product_media_create_mutation_with_media_url(
    monkeypatch, staff_api_client, product, permission_manage_products, media_root
):
    variables = {
        "product": graphene.Node.to_global_id("Product", product.id),
        "mediaUrl": "https://www.youtube.com/watch?v=dQw4w9WgXcQ",
        "alt": "",
    }
    body = get_multipart_request_body(
        PRODUCT_MEDIA_CREATE_QUERY, variables, file="", file_name="name"
    )
    response = staff_api_client.post_multipart(
        body, permissions=[permission_manage_products]
    )
    content = get_graphql_content(response)

    media = content["data"]["productMediaCreate"]["product"]["media"]
    assert len(media) == 1
    assert media[0]["url"] == "https://www.youtube.com/watch?v=dQw4w9WgXcQ"
    assert media[0]["alt"] == "Rick Astley - Never Gonna Give You Up (Video)"
    assert media[0]["type"] == ProductMediaTypes.VIDEO

    oembed_data = json.loads(media[0]["oembedData"])
    assert oembed_data["url"] == "https://www.youtube.com/watch?v=dQw4w9WgXcQ"
    assert oembed_data["type"] == "video"
    assert oembed_data["html"] is not None
    assert oembed_data["thumbnail_url"] == (
        "https://i.ytimg.com/vi/dQw4w9WgXcQ/hqdefault.jpg"
    )


def test_product_media_create_mutation_without_url_or_image(
    monkeypatch, staff_api_client, product, permission_manage_products, media_root
):
    variables = {
        "product": graphene.Node.to_global_id("Product", product.id),
        "alt": "Test Alt Text",
    }
    body = get_multipart_request_body(
        PRODUCT_MEDIA_CREATE_QUERY, variables, file="", file_name="name"
    )

    response = staff_api_client.post_multipart(
        body, permissions=[permission_manage_products]
    )

    content = get_graphql_content(response)
    errors = content["data"]["productMediaCreate"]["productErrors"]
    assert len(errors) == 1
    assert errors[0]["code"] == ProductErrorCode.REQUIRED.name
    assert errors[0]["field"] == "input"


def test_product_media_create_mutation_with_both_url_and_image(
    monkeypatch, staff_api_client, product, permission_manage_products, media_root
):
    image_file, image_name = create_image()
    variables = {
        "product": graphene.Node.to_global_id("Product", product.id),
        "mediaUrl": "https://www.youtube.com/watch?v=SomeVideoID&ab_channel=Test",
        "image": image_name,
        "alt": "Test Alt Text",
    }
    body = get_multipart_request_body(
        PRODUCT_MEDIA_CREATE_QUERY, variables, image_file, image_name
    )

    response = staff_api_client.post_multipart(
        body, permissions=[permission_manage_products]
    )

    content = get_graphql_content(response)
    errors = content["data"]["productMediaCreate"]["productErrors"]
    assert len(errors) == 1
    assert errors[0]["code"] == ProductErrorCode.DUPLICATED_INPUT_ITEM.name
    assert errors[0]["field"] == "input"


def test_product_media_create_mutation_with_unknown_url(
    monkeypatch, staff_api_client, product, permission_manage_products, media_root
):
    variables = {
        "product": graphene.Node.to_global_id("Product", product.id),
        "mediaUrl": "https://www.videohosting.com/SomeVideoID",
        "alt": "Test Alt Text",
    }
    body = get_multipart_request_body(
        PRODUCT_MEDIA_CREATE_QUERY, variables, file="", file_name="name"
    )

    response = staff_api_client.post_multipart(
        body, permissions=[permission_manage_products]
    )

    content = get_graphql_content(response)
    errors = content["data"]["productMediaCreate"]["productErrors"]
    assert len(errors) == 1
    assert errors[0]["code"] == ProductErrorCode.UNSUPPORTED_MEDIA_PROVIDER.name
    assert errors[0]["field"] == "mediaUrl"


def test_invalid_product_media_create_mutation(
    staff_api_client, product, permission_manage_products
):
    query = """
    mutation createProductMedia($image: Upload!, $product: ID!) {
        productMediaCreate(input: {image: $image, product: $product}) {
            media {
                id
                url
                sortOrder
            }
            errors {
                field
                message
            }
        }
    }
    """
    image_file, image_name = create_pdf_file_with_image_ext()
    variables = {
        "product": graphene.Node.to_global_id("Product", product.id),
        "image": image_name,
    }
    body = get_multipart_request_body(query, variables, image_file, image_name)

    response = staff_api_client.post_multipart(
        body, permissions=[permission_manage_products]
    )

    content = get_graphql_content(response)
    assert content["data"]["productMediaCreate"]["errors"] == [
        {"field": "image", "message": "Invalid file type"}
    ]
    product.refresh_from_db()
    assert product.media.count() == 0


@patch("saleor.plugins.manager.PluginsManager.product_updated")
def test_product_image_update_mutation(
    product_updated_mock,
    monkeypatch,
    staff_api_client,
    product_with_image,
    permission_manage_products,
):
    query = """
    mutation updateProductMedia($mediaId: ID!, $alt: String) {
        productMediaUpdate(id: $mediaId, input: {alt: $alt}) {
            media {
                alt
            }
        }
    }
    """

    mock_create_thumbnails = Mock(return_value=None)
    monkeypatch.setattr(
        (
            "saleor.graphql.product.mutations.products."
            "create_product_thumbnails.delay"
        ),
        mock_create_thumbnails,
    )

    media_obj = product_with_image.media.first()
    alt = "damage alt"
    variables = {
        "alt": alt,
        "mediaId": graphene.Node.to_global_id("ProductMedia", media_obj.id),
    }
    response = staff_api_client.post_graphql(
        query, variables, permissions=[permission_manage_products]
    )
    content = get_graphql_content(response)
    assert content["data"]["productMediaUpdate"]["media"]["alt"] == alt

    # We did not update the image field,
    # the image should not have triggered a warm-up
    assert mock_create_thumbnails.call_count == 0
    product_updated_mock.assert_called_once_with(product_with_image)


<<<<<<< HEAD
@patch("saleor.plugins.manager.PluginsManager.product_updated")
def test_product_media_delete(
    product_updated_mock,
=======
@patch("saleor.product.signals.delete_versatile_image")
def test_product_media_delete(
    delete_versatile_image_mock,
>>>>>>> 8d230e2b
    staff_api_client,
    product_with_image,
    permission_manage_products,
):
    product = product_with_image
    query = """
            mutation deleteProductMedia($id: ID!) {
                productMediaDelete(id: $id) {
                    media {
                        id
                        url
                    }
                }
            }
        """
    media_obj = product.media.first()
    node_id = graphene.Node.to_global_id("ProductMedia", media_obj.id)
    variables = {"id": node_id}
    response = staff_api_client.post_graphql(
        query, variables, permissions=[permission_manage_products]
    )
    content = get_graphql_content(response)
    data = content["data"]["productMediaDelete"]
    assert media_obj.image.url in data["media"]["url"]
    with pytest.raises(media_obj._meta.model.DoesNotExist):
        media_obj.refresh_from_db()
    assert node_id == data["media"]["id"]
<<<<<<< HEAD
    product_updated_mock.assert_called_once_with(product)
=======
    delete_versatile_image_mock.assert_called_once_with(media_obj.image.name)
>>>>>>> 8d230e2b


@patch("saleor.plugins.manager.PluginsManager.product_updated")
def test_reorder_media(
    product_updated_mock,
    staff_api_client,
    product_with_images,
    permission_manage_products,
):
    query = """
    mutation reorderMedia($product_id: ID!, $media_ids: [ID]!) {
        productMediaReorder(productId: $product_id, mediaIds: $media_ids) {
            product {
                id
            }
        }
    }
    """
    product = product_with_images
    media = product.media.all()
    media_0 = media[0]
    media_1 = media[1]
    media_0_id = graphene.Node.to_global_id("ProductMedia", media_0.id)
    media_1_id = graphene.Node.to_global_id("ProductMedia", media_1.id)
    product_id = graphene.Node.to_global_id("Product", product.id)

    variables = {"product_id": product_id, "media_ids": [media_1_id, media_0_id]}
    response = staff_api_client.post_graphql(
        query, variables, permissions=[permission_manage_products]
    )
    get_graphql_content(response)

    # Check if order has been changed
    product.refresh_from_db()
    reordered_media = product.media.all()
    reordered_media_0 = reordered_media[0]
    reordered_media_1 = reordered_media[1]

    assert media_0.id == reordered_media_1.id
    assert media_1.id == reordered_media_0.id
    product_updated_mock.assert_called_once_with(product)


ASSIGN_VARIANT_QUERY = """
    mutation assignVariantMediaMutation($variantId: ID!, $mediaId: ID!) {
        variantMediaAssign(variantId: $variantId, mediaId: $mediaId) {
            errors {
                field
                message
            }
            productVariant {
                id
            }
        }
    }
"""


def test_assign_variant_media(
    staff_api_client, user_api_client, product_with_image, permission_manage_products
):
    query = ASSIGN_VARIANT_QUERY
    variant = product_with_image.variants.first()
    media_obj = product_with_image.media.first()

    variables = {
        "variantId": to_global_id("ProductVariant", variant.pk),
        "mediaId": to_global_id("ProductMedia", media_obj.pk),
    }
    response = staff_api_client.post_graphql(
        query, variables, permissions=[permission_manage_products]
    )
    get_graphql_content(response)
    variant.refresh_from_db()
    assert variant.media.first() == media_obj


def test_assign_variant_media_second_time(
    staff_api_client, user_api_client, product_with_image, permission_manage_products
):
    # given
    query = ASSIGN_VARIANT_QUERY
    variant = product_with_image.variants.first()
    media_obj = product_with_image.media.first()
    media_obj.variant_media.create(variant=variant)

    variables = {
        "variantId": to_global_id("ProductVariant", variant.pk),
        "mediaId": to_global_id("ProductMedia", media_obj.pk),
    }

    # when
    response = staff_api_client.post_graphql(
        query, variables, permissions=[permission_manage_products]
    )

    # then
    content = get_graphql_content_from_response(response)
    assert "errors" in content
    assert (
        "duplicate key value violates unique constraint"
        in content["errors"][0]["message"]
    )


def test_assign_variant_media_from_different_product(
    staff_api_client, user_api_client, product_with_image, permission_manage_products
):
    query = ASSIGN_VARIANT_QUERY
    variant = product_with_image.variants.first()
    product_with_image.pk = None
    product_with_image.slug = "product-with-image"
    product_with_image.save()

    media_obj_2 = ProductMedia.objects.create(product=product_with_image)
    variables = {
        "variantId": to_global_id("ProductVariant", variant.pk),
        "mediaId": to_global_id("ProductMedia", media_obj_2.pk),
    }
    response = staff_api_client.post_graphql(
        query, variables, permissions=[permission_manage_products]
    )
    content = get_graphql_content(response)
    assert content["data"]["variantMediaAssign"]["errors"][0]["field"] == "mediaId"

    # check permissions
    response = user_api_client.post_graphql(query, variables)
    assert_no_permission(response)


UNASSIGN_VARIANT_IMAGE_QUERY = """
    mutation unassignVariantMediaMutation($variantId: ID!, $mediaId: ID!) {
        variantMediaUnassign(variantId: $variantId, mediaId: $mediaId) {
            errors {
                field
                message
            }
            productVariant {
                id
            }
        }
    }
"""


def test_unassign_variant_media_image(
    staff_api_client, product_with_image, permission_manage_products
):
    query = UNASSIGN_VARIANT_IMAGE_QUERY

    media = product_with_image.media.first()
    variant = product_with_image.variants.first()
    variant.variant_media.create(media=media)

    variables = {
        "variantId": to_global_id("ProductVariant", variant.pk),
        "mediaId": to_global_id("ProductMedia", media.pk),
    }
    response = staff_api_client.post_graphql(
        query, variables, permissions=[permission_manage_products]
    )
    get_graphql_content(response)
    variant.refresh_from_db()
    assert variant.media.count() == 0


def test_unassign_not_assigned_variant_media_image(
    staff_api_client, product_with_image, permission_manage_products
):
    query = UNASSIGN_VARIANT_IMAGE_QUERY
    variant = product_with_image.variants.first()
    media = ProductMedia.objects.create(product=product_with_image)
    variables = {
        "variantId": to_global_id("ProductVariant", variant.pk),
        "mediaId": to_global_id("ProductMedia", media.pk),
    }
    response = staff_api_client.post_graphql(
        query, variables, permissions=[permission_manage_products]
    )
    content = get_graphql_content(response)
    assert content["data"]["variantMediaUnassign"]["errors"][0]["field"] == ("mediaId")


@patch("saleor.product.tasks.update_variants_names.delay")
def test_product_type_update_changes_variant_name(
    mock_update_variants_names,
    staff_api_client,
    product_type,
    product,
    permission_manage_product_types_and_attributes,
):
    query = """
    mutation updateProductType(
        $id: ID!,
        $hasVariants: Boolean!,
        $isShippingRequired: Boolean!,
        $variantAttributes: [ID],
        ) {
            productTypeUpdate(
            id: $id,
            input: {
                hasVariants: $hasVariants,
                isShippingRequired: $isShippingRequired,
                variantAttributes: $variantAttributes}) {
                productType {
                    id
                }
              }
            }
    """
    variant = product.variants.first()
    variant.name = "test name"
    variant.save()
    has_variants = True
    require_shipping = False
    product_type_id = graphene.Node.to_global_id("ProductType", product_type.id)

    variant_attributes = product_type.variant_attributes.all()
    variant_attributes_ids = [
        graphene.Node.to_global_id("Attribute", att.id) for att in variant_attributes
    ]
    variables = {
        "id": product_type_id,
        "hasVariants": has_variants,
        "isShippingRequired": require_shipping,
        "variantAttributes": variant_attributes_ids,
    }
    response = staff_api_client.post_graphql(
        query, variables, permissions=[permission_manage_product_types_and_attributes]
    )
    get_graphql_content(response)
    variant_attributes = set(variant_attributes)
    variant_attributes_ids = [attr.pk for attr in variant_attributes]
    mock_update_variants_names.assert_called_once_with(
        product_type.pk, variant_attributes_ids
    )


@patch("saleor.product.tasks._update_variants_names")
def test_product_update_variants_names(mock__update_variants_names, product_type):
    variant_attributes = [product_type.variant_attributes.first()]
    variant_attr_ids = [attr.pk for attr in variant_attributes]
    update_variants_names(product_type.pk, variant_attr_ids)
    assert mock__update_variants_names.call_count == 1


def test_product_variant_without_price_by_id_as_staff(
    staff_api_client, variant, channel_USD
):
    query = """
        query getProductVariant($id: ID!, $channel: String) {
            productVariant(id: $id, channel: $channel) {
                id
                name
                sku
            }
        }
    """
    variant.channel_listings.all().delete()
    variant.channel_listings.create(channel=channel_USD)
    variant_id = graphene.Node.to_global_id("ProductVariant", variant.id)

    variables = {"id": variant_id, "channel": channel_USD.slug}
    response = staff_api_client.post_graphql(query, variables)
    content = get_graphql_content(response)
    data = content["data"]["productVariant"]
    assert data["id"] == variant_id


def test_product_variant_without_price_by_id_as_app(
    app_api_client, variant, channel_USD
):
    query = """
        query getProductVariant($id: ID!, $channel: String) {
            productVariant(id: $id, channel: $channel) {
                id
                name
                sku
            }
        }
    """
    variant.channel_listings.all().delete()
    variant.channel_listings.create(channel=channel_USD)
    variant_id = graphene.Node.to_global_id("ProductVariant", variant.id)

    variables = {"id": variant_id, "channel": channel_USD.slug}
    response = app_api_client.post_graphql(query, variables)
    content = get_graphql_content(response)
    data = content["data"]["productVariant"]
    assert data["id"] == variant_id


def test_product_variant_without_price_by_id_as_user(
    user_api_client, variant, channel_USD
):
    query = """
        query getProductVariant($id: ID!, $channel: String) {
            productVariant(id: $id, channel: $channel) {
                id
                name
                sku
            }
        }
    """
    variant.channel_listings.all().delete()
    variant.channel_listings.create(channel=channel_USD)
    variant_id = graphene.Node.to_global_id("ProductVariant", variant.id)

    variables = {"id": variant_id, "channel": channel_USD.slug}
    response = user_api_client.post_graphql(query, variables)
    content = get_graphql_content(response)
    data = content["data"]["productVariant"]
    assert data is None


def test_product_variant_without_price_by_sku_as_staff(
    staff_api_client, variant, channel_USD
):
    query = """
        query getProductVariant($sku: String!, $channel: String) {
            productVariant(sku: $sku, channel: $channel) {
                id
                name
                sku
            }
        }
    """
    variant.channel_listings.all().delete()
    variant.channel_listings.create(channel=channel_USD)
    variant_id = graphene.Node.to_global_id("ProductVariant", variant.id)

    variables = {"sku": variant.sku, "channel": channel_USD.slug}
    response = staff_api_client.post_graphql(query, variables)
    content = get_graphql_content(response)
    data = content["data"]["productVariant"]
    assert data["id"] == variant_id


def test_product_variant_without_price_by_sku_as_app(
    app_api_client, variant, channel_USD
):
    query = """
        query getProductVariant($sku: String!, $channel: String) {
            productVariant(sku: $sku, channel: $channel) {
                id
                name
                sku
            }
        }
    """
    variant.channel_listings.all().delete()
    variant.channel_listings.create(channel=channel_USD)
    variant_id = graphene.Node.to_global_id("ProductVariant", variant.id)

    variables = {"sku": variant.sku, "channel": channel_USD.slug}
    response = app_api_client.post_graphql(query, variables)
    content = get_graphql_content(response)
    data = content["data"]["productVariant"]
    assert data["id"] == variant_id


def test_product_variant_without_price_by_sku_as_user(
    user_api_client, variant, channel_USD
):
    query = """
        query getProductVariant($sku: String!, $channel: String) {
            productVariant(sku: $sku, channel: $channel) {
                id
                name
                sku
            }
        }
    """
    variant.channel_listings.all().delete()
    variant.channel_listings.create(channel=channel_USD)

    variables = {"sku": variant.sku, "channel": channel_USD.slug}
    response = user_api_client.post_graphql(query, variables)
    content = get_graphql_content(response)
    data = content["data"]["productVariant"]
    assert data is None


def test_product_variants_by_ids(staff_api_client, variant, channel_USD):
    query = """
        query getProductVariants($ids: [ID!], $channel: String) {
            productVariants(ids: $ids, first: 1, channel: $channel) {
                edges {
                    node {
                        id
                        name
                        sku
                        channelListings {
                            channel {
                                id
                                isActive
                                name
                                currencyCode
                            }
                            price {
                                amount
                                currency
                            }
                        }
                    }
                }
            }
        }
    """
    variant_id = graphene.Node.to_global_id("ProductVariant", variant.id)

    variables = {"ids": [variant_id], "channel": channel_USD.slug}
    response = staff_api_client.post_graphql(query, variables)
    content = get_graphql_content(response)
    data = content["data"]["productVariants"]
    assert data["edges"][0]["node"]["id"] == variant_id
    assert len(data["edges"]) == 1


def test_product_variants_without_price_by_ids_as_staff(
    staff_api_client, variant, channel_USD
):
    query = """
        query getProductVariants($ids: [ID!], $channel: String) {
            productVariants(ids: $ids, first: 1, channel: $channel) {
                edges {
                    node {
                        id
                        name
                        sku
                        channelListings {
                            channel {
                                id
                                isActive
                                name
                                currencyCode
                            }
                            price {
                                amount
                                currency
                            }
                        }
                    }
                }
            }
        }
    """
    variant.channel_listings.all().delete()
    variant.channel_listings.create(channel=channel_USD)
    variant_id = graphene.Node.to_global_id("ProductVariant", variant.id)

    variables = {"ids": [variant_id], "channel": channel_USD.slug}
    response = staff_api_client.post_graphql(query, variables)
    content = get_graphql_content(response)
    data = content["data"]["productVariants"]
    assert data["edges"][0]["node"]["id"] == variant_id
    assert len(data["edges"]) == 1


def test_product_variants_without_price_by_ids_as_user(
    user_api_client, variant, channel_USD
):
    query = """
        query getProductVariants($ids: [ID!], $channel: String) {
            productVariants(ids: $ids, first: 1, channel: $channel) {
                edges {
                    node {
                        id
                        name
                        sku
                    }
                }
            }
        }
    """
    variant.channel_listings.all().delete()
    variant.channel_listings.create(channel=channel_USD)
    variant_id = graphene.Node.to_global_id("ProductVariant", variant.id)

    variables = {"ids": [variant_id], "channel": channel_USD.slug}
    response = user_api_client.post_graphql(query, variables)
    content = get_graphql_content(response)
    data = content["data"]["productVariants"]
    assert len(data["edges"]) == 0


def test_product_variants_without_price_by_ids_as_app(
    app_api_client, variant, channel_USD
):
    query = """
        query getProductVariants($ids: [ID!], $channel: String) {
            productVariants(ids: $ids, first: 1, channel: $channel) {
                edges {
                    node {
                        id
                        name
                        sku
                        channelListings {
                            channel {
                                id
                                isActive
                                name
                                currencyCode
                            }
                            price {
                                amount
                                currency
                            }
                        }
                    }
                }
            }
        }
    """
    variant.channel_listings.all().delete()
    variant.channel_listings.create(channel=channel_USD)
    variant_id = graphene.Node.to_global_id("ProductVariant", variant.id)

    variables = {"ids": [variant_id], "channel": channel_USD.slug}
    response = app_api_client.post_graphql(query, variables)
    content = get_graphql_content(response)
    data = content["data"]["productVariants"]
    assert data["edges"][0]["node"]["id"] == variant_id
    assert len(data["edges"]) == 1


def test_product_variants_by_customer(user_api_client, variant, channel_USD):
    query = """
        query getProductVariants($ids: [ID!], $channel: String) {
            productVariants(ids: $ids, first: 1, channel: $channel) {
                edges {
                    node {
                        id
                        name
                        sku
                        channelListings {
                            channel {
                                id
                                isActive
                                name
                                currencyCode
                            }
                            price {
                                amount
                                currency
                            }
                        }
                    }
                }
            }
        }
    """
    variant_id = graphene.Node.to_global_id("ProductVariant", variant.id)

    variables = {"ids": [variant_id], "channel": channel_USD.slug}
    response = user_api_client.post_graphql(query, variables)
    assert_no_permission(response)


def test_product_variants_no_ids_list(user_api_client, variant, channel_USD):
    query = """
        query getProductVariants($channel: String) {
            productVariants(first: 10, channel: $channel) {
                edges {
                    node {
                        id
                    }
                }
            }
        }
    """
    variables = {"channel": channel_USD.slug}
    response = user_api_client.post_graphql(query, variables)
    content = get_graphql_content(response)
    data = content["data"]["productVariants"]
    assert len(data["edges"]) == ProductVariant.objects.count()


@pytest.mark.parametrize(
    "variant_price_amount, api_variant_price",
    [(200, 200), (0, 0)],
)
def test_product_variant_price(
    variant_price_amount,
    api_variant_price,
    user_api_client,
    variant,
    stock,
    channel_USD,
):
    product = variant.product
    ProductVariantChannelListing.objects.filter(
        channel=channel_USD, variant__product_id=product.pk
    ).update(price_amount=variant_price_amount)

    query = """
        query getProductVariants($id: ID!, $channel: String, $address: AddressInput) {
            product(id: $id, channel: $channel) {
                variants {
                    pricing(address: $address) {
                        priceUndiscounted {
                            gross {
                                amount
                            }
                        }
                    }
                }
            }
        }
        """
    product_id = graphene.Node.to_global_id("Product", variant.product.id)
    variables = {
        "id": product_id,
        "channel": channel_USD.slug,
        "address": {"country": "US"},
    }
    response = user_api_client.post_graphql(query, variables)
    content = get_graphql_content(response)
    data = content["data"]["product"]
    variant_price = data["variants"][0]["pricing"]["priceUndiscounted"]["gross"]
    assert variant_price["amount"] == api_variant_price


def test_product_variant_without_price_as_user(
    user_api_client,
    variant,
    stock,
    channel_USD,
):
    variant.channel_listings.filter(channel=channel_USD).update(price_amount=None)

    query = """
        query getProductVariants($id: ID!, $channel: String, $address: AddressInput) {
            product(id: $id, channel: $channel) {
                variants {
                    id
                    pricing(address: $address) {
                        priceUndiscounted {
                            gross {
                                amount
                            }
                        }
                    }
                }
            }
        }
        """
    product_id = graphene.Node.to_global_id("Product", variant.product.id)
    variant_id = graphene.Node.to_global_id("ProductVariant", variant.id)
    variables = {
        "id": product_id,
        "channel": channel_USD.slug,
        "address": {"country": "US"},
    }

    response = user_api_client.post_graphql(query, variables)
    content = get_graphql_content(response)

    variants_data = content["data"]["product"]["variants"]
    assert not variants_data[0]["id"] == variant_id
    assert len(variants_data) == 1


def test_product_variant_without_price_as_staff(
    staff_api_client,
    variant,
    stock,
    channel_USD,
):

    variant_channel_listing = variant.channel_listings.first()
    variant_channel_listing.price_amount = None
    variant_channel_listing.save()

    query = """
        query getProductVariants($id: ID!, $channel: String, $address: AddressInput) {
            product(id: $id, channel: $channel) {
                variants {
                    id
                    pricing(address: $address) {
                        priceUndiscounted {
                            gross {
                                amount
                            }
                        }
                    }
                }
            }
        }
        """
    product_id = graphene.Node.to_global_id("Product", variant.product.id)
    variant_id = graphene.Node.to_global_id("ProductVariant", variant.id)
    variables = {
        "id": product_id,
        "channel": channel_USD.slug,
        "address": {"country": "US"},
    }
    response = staff_api_client.post_graphql(query, variables)
    content = get_graphql_content(response)
    variants_data = content["data"]["product"]["variants"]

    assert variants_data[0]["pricing"] is not None

    assert variants_data[1]["id"] == variant_id
    assert variants_data[1]["pricing"] is None

    assert len(variants_data) == 2


QUERY_REPORT_PRODUCT_SALES = """
query TopProducts($period: ReportingPeriod!, $channel: String!) {
    reportProductSales(period: $period, first: 20, channel: $channel) {
        edges {
            node {
                revenue(period: $period) {
                    gross {
                        amount
                    }
                }
                quantityOrdered
                sku
            }
        }
    }
}
"""


def test_report_product_sales(
    staff_api_client,
    order_with_lines,
    order_with_lines_channel_PLN,
    permission_manage_products,
    permission_manage_orders,
    channel_USD,
):
    order = order_with_lines
    variables = {"period": ReportingPeriod.TODAY.name, "channel": channel_USD.slug}
    permissions = [permission_manage_orders, permission_manage_products]
    response = staff_api_client.post_graphql(
        QUERY_REPORT_PRODUCT_SALES, variables, permissions
    )
    content = get_graphql_content(response)
    edges = content["data"]["reportProductSales"]["edges"]

    node_a = edges[0]["node"]
    line_a = order.lines.get(product_sku=node_a["sku"])
    assert node_a["quantityOrdered"] == line_a.quantity
    amount = str(node_a["revenue"]["gross"]["amount"])
    assert Decimal(amount) == line_a.quantity * line_a.unit_price_gross_amount

    node_b = edges[1]["node"]
    line_b = order.lines.get(product_sku=node_b["sku"])
    assert node_b["quantityOrdered"] == line_b.quantity
    amount = str(node_b["revenue"]["gross"]["amount"])
    assert Decimal(amount) == line_b.quantity * line_b.unit_price_gross_amount


def test_report_product_sales_channel_pln(
    staff_api_client,
    order_with_lines,
    order_with_lines_channel_PLN,
    permission_manage_products,
    permission_manage_orders,
    channel_PLN,
):
    order = order_with_lines_channel_PLN
    variables = {"period": ReportingPeriod.TODAY.name, "channel": channel_PLN.slug}
    permissions = [permission_manage_orders, permission_manage_products]
    response = staff_api_client.post_graphql(
        QUERY_REPORT_PRODUCT_SALES, variables, permissions
    )
    content = get_graphql_content(response)
    edges = content["data"]["reportProductSales"]["edges"]

    node_a = edges[0]["node"]
    line_a = order.lines.get(product_sku=node_a["sku"])
    assert node_a["quantityOrdered"] == line_a.quantity
    amount = str(node_a["revenue"]["gross"]["amount"])
    assert Decimal(amount) == line_a.quantity * line_a.unit_price_gross_amount

    node_b = edges[1]["node"]
    line_b = order.lines.get(product_sku=node_b["sku"])
    assert node_b["quantityOrdered"] == line_b.quantity
    amount = str(node_b["revenue"]["gross"]["amount"])
    assert Decimal(amount) == line_b.quantity * line_b.unit_price_gross_amount


def test_report_product_sales_not_existing_channel(
    staff_api_client,
    order_with_lines,
    order_with_lines_channel_PLN,
    permission_manage_products,
    permission_manage_orders,
):
    variables = {"period": ReportingPeriod.TODAY.name, "channel": "not-existing"}
    permissions = [permission_manage_orders, permission_manage_products]
    response = staff_api_client.post_graphql(
        QUERY_REPORT_PRODUCT_SALES, variables, permissions
    )
    content = get_graphql_content(response)
    assert not content["data"]["reportProductSales"]["edges"]


def test_product_restricted_fields_permissions(
    staff_api_client,
    permission_manage_products,
    permission_manage_orders,
    product,
    channel_USD,
):
    """Ensure non-public (restricted) fields are correctly requiring
    the 'manage_products' permission.
    """
    query = """
    query Product($id: ID!, $channel: String) {
        product(id: $id, channel: $channel) {
            privateMetadata { __typename}
        }
    }
    """
    variables = {
        "id": graphene.Node.to_global_id("Product", product.pk),
        "channel": channel_USD.slug,
    }
    permissions = [permission_manage_orders, permission_manage_products]
    response = staff_api_client.post_graphql(query, variables, permissions)
    content = get_graphql_content(response)
    assert "privateMetadata" in content["data"]["product"]


@pytest.mark.parametrize(
    "field, is_nested",
    (("digitalContent", True), ("quantityOrdered", False)),
)
def test_variant_restricted_fields_permissions(
    staff_api_client,
    permission_manage_products,
    permission_manage_orders,
    product,
    field,
    is_nested,
    channel_USD,
):
    """Ensure non-public (restricted) fields are correctly requiring
    the 'manage_products' permission.
    """
    query = """
    query ProductVariant($id: ID!, $channel: String) {
        productVariant(id: $id, channel: $channel) {
            %(field)s
        }
    }
    """ % {
        "field": field if not is_nested else "%s { __typename }" % field
    }
    variant = product.variants.first()
    variables = {
        "id": graphene.Node.to_global_id("ProductVariant", variant.pk),
        "channel": channel_USD.slug,
    }
    permissions = [permission_manage_orders, permission_manage_products]
    response = staff_api_client.post_graphql(query, variables, permissions)
    content = get_graphql_content(response)
    assert field in content["data"]["productVariant"]


def test_variant_digital_content(
    staff_api_client, permission_manage_products, digital_content, channel_USD
):
    query = """
    query Margin($id: ID!, $channel: String) {
        productVariant(id: $id, channel: $channel) {
            digitalContent{
                id
            }
        }
    }
    """
    variant = digital_content.product_variant
    variables = {
        "id": graphene.Node.to_global_id("ProductVariant", variant.pk),
        "channel": channel_USD.slug,
    }
    permissions = [permission_manage_products]
    response = staff_api_client.post_graphql(query, variables, permissions)
    content = get_graphql_content(response)
    assert "digitalContent" in content["data"]["productVariant"]
    assert "id" in content["data"]["productVariant"]["digitalContent"]


@pytest.mark.parametrize(
    "collection_filter, count",
    [
        ({"published": "PUBLISHED"}, 2),
        ({"published": "HIDDEN"}, 1),
        ({"search": "-published1"}, 1),
        ({"search": "Collection3"}, 1),
        ({"ids": [to_global_id("Collection", 2), to_global_id("Collection", 3)]}, 2),
    ],
)
def test_collections_query_with_filter(
    collection_filter,
    count,
    query_collections_with_filter,
    channel_USD,
    staff_api_client,
    permission_manage_products,
):
    collections = Collection.objects.bulk_create(
        [
            Collection(
                id=1,
                name="Collection1",
                slug="collection-published1",
                description=dummy_editorjs("Test description"),
            ),
            Collection(
                id=2,
                name="Collection2",
                slug="collection-published2",
                description=dummy_editorjs("Test description"),
            ),
            Collection(
                id=3,
                name="Collection3",
                slug="collection-unpublished",
                description=dummy_editorjs("Test description"),
            ),
        ]
    )
    published = (True, True, False)
    CollectionChannelListing.objects.bulk_create(
        [
            CollectionChannelListing(
                channel=channel_USD, collection=collection, is_published=published[num]
            )
            for num, collection in enumerate(collections)
        ]
    )
    collection_filter["channel"] = channel_USD.slug
    variables = {
        "filter": collection_filter,
    }
    staff_api_client.user.user_permissions.add(permission_manage_products)
    response = staff_api_client.post_graphql(query_collections_with_filter, variables)
    content = get_graphql_content(response)
    collections = content["data"]["collections"]["edges"]

    assert len(collections) == count


QUERY_COLLECTIONS_WITH_SORT = """
    query ($sort_by: CollectionSortingInput!) {
        collections(first:5, sortBy: $sort_by) {
                edges{
                    node{
                        name
                    }
                }
            }
        }
"""


@pytest.mark.parametrize(
    "collection_sort, result_order",
    [
        ({"field": "NAME", "direction": "ASC"}, ["Coll1", "Coll2", "Coll3"]),
        ({"field": "NAME", "direction": "DESC"}, ["Coll3", "Coll2", "Coll1"]),
        ({"field": "AVAILABILITY", "direction": "ASC"}, ["Coll2", "Coll1", "Coll3"]),
        ({"field": "AVAILABILITY", "direction": "DESC"}, ["Coll3", "Coll1", "Coll2"]),
        ({"field": "PRODUCT_COUNT", "direction": "ASC"}, ["Coll1", "Coll3", "Coll2"]),
        ({"field": "PRODUCT_COUNT", "direction": "DESC"}, ["Coll2", "Coll3", "Coll1"]),
    ],
)
def test_collections_query_with_sort(
    collection_sort,
    result_order,
    staff_api_client,
    permission_manage_products,
    product,
    channel_USD,
):
    collections = Collection.objects.bulk_create(
        [
            Collection(name="Coll1", slug="collection-published1"),
            Collection(name="Coll2", slug="collection-unpublished2"),
            Collection(name="Coll3", slug="collection-published"),
        ]
    )
    published = (True, False, True)
    CollectionChannelListing.objects.bulk_create(
        [
            CollectionChannelListing(
                channel=channel_USD, collection=collection, is_published=published[num]
            )
            for num, collection in enumerate(collections)
        ]
    )
    product.collections.add(Collection.objects.get(name="Coll2"))
    collection_sort["channel"] = channel_USD.slug
    variables = {"sort_by": collection_sort}
    staff_api_client.user.user_permissions.add(permission_manage_products)
    response = staff_api_client.post_graphql(QUERY_COLLECTIONS_WITH_SORT, variables)
    content = get_graphql_content(response)
    collections = content["data"]["collections"]["edges"]
    for order, collection_name in enumerate(result_order):
        assert collections[order]["node"]["name"] == collection_name


@pytest.mark.parametrize(
    "category_filter, count",
    [
        ({"search": "slug_"}, 3),
        ({"search": "Category1"}, 1),
        ({"search": "cat1"}, 2),
        ({"search": "Subcategory_description"}, 1),
        ({"ids": [to_global_id("Category", 2), to_global_id("Category", 3)]}, 2),
    ],
)
def test_categories_query_with_filter(
    category_filter,
    count,
    query_categories_with_filter,
    staff_api_client,
    permission_manage_products,
):
    Category.objects.create(
        id=1,
        name="Category1",
        slug="slug_category1",
        description=dummy_editorjs("Description cat1."),
    )
    Category.objects.create(
        id=2,
        name="Category2",
        slug="slug_category2",
        description=dummy_editorjs("Description cat2."),
    )

    Category.objects.create(
        id=3,
        name="SubCategory",
        slug="slug_subcategory",
        parent=Category.objects.get(name="Category1"),
        description=dummy_editorjs("Subcategory_description of cat1."),
    )
    variables = {"filter": category_filter}
    staff_api_client.user.user_permissions.add(permission_manage_products)
    response = staff_api_client.post_graphql(query_categories_with_filter, variables)
    content = get_graphql_content(response)
    assert content["data"]["categories"]["totalCount"] == count


QUERY_CATEGORIES_WITH_SORT = """
    query ($sort_by: CategorySortingInput!) {
        categories(first:5, sortBy: $sort_by) {
                edges{
                    node{
                        name
                    }
                }
            }
        }
"""


@pytest.mark.parametrize(
    "category_sort, result_order",
    [
        (
            {"field": "NAME", "direction": "ASC"},
            ["Cat1", "Cat2", "SubCat", "SubSubCat"],
        ),
        (
            {"field": "NAME", "direction": "DESC"},
            ["SubSubCat", "SubCat", "Cat2", "Cat1"],
        ),
        (
            {"field": "SUBCATEGORY_COUNT", "direction": "ASC"},
            ["Cat2", "SubSubCat", "Cat1", "SubCat"],
        ),
        (
            {"field": "SUBCATEGORY_COUNT", "direction": "DESC"},
            ["SubCat", "Cat1", "SubSubCat", "Cat2"],
        ),
        (
            {"field": "PRODUCT_COUNT", "direction": "ASC"},
            ["Cat2", "SubCat", "SubSubCat", "Cat1"],
        ),
        (
            {"field": "PRODUCT_COUNT", "direction": "DESC"},
            ["Cat1", "SubSubCat", "SubCat", "Cat2"],
        ),
    ],
)
def test_categories_query_with_sort(
    category_sort,
    result_order,
    staff_api_client,
    permission_manage_products,
    product_type,
):
    cat1 = Category.objects.create(
        name="Cat1",
        slug="slug_category1",
        description=dummy_editorjs("Description cat1."),
    )
    Product.objects.create(
        name="Test",
        slug="test",
        product_type=product_type,
        category=cat1,
    )
    Category.objects.create(
        name="Cat2",
        slug="slug_category2",
        description=dummy_editorjs("Description cat2."),
    )
    Category.objects.create(
        name="SubCat",
        slug="slug_subcategory1",
        parent=Category.objects.get(name="Cat1"),
        description=dummy_editorjs("Subcategory_description of cat1."),
    )
    subsubcat = Category.objects.create(
        name="SubSubCat",
        slug="slug_subcategory2",
        parent=Category.objects.get(name="SubCat"),
        description=dummy_editorjs("Subcategory_description of cat1."),
    )
    Product.objects.create(
        name="Test2",
        slug="test2",
        product_type=product_type,
        category=subsubcat,
    )
    variables = {"sort_by": category_sort}
    staff_api_client.user.user_permissions.add(permission_manage_products)
    response = staff_api_client.post_graphql(QUERY_CATEGORIES_WITH_SORT, variables)
    content = get_graphql_content(response)
    categories = content["data"]["categories"]["edges"]

    for order, category_name in enumerate(result_order):
        assert categories[order]["node"]["name"] == category_name


@pytest.mark.parametrize(
    "product_type_filter, count",
    [
        ({"configurable": "CONFIGURABLE"}, 2),  # has_variants
        ({"configurable": "SIMPLE"}, 1),  # !has_variants
        ({"productType": "DIGITAL"}, 1),
        ({"productType": "SHIPPABLE"}, 2),  # is_shipping_required
    ],
)
def test_product_type_query_with_filter(
    product_type_filter, count, staff_api_client, permission_manage_products
):
    query = """
        query ($filter: ProductTypeFilterInput!, ) {
          productTypes(first:5, filter: $filter) {
            edges{
              node{
                id
                name
              }
            }
          }
        }
        """
    ProductType.objects.bulk_create(
        [
            ProductType(
                name="Digital Type",
                slug="digital-type",
                has_variants=True,
                is_shipping_required=False,
                is_digital=True,
            ),
            ProductType(
                name="Tools",
                slug="tools",
                has_variants=True,
                is_shipping_required=True,
                is_digital=False,
            ),
            ProductType(
                name="Books",
                slug="books",
                has_variants=False,
                is_shipping_required=True,
                is_digital=False,
            ),
        ]
    )

    variables = {"filter": product_type_filter}
    staff_api_client.user.user_permissions.add(permission_manage_products)
    response = staff_api_client.post_graphql(query, variables)
    content = get_graphql_content(response)
    product_types = content["data"]["productTypes"]["edges"]

    assert len(product_types) == count


QUERY_PRODUCT_TYPE_WITH_SORT = """
    query ($sort_by: ProductTypeSortingInput!) {
        productTypes(first:5, sortBy: $sort_by) {
                edges{
                    node{
                        name
                    }
                }
            }
        }
"""


@pytest.mark.parametrize(
    "product_type_sort, result_order",
    [
        ({"field": "NAME", "direction": "ASC"}, ["Digital", "Subscription", "Tools"]),
        ({"field": "NAME", "direction": "DESC"}, ["Tools", "Subscription", "Digital"]),
        # is_digital
        (
            {"field": "DIGITAL", "direction": "ASC"},
            ["Subscription", "Tools", "Digital"],
        ),
        (
            {"field": "DIGITAL", "direction": "DESC"},
            ["Digital", "Tools", "Subscription"],
        ),
        # is_shipping_required
        (
            {"field": "SHIPPING_REQUIRED", "direction": "ASC"},
            ["Digital", "Subscription", "Tools"],
        ),
        (
            {"field": "SHIPPING_REQUIRED", "direction": "DESC"},
            ["Tools", "Subscription", "Digital"],
        ),
    ],
)
def test_product_type_query_with_sort(
    product_type_sort, result_order, staff_api_client, permission_manage_products
):
    ProductType.objects.bulk_create(
        [
            ProductType(
                name="Digital",
                slug="digital",
                has_variants=True,
                is_shipping_required=False,
                is_digital=True,
            ),
            ProductType(
                name="Tools",
                slug="tools",
                has_variants=True,
                is_shipping_required=True,
                is_digital=False,
            ),
            ProductType(
                name="Subscription",
                slug="subscription",
                has_variants=False,
                is_shipping_required=False,
                is_digital=False,
            ),
        ]
    )

    variables = {"sort_by": product_type_sort}
    staff_api_client.user.user_permissions.add(permission_manage_products)
    response = staff_api_client.post_graphql(QUERY_PRODUCT_TYPE_WITH_SORT, variables)
    content = get_graphql_content(response)
    product_types = content["data"]["productTypes"]["edges"]

    for order, product_type_name in enumerate(result_order):
        assert product_types[order]["node"]["name"] == product_type_name


NOT_EXISTS_IDS_COLLECTIONS_QUERY = """
    query ($filter: ProductTypeFilterInput!) {
        productTypes(first: 5, filter: $filter) {
            edges {
                node {
                    id
                    name
                }
            }
        }
    }
"""


def test_product_types_query_ids_not_exists(user_api_client, category):
    query = NOT_EXISTS_IDS_COLLECTIONS_QUERY
    variables = {"filter": {"ids": ["fTEJRuFHU6fd2RU=", "2XwnQNNhwCdEjhP="]}}
    response = user_api_client.post_graphql(query, variables)
    content = get_graphql_content(response, ignore_errors=True)
    message_error = '{"ids": [{"message": "Invalid ID specified.", "code": ""}]}'

    assert len(content["errors"]) == 1
    assert content["errors"][0]["message"] == message_error
    assert content["data"]["productTypes"] is None


QUERY_AVAILABLE_ATTRIBUTES = """
    query($productTypeId:ID!, $filters: AttributeFilterInput) {
      productType(id: $productTypeId) {
        availableAttributes(first: 10, filter: $filters) {
          edges {
            node {
              id
              slug
            }
          }
        }
      }
    }
"""


def test_product_type_get_unassigned_product_type_attributes(
    staff_api_client, permission_manage_products
):
    query = QUERY_AVAILABLE_ATTRIBUTES
    target_product_type, ignored_product_type = ProductType.objects.bulk_create(
        [
            ProductType(name="Type 1", slug="type-1"),
            ProductType(name="Type 2", slug="type-2"),
        ]
    )

    unassigned_attributes = list(
        Attribute.objects.bulk_create(
            [
                Attribute(slug="size", name="Size", type=AttributeType.PRODUCT_TYPE),
                Attribute(
                    slug="weight", name="Weight", type=AttributeType.PRODUCT_TYPE
                ),
                Attribute(
                    slug="thickness", name="Thickness", type=AttributeType.PRODUCT_TYPE
                ),
            ]
        )
    )

    unassigned_page_attributes = list(
        Attribute.objects.bulk_create(
            [
                Attribute(slug="length", name="Length", type=AttributeType.PAGE_TYPE),
                Attribute(slug="width", name="Width", type=AttributeType.PAGE_TYPE),
            ]
        )
    )

    assigned_attributes = list(
        Attribute.objects.bulk_create(
            [
                Attribute(slug="color", name="Color", type=AttributeType.PRODUCT_TYPE),
                Attribute(slug="type", name="Type", type=AttributeType.PRODUCT_TYPE),
            ]
        )
    )

    # Ensure that assigning them to another product type
    # doesn't return an invalid response
    ignored_product_type.product_attributes.add(*unassigned_attributes)
    ignored_product_type.product_attributes.add(*unassigned_page_attributes)

    # Assign the other attributes to the target product type
    target_product_type.product_attributes.add(*assigned_attributes)

    gql_unassigned_attributes = get_graphql_content(
        staff_api_client.post_graphql(
            query,
            {
                "productTypeId": graphene.Node.to_global_id(
                    "ProductType", target_product_type.pk
                )
            },
            permissions=[permission_manage_products],
        )
    )["data"]["productType"]["availableAttributes"]["edges"]

    assert len(gql_unassigned_attributes) == len(
        unassigned_attributes
    ), gql_unassigned_attributes

    received_ids = sorted((attr["node"]["id"] for attr in gql_unassigned_attributes))
    expected_ids = sorted(
        (
            graphene.Node.to_global_id("Attribute", attr.pk)
            for attr in unassigned_attributes
        )
    )

    assert received_ids == expected_ids


def test_product_type_filter_unassigned_attributes(
    staff_api_client, permission_manage_products, product_type_attribute_list
):
    expected_attribute = product_type_attribute_list[0]
    query = QUERY_AVAILABLE_ATTRIBUTES
    product_type = ProductType.objects.create(name="Empty Type")
    product_type_id = graphene.Node.to_global_id("ProductType", product_type.pk)
    filters = {"search": expected_attribute.name}

    found_attributes = get_graphql_content(
        staff_api_client.post_graphql(
            query,
            {"productTypeId": product_type_id, "filters": filters},
            permissions=[permission_manage_products],
        )
    )["data"]["productType"]["availableAttributes"]["edges"]

    assert len(found_attributes) == 1

    _, attribute_id = graphene.Node.from_global_id(found_attributes[0]["node"]["id"])
    assert attribute_id == str(expected_attribute.pk)


QUERY_FILTER_PRODUCT_TYPES = """
    query($filters: ProductTypeFilterInput) {
      productTypes(first: 10, filter: $filters) {
        edges {
          node {
            name
          }
        }
      }
    }
"""


@pytest.mark.parametrize(
    "search, expected_names",
    (
        ("", ["The best juices", "The best beers", "The worst beers"]),
        ("best", ["The best juices", "The best beers"]),
        ("worst", ["The worst beers"]),
        ("average", []),
    ),
)
def test_filter_product_types_by_custom_search_value(
    api_client, search, expected_names
):
    query = QUERY_FILTER_PRODUCT_TYPES

    ProductType.objects.bulk_create(
        [
            ProductType(name="The best juices", slug="best-juices"),
            ProductType(name="The best beers", slug="best-beers"),
            ProductType(name="The worst beers", slug="worst-beers"),
        ]
    )

    variables = {"filters": {"search": search}}

    results = get_graphql_content(api_client.post_graphql(query, variables))["data"][
        "productTypes"
    ]["edges"]

    assert len(results) == len(expected_names)
    matched_names = sorted([result["node"]["name"] for result in results])

    assert matched_names == sorted(expected_names)


def test_product_filter_by_attribute_values(
    user_api_client,
    permission_manage_products,
    color_attribute,
    pink_attribute_value,
    product_with_variant_with_two_attributes,
    channel_USD,
):
    query = """
    query Products($filters: ProductFilterInput, $channel: String) {
      products(first: 5, filter: $filters, channel: $channel) {
        edges {
        node {
          id
          name
          attributes {
            attribute {
              name
              slug
            }
            values {
              name
              slug
            }
          }
        }
        }
      }
    }
    """
    variables = {
        "attributes": [
            {"slug": color_attribute.slug, "values": [pink_attribute_value.slug]}
        ],
        "channel": channel_USD.slug,
    }
    response = user_api_client.post_graphql(query, variables)
    content = get_graphql_content(response)
    assert not content["data"]["products"]["edges"] == [
        {
            "node": {
                "attributes": [],
                "name": product_with_variant_with_two_attributes.name,
            }
        }
    ]


MUTATION_CREATE_PRODUCT_WITH_STOCKS = """
mutation createProduct(
        $productType: ID!,
        $category: ID!
        $name: String!,
        $sku: String,
        $stocks: [StockInput!],
        $basePrice: PositiveDecimal!,
        $trackInventory: Boolean,
        $country: CountryCode
        )
    {
        productCreate(
            input: {
                category: $category,
                productType: $productType,
                name: $name,
                sku: $sku,
                stocks: $stocks,
                trackInventory: $trackInventory,
                basePrice: $basePrice,
            })
        {
            product {
                id
                name
                variants{
                    id
                    sku
                    trackInventory
                    quantityAvailable(countryCode: $country)
                }
            }
            productErrors {
                message
                field
                code
            }
        }
    }
    """


def test_create_stocks_failed(product_with_single_variant, warehouse):
    variant = product_with_single_variant.variants.first()

    second_warehouse = Warehouse.objects.get(pk=warehouse.pk)
    second_warehouse.slug = "second warehouse"
    second_warehouse.pk = None
    second_warehouse.save()

    stocks_data = [
        {"quantity": 10, "warehouse": "123"},
        {"quantity": 10, "warehouse": "321"},
    ]
    warehouses = [warehouse, second_warehouse]
    with pytest.raises(ValidationError):
        create_stocks(variant, stocks_data, warehouses)


def test_create_stocks(variant, warehouse):
    second_warehouse = Warehouse.objects.get(pk=warehouse.pk)
    second_warehouse.slug = "second warehouse"
    second_warehouse.pk = None
    second_warehouse.save()

    assert variant.stocks.count() == 0

    stocks_data = [
        {"quantity": 10, "warehouse": "123"},
        {"quantity": 10, "warehouse": "321"},
    ]
    warehouses = [warehouse, second_warehouse]
    create_stocks(variant, stocks_data, warehouses)

    assert variant.stocks.count() == len(stocks_data)
    assert {stock.warehouse.pk for stock in variant.stocks.all()} == {
        warehouse.pk for warehouse in warehouses
    }
    assert {stock.quantity for stock in variant.stocks.all()} == {
        data["quantity"] for data in stocks_data
    }


def test_update_or_create_variant_stocks(variant, warehouses):
    Stock.objects.create(
        product_variant=variant,
        warehouse=warehouses[0],
        quantity=5,
    )
    stocks_data = [
        {"quantity": 10, "warehouse": "123"},
        {"quantity": 10, "warehouse": "321"},
    ]

    ProductVariantStocksUpdate.update_or_create_variant_stocks(
        variant, stocks_data, warehouses
    )

    variant.refresh_from_db()
    assert variant.stocks.count() == 2
    assert {stock.warehouse.pk for stock in variant.stocks.all()} == {
        warehouse.pk for warehouse in warehouses
    }
    assert {stock.quantity for stock in variant.stocks.all()} == {
        data["quantity"] for data in stocks_data
    }


def test_update_or_create_variant_stocks_empty_stocks_data(variant, warehouses):
    Stock.objects.create(
        product_variant=variant,
        warehouse=warehouses[0],
        quantity=5,
    )

    ProductVariantStocksUpdate.update_or_create_variant_stocks(variant, [], warehouses)

    variant.refresh_from_db()
    assert variant.stocks.count() == 1
    stock = variant.stocks.first()
    assert stock.warehouse == warehouses[0]
    assert stock.quantity == 5


# Because we use Scalars for Weight this test query tests only a scenario when weight
# value is passed by a variable
MUTATION_CREATE_PRODUCT_WITH_WEIGHT_GQL_VARIABLE = """
mutation createProduct(
        $productType: ID!,
        $category: ID!
        $name: String!,
        $weight: WeightScalar)
    {
        productCreate(
            input: {
                category: $category,
                productType: $productType,
                name: $name,
                weight: $weight
            })
        {
            product {
                id
                weight{
                    value
                    unit
                }
            }
            productErrors {
                message
                field
                code
            }
        }
    }
    """


@pytest.mark.parametrize(
    "weight, expected_weight_value",
    (
        ("0", 0),
        (0, 0),
        (11.11, 11.11),
        (11, 11.0),
        ("11.11", 11.11),
        ({"value": 11.11, "unit": "kg"}, 11.11),
        ({"value": 11, "unit": "g"}, 0.011),
        ({"value": "1", "unit": "ounce"}, 0.028),
    ),
)
def test_create_product_with_weight_variable(
    weight,
    expected_weight_value,
    staff_api_client,
    category,
    permission_manage_products,
    product_type_without_variant,
    site_settings,
):
    category_id = graphene.Node.to_global_id("Category", category.pk)
    product_type_id = graphene.Node.to_global_id(
        "ProductType", product_type_without_variant.pk
    )
    variables = {
        "category": category_id,
        "productType": product_type_id,
        "name": "Test",
        "weight": weight,
    }
    response = staff_api_client.post_graphql(
        MUTATION_CREATE_PRODUCT_WITH_WEIGHT_GQL_VARIABLE,
        variables,
        permissions=[permission_manage_products],
    )
    content = get_graphql_content(response)
    result_weight = content["data"]["productCreate"]["product"]["weight"]
    assert result_weight["value"] == expected_weight_value
    assert result_weight["unit"] == site_settings.default_weight_unit.upper()


@pytest.mark.parametrize(
    "weight, expected_weight_value",
    (
        ("0", 0),
        (0, 0),
        ("11.11", 11.11),
        ("11", 11.0),
        ('"11.11"', 11.11),
        ('{value: 11.11, unit: "kg"}', 11.11),
        ('{value: 11, unit: "g"}', 0.011),
        ('{value: "1", unit: "ounce"}', 0.028),
    ),
)
def test_create_product_with_weight_input(
    weight,
    expected_weight_value,
    staff_api_client,
    category,
    permission_manage_products,
    product_type_without_variant,
    site_settings,
):
    # Because we use Scalars for Weight this test query tests only a scenario when
    # weight value is passed by directly in input
    query = f"""
    mutation createProduct(
            $productType: ID!,
            $category: ID!,
            $name: String!)
        {{
            productCreate(
                input: {{
                    category: $category,
                    productType: $productType,
                    name: $name,
                    weight: {weight}
                }})
            {{
                product {{
                    id
                    weight{{
                        value
                        unit
                    }}
                }}
                productErrors {{
                    message
                    field
                    code
                }}
            }}
        }}
    """
    category_id = graphene.Node.to_global_id("Category", category.pk)
    product_type_id = graphene.Node.to_global_id(
        "ProductType", product_type_without_variant.pk
    )
    variables = {
        "category": category_id,
        "productType": product_type_id,
        "name": "Test",
    }
    response = staff_api_client.post_graphql(
        query,
        variables,
        permissions=[permission_manage_products],
    )
    content = get_graphql_content(response)
    result_weight = content["data"]["productCreate"]["product"]["weight"]
    assert result_weight["value"] == expected_weight_value
    assert result_weight["unit"] == site_settings.default_weight_unit.upper()<|MERGE_RESOLUTION|>--- conflicted
+++ resolved
@@ -6970,15 +6970,11 @@
     product_updated_mock.assert_called_once_with(product_with_image)
 
 
-<<<<<<< HEAD
 @patch("saleor.plugins.manager.PluginsManager.product_updated")
-def test_product_media_delete(
-    product_updated_mock,
-=======
 @patch("saleor.product.signals.delete_versatile_image")
 def test_product_media_delete(
     delete_versatile_image_mock,
->>>>>>> 8d230e2b
+    product_updated_mock,
     staff_api_client,
     product_with_image,
     permission_manage_products,
@@ -7006,11 +7002,8 @@
     with pytest.raises(media_obj._meta.model.DoesNotExist):
         media_obj.refresh_from_db()
     assert node_id == data["media"]["id"]
-<<<<<<< HEAD
     product_updated_mock.assert_called_once_with(product)
-=======
     delete_versatile_image_mock.assert_called_once_with(media_obj.image.name)
->>>>>>> 8d230e2b
 
 
 @patch("saleor.plugins.manager.PluginsManager.product_updated")
