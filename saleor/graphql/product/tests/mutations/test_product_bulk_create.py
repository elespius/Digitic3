import datetime
import json
import os
from unittest.mock import patch
from uuid import uuid4

import graphene
import pytest
import pytz

from .....product.error_codes import ProductBulkCreateErrorCode
from .....product.models import Product
from .....product.tests.utils import create_image
from ....core.enums import ErrorPolicyEnum
from ....tests.utils import (
    get_graphql_content,
    get_multipart_request_body_with_multiple_files,
)

PRODUCT_BULK_CREATE_MUTATION = """
    mutation ProductBulkCreate(
        $products: [ProductBulkCreateInput!]!
        $errorPolicy: ErrorPolicyEnum
    ) {
        productBulkCreate(products: $products, errorPolicy: $errorPolicy) {
            results {
                errors {
                    path
                    code
                    message
                    warehouses
                    channels
                }
                product{
                    id
                    name
                    slug
                    media{
                        url
                        alt
                        type
                        oembedData
                    }
                    category{
                        name
                    }
                    collections{
                        id
                    }
                    description
                    attributes{
                        attribute{
                          slug
                        }
                        values{
                           value
                        }
                    }
                    channelListings{
                        id
                        channel{
                            name
                        }
                    }
                    variants{
                        name
                        stocks{
                            warehouse{
                                slug
                            }
                            quantity
                        }
                    }
                }
            }
            count
        }
    }
"""


@patch("saleor.product.tasks.update_products_discounted_prices_task.delay")
def test_product_bulk_create_with_base_data(
    update_products_discounted_price_task_mock,
    staff_api_client,
    product_type,
    collection,
    category,
    description_json,
    permission_manage_products,
):
    # given
    description_json_string = json.dumps(description_json)
    product_type_id = graphene.Node.to_global_id("ProductType", product_type.pk)
    category_id = graphene.Node.to_global_id("Category", category.pk)
    collection_id = graphene.Node.to_global_id("Collection", collection.pk)
    product_name_1 = "test name 1"
    product_name_2 = "test name 2"
    base_product_slug = "product-test-slug"
    product_charge_taxes = True
    product_tax_rate = "STANDARD"

    products = [
        {
            "productType": product_type_id,
            "category": category_id,
            "name": product_name_1,
            "description": description_json_string,
            "chargeTaxes": product_charge_taxes,
            "taxCode": product_tax_rate,
            "collections": [collection_id],
            "weight": 2,
        },
        {
            "productType": product_type_id,
            "category": category_id,
            "name": product_name_2,
            "slug": f"{base_product_slug}-2",
            "description": description_json_string,
            "chargeTaxes": product_charge_taxes,
            "taxCode": product_tax_rate,
        },
    ]

    # when
    staff_api_client.user.user_permissions.add(permission_manage_products)
    response = staff_api_client.post_graphql(
        PRODUCT_BULK_CREATE_MUTATION,
        {"products": products},
    )
    content = get_graphql_content(response)
    data = content["data"]["productBulkCreate"]

    # then
    products = Product.objects.all()
    assert not data["results"][0]["errors"]
    assert not data["results"][1]["errors"]
    assert data["count"] == 2
    assert data["results"][0]["product"]["name"] == product_name_1
    assert data["results"][0]["product"]["slug"] == "test-name-1"
    assert data["results"][0]["product"]["description"] == description_json_string
    assert data["results"][0]["product"]["category"]["name"] == category.name
    assert data["results"][0]["product"]["collections"][0]["id"] == collection_id
    assert data["results"][1]["product"]["name"] == product_name_2
    assert data["results"][1]["product"]["description"] == description_json_string
    assert data["results"][1]["product"]["category"]["name"] == category.name
    assert len(products) == 2

    for product in products:
        assert product.description == description_json
        assert product.category == category
        assert product.product_type == product_type

    update_products_discounted_price_task_mock.assert_called_once()
    args = set(update_products_discounted_price_task_mock.call_args.args[0])
    assert args == {product.id for product in products}


@patch("saleor.product.tasks.update_products_discounted_prices_task.delay")
def test_product_bulk_create_with_base_data_and_collections(
    update_products_discounted_price_task_mock,
    staff_api_client,
    product_type,
    collection_list,
    category,
    description_json,
    permission_manage_products,
):
    # given
    product_type_id = graphene.Node.to_global_id("ProductType", product_type.pk)
    category_id = graphene.Node.to_global_id("Category", category.pk)
    collection_ids = [
        graphene.Node.to_global_id("Collection", collection.pk)
        for collection in collection_list
    ]
    product_name_1 = "test name 1"
    product_name_2 = "test name 2"
    base_product_slug = "product-test-slug"
    product_charge_taxes = True
    product_tax_rate = "STANDARD"

    products = [
        {
            "productType": product_type_id,
            "category": category_id,
            "name": product_name_1,
            "chargeTaxes": product_charge_taxes,
            "taxCode": product_tax_rate,
            "collections": collection_ids,
            "weight": 2,
        },
        {
            "productType": product_type_id,
            "category": category_id,
            "name": product_name_2,
            "collections": [collection_ids[0]],
            "slug": f"{base_product_slug}-2",
            "chargeTaxes": product_charge_taxes,
            "taxCode": product_tax_rate,
        },
    ]

    # when
    staff_api_client.user.user_permissions.add(permission_manage_products)
    response = staff_api_client.post_graphql(
        PRODUCT_BULK_CREATE_MUTATION,
        {"products": products},
    )
    content = get_graphql_content(response)
    data = content["data"]["productBulkCreate"]

    # then
    products = Product.objects.all()
    assert not data["results"][0]["errors"]
    assert not data["results"][1]["errors"]
    assert data["count"] == 2
    assert data["results"][0]["product"]["name"] == product_name_1
    assert len(data["results"][0]["product"]["collections"]) == len(collection_ids)
    for collection in data["results"][0]["product"]["collections"]:
        assert collection["id"] in collection_ids
    assert data["results"][1]["product"]["name"] == product_name_2
    assert len(data["results"][1]["product"]["collections"]) == 1
    assert data["results"][1]["product"]["collections"][0]["id"] == collection_ids[0]
    assert len(products) == 2


def test_product_bulk_create_with_no_slug_and_name_with_unslugify_characters(
    staff_api_client,
    product_type,
    category,
    permission_manage_products,
):
    # given
    product_type_id = graphene.Node.to_global_id("ProductType", product_type.pk)
    category_id = graphene.Node.to_global_id("Category", category.pk)

    product_name = "-->"

    products = [
        {
            "productType": product_type_id,
            "category": category_id,
            "name": product_name,
        },
        {
            "productType": product_type_id,
            "category": category_id,
            "name": product_name,
        },
    ]

    # when
    staff_api_client.user.user_permissions.add(permission_manage_products)
    response = staff_api_client.post_graphql(
        PRODUCT_BULK_CREATE_MUTATION,
        {"products": products},
    )
    content = get_graphql_content(response)
    data = content["data"]["productBulkCreate"]

    # then
    products = Product.objects.all()
    assert not data["results"][0]["errors"]
    assert not data["results"][1]["errors"]
    assert data["count"] == 2
    assert data["results"][0]["product"]["name"] == product_name
    assert data["results"][0]["product"]["slug"] == "-"
    assert data["results"][1]["product"]["name"] == product_name
    assert data["results"][1]["product"]["slug"] == "--2"
    assert len(products) == 2


@patch("saleor.plugins.manager.PluginsManager.product_created")
def test_product_bulk_create_send_product_created_webhook(
    created_webhook_mock,
    staff_api_client,
    product_type,
    category,
    description_json,
    permission_manage_products,
):
    # given
    description_json_string = json.dumps(description_json)
    product_type_id = graphene.Node.to_global_id("ProductType", product_type.pk)
    category_id = graphene.Node.to_global_id("Category", category.pk)

    product_name_1 = "test name 1"
    product_name_2 = "test name 2"
    base_product_slug = "product-test-slug"
    product_charge_taxes = True
    product_tax_rate = "STANDARD"

    products = [
        {
            "productType": product_type_id,
            "category": category_id,
            "name": product_name_1,
            "slug": f"{base_product_slug}-1",
            "description": description_json_string,
            "chargeTaxes": product_charge_taxes,
            "taxCode": product_tax_rate,
            "weight": 2,
        },
        {
            "productType": product_type_id,
            "category": category_id,
            "name": product_name_2,
            "slug": f"{base_product_slug}-2",
            "description": description_json_string,
            "chargeTaxes": product_charge_taxes,
            "taxCode": product_tax_rate,
        },
    ]

    # when
    staff_api_client.user.user_permissions.add(permission_manage_products)
    response = staff_api_client.post_graphql(
        PRODUCT_BULK_CREATE_MUTATION,
        {"products": products},
    )
    content = get_graphql_content(response)
    data = content["data"]["productBulkCreate"]

    # then
    assert not data["results"][0]["errors"]
    assert not data["results"][1]["errors"]
    assert data["count"] == 2
    assert created_webhook_mock.call_count == 2
    for call in created_webhook_mock.call_args_list:
        assert isinstance(call.args[0], Product)


def test_product_bulk_create_with_same_name_and_no_slug(
    staff_api_client,
    product_type,
    category,
    description_json,
    permission_manage_products,
):
    # given
    description_json_string = json.dumps(description_json)
    product_type_id = graphene.Node.to_global_id("ProductType", product_type.pk)
    category_id = graphene.Node.to_global_id("Category", category.pk)

    product_name = "test name"
    product_charge_taxes = True
    product_tax_rate = "STANDARD"

    products = [
        {
            "productType": product_type_id,
            "category": category_id,
            "name": product_name,
            "description": description_json_string,
            "chargeTaxes": product_charge_taxes,
            "taxCode": product_tax_rate,
            "weight": 2,
        },
        {
            "productType": product_type_id,
            "category": category_id,
            "name": product_name,
            "description": description_json_string,
            "chargeTaxes": product_charge_taxes,
            "taxCode": product_tax_rate,
        },
    ]

    # when
    staff_api_client.user.user_permissions.add(permission_manage_products)
    response = staff_api_client.post_graphql(
        PRODUCT_BULK_CREATE_MUTATION,
        {"products": products},
    )
    content = get_graphql_content(response)
    data = content["data"]["productBulkCreate"]

    # then
    assert not data["results"][0]["errors"]
    assert not data["results"][1]["errors"]
    assert data["count"] == 2
    assert data["results"][0]["product"]["name"] == product_name
    assert data["results"][0]["product"]["slug"] == "test-name"
    assert data["results"][1]["product"]["name"] == product_name
    assert data["results"][1]["product"]["slug"] == "test-name-2"


def test_product_bulk_create_with_invalid_attributes(
    staff_api_client,
    product_type,
    category,
    description_json,
    permission_manage_products,
):
    # given
    description_json_string = json.dumps(description_json)
    product_type_id = graphene.Node.to_global_id("ProductType", product_type.pk)
    category_id = graphene.Node.to_global_id("Category", category.pk)

    product_name_1 = "test name 1"
    product_name_2 = "test name 2"
    base_product_slug = "product-test-slug"
    product_charge_taxes = True
    product_tax_rate = "STANDARD"

    products = [
        {
            "productType": product_type_id,
            "category": category_id,
            "name": product_name_1,
            "slug": f"{base_product_slug}-1",
            "description": description_json_string,
            "chargeTaxes": product_charge_taxes,
            "taxCode": product_tax_rate,
            "weight": 2,
            "attributes": [
                {"id": "invalidID", "values": ["invalidValue"]},
            ],
        },
        {
            "productType": product_type_id,
            "category": category_id,
            "name": product_name_2,
            "slug": f"{base_product_slug}-2",
            "description": description_json_string,
            "chargeTaxes": product_charge_taxes,
            "taxCode": product_tax_rate,
        },
    ]

    # when
    staff_api_client.user.user_permissions.add(permission_manage_products)
    response = staff_api_client.post_graphql(
        PRODUCT_BULK_CREATE_MUTATION,
        {"products": products},
    )
    content = get_graphql_content(response)
    data = content["data"]["productBulkCreate"]

    # then
    assert data["count"] == 0
    assert data["results"][0]["errors"]
    error = data["results"][0]["errors"][0]
    assert error["path"] == "attributes"
    assert error["message"] == "Couldn't resolve id: invalidID."


def test_product_bulk_create_without_value_required_attribute(
    staff_api_client,
    product_type_with_value_required_attributes,
    category,
    description_json,
    permission_manage_products,
):
    # given
    product_type = product_type_with_value_required_attributes
    description_json_string = json.dumps(description_json)
    product_type_id = graphene.Node.to_global_id("ProductType", product_type.pk)
    category_id = graphene.Node.to_global_id("Category", category.pk)
    color_attr = product_type.product_attributes.get(name="Color")
    color_attr_id = graphene.Node.to_global_id("Attribute", color_attr.id)

    product_name_1 = "test name 1"
    base_product_slug = "product-test-slug"
    product_charge_taxes = True
    product_tax_rate = "STANDARD"

    products = [
        {
            "productType": product_type_id,
            "category": category_id,
            "name": product_name_1,
            "slug": f"{base_product_slug}-1",
            "description": description_json_string,
            "chargeTaxes": product_charge_taxes,
            "taxCode": product_tax_rate,
            "weight": 2,
            "attributes": [
                {"id": color_attr_id, "values": ["Green"]},
            ],
        }
    ]

    # when
    staff_api_client.user.user_permissions.add(permission_manage_products)
    response = staff_api_client.post_graphql(
        PRODUCT_BULK_CREATE_MUTATION,
        {"products": products},
    )
    content = get_graphql_content(response)
    data = content["data"]["productBulkCreate"]

    # then
    assert data["count"] == 0
    assert data["results"][0]["errors"]
    error = data["results"][0]["errors"][0]
    assert error["path"] == "attributes"
    assert (
        error["message"]
        == "All attributes flagged as having a value required must be supplied."
    )


def test_product_bulk_create_with_media(
    staff_api_client,
    product_type,
    category,
    description_json,
    permission_manage_products,
    media_root,
):
    # given
    description_json_string = json.dumps(description_json)
    product_type_id = graphene.Node.to_global_id("ProductType", product_type.pk)
    category_id = graphene.Node.to_global_id("Category", category.pk)

    product_name_1 = "test name 1"
    product_name_2 = "test name 2"
    base_product_slug = "product-test-slug"
    product_charge_taxes = True
    product_tax_rate = "STANDARD"

    image_file_1, image_name_1 = create_image(image_name="prod1")
    image_file_2, image_name_2 = create_image(image_name="prod2")
    image_file_3, image_name_3 = create_image(image_name="prod3")

    media_1 = {
        "alt": "",
        "image": image_name_1,
    }

    media_2 = {
        "alt": "",
        "image": image_name_2,
    }

    media_3 = {
        "alt": "",
        "image": image_name_3,
    }

    products = [
        {
            "productType": product_type_id,
            "category": category_id,
            "name": product_name_1,
            "slug": f"{base_product_slug}-1",
            "description": description_json_string,
            "chargeTaxes": product_charge_taxes,
            "taxCode": product_tax_rate,
            "weight": 2,
            "media": [media_1, media_2],
        },
        {
            "productType": product_type_id,
            "category": category_id,
            "name": product_name_2,
            "slug": f"{base_product_slug}-2",
            "description": description_json_string,
            "chargeTaxes": product_charge_taxes,
            "taxCode": product_tax_rate,
            "media": [media_3],
        },
    ]

    files = [image_file_1, image_file_2, image_file_3]

    map_dict = {
        0: ["variables.products.0.media.0.image"],
        1: ["variables.products.0.media.1.image"],
        2: ["variables.products.1.media.0.image"],
    }

    # when
    body = get_multipart_request_body_with_multiple_files(
        PRODUCT_BULK_CREATE_MUTATION, {"products": products}, files, map_dict
    )

    staff_api_client.user.user_permissions.add(permission_manage_products)
    response = staff_api_client.post_multipart(body)

    content = get_graphql_content(response)
    data = content["data"]["productBulkCreate"]
    products = Product.objects.all()

    product_1_media = products[0].media.all()
    product_2_media = products[1].media.all()

    # then
    assert not data["results"][0]["errors"]
    assert not data["results"][1]["errors"]
    assert data["count"] == 2
    assert len(product_1_media) == 2
    assert len(product_2_media) == 1

    assert data["results"][0]["product"]["media"][0]["type"] == "IMAGE"
    assert data["results"][0]["product"]["media"][1]["type"] == "IMAGE"
    assert data["results"][1]["product"]["media"][0]["type"] == "IMAGE"

    assert product_1_media[0].image.file
    img_1_name, format = os.path.splitext(image_file_1._name)
    file_1_name = product_1_media[0].image.name
    assert file_1_name != image_file_1._name
    assert file_1_name.startswith(f"products/{img_1_name}")
    assert file_1_name.endswith(format)

    assert product_2_media[0].image.file
    img_3_name, format = os.path.splitext(image_file_3._name)
    file_3_name = product_2_media[0].image.name
    assert file_3_name != image_file_3._name
    assert file_3_name.startswith(f"products/{img_3_name}")
    assert file_3_name.endswith(format)


@pytest.mark.vcr
def test_product_bulk_create_with_media_with_media_url(
    staff_api_client,
    product_type,
    category,
    description_json,
    permission_manage_products,
    media_root,
):
    # given
    description_json_string = json.dumps(description_json)
    product_type_id = graphene.Node.to_global_id("ProductType", product_type.pk)
    category_id = graphene.Node.to_global_id("Category", category.pk)

    product_name_1 = "test name 1"
    product_name_2 = "test name 2"
    base_product_slug = "product-test-slug"
    product_charge_taxes = True
    product_tax_rate = "STANDARD"

    alt = "Rick Astley - Never Gonna Give You Up (Official Music Video)"
    url = "https://www.youtube.com/watch?v=dQw4w9WgXcQ"

    media_1 = {
        "alt": "",
        "mediaUrl": url,
    }

    media_2 = {
        "alt": "",
        "mediaUrl": url,
    }

    products = [
        {
            "productType": product_type_id,
            "category": category_id,
            "name": product_name_1,
            "slug": f"{base_product_slug}-1",
            "description": description_json_string,
            "chargeTaxes": product_charge_taxes,
            "taxCode": product_tax_rate,
            "weight": 2,
            "media": [media_1],
        },
        {
            "productType": product_type_id,
            "category": category_id,
            "name": product_name_2,
            "slug": f"{base_product_slug}-2",
            "description": description_json_string,
            "chargeTaxes": product_charge_taxes,
            "taxCode": product_tax_rate,
            "media": [media_2],
        },
    ]

    # when
    body = get_multipart_request_body_with_multiple_files(
        PRODUCT_BULK_CREATE_MUTATION, {"products": products}, [], {}
    )

    staff_api_client.user.user_permissions.add(permission_manage_products)
    response = staff_api_client.post_multipart(body)

    content = get_graphql_content(response)
    data = content["data"]["productBulkCreate"]
    products = Product.objects.all()

    product_1_media = products[0].media.all()
    product_2_media = products[1].media.all()

    # then
    assert not data["results"][0]["errors"]
    assert not data["results"][1]["errors"]
    assert data["count"] == 2
    assert len(product_1_media) == 1
    assert len(product_2_media) == 1
    assert data["results"][0]["product"]["media"][0]["type"] == "VIDEO"
    assert data["results"][0]["product"]["media"][0]["alt"] == alt
    assert data["results"][0]["product"]["media"][0]["url"] == url
    assert data["results"][1]["product"]["media"][0]["type"] == "VIDEO"
    assert data["results"][1]["product"]["media"][0]["alt"] == alt
    assert data["results"][1]["product"]["media"][0]["url"] == url

    oembed_data = json.loads(data["results"][0]["product"]["media"][0]["oembedData"])
    assert oembed_data["url"] == "https://www.youtube.com/watch?v=dQw4w9WgXcQ"
    assert oembed_data["type"] == "video"
    assert oembed_data["html"] is not None
    assert oembed_data["thumbnail_url"] == (
        "https://i.ytimg.com/vi/dQw4w9WgXcQ/hqdefault.jpg"
    )


def test_product_bulk_create_with_attributes(
    staff_api_client,
    product_type,
    category,
    size_attribute,
    description_json,
    permission_manage_products,
    media_root,
    channel_USD,
):
    # given
    description_json = json.dumps(description_json)
    product_type_id = graphene.Node.to_global_id("ProductType", product_type.pk)
    category_id = graphene.Node.to_global_id("Category", category.pk)

    product_name_1 = "test name 1"
    product_name_2 = "test name 2"
    base_product_slug = "product-test-slug"
    product_charge_taxes = True
    product_tax_rate = "STANDARD"

    # Default attribute defined in product_type fixture
    color_attr = product_type.product_attributes.get(name="Color")
    color_value_name = color_attr.values.first().name
    color_attr_id = graphene.Node.to_global_id("Attribute", color_attr.id)

    # Add second attribute
    product_type.product_attributes.add(size_attribute)
    size_attr_id = graphene.Node.to_global_id("Attribute", size_attribute.id)
    non_existent_attr_value = "The cake is a lie"

    products = [
        {
            "productType": product_type_id,
            "category": category_id,
            "name": product_name_1,
            "slug": f"{base_product_slug}-1",
            "description": description_json,
            "chargeTaxes": product_charge_taxes,
            "taxCode": product_tax_rate,
            "weight": 2,
            "attributes": [
                {
                    "externalReference": color_attr.external_reference,
                    "values": [color_value_name],
                },
                {"id": size_attr_id, "values": [non_existent_attr_value]},
            ],
        },
        {
            "productType": product_type_id,
            "category": category_id,
            "name": product_name_2,
            "slug": f"{base_product_slug}-2",
            "description": description_json,
            "chargeTaxes": product_charge_taxes,
            "taxCode": product_tax_rate,
            "attributes": [
                {"id": color_attr_id, "values": [color_value_name]},
                {"id": size_attr_id, "values": [non_existent_attr_value]},
            ],
        },
    ]

    # when
    staff_api_client.user.user_permissions.add(permission_manage_products)
    response = staff_api_client.post_graphql(
        PRODUCT_BULK_CREATE_MUTATION, {"products": products}
    )
    content = get_graphql_content(response)
    data = content["data"]["productBulkCreate"]

    # then
    products = Product.objects.all()

    assert not data["results"][0]["errors"]
    assert not data["results"][1]["errors"]
    assert data["count"] == 2
    assert (
        data["results"][0]["product"]["attributes"][0]["attribute"]["slug"]
        == color_attr.slug
    )
    assert (
        data["results"][1]["product"]["attributes"][0]["attribute"]["slug"]
        == color_attr.slug
    )

    for product in products:
        first_attribute_assignment = product.attributes.first()
        assert product.attributes.count() == 2
        assert first_attribute_assignment.attribute == color_attr
        assert first_attribute_assignment.values.count() == 1


def test_product_bulk_create_with_attributes_using_external_refs(
    staff_api_client,
    product_type,
    category,
    size_attribute,
    description_json,
    permission_manage_products,
    media_root,
    channel_USD,
):
    # given
    description_json = json.dumps(description_json)
    product_type_id = graphene.Node.to_global_id("ProductType", product_type.pk)
    category_id = graphene.Node.to_global_id("Category", category.pk)

    product_name_1 = "test name 1"
    base_product_slug = "product-test-slug"
    product_charge_taxes = True
    product_tax_rate = "STANDARD"

    # Default attribute defined in product_type fixture
    color_attr = product_type.product_attributes.get(name="Color")
    color_value_external_reference = color_attr.values.first().external_reference

    # Add second attribute
    product_type.product_attributes.add(size_attribute)
    size_attr_id = graphene.Node.to_global_id("Attribute", size_attribute.id)
    non_existent_attr_value = "The cake is a lie"

    products = [
        {
            "productType": product_type_id,
            "category": category_id,
            "name": product_name_1,
            "slug": f"{base_product_slug}-1",
            "description": description_json,
            "chargeTaxes": product_charge_taxes,
            "taxCode": product_tax_rate,
            "weight": 2,
            "attributes": [
                {
                    "externalReference": color_attr.external_reference,
                    "dropdown": {"externalReference": color_value_external_reference},
                },
                {"id": size_attr_id, "values": [non_existent_attr_value]},
            ],
        }
    ]

    # when
    staff_api_client.user.user_permissions.add(permission_manage_products)
    response = staff_api_client.post_graphql(
        PRODUCT_BULK_CREATE_MUTATION, {"products": products}
    )
    content = get_graphql_content(response)
    data = content["data"]["productBulkCreate"]

    # then
    products = Product.objects.all()

    assert not data["results"][0]["errors"]
    assert data["count"] == 1
    assert (
        data["results"][0]["product"]["attributes"][0]["attribute"]["slug"]
        == color_attr.slug
    )

    for product in products:
        first_attribute_assignment = product.attributes.first()
        assert product.attributes.count() == 2
        assert first_attribute_assignment.attribute == color_attr
        assert first_attribute_assignment.values.count() == 1


def test_product_bulk_create_with_attributes_and_create_new_value_with_external_ref(
    staff_api_client,
    product_type,
    category,
    size_attribute,
    description_json,
    permission_manage_products,
    media_root,
    channel_USD,
):
    # given
    description_json = json.dumps(description_json)
    product_type_id = graphene.Node.to_global_id("ProductType", product_type.pk)
    category_id = graphene.Node.to_global_id("Category", category.pk)

    product_name_1 = "test name 1"
    base_product_slug = "product-test-slug"
    product_charge_taxes = True
    product_tax_rate = "STANDARD"

    # Default attribute defined in product_type fixture
    color_attr = product_type.product_attributes.get(name="Color")
    color_attr_values_count = color_attr.values.count()
    color_value_external_reference = color_attr.values.first().external_reference

    new_value = "NewTestValue"
    new_external_ref = color_value_external_reference + "New"
    products = [
        {
            "productType": product_type_id,
            "category": category_id,
            "name": product_name_1,
            "slug": f"{base_product_slug}-1",
            "description": description_json,
            "chargeTaxes": product_charge_taxes,
            "taxCode": product_tax_rate,
            "weight": 2,
            "attributes": [
                {
                    "externalReference": color_attr.external_reference,
                    "dropdown": {
                        "externalReference": new_external_ref,
                        "value": new_value,
                    },
                },
            ],
        }
    ]

    # when
    staff_api_client.user.user_permissions.add(permission_manage_products)
    response = staff_api_client.post_graphql(
        PRODUCT_BULK_CREATE_MUTATION, {"products": products}
    )
    content = get_graphql_content(response)
    data = content["data"]["productBulkCreate"]

    # then
    product = Product.objects.last()

    assert not data["results"][0]["errors"]
    assert data["count"] == 1
    assert (
        data["results"][0]["product"]["attributes"][0]["attribute"]["slug"]
        == color_attr.slug
    )
    assert color_attr.values.count() == color_attr_values_count + 1
    first_attribute_assignment = product.attributes.first()
    assert product.attributes.count() == 1
    assert first_attribute_assignment.attribute == color_attr
    assert first_attribute_assignment.values.count() == 1


def test_product_bulk_create_return_error_when_attribute_id_and_external_ref_provided(
    staff_api_client,
    product_type,
    category,
    description_json,
    permission_manage_products,
    media_root,
    channel_USD,
):
    # given
    description_json = json.dumps(description_json)
    product_type_id = graphene.Node.to_global_id("ProductType", product_type.pk)
    category_id = graphene.Node.to_global_id("Category", category.pk)

    product_name_1 = "test name 1"
    base_product_slug = "product-test-slug"
    product_charge_taxes = True
    product_tax_rate = "STANDARD"

    # Default attribute defined in product_type fixture
    color_attr = product_type.product_attributes.get(name="Color")
    color_value_external_reference = color_attr.values.first().external_reference
    color_attr_id = graphene.Node.to_global_id("Attribute", color_attr.id)

    products = [
        {
            "productType": product_type_id,
            "category": category_id,
            "name": product_name_1,
            "slug": f"{base_product_slug}-1",
            "description": description_json,
            "chargeTaxes": product_charge_taxes,
            "taxCode": product_tax_rate,
            "weight": 2,
            "attributes": [
                {
                    "id": color_attr_id,
                    "externalReference": color_attr.external_reference,
                    "dropdown": {"externalReference": color_value_external_reference},
                }
            ],
        }
    ]

    # when
    staff_api_client.user.user_permissions.add(permission_manage_products)
    response = staff_api_client.post_graphql(
        PRODUCT_BULK_CREATE_MUTATION, {"products": products}
    )
    content = get_graphql_content(response)
    data = content["data"]["productBulkCreate"]

    # then
    assert data["results"][0]["errors"]
    error = data["results"][0]["errors"][0]
    assert error["path"] == "attributes"
    assert error["message"] == (
        "Argument 'id' cannot be combined with 'externalReference'"
    )


def test_product_bulk_create_with_meta_data(
    staff_api_client,
    product_type,
    category,
    size_attribute,
    description_json,
    permission_manage_products,
):
    # given

    description_json = json.dumps(description_json)
    metadata_key = "md key"
    metadata_value = "md value"
    product_type_id = graphene.Node.to_global_id("ProductType", product_type.pk)
    category_id = graphene.Node.to_global_id("Category", category.pk)

    product_name_1 = "test name 1"
    product_name_2 = "test name 2"
    base_product_slug = "product-test-slug"
    product_charge_taxes = True
    product_tax_rate = "STANDARD"

    products = [
        {
            "productType": product_type_id,
            "category": category_id,
            "name": product_name_1,
            "slug": f"{base_product_slug}-1",
            "description": description_json,
            "chargeTaxes": product_charge_taxes,
            "taxCode": product_tax_rate,
            "weight": 2,
            "metadata": [{"key": metadata_key, "value": metadata_value}],
            "privateMetadata": [{"key": metadata_key, "value": metadata_value}],
        },
        {
            "productType": product_type_id,
            "category": category_id,
            "name": product_name_2,
            "slug": f"{base_product_slug}-2",
            "description": description_json,
            "chargeTaxes": product_charge_taxes,
            "taxCode": product_tax_rate,
            "metadata": [{"key": metadata_key, "value": metadata_value}],
            "privateMetadata": [{"key": metadata_key, "value": metadata_value}],
        },
    ]

    # when
    staff_api_client.user.user_permissions.add(permission_manage_products)
    response = staff_api_client.post_graphql(
        PRODUCT_BULK_CREATE_MUTATION, {"products": products}
    )
    content = get_graphql_content(response)
    data = content["data"]["productBulkCreate"]

    # then
    products = Product.objects.all()

    assert not data["results"][0]["errors"]
    assert not data["results"][1]["errors"]
    assert data["count"] == 2
    assert len(products) == 2

    for product in products:
        assert product.metadata == {metadata_key: metadata_value}
        assert product.private_metadata == {metadata_key: metadata_value}


def test_product_bulk_create_with_channel_listings(
    staff_api_client,
    product_type,
    category,
    description_json,
    permission_manage_products,
    channel_USD,
):
    # given

    description_json = json.dumps(description_json)
    product_type_id = graphene.Node.to_global_id("ProductType", product_type.pk)
    category_id = graphene.Node.to_global_id("Category", category.pk)

    product_name_1 = "test name 1"
    product_name_2 = "test name 2"
    base_product_slug = "product-test-slug"
    product_charge_taxes = True
    product_tax_rate = "STANDARD"

    channel_id = graphene.Node.to_global_id("Channel", channel_USD.id)
    publication_at = datetime.datetime.now(pytz.utc)

    channel_listings = [
        {
            "channelId": channel_id,
            "isPublished": True,
            "visibleInListings": True,
            "isAvailableForPurchase": True,
            "publishedAt": publication_at,
        }
    ]

    products = [
        {
            "productType": product_type_id,
            "category": category_id,
            "name": product_name_1,
            "slug": f"{base_product_slug}-1",
            "description": description_json,
            "chargeTaxes": product_charge_taxes,
            "taxCode": product_tax_rate,
            "weight": 2,
            "channelListings": channel_listings,
        },
        {
            "productType": product_type_id,
            "category": category_id,
            "name": product_name_2,
            "slug": f"{base_product_slug}-2",
            "description": description_json,
            "chargeTaxes": product_charge_taxes,
            "taxCode": product_tax_rate,
            "channelListings": channel_listings,
        },
    ]

    # when
    staff_api_client.user.user_permissions.add(permission_manage_products)
    response = staff_api_client.post_graphql(
        PRODUCT_BULK_CREATE_MUTATION, {"products": products}
    )
    content = get_graphql_content(response)
    data = content["data"]["productBulkCreate"]

    # then
    assert not data["results"][0]["errors"]
    assert not data["results"][1]["errors"]
    assert data["count"] == 2
    assert (
        data["results"][0]["product"]["channelListings"][0]["channel"]["name"]
        == channel_USD.name
    )
    assert (
        data["results"][1]["product"]["channelListings"][0]["channel"]["name"]
        == channel_USD.name
    )
    assert Product.objects.count() == 2
    assert channel_USD.product_listings.count() == 2


def test_product_bulk_create_with_variants(
    staff_api_client,
    product_type,
    category,
    size_attribute,
    description_json,
    permission_manage_products,
):
    # given
    description_json = json.dumps(description_json)
    product_type_id = graphene.Node.to_global_id("ProductType", product_type.pk)
    category_id = graphene.Node.to_global_id("Category", category.pk)

    product_name_1 = "test name 1"
    product_name_2 = "test name 2"
    base_product_slug = "product-test-slug"
    product_charge_taxes = True
    product_tax_rate = "STANDARD"

    product_type.product_attributes.add(size_attribute)
    size_attr_id = graphene.Node.to_global_id("Attribute", size_attribute.id)
    non_existent_attr_value = "The cake is a lie"

    sku_1 = str(uuid4())[:12]
    variant_1_name = "new-variant-1-name"

    sku_2 = str(uuid4())[:12]
    variant_2_name = "new-variant-2-name"

    sku_3 = str(uuid4())[:12]
    variant_3_name = "new-variant-3-name"

    variants_prod_1 = [
        {
            "sku": sku_1,
            "weight": 2.5,
            "trackInventory": True,
            "name": variant_1_name,
            "attributes": [{"id": size_attr_id, "values": [non_existent_attr_value]}],
        },
        {
            "sku": sku_2,
            "weight": 2.5,
            "trackInventory": True,
            "name": variant_2_name,
            "attributes": [{"id": size_attr_id, "values": [non_existent_attr_value]}],
        },
    ]

    variants_prod_2 = [
        {
            "sku": sku_3,
            "weight": 2.5,
            "trackInventory": True,
            "name": variant_3_name,
            "attributes": [{"id": size_attr_id, "values": [non_existent_attr_value]}],
        }
    ]

    products = [
        {
            "productType": product_type_id,
            "category": category_id,
            "name": product_name_1,
            "slug": f"{base_product_slug}-1",
            "description": description_json,
            "chargeTaxes": product_charge_taxes,
            "taxCode": product_tax_rate,
            "weight": 2,
            "variants": variants_prod_1,
        },
        {
            "productType": product_type_id,
            "category": category_id,
            "name": product_name_2,
            "slug": f"{base_product_slug}-2",
            "description": description_json,
            "chargeTaxes": product_charge_taxes,
            "taxCode": product_tax_rate,
            "variants": variants_prod_2,
        },
    ]

    # when
    staff_api_client.user.user_permissions.add(permission_manage_products)
    response = staff_api_client.post_graphql(
        PRODUCT_BULK_CREATE_MUTATION, {"products": products}
    )
    content = get_graphql_content(response)
    data = content["data"]["productBulkCreate"]

    # then
    products = Product.objects.all()
    product_1_variants = products[0].variants.all()
    product_2_variants = products[1].variants.all()

    assert not data["results"][0]["errors"]
    assert not data["results"][1]["errors"]
    assert data["count"] == 2
    assert data["results"][0]["product"]["variants"]
    assert data["results"][1]["product"]["variants"]
    assert len(products) == 2
    assert len(product_1_variants) == 2
    assert len(product_2_variants) == 1

    for variant in product_1_variants:
        assert variant.name in [variant_1_name, variant_2_name]
        assert variant.sku in [sku_1, sku_2]
        attribute_assignment = variant.attributes.first()
        assert variant.attributes.count() == 1
        assert attribute_assignment.attribute == size_attribute
        assert attribute_assignment.values.count() == 1

    for variant in product_2_variants:
        assert variant.name == variant_3_name
        assert variant.sku == sku_3
        attribute_assignment = variant.attributes.first()
        assert variant.attributes.count() == 1
        assert attribute_assignment.attribute == size_attribute
        assert attribute_assignment.values.count() == 1


def test_product_bulk_create_with_variants_with_duplicated_sku(
    staff_api_client,
    product_type,
    category,
    size_attribute,
    description_json,
    permission_manage_products,
):
    # given
    description_json = json.dumps(description_json)
    product_type_id = graphene.Node.to_global_id("ProductType", product_type.pk)
    category_id = graphene.Node.to_global_id("Category", category.pk)

    product_name_1 = "test name 1"
    product_name_2 = "test name 2"
    base_product_slug = "product-test-slug"
    product_charge_taxes = True
    product_tax_rate = "STANDARD"

    product_type.product_attributes.add(size_attribute)
    size_attr_id = graphene.Node.to_global_id("Attribute", size_attribute.id)
    non_existent_attr_value = "The cake is a lie"

    sku = str(uuid4())[:12]
    variant_1_name = "new-variant-1-name"
    variant_2_name = "new-variant-2-name"

    variants_prod_1 = [
        {
            "sku": sku,
            "weight": 2.5,
            "trackInventory": True,
            "name": variant_1_name,
            "attributes": [{"id": size_attr_id, "values": [non_existent_attr_value]}],
        }
    ]
    variants_prod_2 = [
        {
            "sku": sku,
            "weight": 2.5,
            "trackInventory": True,
            "name": variant_2_name,
            "attributes": [{"id": size_attr_id, "values": [non_existent_attr_value]}],
        }
    ]

    products = [
        {
            "productType": product_type_id,
            "category": category_id,
            "name": product_name_1,
            "slug": f"{base_product_slug}-1",
            "description": description_json,
            "chargeTaxes": product_charge_taxes,
            "taxCode": product_tax_rate,
            "weight": 2,
            "variants": variants_prod_1,
        },
        {
            "productType": product_type_id,
            "category": category_id,
            "name": product_name_2,
            "slug": f"{base_product_slug}-2",
            "description": description_json,
            "chargeTaxes": product_charge_taxes,
            "taxCode": product_tax_rate,
            "variants": variants_prod_2,
        },
    ]

    # when
    staff_api_client.user.user_permissions.add(permission_manage_products)
    response = staff_api_client.post_graphql(
        PRODUCT_BULK_CREATE_MUTATION, {"products": products}
    )
    content = get_graphql_content(response)
    data = content["data"]["productBulkCreate"]

    # then
    prod_1_errors = data["results"][0]["errors"]
    prod_2_errors = data["results"][1]["errors"]
    assert prod_1_errors
    assert prod_2_errors
    assert data["count"] == 0
    assert prod_1_errors[0]["path"] == "variants.0.sku"
    assert prod_2_errors[0]["path"] == "variants.0.sku"
    assert prod_1_errors[0]["code"] == ProductBulkCreateErrorCode.UNIQUE.name
    assert prod_2_errors[0]["code"] == ProductBulkCreateErrorCode.UNIQUE.name


@patch(
    "saleor.graphql.product.bulk_mutations."
    "product_bulk_create.get_webhooks_for_event"
)
@patch("saleor.plugins.manager.PluginsManager.product_variant_created")
@patch("saleor.plugins.manager.PluginsManager.product_created")
def test_product_bulk_create_with_variants_send_product_variant_created_event(
    product_created_webhook_mock,
    variant_created_webhook_mock,
    mocked_get_webhooks_for_event,
    staff_api_client,
    product_type,
    category,
    size_attribute,
    description_json,
    permission_manage_products,
    gift_card_expiry_date,
    any_webhook,
    settings,
):
    # given
    mocked_get_webhooks_for_event.return_value = [any_webhook]
    settings.PLUGINS = ["saleor.plugins.webhook.plugin.WebhookPlugin"]

    description_json = json.dumps(description_json)
    product_type_id = graphene.Node.to_global_id("ProductType", product_type.pk)
    category_id = graphene.Node.to_global_id("Category", category.pk)

    product_name_1 = "test name 1"
    product_name_2 = "test name 2"
    base_product_slug = "product-test-slug"
    product_charge_taxes = True
    product_tax_rate = "STANDARD"

    product_type.product_attributes.add(size_attribute)
    size_attr_id = graphene.Node.to_global_id("Attribute", size_attribute.id)
    non_existent_attr_value = "The cake is a lie"

    sku_1 = str(uuid4())[:12]
    variant_1_name = "new-variant-1-name"

    sku_2 = str(uuid4())[:12]
    variant_2_name = "new-variant-2-name"

    sku_3 = str(uuid4())[:12]
    variant_3_name = "new-variant-3-name"

    variants_prod_1 = [
        {
            "sku": sku_1,
            "weight": 2.5,
            "trackInventory": True,
            "name": variant_1_name,
            "attributes": [{"id": size_attr_id, "values": [non_existent_attr_value]}],
        },
        {
            "sku": sku_2,
            "weight": 2.5,
            "trackInventory": True,
            "name": variant_2_name,
            "attributes": [{"id": size_attr_id, "values": [non_existent_attr_value]}],
        },
    ]

    variants_prod_2 = [
        {
            "sku": sku_3,
            "weight": 2.5,
            "trackInventory": True,
            "name": variant_3_name,
            "attributes": [{"id": size_attr_id, "values": [non_existent_attr_value]}],
        }
    ]

    products = [
        {
            "productType": product_type_id,
            "category": category_id,
            "name": product_name_1,
            "slug": f"{base_product_slug}-1",
            "description": description_json,
            "chargeTaxes": product_charge_taxes,
            "taxCode": product_tax_rate,
            "weight": 2,
            "variants": variants_prod_1,
        },
        {
            "productType": product_type_id,
            "category": category_id,
            "name": product_name_2,
            "slug": f"{base_product_slug}-2",
            "description": description_json,
            "chargeTaxes": product_charge_taxes,
            "taxCode": product_tax_rate,
            "variants": variants_prod_2,
        },
    ]

    # when
    staff_api_client.user.user_permissions.add(permission_manage_products)
    response = staff_api_client.post_graphql(
        PRODUCT_BULK_CREATE_MUTATION, {"products": products}
    )
    content = get_graphql_content(response)
    data = content["data"]["productBulkCreate"]

    # then
    assert not data["results"][0]["errors"]
    assert not data["results"][1]["errors"]
    assert data["count"] == 2
    assert product_created_webhook_mock.call_count == 2
    assert variant_created_webhook_mock.call_count == 3


def test_product_bulk_create_with_variants_and_stocks(
    staff_api_client,
    product_type,
    size_attribute,
    category,
    description_json,
    permission_manage_products,
    warehouse,
):
    # given
    description_json = json.dumps(description_json)
    product_type_id = graphene.Node.to_global_id("ProductType", product_type.pk)
    category_id = graphene.Node.to_global_id("Category", category.pk)

    product_name_1 = "test name 1"
    product_name_2 = "test name 2"
    base_product_slug = "product-test-slug"
    product_charge_taxes = True
    product_tax_rate = "STANDARD"

    product_type.product_attributes.add(size_attribute)
    size_attr_id = graphene.Node.to_global_id("Attribute", size_attribute.id)
    non_existent_attr_value = "The cake is a lie"

    sku_1 = str(uuid4())[:12]
    variant_1_name = "new-variant-1-name"

    sku_2 = str(uuid4())[:12]
    variant_2_name = "new-variant-2-name"

    quantity = 20
    stocks = [
        {
            "warehouse": graphene.Node.to_global_id("Warehouse", warehouse.pk),
            "quantity": quantity,
        }
    ]

    variants_prod_1 = [
        {
            "sku": sku_1,
            "weight": 2.5,
            "trackInventory": True,
            "name": variant_1_name,
            "stocks": stocks,
            "attributes": [{"id": size_attr_id, "values": [non_existent_attr_value]}],
        }
    ]

    variants_prod_2 = [
        {
            "sku": sku_2,
            "weight": 2.5,
            "trackInventory": True,
            "name": variant_2_name,
            "stocks": stocks,
            "attributes": [{"id": size_attr_id, "values": [non_existent_attr_value]}],
        }
    ]

    products = [
        {
            "productType": product_type_id,
            "category": category_id,
            "name": product_name_1,
            "slug": f"{base_product_slug}-1",
            "description": description_json,
            "chargeTaxes": product_charge_taxes,
            "taxCode": product_tax_rate,
            "weight": 2,
            "variants": variants_prod_1,
        },
        {
            "productType": product_type_id,
            "category": category_id,
            "name": product_name_2,
            "slug": f"{base_product_slug}-2",
            "description": description_json,
            "chargeTaxes": product_charge_taxes,
            "taxCode": product_tax_rate,
            "variants": variants_prod_2,
        },
    ]

    # when
    staff_api_client.user.user_permissions.add(permission_manage_products)
    response = staff_api_client.post_graphql(
        PRODUCT_BULK_CREATE_MUTATION, {"products": products}
    )
    content = get_graphql_content(response)
    data = content["data"]["productBulkCreate"]

    # then
    products = Product.objects.all()
    product_1_variant = products[0].variants.last()
    product_2_variant = products[1].variants.last()

    variant_1_data = data["results"][0]["product"]["variants"][0]
    variant_2_data = data["results"][1]["product"]["variants"][0]

    assert not data["results"][0]["errors"]
    assert not data["results"][1]["errors"]
    assert data["count"] == 2
    assert variant_1_data["stocks"][0]["quantity"] == quantity
    assert variant_1_data["stocks"][0]["warehouse"]["slug"] == warehouse.slug
    assert variant_2_data["stocks"][0]["quantity"] == quantity
    assert variant_2_data["stocks"][0]["warehouse"]["slug"] == warehouse.slug
    assert len(products) == 2
    assert product_1_variant.stocks.count() == 1
    assert product_2_variant.stocks.count() == 1


def test_product_bulk_create_with_variants_and_invalid_stock(
    staff_api_client,
    product_type,
    size_attribute,
    category,
    description_json,
    permission_manage_products,
    warehouse,
):
    # given
    description_json = json.dumps(description_json)
    product_type_id = graphene.Node.to_global_id("ProductType", product_type.pk)
    category_id = graphene.Node.to_global_id("Category", category.pk)

    product_name = "test name 1"
    base_product_slug = "product-test-slug"
    product_charge_taxes = True
    product_tax_rate = "STANDARD"

    product_type.product_attributes.add(size_attribute)
    size_attr_id = graphene.Node.to_global_id("Attribute", size_attribute.id)
    non_existent_attr_value = "The cake is a lie"

    sku_1 = str(uuid4())[:12]
    variant_1_name = "new-variant-1-name"

    sku_2 = str(uuid4())[:12]
    variant_2_name = "new-variant-2-name"

    quantity = 20
    stocks = [
        {
            "warehouse": graphene.Node.to_global_id("Warehouse", warehouse.pk),
            "quantity": quantity,
        }
    ]

    variants_prod_1 = [
        {
            "sku": sku_1,
            "weight": 2.5,
            "trackInventory": True,
            "name": variant_1_name,
            "stocks": stocks,
            "attributes": [{"id": size_attr_id, "values": [non_existent_attr_value]}],
        },
        {
            "sku": sku_2,
            "weight": 2.5,
            "trackInventory": True,
            "name": variant_2_name,
            "stocks": [
                {
                    "warehouse": "invalidId",
                    "quantity": quantity,
                }
            ],
            "attributes": [{"id": size_attr_id, "values": [non_existent_attr_value]}],
        },
    ]

    products = [
        {
            "productType": product_type_id,
            "category": category_id,
            "name": product_name,
            "slug": f"{base_product_slug}-1",
            "description": description_json,
            "chargeTaxes": product_charge_taxes,
            "taxCode": product_tax_rate,
            "weight": 2,
            "variants": variants_prod_1,
        }
    ]

    # when
    staff_api_client.user.user_permissions.add(permission_manage_products)
    response = staff_api_client.post_graphql(
        PRODUCT_BULK_CREATE_MUTATION, {"products": products}
    )
    content = get_graphql_content(response)
    data = content["data"]["productBulkCreate"]

    # then
    assert not data["results"][0]["product"]
    errors = data["results"][0]["errors"]
    assert errors
    assert errors[0]["path"] == "variants.1.stocks.0.warehouse"
    assert errors[0]["code"] == ProductBulkCreateErrorCode.NOT_FOUND.name
    assert data["count"] == 0


@patch(
    (
        "saleor.graphql.product.bulk_mutations."
        "product_bulk_create.get_webhooks_for_event"
    )
)
@patch("saleor.plugins.manager.PluginsManager.channel_updated")
def test_product_bulk_create_with_variants_and_channel_listings(
    channel_updated_webhook_mock,
    mocked_get_webhooks_for_event,
    staff_api_client,
    product_type,
    category,
    size_attribute,
    description_json,
    permission_manage_products,
    channel_USD,
    any_webhook,
    settings,
):
    # given
    mocked_get_webhooks_for_event.return_value = [any_webhook]
    settings.PLUGINS = ["saleor.plugins.webhook.plugin.WebhookPlugin"]
    # given
    description_json = json.dumps(description_json)
    product_type_id = graphene.Node.to_global_id("ProductType", product_type.pk)
    category_id = graphene.Node.to_global_id("Category", category.pk)

    product_name_1 = "test name 1"
    product_name_2 = "test name 2"
    base_product_slug = "product-test-slug"
    product_charge_taxes = True
    product_tax_rate = "STANDARD"

    product_type.product_attributes.add(size_attribute)
    size_attr_id = graphene.Node.to_global_id("Attribute", size_attribute.id)
    non_existent_attr_value = "The cake is a lie"

    sku_1 = str(uuid4())[:12]
    variant_1_name = "new-variant-1-name"

    sku_2 = str(uuid4())[:12]
    variant_2_name = "new-variant-2-name"

    channel_id = graphene.Node.to_global_id("Channel", channel_USD.id)
    publication_at = datetime.datetime.now(pytz.utc)

    product_channel_listings = [
        {
            "channelId": channel_id,
            "isPublished": True,
            "visibleInListings": True,
            "isAvailableForPurchase": True,
            "publishedAt": publication_at,
        }
    ]

    price = 10.0
    cost_price = 11.0
    variant_channel_listings = [
        {
            "price": price,
            "costPrice": cost_price,
            "channelId": channel_id,
        }
    ]

    variants_prod_1 = [
        {
            "sku": sku_1,
            "weight": 2.5,
            "trackInventory": True,
            "name": variant_1_name,
            "attributes": [{"id": size_attr_id, "values": [non_existent_attr_value]}],
            "channelListings": variant_channel_listings,
        },
    ]

    variants_prod_2 = [
        {
            "sku": sku_2,
            "weight": 2.5,
            "trackInventory": True,
            "name": variant_2_name,
            "attributes": [{"id": size_attr_id, "values": [non_existent_attr_value]}],
            "channelListings": variant_channel_listings,
        }
    ]

    products = [
        {
            "productType": product_type_id,
            "category": category_id,
            "name": product_name_1,
            "slug": f"{base_product_slug}-1",
            "description": description_json,
            "chargeTaxes": product_charge_taxes,
            "taxCode": product_tax_rate,
            "weight": 2,
            "channelListings": product_channel_listings,
            "variants": variants_prod_1,
        },
        {
            "productType": product_type_id,
            "category": category_id,
            "name": product_name_2,
            "slug": f"{base_product_slug}-2",
            "description": description_json,
            "chargeTaxes": product_charge_taxes,
            "taxCode": product_tax_rate,
            "channelListings": product_channel_listings,
            "variants": variants_prod_2,
        },
    ]

    # when
    staff_api_client.user.user_permissions.add(permission_manage_products)
    response = staff_api_client.post_graphql(
        PRODUCT_BULK_CREATE_MUTATION, {"products": products}
    )
    content = get_graphql_content(response)
    data = content["data"]["productBulkCreate"]

    # then
    products = Product.objects.all()
    product_1_variant = products[0].variants.last()
    product_2_variant = products[1].variants.last()

    assert not data["results"][0]["errors"]
    assert not data["results"][1]["errors"]
    assert data["count"] == 2
    assert data["results"][0]["product"]["variants"]
    assert data["results"][1]["product"]["variants"]
    assert len(products) == 2

    assert product_1_variant.channel_listings.last().channel_id == channel_USD.id
    assert product_2_variant.channel_listings.last().channel_id == channel_USD.id

    # 2 product channel listing and 2 variant channel listing were created but
    # all are using same channel so only one event should be sent
    channel_updated_webhook_mock.assert_called_once_with(
        channel_USD, webhooks=[any_webhook]
    )


def test_product_bulk_create_with_variants_and_channel_listings_with_wrong_price(
    staff_api_client,
    product_type,
    category,
    size_attribute,
    description_json,
    permission_manage_products,
    channel_USD,
):
    # given
    description_json = json.dumps(description_json)
    product_type_id = graphene.Node.to_global_id("ProductType", product_type.pk)
    category_id = graphene.Node.to_global_id("Category", category.pk)

    product_name_1 = "test name 1"
    base_product_slug = "product-test-slug"
    product_charge_taxes = True
    product_tax_rate = "STANDARD"

    product_type.product_attributes.add(size_attribute)
    size_attr_id = graphene.Node.to_global_id("Attribute", size_attribute.id)
    non_existent_attr_value = "The cake is a lie"

    sku_1 = str(uuid4())[:12]
    variant_1_name = "new-variant-1-name"

    channel_id = graphene.Node.to_global_id("Channel", channel_USD.id)
    publication_at = datetime.datetime.now(pytz.utc)

    product_channel_listings = [
        {
            "channelId": channel_id,
            "isPublished": True,
            "visibleInListings": True,
            "isAvailableForPurchase": True,
            "publishedAt": publication_at,
        }
    ]

    price = 10.000001
    cost_price = 11.0000001

    variant_channel_listings = [
        {
            "price": price,
            "costPrice": cost_price,
            "channelId": channel_id,
        }
    ]

    variants_prod_1 = [
        {
            "sku": sku_1,
            "weight": 2.5,
            "trackInventory": True,
            "name": variant_1_name,
            "attributes": [{"id": size_attr_id, "values": [non_existent_attr_value]}],
            "channelListings": variant_channel_listings,
        },
    ]

    products = [
        {
            "productType": product_type_id,
            "category": category_id,
            "name": product_name_1,
            "slug": f"{base_product_slug}-1",
            "description": description_json,
            "chargeTaxes": product_charge_taxes,
            "taxCode": product_tax_rate,
            "weight": 2,
            "channelListings": product_channel_listings,
            "variants": variants_prod_1,
        }
    ]

    # when
    staff_api_client.user.user_permissions.add(permission_manage_products)
    response = staff_api_client.post_graphql(
        PRODUCT_BULK_CREATE_MUTATION, {"products": products}
    )
    content = get_graphql_content(response)
    data = content["data"]["productBulkCreate"]

    # then
    assert data["count"] == 0
    assert not data["results"][0]["product"]
    errors = data["results"][0]["errors"]
    assert len(errors) == 2
    assert errors[0]["path"] == "variants.0.channelListings.0.price"
    assert errors[0]["code"] == ProductBulkCreateErrorCode.INVALID_PRICE.name
    assert errors[0]["channels"] == [channel_id]
    assert errors[1]["path"] == "variants.0.channelListings.0.costPrice"
    assert errors[1]["code"] == ProductBulkCreateErrorCode.INVALID_PRICE.name
    assert errors[1]["channels"] == [channel_id]


<<<<<<< HEAD
def test_product_bulk_create_with_media_incorrect_alt(
    staff_api_client,
    product_type,
    category,
    description_json,
    permission_manage_products,
    media_root,
):
    # given
    description_json_string = json.dumps(description_json)
    product_type_id = graphene.Node.to_global_id("ProductType", product_type.pk)
    category_id = graphene.Node.to_global_id("Category", category.pk)
    alt_over_250 = """
    Lorem ipsum dolor sit amet, consectetuer adipiscing elit.
    Aenean commodo ligula eget dolor. Aenean massa. Cym sociis natoque penatibus et
    magnis dis parturient montes, nascetur ridiculus mus. Donec quam felis, ultricies
    nec, pellentesque eu, pretium quis, sem.
    """

    product_name_1 = "test name 1"
    product_name_2 = "test name 2"
    base_product_slug = "product-test-slug"
    product_charge_taxes = True
    product_tax_rate = "STANDARD"

    image_file_1, image_name_1 = create_image(image_name="prod1")
    image_file_2, image_name_2 = create_image(image_name="prod2")
    media_1 = {
        "alt": alt_over_250,
        "image": image_name_1,
    }
    media_2 = {
        "alt": alt_over_250,
        "image": image_name_2,
    }

    products = [
        {
            "productType": product_type_id,
            "category": category_id,
            "name": product_name_1,
            "slug": f"{base_product_slug}-1",
            "description": description_json_string,
            "chargeTaxes": product_charge_taxes,
            "taxCode": product_tax_rate,
            "weight": 2,
            "media": [media_1, media_2],
        },
        {
            "productType": product_type_id,
            "category": category_id,
            "name": product_name_2,
            "slug": f"{base_product_slug}-2",
            "description": description_json_string,
            "chargeTaxes": product_charge_taxes,
            "taxCode": product_tax_rate,
            "media": [media_1],
        },
    ]

    files = [image_file_1, image_file_2]

    map_dict = {
        0: ["variables.products.0.media.0.image"],
        1: ["variables.products.0.media.1.image"],
        2: ["variables.products.1.media.0.image"],
    }

    # when
    body = get_multipart_request_body_with_multiple_files(
        PRODUCT_BULK_CREATE_MUTATION, {"products": products}, files, map_dict
    )

    staff_api_client.user.user_permissions.add(permission_manage_products)
    response = staff_api_client.post_multipart(body)

=======
def test_product_bulk_create_with_collections_and_invalid_product_data(
    staff_api_client,
    product_type,
    collection,
    category,
    description_json,
    permission_manage_products,
):
    # given
    description_json_string = json.dumps(description_json)
    invalid_product_type_id = graphene.Node.to_global_id("ProductType", -999)
    category_id = graphene.Node.to_global_id("Category", category.pk)
    collection_id = graphene.Node.to_global_id("Collection", collection.pk)
    product_name_1 = "test name 1"
    product_charge_taxes = True
    product_tax_rate = "STANDARD"

    products = [
        {
            "productType": invalid_product_type_id,
            "category": category_id,
            "name": product_name_1,
            "description": description_json_string,
            "chargeTaxes": product_charge_taxes,
            "taxCode": product_tax_rate,
            "collections": [collection_id],
            "weight": 2,
        }
    ]

    # when
    staff_api_client.user.user_permissions.add(permission_manage_products)
    response = staff_api_client.post_graphql(
        PRODUCT_BULK_CREATE_MUTATION,
        {"products": products, "errorPolicy": ErrorPolicyEnum.REJECT_FAILED_ROWS.name},
    )
>>>>>>> ef684857
    content = get_graphql_content(response)
    data = content["data"]["productBulkCreate"]

    # then
<<<<<<< HEAD
    error_1 = data["results"][0]["errors"]
    assert error_1
    assert len(error_1) == 2
    for error in error_1:
        assert error["code"] == ProductBulkCreateErrorCode.INVALID.name
    error_2 = data["results"][1]["errors"]
    assert error_2[0]["code"] == ProductBulkCreateErrorCode.INVALID.name
    assert len(error_2) == 1
    assert data["count"] == 0
=======
    assert data["count"] == 0
    assert data["results"][0]["errors"]
    error = data["results"][0]["errors"][0]
    assert error["code"] == ProductBulkCreateErrorCode.NOT_FOUND.name
    assert error["path"] == "productType"
>>>>>>> ef684857
<|MERGE_RESOLUTION|>--- conflicted
+++ resolved
@@ -1930,7 +1930,53 @@
     assert errors[1]["channels"] == [channel_id]
 
 
-<<<<<<< HEAD
+def test_product_bulk_create_with_collections_and_invalid_product_data(
+    staff_api_client,
+    product_type,
+    collection,
+    category,
+    description_json,
+    permission_manage_products,
+):
+    # given
+    description_json_string = json.dumps(description_json)
+    invalid_product_type_id = graphene.Node.to_global_id("ProductType", -999)
+    category_id = graphene.Node.to_global_id("Category", category.pk)
+    collection_id = graphene.Node.to_global_id("Collection", collection.pk)
+    product_name_1 = "test name 1"
+    product_charge_taxes = True
+    product_tax_rate = "STANDARD"
+
+    products = [
+        {
+            "productType": invalid_product_type_id,
+            "category": category_id,
+            "name": product_name_1,
+            "description": description_json_string,
+            "chargeTaxes": product_charge_taxes,
+            "taxCode": product_tax_rate,
+            "collections": [collection_id],
+            "weight": 2,
+        }
+    ]
+
+    # when
+    staff_api_client.user.user_permissions.add(permission_manage_products)
+    response = staff_api_client.post_graphql(
+        PRODUCT_BULK_CREATE_MUTATION,
+        {"products": products, "errorPolicy": ErrorPolicyEnum.REJECT_FAILED_ROWS.name},
+    )
+    content = get_graphql_content(response)
+    data = content["data"]["productBulkCreate"]
+
+    # then
+    assert data["count"] == 0
+    assert data["results"][0]["errors"]
+    error = data["results"][0]["errors"][0]
+    assert error["code"] == ProductBulkCreateErrorCode.NOT_FOUND.name
+    assert error["path"] == "productType"
+
+
 def test_product_bulk_create_with_media_incorrect_alt(
     staff_api_client,
     product_type,
@@ -2007,49 +2053,10 @@
     staff_api_client.user.user_permissions.add(permission_manage_products)
     response = staff_api_client.post_multipart(body)
 
-=======
-def test_product_bulk_create_with_collections_and_invalid_product_data(
-    staff_api_client,
-    product_type,
-    collection,
-    category,
-    description_json,
-    permission_manage_products,
-):
-    # given
-    description_json_string = json.dumps(description_json)
-    invalid_product_type_id = graphene.Node.to_global_id("ProductType", -999)
-    category_id = graphene.Node.to_global_id("Category", category.pk)
-    collection_id = graphene.Node.to_global_id("Collection", collection.pk)
-    product_name_1 = "test name 1"
-    product_charge_taxes = True
-    product_tax_rate = "STANDARD"
-
-    products = [
-        {
-            "productType": invalid_product_type_id,
-            "category": category_id,
-            "name": product_name_1,
-            "description": description_json_string,
-            "chargeTaxes": product_charge_taxes,
-            "taxCode": product_tax_rate,
-            "collections": [collection_id],
-            "weight": 2,
-        }
-    ]
-
-    # when
-    staff_api_client.user.user_permissions.add(permission_manage_products)
-    response = staff_api_client.post_graphql(
-        PRODUCT_BULK_CREATE_MUTATION,
-        {"products": products, "errorPolicy": ErrorPolicyEnum.REJECT_FAILED_ROWS.name},
-    )
->>>>>>> ef684857
-    content = get_graphql_content(response)
-    data = content["data"]["productBulkCreate"]
-
-    # then
-<<<<<<< HEAD
+    content = get_graphql_content(response)
+    data = content["data"]["productBulkCreate"]
+
+    # then
     error_1 = data["results"][0]["errors"]
     assert error_1
     assert len(error_1) == 2
@@ -2058,11 +2065,4 @@
     error_2 = data["results"][1]["errors"]
     assert error_2[0]["code"] == ProductBulkCreateErrorCode.INVALID.name
     assert len(error_2) == 1
-    assert data["count"] == 0
-=======
-    assert data["count"] == 0
-    assert data["results"][0]["errors"]
-    error = data["results"][0]["errors"][0]
-    assert error["code"] == ProductBulkCreateErrorCode.NOT_FOUND.name
-    assert error["path"] == "productType"
->>>>>>> ef684857
+    assert data["count"] == 0