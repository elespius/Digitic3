--- conflicted
+++ resolved
@@ -1,11 +1,11 @@
-<<<<<<< HEAD
-=======
 import random
 from datetime import date, timedelta
 
->>>>>>> 59a64935
 import graphene
-
+import pytest
+from freezegun import freeze_time
+
+from ....product.models import Product, ProductChannelListing
 from ...tests.utils import get_graphql_content
 
 COLLECTION_RESORT_QUERY = """
@@ -92,19 +92,9 @@
     collection_id = graphene.Node.to_global_id("Collection", published_collection.pk)
 
     products = collection_with_products
-<<<<<<< HEAD
-    assert len(products) == 3
-
-    # Sort the products per sort_order
-    products = list(
-        published_collection.products.collection_sorted(staff_user, channel_USD.slug)
-    )
-    assert len(products) == 3
-=======
     product = graphene.Node.to_global_id("Product", products[0].pk)
     second_product = graphene.Node.to_global_id("Product", products[1].pk)
     third_product = graphene.Node.to_global_id("Product", products[2].pk)
->>>>>>> 59a64935
 
     variables = {
         "collectionId": collection_id,
@@ -123,12 +113,6 @@
     assert products[1]["node"]["id"] == third_product
     assert products[2]["node"]["id"] == second_product
 
-<<<<<<< HEAD
-    for attr, expected_pk in zip(gql_products, expected_order):
-        gql_type, gql_attr_id = graphene.Node.from_global_id(attr["node"]["id"])
-        assert gql_type == "Product"
-        assert int(gql_attr_id) == expected_pk
-=======
     variables = {
         "collectionId": collection_id,
         "moves": [{"productId": product, "sortOrder": 1}],
@@ -144,12 +128,11 @@
 
 
 GET_SORTED_PRODUCTS_QUERY = """
-query Products($sortBy: ProductOrder) {
-    products(first: 10, sortBy: $sortBy) {
+query Products($sortBy: ProductOrder, $channel: String) {
+    products(first: 10, sortBy: $sortBy, channel: $channel) {
       edges {
         node {
           id
-          publicationDate
         }
       }
     }
@@ -163,27 +146,40 @@
     (("ASC", "publication_date"), ("DESC", "-publication_date")),
 )
 def test_sort_products_by_publication_date(
-    direction, order_direction, staff_api_client, product_list
-):
-
+    direction, order_direction, api_client, product_list, channel_USD
+):
+    product_channel_listings = []
     for iter_value, product in enumerate(product_list):
-        product.publication_date = date.today() - timedelta(days=iter_value)
-    Product.objects.bulk_update(product_list, ["publication_date"])
-
-    variables = {
-        "sortBy": {"direction": direction, "field": "PUBLICATION_DATE"},
+        product_channel_listing = product.channel_listings.get(channel=channel_USD)
+        product_channel_listing.publication_date = date.today() - timedelta(
+            days=iter_value
+        )
+        product_channel_listings.append(product_channel_listing)
+    ProductChannelListing.objects.bulk_update(
+        product_channel_listings, ["publication_date"]
+    )
+
+    variables = {
+        "sortBy": {
+            "direction": direction,
+            "field": "PUBLICATION_DATE",
+            "channel": channel_USD.slug,
+        },
+        "channel": channel_USD.slug,
     }
 
     # when
-    response = staff_api_client.post_graphql(GET_SORTED_PRODUCTS_QUERY, variables)
+    response = api_client.post_graphql(GET_SORTED_PRODUCTS_QUERY, variables)
 
     # then
     content = get_graphql_content(response)
     data = content["data"]["products"]["edges"]
 
+    if direction == "ASC":
+        product_list.reverse()
+
     assert [node["node"]["id"] for node in data] == [
-        graphene.Node.to_global_id("Product", product.pk)
-        for product in Product.objects.order_by(order_direction)
+        graphene.Node.to_global_id("Product", product.pk) for product in product_list
     ]
 
 
@@ -191,7 +187,7 @@
     "direction, order_direction", (("ASC", "rating"), ("DESC", "-rating")),
 )
 def test_sort_products_by_rating(
-    direction, order_direction, staff_api_client, product_list
+    direction, order_direction, api_client, product_list, channel_USD
 ):
 
     for product in product_list:
@@ -200,10 +196,11 @@
 
     variables = {
         "sortBy": {"direction": direction, "field": "RATING"},
+        "channel": channel_USD.slug,
     }
 
     # when
-    response = staff_api_client.post_graphql(GET_SORTED_PRODUCTS_QUERY, variables)
+    response = api_client.post_graphql(GET_SORTED_PRODUCTS_QUERY, variables)
 
     # then
     content = get_graphql_content(response)
@@ -213,5 +210,4 @@
     expected_ids = [
         graphene.Node.to_global_id("Product", product.pk) for product in sorted_products
     ]
-    assert [node["node"]["id"] for node in data] == expected_ids
->>>>>>> 59a64935
+    assert [node["node"]["id"] for node in data] == expected_ids