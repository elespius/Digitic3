import graphene
from django.test import override_settings

from ...tests.utils import get_graphql_content

COUNTRY_CODE = "US"


<<<<<<< HEAD
QUERY_DEPRECATED_VARIANT_AVAILABILITY = """
    query variantAvailability($id: ID!) {
        productVariant(id: $id) {
            quantityAvailable
        }
    }
"""


def test_variant_availability_without_inventory_tracking(
    api_client, variant_without_inventory_tracking, settings
):
    variant = variant_without_inventory_tracking
    variables = {"id": graphene.Node.to_global_id("ProductVariant", variant.pk)}
    response = api_client.post_graphql(QUERY_DEPRECATED_VARIANT_AVAILABILITY, variables)
    content = get_graphql_content(response)
    variant_data = content["data"]["productVariant"]
    assert variant_data["quantityAvailable"] == settings.MAX_CHECKOUT_LINE_QUANTITY


def test_variant_availability(api_client, variant_with_many_stocks, settings):
    variant = variant_with_many_stocks
    variables = {"id": graphene.Node.to_global_id("ProductVariant", variant.pk)}
    response = api_client.post_graphql(QUERY_DEPRECATED_VARIANT_AVAILABILITY, variables)
    content = get_graphql_content(response)
    variant_data = content["data"]["productVariant"]
    assert variant_data["quantityAvailable"] == 7


def test_variant_availability_without_inventory_tracking_without_stocks(
    api_client, variant_without_inventory_tracking, settings
):
    variant = variant_without_inventory_tracking
    variant.stocks.all().delete()
    variables = {"id": graphene.Node.to_global_id("ProductVariant", variant.pk)}
    response = api_client.post_graphql(QUERY_DEPRECATED_VARIANT_AVAILABILITY, variables)
    content = get_graphql_content(response)
    variant_data = content["data"]["productVariant"]
    assert variant_data["quantityAvailable"] == settings.MAX_CHECKOUT_LINE_QUANTITY


def test_variant_availability_without_stocks(api_client, variant, settings):
    variables = {"id": graphene.Node.to_global_id("ProductVariant", variant.pk)}
    response = api_client.post_graphql(QUERY_DEPRECATED_VARIANT_AVAILABILITY, variables)
    content = get_graphql_content(response)
    variant_data = content["data"]["productVariant"]
    assert variant_data["quantityAvailable"] == 0


=======
>>>>>>> 9dfd1af5
def test_variant_quantity_available_without_country_code(
    api_client, variant_with_many_stocks, channel_USD
):
    query = """
    query variantAvailability($id: ID!, $channel: String) {
        productVariant(id: $id, channel: $channel) {
            quantityAvailable
        }
    }
    """
    variables = {
        "id": graphene.Node.to_global_id("ProductVariant", variant_with_many_stocks.pk),
        "channel": channel_USD.slug,
    }
    response = api_client.post_graphql(query, variables)
    content = get_graphql_content(response)
    variant_data = content["data"]["productVariant"]
    assert variant_data["quantityAvailable"] == 7


QUERY_VARIANT_AVAILABILITY = """
    query variantAvailability($id: ID!, $country: CountryCode, $channel: String) {
        productVariant(id: $id, channel: $channel) {
            quantityAvailable(countryCode: $country)
        }
    }
"""


def test_variant_quantity_available_with_country_code(
    api_client, variant_with_many_stocks, channel_USD
):
    variables = {
        "id": graphene.Node.to_global_id("ProductVariant", variant_with_many_stocks.pk),
        "country": COUNTRY_CODE,
        "channel": channel_USD.slug,
    }
    response = api_client.post_graphql(QUERY_VARIANT_AVAILABILITY, variables)
    content = get_graphql_content(response)
    variant_data = content["data"]["productVariant"]
    assert variant_data["quantityAvailable"] == 7


def test_variant_quantity_available_with_null_as_country_code(
    api_client, variant_with_many_stocks, channel_USD
):
    variables = {
        "id": graphene.Node.to_global_id("ProductVariant", variant_with_many_stocks.pk),
        "country": None,
        "channel": channel_USD.slug,
    }
    response = api_client.post_graphql(QUERY_VARIANT_AVAILABILITY, variables)
    content = get_graphql_content(response)
    variant_data = content["data"]["productVariant"]
    assert variant_data["quantityAvailable"] == 7


@override_settings(MAX_CHECKOUT_LINE_QUANTITY=15)
def test_variant_quantity_available_with_max(
    api_client, variant_with_many_stocks, settings, channel_USD
):
    stock = variant_with_many_stocks.stocks.first()
    stock.quantity = 16
    stock.save(update_fields=["quantity"])
    variables = {
        "id": graphene.Node.to_global_id("ProductVariant", variant_with_many_stocks.pk),
        "country": COUNTRY_CODE,
        "channel": channel_USD.slug,
    }
    response = api_client.post_graphql(QUERY_VARIANT_AVAILABILITY, variables)
    content = get_graphql_content(response)
    variant_data = content["data"]["productVariant"]
    assert variant_data["quantityAvailable"] == settings.MAX_CHECKOUT_LINE_QUANTITY


def test_variant_quantity_available_without_stocks(
    api_client, variant_with_many_stocks, channel_USD
):
    variant_with_many_stocks.stocks.all().delete()
    variables = {
        "id": graphene.Node.to_global_id("ProductVariant", variant_with_many_stocks.pk),
        "country": COUNTRY_CODE,
        "channel": channel_USD.slug,
    }
    response = api_client.post_graphql(QUERY_VARIANT_AVAILABILITY, variables)
    content = get_graphql_content(response)
    variant_data = content["data"]["productVariant"]
    assert variant_data["quantityAvailable"] == 0


def test_variant_quantity_available_with_allocations(
    api_client,
    variant_with_many_stocks,
    order_line_with_allocation_in_many_stocks,
    order_line_with_one_allocation,
    channel_USD,
):
    variables = {
        "id": graphene.Node.to_global_id("ProductVariant", variant_with_many_stocks.pk),
        "country": COUNTRY_CODE,
        "channel": channel_USD.slug,
    }
    response = api_client.post_graphql(QUERY_VARIANT_AVAILABILITY, variables)
    content = get_graphql_content(response)
    variant_data = content["data"]["productVariant"]
    assert variant_data["quantityAvailable"] == 3


@override_settings(MAX_CHECKOUT_LINE_QUANTITY=15)
def test_variant_quantity_available_without_inventory_tracking(
    api_client, variant_with_many_stocks, settings, channel_USD
):
    variant_with_many_stocks.track_inventory = False
    variant_with_many_stocks.save(update_fields=["track_inventory"])
    variables = {
        "id": graphene.Node.to_global_id("ProductVariant", variant_with_many_stocks.pk),
        "country": COUNTRY_CODE,
        "channel": channel_USD.slug,
    }
    response = api_client.post_graphql(QUERY_VARIANT_AVAILABILITY, variables)
    content = get_graphql_content(response)
    variant_data = content["data"]["productVariant"]
    assert variant_data["quantityAvailable"] == settings.MAX_CHECKOUT_LINE_QUANTITY


@override_settings(MAX_CHECKOUT_LINE_QUANTITY=15)
def test_variant_quantity_available_without_inventory_tracking_and_stocks(
    api_client, variant, settings, channel_USD
):
    variant.track_inventory = False
    variant.save(update_fields=["track_inventory"])
    variables = {
        "id": graphene.Node.to_global_id("ProductVariant", variant.pk),
        "country": COUNTRY_CODE,
        "channel": channel_USD.slug,
    }
    response = api_client.post_graphql(QUERY_VARIANT_AVAILABILITY, variables)
    content = get_graphql_content(response)
    variant_data = content["data"]["productVariant"]
    assert variant_data["quantityAvailable"] == settings.MAX_CHECKOUT_LINE_QUANTITY<|MERGE_RESOLUTION|>--- conflicted
+++ resolved
@@ -6,58 +6,6 @@
 COUNTRY_CODE = "US"
 
 
-<<<<<<< HEAD
-QUERY_DEPRECATED_VARIANT_AVAILABILITY = """
-    query variantAvailability($id: ID!) {
-        productVariant(id: $id) {
-            quantityAvailable
-        }
-    }
-"""
-
-
-def test_variant_availability_without_inventory_tracking(
-    api_client, variant_without_inventory_tracking, settings
-):
-    variant = variant_without_inventory_tracking
-    variables = {"id": graphene.Node.to_global_id("ProductVariant", variant.pk)}
-    response = api_client.post_graphql(QUERY_DEPRECATED_VARIANT_AVAILABILITY, variables)
-    content = get_graphql_content(response)
-    variant_data = content["data"]["productVariant"]
-    assert variant_data["quantityAvailable"] == settings.MAX_CHECKOUT_LINE_QUANTITY
-
-
-def test_variant_availability(api_client, variant_with_many_stocks, settings):
-    variant = variant_with_many_stocks
-    variables = {"id": graphene.Node.to_global_id("ProductVariant", variant.pk)}
-    response = api_client.post_graphql(QUERY_DEPRECATED_VARIANT_AVAILABILITY, variables)
-    content = get_graphql_content(response)
-    variant_data = content["data"]["productVariant"]
-    assert variant_data["quantityAvailable"] == 7
-
-
-def test_variant_availability_without_inventory_tracking_without_stocks(
-    api_client, variant_without_inventory_tracking, settings
-):
-    variant = variant_without_inventory_tracking
-    variant.stocks.all().delete()
-    variables = {"id": graphene.Node.to_global_id("ProductVariant", variant.pk)}
-    response = api_client.post_graphql(QUERY_DEPRECATED_VARIANT_AVAILABILITY, variables)
-    content = get_graphql_content(response)
-    variant_data = content["data"]["productVariant"]
-    assert variant_data["quantityAvailable"] == settings.MAX_CHECKOUT_LINE_QUANTITY
-
-
-def test_variant_availability_without_stocks(api_client, variant, settings):
-    variables = {"id": graphene.Node.to_global_id("ProductVariant", variant.pk)}
-    response = api_client.post_graphql(QUERY_DEPRECATED_VARIANT_AVAILABILITY, variables)
-    content = get_graphql_content(response)
-    variant_data = content["data"]["productVariant"]
-    assert variant_data["quantityAvailable"] == 0
-
-
-=======
->>>>>>> 9dfd1af5
 def test_variant_quantity_available_without_country_code(
     api_client, variant_with_many_stocks, channel_USD
 ):
