import graphene
<<<<<<< HEAD
from graphql import GraphQLError
=======
from promise import Promise
>>>>>>> a326594a

from ...permission.enums import ProductPermissions
from ...permission.utils import has_one_of_permissions
from ...product.models import ALL_PRODUCTS_PERMISSIONS
from ...product.search import search_products
from ..channel import ChannelContext, ChannelQsContext
from ..channel.dataloaders import ChannelBySlugLoader
from ..channel.utils import get_default_channel_slug_or_graphql_error
from ..core import ResolveInfo
from ..core.connection import create_connection_slice, filter_connection_queryset
from ..core.descriptions import (
    ADDED_IN_321,
    DEPRECATED_IN_3X_FIELD,
)
from ..core.doc_category import DOC_CATEGORY_PRODUCTS
from ..core.enums import LanguageCodeEnum, ReportingPeriod
from ..core.fields import (
    BaseField,
    ConnectionField,
    FilterConnectionField,
    PermissionsField,
)
from ..core.tracing import traced_resolver
from ..core.types import NonNullList
from ..core.utils import from_global_id_or_error
from ..core.validators import validate_one_of_args_is_in_query
from ..translations.mutations import (
    CategoryTranslate,
    CollectionTranslate,
    ProductBulkTranslate,
    ProductTranslate,
    ProductVariantBulkTranslate,
    ProductVariantTranslate,
)
from ..utils import get_user_or_app_from_context
from .bulk_mutations import (
    CategoryBulkDelete,
    CollectionBulkDelete,
    ProductBulkCreate,
    ProductBulkDelete,
    ProductMediaBulkDelete,
    ProductTypeBulkDelete,
    ProductVariantBulkCreate,
    ProductVariantBulkDelete,
    ProductVariantBulkUpdate,
    ProductVariantStocksCreate,
    ProductVariantStocksDelete,
    ProductVariantStocksUpdate,
)
from .dataloaders.products import CategoryByIdLoader, CategoryBySlugLoader
from .filters import (
    CategoryFilterInput,
    CategoryWhereInput,
    CollectionFilterInput,
    CollectionWhereInput,
    ProductFilterInput,
    ProductTypeFilterInput,
    ProductVariantFilterInput,
    ProductVariantWhereInput,
    ProductWhereInput,
)
from .mutations import (
    CategoryCreate,
    CategoryDelete,
    CategoryUpdate,
    CollectionAddProducts,
    CollectionCreate,
    CollectionDelete,
    CollectionRemoveProducts,
    CollectionReorderProducts,
    CollectionUpdate,
    ProductCreate,
    ProductDelete,
    ProductMediaCreate,
    ProductMediaDelete,
    ProductMediaReorder,
    ProductMediaUpdate,
    ProductTypeCreate,
    ProductTypeDelete,
    ProductTypeUpdate,
    ProductUpdate,
    ProductVariantCreate,
    ProductVariantDelete,
    ProductVariantPreorderDeactivate,
    ProductVariantReorder,
    ProductVariantSetDefault,
    ProductVariantUpdate,
    VariantMediaAssign,
    VariantMediaUnassign,
)
from .mutations.attributes import (
    ProductAttributeAssign,
    ProductAttributeAssignmentUpdate,
    ProductAttributeUnassign,
    ProductReorderAttributeValues,
    ProductTypeReorderAttributes,
    ProductVariantReorderAttributeValues,
)
from .mutations.channels import (
    CollectionChannelListingUpdate,
    ProductChannelListingUpdate,
    ProductVariantChannelListingUpdate,
)
from .mutations.digital_contents import (
    DigitalContentCreate,
    DigitalContentDelete,
    DigitalContentUpdate,
    DigitalContentUrlCreate,
)
from .resolvers import (
    resolve_categories,
    resolve_category_by_translated_slug,
    resolve_collection_by_id,
    resolve_collection_by_slug,
    resolve_collection_by_translated_slug,
    resolve_collections,
    resolve_digital_content_by_id,
    resolve_digital_contents,
    resolve_product,
    resolve_product_type_by_id,
    resolve_product_types,
    resolve_product_variants,
    resolve_products,
    resolve_report_product_sales,
    resolve_variant,
)
from .sorters import (
    CategorySortingInput,
    CollectionSortingInput,
    ProductOrder,
    ProductTypeSortingInput,
    ProductVariantSortingInput,
)
from .types import (
    Category,
    CategoryCountableConnection,
    Collection,
    CollectionCountableConnection,
    DigitalContent,
    DigitalContentCountableConnection,
    Product,
    ProductCountableConnection,
    ProductType,
    ProductTypeCountableConnection,
    ProductVariant,
    ProductVariantCountableConnection,
)
from .utils import check_for_sorting_by_rank


class ProductQueries(graphene.ObjectType):
    digital_content = PermissionsField(
        DigitalContent,
        description="Look up digital content by ID.",
        id=graphene.Argument(
            graphene.ID, description="ID of the digital content.", required=True
        ),
        permissions=[
            ProductPermissions.MANAGE_PRODUCTS,
        ],
        doc_category=DOC_CATEGORY_PRODUCTS,
    )
    digital_contents = ConnectionField(
        DigitalContentCountableConnection,
        description="List of digital content.",
        permissions=[
            ProductPermissions.MANAGE_PRODUCTS,
        ],
        doc_category=DOC_CATEGORY_PRODUCTS,
    )
    categories = FilterConnectionField(
        CategoryCountableConnection,
        filter=CategoryFilterInput(description="Filtering options for categories."),
        where=CategoryWhereInput(description="Where filtering options."),
        sort_by=CategorySortingInput(description="Sort categories."),
        level=graphene.Argument(
            graphene.Int,
            description="Filter categories by the nesting level in the category tree.",
        ),
        description="List of the shop's categories.",
        doc_category=DOC_CATEGORY_PRODUCTS,
    )
    category = BaseField(
        Category,
        id=graphene.Argument(graphene.ID, description="ID of the category."),
        slug=graphene.Argument(graphene.String, description="Slug of the category"),
        slug_language_code=graphene.Argument(
            LanguageCodeEnum,
            description="Language code of the category slug, omit to use primary slug."
            + ADDED_IN_321,
        ),
        description="Look up a category by ID or slug.",
        doc_category=DOC_CATEGORY_PRODUCTS,
    )
    collection = BaseField(
        Collection,
        id=graphene.Argument(
            graphene.ID,
            description="ID of the collection.",
        ),
        slug=graphene.Argument(graphene.String, description="Slug of the collection"),
        slug_language_code=graphene.Argument(
            LanguageCodeEnum,
            description="Language code of the collection slug, omit to use primary slug."
            + ADDED_IN_321,
        ),
        channel=graphene.String(
            description="Slug of a channel for which the data should be returned."
        ),
        description=(
            "Look up a collection by ID or slug. If slugLanguageCode is provided, "
            "category will be fetched by slug translation. Requires one of the "
            "following permissions to include the unpublished items: "
            f"{', '.join([p.name for p in ALL_PRODUCTS_PERMISSIONS])}."
        ),
        doc_category=DOC_CATEGORY_PRODUCTS,
    )
    collections = FilterConnectionField(
        CollectionCountableConnection,
        filter=CollectionFilterInput(description="Filtering options for collections."),
        where=CollectionWhereInput(description="Where filtering options."),
        sort_by=CollectionSortingInput(description="Sort collections."),
        description=(
            "List of the shop's collections. Requires one of the following permissions "
            "to include the unpublished items: "
            f"{', '.join([p.name for p in ALL_PRODUCTS_PERMISSIONS])}."
        ),
        channel=graphene.String(
            description="Slug of a channel for which the data should be returned."
        ),
        doc_category=DOC_CATEGORY_PRODUCTS,
    )
    product = BaseField(
        Product,
        id=graphene.Argument(
            graphene.ID,
            description="ID of the product.",
        ),
        slug=graphene.Argument(graphene.String, description="Slug of the product."),
        slug_language_code=graphene.Argument(
            LanguageCodeEnum,
            description="Language code of the product slug, omit to use primary slug."
            + ADDED_IN_321,
        ),
        external_reference=graphene.Argument(
            graphene.String, description="External ID of the product."
        ),
        channel=graphene.String(
            description="Slug of a channel for which the data should be returned."
        ),
        description=(
            "Look up a product by ID. Requires one of the following permissions to "
            "include the unpublished items: "
            f"{', '.join([p.name for p in ALL_PRODUCTS_PERMISSIONS])}."
        ),
        doc_category=DOC_CATEGORY_PRODUCTS,
    )
    products = FilterConnectionField(
        ProductCountableConnection,
        filter=ProductFilterInput(description="Filtering options for products."),
        where=ProductWhereInput(description="Where filtering options."),
        sort_by=ProductOrder(description="Sort products."),
        search=graphene.String(description="Search products."),
        channel=graphene.String(
            description="Slug of a channel for which the data should be returned."
        ),
        description=(
            "List of the shop's products. Requires one of the following permissions to "
            "include the unpublished items: "
            f"{', '.join([p.name for p in ALL_PRODUCTS_PERMISSIONS])}."
        ),
        doc_category=DOC_CATEGORY_PRODUCTS,
    )
    product_type = BaseField(
        ProductType,
        id=graphene.Argument(
            graphene.ID, description="ID of the product type.", required=True
        ),
        description="Look up a product type by ID.",
        doc_category=DOC_CATEGORY_PRODUCTS,
    )
    product_types = FilterConnectionField(
        ProductTypeCountableConnection,
        filter=ProductTypeFilterInput(
            description="Filtering options for product types."
        ),
        sort_by=ProductTypeSortingInput(description="Sort product types."),
        description="List of the shop's product types.",
        doc_category=DOC_CATEGORY_PRODUCTS,
    )
    product_variant = BaseField(
        ProductVariant,
        id=graphene.Argument(
            graphene.ID,
            description="ID of the product variant.",
        ),
        sku=graphene.Argument(
            graphene.String, description="SKU of the product variant."
        ),
        external_reference=graphene.Argument(
            graphene.String, description="External ID of the product."
        ),
        channel=graphene.String(
            description="Slug of a channel for which the data should be returned."
        ),
        description=(
            "Look up a product variant by ID or SKU. Requires one of the following "
            "permissions to include the unpublished items: "
            f"{', '.join([p.name for p in ALL_PRODUCTS_PERMISSIONS])}."
        ),
        doc_category=DOC_CATEGORY_PRODUCTS,
    )
    product_variants = FilterConnectionField(
        ProductVariantCountableConnection,
        ids=NonNullList(
            graphene.ID, description="Filter product variants by given IDs."
        ),
        channel=graphene.String(
            description="Slug of a channel for which the data should be returned."
        ),
        filter=ProductVariantFilterInput(
            description="Filtering options for product variant."
        ),
        where=ProductVariantWhereInput(description="Where filtering options."),
        sort_by=ProductVariantSortingInput(description="Sort products variants."),
        description=(
            "List of product variants. Requires one of the following permissions to "
            "include the unpublished items: "
            f"{', '.join([p.name for p in ALL_PRODUCTS_PERMISSIONS])}."
        ),
        doc_category=DOC_CATEGORY_PRODUCTS,
    )
    report_product_sales = ConnectionField(
        ProductVariantCountableConnection,
        period=graphene.Argument(
            ReportingPeriod, required=True, description="Span of time."
        ),
        channel=graphene.String(
            description="Slug of a channel for which the data should be returned.",
            required=True,
        ),
        description="List of top selling products.",
        permissions=[
            ProductPermissions.MANAGE_PRODUCTS,
        ],
        doc_category=DOC_CATEGORY_PRODUCTS,
        deprecation_reason=DEPRECATED_IN_3X_FIELD,
    )

    @staticmethod
    def resolve_categories(_root, info: ResolveInfo, *, level=None, **kwargs):
        qs = resolve_categories(info, level=level)
        qs = filter_connection_queryset(
            qs, kwargs, allow_replica=info.context.allow_replica
        )
        return create_connection_slice(qs, info, kwargs, CategoryCountableConnection)

    @staticmethod
    def resolve_category(
        _root,
        info: ResolveInfo,
        *,
        id=None,
        slug=None,
        slug_language_code=None,
        **kwargs,
    ) -> Promise[Category] | None | Category:
        validate_one_of_args_is_in_query("id", id, "slug", slug)
        if id:
            _, id = from_global_id_or_error(id, Category)
            # FIXME: we should raise an error above
            if id is not None:
                return CategoryByIdLoader(info.context).load(int(id))
            return None
        if slug:
            if slug_language_code:
                return resolve_category_by_translated_slug(
                    info, slug, slug_language_code
                )
            return CategoryBySlugLoader(info.context).load(slug)
        return None

    @staticmethod
    @traced_resolver
    def resolve_collection(
        _root,
        info: ResolveInfo,
        *,
        id=None,
        slug=None,
        channel=None,
        slug_language_code=None,
    ):
        validate_one_of_args_is_in_query("id", id, "slug", slug)
        requestor = get_user_or_app_from_context(info.context)

        has_required_permissions = has_one_of_permissions(
            requestor, ALL_PRODUCTS_PERMISSIONS
        )

        if channel is None and not has_required_permissions:
            channel = get_default_channel_slug_or_graphql_error(
                allow_replica=info.context.allow_replica
            )
        if id:
            _, id = from_global_id_or_error(id, Collection)
            collection = resolve_collection_by_id(info, id, channel, requestor)
        else:
            if slug_language_code is None:
                collection = resolve_collection_by_slug(
                    info, slug=slug, channel_slug=channel, requestor=requestor
                )
            else:
                collection = resolve_collection_by_translated_slug(
                    info,
                    slug=slug,
                    channel_slug=channel,
                    slug_language_code=slug_language_code,
                    requestor=requestor,
                )
        return (
            ChannelContext(node=collection, channel_slug=channel)
            if collection
            else None
        )

    @staticmethod
    def resolve_collections(_root, info: ResolveInfo, *, channel=None, **kwargs):
        requestor = get_user_or_app_from_context(info.context)
        has_required_permissions = has_one_of_permissions(
            requestor, ALL_PRODUCTS_PERMISSIONS
        )
        if channel is None and not has_required_permissions:
            channel = get_default_channel_slug_or_graphql_error(
                allow_replica=info.context.allow_replica
            )
        qs = resolve_collections(info, channel)
        kwargs["channel"] = channel
        qs = filter_connection_queryset(
            qs, kwargs, allow_replica=info.context.allow_replica
        )
        return create_connection_slice(qs, info, kwargs, CollectionCountableConnection)

    @staticmethod
    def resolve_digital_content(_root, info: ResolveInfo, *, id):
        _, id = from_global_id_or_error(id, DigitalContent)
        return resolve_digital_content_by_id(info, id)

    @staticmethod
    def resolve_digital_contents(_root, info: ResolveInfo, **kwargs):
        qs = resolve_digital_contents(info)
        return create_connection_slice(
            qs, info, kwargs, DigitalContentCountableConnection
        )

    @staticmethod
    @traced_resolver
    def resolve_product(
        _root,
        info: ResolveInfo,
        *,
        id=None,
        slug=None,
        slug_language_code=None,
        external_reference=None,
        channel=None,
    ):
        validate_one_of_args_is_in_query(
            "id", id, "slug", slug, "external_reference", external_reference
        )
        requestor = get_user_or_app_from_context(info.context)

        has_required_permissions = has_one_of_permissions(
            requestor, ALL_PRODUCTS_PERMISSIONS
        )

        limited_channel_access = False if channel is None else True
        if channel is None and not has_required_permissions:
            channel = get_default_channel_slug_or_graphql_error(
                allow_replica=info.context.allow_replica
            )

        def _resolve_product(channel_obj):
            product = resolve_product(
                info,
                id=id,
                slug=slug,
                slug_language_code=slug_language_code,
                external_reference=external_reference,
                channel=channel_obj,
                limited_channel_access=limited_channel_access,
                requestor=requestor,
            )

            return (
                ChannelContext(node=product, channel_slug=channel) if product else None
            )

        if channel:
            return (
                ChannelBySlugLoader(info.context)
                .load(str(channel))
                .then(_resolve_product)
            )
        return _resolve_product(None)

    @staticmethod
    @traced_resolver
    def resolve_products(_root, info: ResolveInfo, *, channel=None, **kwargs):
        check_for_sorting_by_rank(info, kwargs)
        search = kwargs.get("search")

        requestor = get_user_or_app_from_context(info.context)
        has_required_permissions = has_one_of_permissions(
            requestor, ALL_PRODUCTS_PERMISSIONS
        )
        limited_channel_access = False if channel is None else True
        if channel is None and not has_required_permissions:
            channel = get_default_channel_slug_or_graphql_error(
                allow_replica=info.context.allow_replica
            )

        def _resolve_products(channel_obj):
            if not channel_obj:
                raise GraphQLError(f"Channel with '{channel}' slug does not exist.")

            qs = resolve_products(info, requestor, channel_obj, limited_channel_access)
            if search:
                qs = ChannelQsContext(
                    qs=search_products(qs.qs, search), channel_slug=channel
                )
            kwargs["channel"] = channel
            qs = filter_connection_queryset(
                qs, kwargs, allow_replica=info.context.allow_replica
            )
            if not qs.exists():
                raise GraphQLError(f"No products found for channel '{channel}'")
            return create_connection_slice(qs, info, kwargs, ProductCountableConnection)

        if channel:
            return (
                ChannelBySlugLoader(info.context)
                .load(str(channel))
                .then(_resolve_products)
            )
        return _resolve_products(None)

    @staticmethod
    def resolve_product_type(_root, info: ResolveInfo, *, id):
        _, id = from_global_id_or_error(id, ProductType)
        return resolve_product_type_by_id(info, id)

    @staticmethod
    def resolve_product_types(_root, info: ResolveInfo, **kwargs):
        qs = resolve_product_types(info)
        qs = filter_connection_queryset(
            qs, kwargs, allow_replica=info.context.allow_replica
        )
        return create_connection_slice(qs, info, kwargs, ProductTypeCountableConnection)

    @staticmethod
    @traced_resolver
    def resolve_product_variant(
        _root,
        info: ResolveInfo,
        *,
        id=None,
        sku=None,
        external_reference=None,
        channel=None,
    ):
        validate_one_of_args_is_in_query(
            "id", id, "sku", sku, "external_reference", external_reference
        )
        requestor = get_user_or_app_from_context(info.context)
        has_required_permissions = has_one_of_permissions(
            requestor, ALL_PRODUCTS_PERMISSIONS
        )

        limited_channel_access = False if channel is None else True
        if channel is None and not has_required_permissions:
            channel = get_default_channel_slug_or_graphql_error(
                allow_replica=info.context.allow_replica
            )

        def _resolve_product_variant(channel_obj):
            variant = resolve_variant(
                info,
                id,
                sku,
                external_reference,
                channel=channel_obj,
                limited_channel_access=limited_channel_access,
                requestor=requestor,
                requestor_has_access_to_all=has_required_permissions,
            )
            return (
                ChannelContext(node=variant, channel_slug=channel) if variant else None
            )

        if channel:
            return (
                ChannelBySlugLoader(info.context)
                .load(str(channel))
                .then(_resolve_product_variant)
            )
        return _resolve_product_variant(None)

    @staticmethod
    def resolve_product_variants(
        _root, info: ResolveInfo, *, ids=None, channel=None, **kwargs
    ):
        requestor = get_user_or_app_from_context(info.context)
        has_required_permissions = has_one_of_permissions(
            requestor, ALL_PRODUCTS_PERMISSIONS
        )
        limited_channel_access = False if channel is None else True
        if channel is None and not has_required_permissions:
            channel = get_default_channel_slug_or_graphql_error(
                allow_replica=info.context.allow_replica
            )

        def _resolve_product_variants(channel_obj):
            qs = resolve_product_variants(
                info,
                ids=ids,
                channel=channel_obj,
                limited_channel_access=limited_channel_access,
                requestor=requestor,
            )
            kwargs["channel"] = qs.channel_slug
            qs = filter_connection_queryset(
                qs, kwargs, allow_replica=info.context.allow_replica
            )
            return create_connection_slice(
                qs, info, kwargs, ProductVariantCountableConnection
            )

        if channel:
            return (
                ChannelBySlugLoader(info.context)
                .load(str(channel))
                .then(_resolve_product_variants)
            )
        return _resolve_product_variants(None)

    @staticmethod
    @traced_resolver
    def resolve_report_product_sales(
        _root, info: ResolveInfo, *, period, channel, **kwargs
    ):
        qs = resolve_report_product_sales(info, period, channel_slug=channel)
        kwargs["channel"] = qs.channel_slug
        return create_connection_slice(
            qs, info, kwargs, ProductVariantCountableConnection
        )


class ProductMutations(graphene.ObjectType):
    product_attribute_assign = ProductAttributeAssign.Field()
    product_attribute_assignment_update = ProductAttributeAssignmentUpdate.Field()
    product_attribute_unassign = ProductAttributeUnassign.Field()

    category_create = CategoryCreate.Field()
    category_delete = CategoryDelete.Field()
    category_bulk_delete = CategoryBulkDelete.Field()
    category_update = CategoryUpdate.Field()
    category_translate = CategoryTranslate.Field()

    collection_add_products = CollectionAddProducts.Field()
    collection_create = CollectionCreate.Field()
    collection_delete = CollectionDelete.Field()
    collection_reorder_products = CollectionReorderProducts.Field()
    collection_bulk_delete = CollectionBulkDelete.Field()
    collection_remove_products = CollectionRemoveProducts.Field()
    collection_update = CollectionUpdate.Field()
    collection_translate = CollectionTranslate.Field()
    collection_channel_listing_update = CollectionChannelListingUpdate.Field()

    product_create = ProductCreate.Field()
    product_delete = ProductDelete.Field()
    product_bulk_create = ProductBulkCreate.Field()
    product_bulk_delete = ProductBulkDelete.Field()
    product_update = ProductUpdate.Field()
    product_bulk_translate = ProductBulkTranslate.Field()
    product_translate = ProductTranslate.Field()

    product_channel_listing_update = ProductChannelListingUpdate.Field()

    product_media_create = ProductMediaCreate.Field()
    product_variant_reorder = ProductVariantReorder.Field()
    product_media_delete = ProductMediaDelete.Field()
    product_media_bulk_delete = ProductMediaBulkDelete.Field()
    product_media_reorder = ProductMediaReorder.Field()
    product_media_update = ProductMediaUpdate.Field()

    product_type_create = ProductTypeCreate.Field()
    product_type_delete = ProductTypeDelete.Field()
    product_type_bulk_delete = ProductTypeBulkDelete.Field()
    product_type_update = ProductTypeUpdate.Field()
    product_type_reorder_attributes = ProductTypeReorderAttributes.Field()
    product_reorder_attribute_values = ProductReorderAttributeValues.Field()

    digital_content_create = DigitalContentCreate.Field()
    digital_content_delete = DigitalContentDelete.Field()
    digital_content_update = DigitalContentUpdate.Field()

    digital_content_url_create = DigitalContentUrlCreate.Field()

    product_variant_create = ProductVariantCreate.Field()
    product_variant_delete = ProductVariantDelete.Field()
    product_variant_bulk_create = ProductVariantBulkCreate.Field()
    product_variant_bulk_update = ProductVariantBulkUpdate.Field()
    product_variant_bulk_delete = ProductVariantBulkDelete.Field()
    product_variant_stocks_create = ProductVariantStocksCreate.Field()
    product_variant_stocks_delete = ProductVariantStocksDelete.Field()
    product_variant_stocks_update = ProductVariantStocksUpdate.Field()
    product_variant_update = ProductVariantUpdate.Field()
    product_variant_set_default = ProductVariantSetDefault.Field()
    product_variant_translate = ProductVariantTranslate.Field()
    product_variant_bulk_translate = ProductVariantBulkTranslate.Field()
    product_variant_channel_listing_update = ProductVariantChannelListingUpdate.Field()
    product_variant_reorder_attribute_values = (
        ProductVariantReorderAttributeValues.Field()
    )
    product_variant_preorder_deactivate = ProductVariantPreorderDeactivate.Field()

    variant_media_assign = VariantMediaAssign.Field()
    variant_media_unassign = VariantMediaUnassign.Field()<|MERGE_RESOLUTION|>--- conflicted
+++ resolved
@@ -1,9 +1,6 @@
 import graphene
-<<<<<<< HEAD
 from graphql import GraphQLError
-=======
 from promise import Promise
->>>>>>> a326594a
 
 from ...permission.enums import ProductPermissions
 from ...permission.utils import has_one_of_permissions
