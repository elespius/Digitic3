import datetime
from collections import defaultdict
from typing import TYPE_CHECKING, DefaultDict, Dict, List

import graphene
from django.core.exceptions import ValidationError
from django.db import transaction

from ....core.permissions import ProductPermissions
from ....product.error_codes import CollectionErrorCode, ProductErrorCode
from ....product.models import (
    CollectionChannelListing,
    ProductChannelListing,
    ProductVariantChannelListing,
)
from ....product.tasks import update_product_discounted_price_task
from ...channel import ChannelContext
from ...channel.mutations import BaseChannelListingMutation
from ...channel.types import Channel
from ...core.mutations import BaseMutation
from ...core.scalars import PositiveDecimal
from ...core.types.common import (
    CollectionChannelListingError,
    ProductChannelListingError,
)
from ...core.utils import get_duplicated_values
from ...core.validators import validate_price_precision
from ..types.products import Collection, Product, ProductVariant

if TYPE_CHECKING:
    from ....product.models import (
        Product as ProductModel,
        Collection as CollectionModel,
        ProductVariant as ProductVariantModel,
    )
    from ....channel.models import Channel as ChannelModel

ErrorType = DefaultDict[str, List[ValidationError]]


class PublishableChannelListingInput(graphene.InputObjectType):
    channel_id = graphene.ID(required=True, description="ID of a channel.")
    is_published = graphene.Boolean(
<<<<<<< HEAD
        description="Determines if object is visible to customers.", required=True
=======
        description="Determines if product is visible to customers."
>>>>>>> 8523ccf4
    )
    publication_date = graphene.types.datetime.Date(
        description="Publication date. ISO 8601 standard."
    )
    visible_in_listings = graphene.Boolean(
        description=(
            "Determines if product is visible in product listings "
            "(doesn't apply to product collections)."
        )
    )
    is_available_for_purchase = graphene.Boolean(
        description="Determine if product should be available for purchase.",
    )
    available_for_purchase_date = graphene.Date(
        description=(
            "A start date from which a product will be available for purchase. "
            "When not set and isAvailable is set to True, "
            "the current day is assumed."
        )
    )


class ProductChannelListingUpdateInput(graphene.InputObjectType):
    add_channels = graphene.List(
        graphene.NonNull(PublishableChannelListingInput),
        description="List of channels to which the product should be assigned.",
        required=False,
    )
    remove_channels = graphene.List(
        graphene.NonNull(graphene.ID),
        description="List of channels from which the product should be unassigned.",
        required=False,
    )


class ProductChannelListingUpdate(BaseChannelListingMutation):
    product = graphene.Field(Product, description="An updated product instance.")

    class Arguments:
        id = graphene.ID(required=True, description="ID of a product to update.")
        input = ProductChannelListingUpdateInput(
            required=True,
            description="Fields required to create or update product channel listings.",
        )

    class Meta:
        description = "Manage product's availability in channels."
        permissions = (ProductPermissions.MANAGE_PRODUCTS,)
        error_type_class = ProductChannelListingError
        error_type_field = "product_channel_listing_errors"

    @classmethod
    def clean_available_for_purchase(cls, cleaned_input, errors: ErrorType):
        channels_with_invalid_available_for_purchase = []
        for add_channel in cleaned_input.get("add_channels", []):
            is_available_for_purchase = add_channel.get("is_available_for_purchase")
            available_for_purchase_date = add_channel.get("available_for_purchase_date")
            if not is_available_for_purchase and available_for_purchase_date:
                channels_with_invalid_available_for_purchase.append(
                    add_channel["channel_id"]
                )
        if channels_with_invalid_available_for_purchase:
            error_msg = (
                "Cannot set available for purchase date when"
                " isAvailableForPurchase is false."
            )
            errors["available_for_purchase_date"].append(
                ValidationError(
                    error_msg,
                    code=ProductErrorCode.INVALID.value,
                    params={"channels": channels_with_invalid_available_for_purchase},
                )
            )

    @classmethod
    def validate_product_without_category(cls, cleaned_input, errors: ErrorType):
        channels_with_published_product_without_category = []
        for add_channel in cleaned_input.get("add_channels", []):
            if add_channel.get("is_published") is True:
                channels_with_published_product_without_category.append(
                    add_channel["channel_id"]
                )
        if channels_with_published_product_without_category:
            errors["is_published"].append(
                ValidationError(
                    "You must select a category to be able to publish.",
                    code=ProductErrorCode.PRODUCT_WITHOUT_CATEGORY.value,
                    params={
                        "channels": channels_with_published_product_without_category
                    },
                )
            )

    @classmethod
    def add_channels(cls, product: "ProductModel", add_channels: List[Dict]):
        for add_channel in add_channels:
            defaults = {}
            for field in ["is_published", "publication_date", "visible_in_listings"]:
                field_value = add_channel.get(field, None)
                if field_value is not None:
                    defaults[field] = field_value
            is_available_for_purchase = add_channel.get("is_available_for_purchase")
            available_for_purchase_date = add_channel.get("available_for_purchase_date")
            if is_available_for_purchase is not None:
                if is_available_for_purchase is False:
                    defaults["available_for_purchase"] = None
                elif (
                    is_available_for_purchase is True
                    and not available_for_purchase_date
                ):
                    defaults["available_for_purchase"] = datetime.date.today()
                else:
                    defaults["available_for_purchase"] = available_for_purchase_date
            ProductChannelListing.objects.update_or_create(
                product=product, channel=add_channel["channel"], defaults=defaults
            )

    @classmethod
    def remove_channels(cls, product: "ProductModel", remove_channels: List[int]):
        ProductChannelListing.objects.filter(
            product=product, channel_id__in=remove_channels
        ).delete()
        ProductVariantChannelListing.objects.filter(
            variant__product_id=product.pk, channel_id__in=remove_channels
        ).delete()

    @classmethod
    @transaction.atomic()
    def save(cls, info, product: "ProductModel", cleaned_input: Dict):
        cls.add_channels(product, cleaned_input.get("add_channels", []))
        cls.remove_channels(product, cleaned_input.get("remove_channels", []))
        info.context.plugins.product_updated(product)

    @classmethod
    def perform_mutation(cls, _root, info, id, input):
        product = cls.get_node_or_error(info, id, only_type=Product, field="id")
        errors = defaultdict(list)

        cleaned_input = cls.clean_channels(
            info, input, errors, ProductErrorCode.DUPLICATED_INPUT_ITEM.value,
        )
        cls.clean_available_for_purchase(cleaned_input, errors)
        if not product.category:
            cls.validate_product_without_category(cleaned_input, errors)
        if errors:
            raise ValidationError(errors)

        cls.save(info, product, cleaned_input)
        return ProductChannelListingUpdate(
            product=ChannelContext(node=product, channel_slug=None)
        )


class ProductVariantChannelListingAddInput(graphene.InputObjectType):
    channel_id = graphene.ID(required=True, description="ID of a channel.")
    price = PositiveDecimal(
        required=True, description="Price of the particular variant in channel."
    )
    cost_price = PositiveDecimal(description="Cost price of the variant in channel.")


class ProductVariantChannelListingUpdate(BaseMutation):
    variant = graphene.Field(
        ProductVariant, description="An updated product variant instance."
    )

    class Arguments:
        id = graphene.ID(
            required=True, description="ID of a product variant to update."
        )
        input = graphene.List(
            graphene.NonNull(ProductVariantChannelListingAddInput),
            required=True,
            description=(
                "List of fields required to create or upgrade product variant ",
                "channel listings.",
            ),
        )

    class Meta:
        description = "Manage product variant prices in channels."
        permissions = (ProductPermissions.MANAGE_PRODUCTS,)
        error_type_class = ProductChannelListingError
        error_type_field = "product_channel_listing_errors"

    @classmethod
    def clean_channels(cls, info, input, errors: ErrorType) -> List:
        add_channels_ids = [
            channel_listing_data["channel_id"] for channel_listing_data in input
        ]
        cleaned_input = []

        duplicates = get_duplicated_values(add_channels_ids)
        if duplicates:
            errors["channelId"].append(
                ValidationError(
                    "Duplicated channel ID.",
                    code=ProductErrorCode.DUPLICATED_INPUT_ITEM.value,
                    params={"channels": duplicates},
                )
            )
        else:
            channels: List["ChannelModel"] = []
            if add_channels_ids:
                channels = cls.get_nodes_or_error(
                    add_channels_ids, "channel_id", Channel
                )
            for channel_listing_data, channel in zip(input, channels):
                channel_listing_data["channel"] = channel
                cleaned_input.append(channel_listing_data)
        return cleaned_input

    @classmethod
    def validate_product_assigned_to_channel(
        cls, variant: "ProductVariantModel", cleaned_input: List, errors: ErrorType
    ):
        channel_pks = [
            channel_listing_data["channel"].pk for channel_listing_data in cleaned_input
        ]
        channels_assigned_to_product = list(
            ProductChannelListing.objects.filter(
                product=variant.product_id
            ).values_list("channel_id", flat=True)
        )
        channels_not_assigned_to_product = set(channel_pks) - set(
            channels_assigned_to_product
        )
        if channels_not_assigned_to_product:
            channel_global_ids = []
            for channel_listing_data in cleaned_input:
                if (
                    channel_listing_data["channel"].pk
                    in channels_not_assigned_to_product
                ):
                    channel_global_ids.append(channel_listing_data["channel_id"])
            errors["input"].append(
                ValidationError(
                    "Product not available in channels.",
                    code=ProductErrorCode.PRODUCT_NOT_ASSIGNED_TO_CHANNEL.value,
                    params={"channels": channel_global_ids},
                )
            )

    @classmethod
    def clean_price(cls, price, field_name, currency, channel_id, errors: ErrorType):
        try:
            validate_price_precision(price, currency)
        except ValidationError as error:
            error.code = ProductErrorCode.INVALID.value
            error.params = {
                "channels": [channel_id],
            }
            errors[field_name].append(error)

    @classmethod
    def clean_prices(cls, info, cleaned_input, errors: ErrorType) -> List:
        for channel_listing_data in cleaned_input:
            price = channel_listing_data.get("price")
            cost_price = channel_listing_data.get("cost_price")
            channel_id = channel_listing_data["channel_id"]
            currency_code = channel_listing_data["channel"].currency_code

            cls.clean_price(price, "price", currency_code, channel_id, errors)
            cls.clean_price(cost_price, "cost_price", currency_code, channel_id, errors)

        return cleaned_input

    @classmethod
    @transaction.atomic()
    def save(cls, info, variant: "ProductVariantModel", cleaned_input: List):
        for channel_listing_data in cleaned_input:
            channel = channel_listing_data["channel"]
            defaults = {
                "price_amount": channel_listing_data.get("price"),
                "cost_price_amount": channel_listing_data.get("cost_price"),
                "currency": channel.currency_code,
            }
            ProductVariantChannelListing.objects.update_or_create(
                variant=variant, channel=channel, defaults=defaults,
            )
        update_product_discounted_price_task.delay(variant.product_id)

    @classmethod
    def perform_mutation(cls, _root, info, id, input):
        variant: "ProductVariantModel" = cls.get_node_or_error(  # type: ignore
            info, id, only_type=ProductVariant, field="id"
        )
        errors = defaultdict(list)

        cleaned_input = cls.clean_channels(info, input, errors)
        cls.validate_product_assigned_to_channel(variant, cleaned_input, errors)
        cleaned_input = cls.clean_prices(info, cleaned_input, errors)

        if errors:
            raise ValidationError(errors)

        cls.save(info, variant, cleaned_input)

        return ProductVariantChannelListingUpdate(
            variant=ChannelContext(node=variant, channel_slug=None)
        )


class CollectionChannelListingUpdateInput(graphene.InputObjectType):
    add_channels = graphene.List(
        graphene.NonNull(PublishableChannelListingInput),
        description="List of channels to which the collection should be assigned.",
        required=False,
    )
    remove_channels = graphene.List(
        graphene.NonNull(graphene.ID),
        description="List of channels from which the collection should be unassigned.",
        required=False,
    )


class CollectionChannelListingUpdate(BaseChannelListingMutation):
    collection = graphene.Field(
        Collection, description="An updated collection instance."
    )

    class Arguments:
        id = graphene.ID(required=True, description="ID of a collection to update.")
        input = CollectionChannelListingUpdateInput(
            required=True,
            description=(
                "Fields required to create or update collection channel listings."
            ),
        )

    class Meta:
        description = "Manage collection's availability in channels."
        permissions = (ProductPermissions.MANAGE_PRODUCTS,)
        error_type_class = CollectionChannelListingError
        error_type_field = "collection_channel_listing_errors"

    @classmethod
    def add_channels(cls, collection: "CollectionModel", add_channels: List[Dict]):
        for add_channel in add_channels:
            defaults = {
                "is_published": add_channel.get("is_published"),
                "publication_date": add_channel.get("publication_date", None),
            }
            CollectionChannelListing.objects.update_or_create(
                collection=collection, channel=add_channel["channel"], defaults=defaults
            )

    @classmethod
    def remove_channels(cls, collection: "CollectionModel", remove_channels: List[int]):
        CollectionChannelListing.objects.filter(
            collection=collection, channel_id__in=remove_channels
        ).delete()

    @classmethod
    @transaction.atomic()
    def save(cls, info, collection: "CollectionModel", cleaned_input: Dict):
        cls.add_channels(collection, cleaned_input.get("add_channels", []))
        cls.remove_channels(collection, cleaned_input.get("remove_channels", []))

    @classmethod
    def perform_mutation(cls, _root, info, id, input):
        collection = cls.get_node_or_error(info, id, only_type=Collection, field="id")
        errors = defaultdict(list)

        cleaned_input = cls.clean_channels(
            info, input, errors, CollectionErrorCode.DUPLICATED_INPUT_ITEM.value,
        )
        if errors:
            raise ValidationError(errors)

        cls.save(info, collection, cleaned_input)
        return CollectionChannelListingUpdate(
            collection=ChannelContext(node=collection, channel_slug=None)
        )<|MERGE_RESOLUTION|>--- conflicted
+++ resolved
@@ -41,15 +41,14 @@
 class PublishableChannelListingInput(graphene.InputObjectType):
     channel_id = graphene.ID(required=True, description="ID of a channel.")
     is_published = graphene.Boolean(
-<<<<<<< HEAD
         description="Determines if object is visible to customers.", required=True
-=======
-        description="Determines if product is visible to customers."
->>>>>>> 8523ccf4
     )
     publication_date = graphene.types.datetime.Date(
         description="Publication date. ISO 8601 standard."
     )
+
+
+class ProductChannelListingInput(PublishableChannelListingInput):
     visible_in_listings = graphene.Boolean(
         description=(
             "Determines if product is visible in product listings "
@@ -70,7 +69,7 @@
 
 class ProductChannelListingUpdateInput(graphene.InputObjectType):
     add_channels = graphene.List(
-        graphene.NonNull(PublishableChannelListingInput),
+        graphene.NonNull(ProductChannelListingInput),
         description="List of channels to which the product should be assigned.",
         required=False,
     )
