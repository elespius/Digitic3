--- conflicted
+++ resolved
@@ -533,28 +533,6 @@
     tax_code = graphene.String(description="Tax rate for enabled tax gateway.")
     seo = SeoInput(description="Search engine optimization fields.")
     weight = WeightScalar(description="Weight of the Product.", required=False)
-<<<<<<< HEAD
-=======
-    sku = graphene.String(
-        description=(
-            "Stock keeping unit of a product. Note: this field is only used if "
-            "a product doesn't use variants."
-        )
-    )
-    track_inventory = graphene.Boolean(
-        description=(
-            "Determines if the inventory of this product should be tracked. If false, "
-            "the quantity won't change when customers buy this item. Note: this field "
-            "is only used if a product doesn't use variants."
-        )
-    )
-    base_price = PositiveDecimal(
-        description=(
-            "Default price for product variant. "
-            "Note: this field is only used if a product doesn't use variants."
-        )
-    )
->>>>>>> 38c395e7
     visible_in_listings = graphene.Boolean(
         description=(
             "Determines if product is visible in product listings "
@@ -836,13 +814,6 @@
                 }
             )
 
-        base_price = cleaned_input.get("base_price")
-        try:
-            validate_price_precision(base_price, instance.currency)
-        except ValidationError as error:
-            error.code = ProductErrorCode.INVALID.value
-            raise ValidationError({"base_price": error})
-
         # Attributes are provided as list of `AttributeValueInput` objects.
         # We need to transform them into the format they're stored in the
         # `Product` model, which is HStore field that maps attribute's PK to
@@ -1015,12 +986,7 @@
         required=False,
         description="List of attributes specific to this variant.",
     )
-<<<<<<< HEAD
-    cost_price = Decimal(description="Cost price of the variant.")
-=======
     cost_price = PositiveDecimal(description="Cost price of the variant.")
-    price = PositiveDecimal(description="Price of the particular variant.")
->>>>>>> 38c395e7
     sku = graphene.String(description="Stock keeping unit.")
     track_inventory = graphene.Boolean(
         description=(
@@ -1113,28 +1079,6 @@
                 raise ValidationError({"cost_price": error})
             cleaned_input["cost_price_amount"] = cost_price
 
-<<<<<<< HEAD
-=======
-        price = cleaned_input.get("price")
-        if price is None and instance.price is None:
-            raise ValidationError(
-                {
-                    "price": ValidationError(
-                        "Variant price is required.",
-                        code=ProductErrorCode.REQUIRED.value,
-                    )
-                }
-            )
-
-        if "price" in cleaned_input:
-            try:
-                validate_price_precision(price, instance.currency)
-            except ValidationError as error:
-                error.code = ProductErrorCode.INVALID.value
-                raise ValidationError({"price": error})
-            cleaned_input["price_amount"] = price
-
->>>>>>> 38c395e7
         stocks = cleaned_input.get("stocks")
         if stocks:
             cls.check_for_duplicates_in_stocks(stocks)
