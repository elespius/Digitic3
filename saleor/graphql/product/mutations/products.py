--- conflicted
+++ resolved
@@ -32,6 +32,7 @@
 from ....product.utils.variants import generate_and_set_variant_name
 from ....thumbnail import models as thumbnail_models
 from ....warehouse.management import deactivate_preorder_for_variant
+from ...app.dataloaders import load_app
 from ...attribute.types import AttributeValueInput
 from ...attribute.utils import AttributeAssignmentMixin, AttrValuesInput
 from ...channel import ChannelContext
@@ -823,13 +824,6 @@
                 pk__in=draft_order_lines_data.line_pks
             ).delete()
 
-<<<<<<< HEAD
-        # run order event for deleted lines
-        for order, order_lines in draft_order_lines_data.order_to_lines_mapping.items():
-            order_events.order_line_product_removed_event(
-                order, info.context.user, info.context.app, order_lines
-            )
-=======
             app = load_app(info.context)
             # run order event for deleted lines
             for (
@@ -839,7 +833,6 @@
                 order_events.order_line_product_removed_event(
                     order, info.context.user, app, order_lines
                 )
->>>>>>> f5b8251d
 
             order_pks = draft_order_lines_data.order_pks
             manager = load_plugin_manager(info.context)
@@ -1322,13 +1315,6 @@
                 pk__in=draft_order_lines_data.line_pks
             ).delete()
 
-<<<<<<< HEAD
-        # run order event for deleted lines
-        for order, order_lines in draft_order_lines_data.order_to_lines_mapping.items():
-            order_events.order_line_variant_removed_event(
-                order, info.context.user, info.context.app, order_lines
-            )
-=======
             # run order event for deleted lines
             app = load_app(info.context)
             for (
@@ -1339,7 +1325,6 @@
                     order, info.context.user, app, order_lines
                 )
             manager = load_plugin_manager(info.context)
->>>>>>> f5b8251d
 
             order_pks = draft_order_lines_data.order_pks
             if order_pks:
