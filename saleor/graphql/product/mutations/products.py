--- conflicted
+++ resolved
@@ -32,7 +32,6 @@
 from ....product.utils.variants import generate_and_set_variant_name
 from ....thumbnail import models as thumbnail_models
 from ....warehouse.management import deactivate_preorder_for_variant
-from ...account.dataloaders import load_user
 from ...app.dataloaders import load_app
 from ...attribute.types import AttributeValueInput
 from ...attribute.utils import AttributeAssignmentMixin, AttrValuesInput
@@ -772,13 +771,6 @@
                 pk__in=draft_order_lines_data.line_pks
             ).delete()
 
-<<<<<<< HEAD
-        app = load_app(info.context)
-        user = load_user(info.context)
-        # run order event for deleted lines
-        for order, order_lines in draft_order_lines_data.order_to_lines_mapping.items():
-            order_events.order_line_product_removed_event(order, user, app, order_lines)
-=======
             app = load_app(info.context)
             # run order event for deleted lines
             for (
@@ -788,7 +780,6 @@
                 order_events.order_line_product_removed_event(
                     order, info.context.user, app, order_lines
                 )
->>>>>>> 7b75079a
 
             order_pks = draft_order_lines_data.order_pks
             manager = load_plugin_manager(info.context)
@@ -1212,17 +1203,9 @@
                 )
             manager = load_plugin_manager(info.context)
 
-<<<<<<< HEAD
-        # run order event for deleted lines
-        app = load_app(info.context)
-        user = load_user(info.context)
-        for order, order_lines in draft_order_lines_data.order_to_lines_mapping.items():
-            order_events.order_line_variant_removed_event(order, user, app, order_lines)
-=======
             order_pks = draft_order_lines_data.order_pks
             if order_pks:
                 recalculate_orders_task.delay(list(order_pks))
->>>>>>> 7b75079a
 
             cls.call_event(manager.product_variant_deleted, variant)
 
