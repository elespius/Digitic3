--- conflicted
+++ resolved
@@ -4623,11 +4623,8 @@
   price: Money
   maximumOrderPrice: Money
   minimumOrderPrice: Money
-<<<<<<< HEAD
   zipCodeRules: [ShippingMethodZipCodeRule]
-=======
   excludedProducts(before: String, after: String, first: Int, last: Int): ProductCountableConnection
->>>>>>> b51ac230
 }
 
 type ShippingMethodChannelListing implements Node {
