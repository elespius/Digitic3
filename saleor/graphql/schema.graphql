--- conflicted
+++ resolved
@@ -1168,13 +1168,6 @@
   productErrors: [ProductError!]!
 }
 
-<<<<<<< HEAD
-type CollectionBulkPublish {
-  errors: [Error!]! @deprecated(reason: "Use typed errors with error codes. This field will be removed after 2020-07-31.")
-  count: Int!
-  productErrors: [ProductError!]!
-}
-
 type CollectionChannelListing implements Node {
   publicationDate: Date
   isPublished: Boolean!
@@ -1201,8 +1194,6 @@
   removeChannels: [ID!]
 }
 
-=======
->>>>>>> 39865f1f
 type CollectionClearMeta {
   errors: [Error!]! @deprecated(reason: "Use typed errors with error codes. This field will be removed after 2020-07-31.")
   collectionErrors: [CollectionError!]!
