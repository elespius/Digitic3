--- conflicted
+++ resolved
@@ -9902,8 +9902,7 @@
   ): CheckoutLanguageCodeUpdate
 
   """
-<<<<<<< HEAD
-  New in Saleor 3.2. Create new order from existing checkout. Note: this feature is in a preview state and can be subject to changes at later point.
+  New in Saleor 3.2. Create new order from existing checkout. Note: this feature is in a preview state and can be subject to changes at later point. Requires one of the following permissions: HANDLE_CHECKOUTS.
   """
   orderCreateFromCheckout(
     """ID of a checkout that will be converted to an order."""
@@ -9915,11 +9914,9 @@
     removeCheckout: Boolean = true
   ): OrderCreateFromCheckout
 
-  """Creates new channel."""
-=======
+  """
   Creates new channel. Requires one of the following permissions: MANAGE_CHANNELS.
   """
->>>>>>> 4e52b865
   channelCreate(
     """Fields required to create channel."""
     input: ChannelCreateInput!
@@ -15039,8 +15036,7 @@
 }
 
 """
-<<<<<<< HEAD
-New in Saleor 3.2. Create new order from existing checkout. Note: this feature is in a preview state and can be subject to changes at later point.
+New in Saleor 3.2. Create new order from existing checkout. Note: this feature is in a preview state and can be subject to changes at later point. Requires one of the following permissions: HANDLE_CHECKOUTS.
 """
 type OrderCreateFromCheckout {
   """Placed order."""
@@ -15085,11 +15081,9 @@
   UNAVAILABLE_VARIANT_IN_CHANNEL
 }
 
-"""Creates new channel."""
-=======
+"""
 Creates new channel. Requires one of the following permissions: MANAGE_CHANNELS.
 """
->>>>>>> 4e52b865
 type ChannelCreate {
   channelErrors: [ChannelError!]! @deprecated(reason: "This field will be removed in Saleor 4.0. Use `errors` field instead.")
   errors: [ChannelError!]!
