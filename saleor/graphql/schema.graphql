schema {
  query: Query
  mutation: Mutation
}

type AccountAddressCreate {
  errors: [Error!]! @deprecated(reason: "Use typed errors with error codes. This field will be removed after 2020-07-31.")
  user: User
  accountErrors: [AccountError!]!
  address: Address
}

type AccountAddressDelete {
  errors: [Error!]! @deprecated(reason: "Use typed errors with error codes. This field will be removed after 2020-07-31.")
  user: User
  accountErrors: [AccountError!]!
  address: Address
}

type AccountAddressUpdate {
  errors: [Error!]! @deprecated(reason: "Use typed errors with error codes. This field will be removed after 2020-07-31.")
  user: User
  accountErrors: [AccountError!]!
  address: Address
}

type AccountDelete {
  errors: [Error!]! @deprecated(reason: "Use typed errors with error codes. This field will be removed after 2020-07-31.")
  accountErrors: [AccountError!]!
  user: User
}

type AccountError {
  field: String
  message: String
  code: AccountErrorCode!
}

enum AccountErrorCode {
  ACTIVATE_OWN_ACCOUNT
  ACTIVATE_SUPERUSER_ACCOUNT
  DUPLICATED_INPUT_ITEM
  DEACTIVATE_OWN_ACCOUNT
  DEACTIVATE_SUPERUSER_ACCOUNT
  DELETE_NON_STAFF_USER
  DELETE_OWN_ACCOUNT
  DELETE_STAFF_ACCOUNT
  DELETE_SUPERUSER_ACCOUNT
  GRAPHQL_ERROR
  INVALID
  INVALID_PASSWORD
  LEFT_NOT_MANAGEABLE_PERMISSION
  INVALID_CREDENTIALS
  NOT_FOUND
  OUT_OF_SCOPE_USER
  OUT_OF_SCOPE_GROUP
  OUT_OF_SCOPE_PERMISSION
  PASSWORD_ENTIRELY_NUMERIC
  PASSWORD_TOO_COMMON
  PASSWORD_TOO_SHORT
  PASSWORD_TOO_SIMILAR
  REQUIRED
  UNIQUE
  JWT_SIGNATURE_EXPIRED
  JWT_INVALID_TOKEN
  JWT_DECODE_ERROR
  JWT_MISSING_TOKEN
  JWT_INVALID_CSRF_TOKEN
}

input AccountInput {
  firstName: String
  lastName: String
  defaultBillingAddress: AddressInput
  defaultShippingAddress: AddressInput
}

type AccountRegister {
  errors: [Error!]! @deprecated(reason: "Use typed errors with error codes. This field will be removed after 2020-07-31.")
  requiresConfirmation: Boolean
  accountErrors: [AccountError!]!
  user: User
}

input AccountRegisterInput {
  email: String!
  password: String!
  redirectUrl: String
}

type AccountRequestDeletion {
  errors: [Error!]! @deprecated(reason: "Use typed errors with error codes. This field will be removed after 2020-07-31.")
  accountErrors: [AccountError!]!
}

type AccountSetDefaultAddress {
  errors: [Error!]! @deprecated(reason: "Use typed errors with error codes. This field will be removed after 2020-07-31.")
  user: User
  accountErrors: [AccountError!]!
}

type AccountUpdate {
  errors: [Error!]! @deprecated(reason: "Use typed errors with error codes. This field will be removed after 2020-07-31.")
  accountErrors: [AccountError!]!
  user: User
}

type Address implements Node {
  id: ID!
  firstName: String!
  lastName: String!
  companyName: String!
  streetAddress1: String!
  streetAddress2: String!
  city: String!
  cityArea: String!
  postalCode: String!
  country: CountryDisplay!
  countryArea: String!
  phone: String
  isDefaultShippingAddress: Boolean
  isDefaultBillingAddress: Boolean
}

type AddressCreate {
  errors: [Error!]! @deprecated(reason: "Use typed errors with error codes. This field will be removed after 2020-07-31.")
  user: User
  accountErrors: [AccountError!]!
  address: Address
}

type AddressDelete {
  errors: [Error!]! @deprecated(reason: "Use typed errors with error codes. This field will be removed after 2020-07-31.")
  user: User
  accountErrors: [AccountError!]!
  address: Address
}

input AddressInput {
  firstName: String
  lastName: String
  companyName: String
  streetAddress1: String
  streetAddress2: String
  city: String
  cityArea: String
  postalCode: String
  country: CountryCode
  countryArea: String
  phone: String
}

type AddressSetDefault {
  errors: [Error!]! @deprecated(reason: "Use typed errors with error codes. This field will be removed after 2020-07-31.")
  user: User
  accountErrors: [AccountError!]!
}

enum AddressTypeEnum {
  BILLING
  SHIPPING
}

type AddressUpdate {
  errors: [Error!]! @deprecated(reason: "Use typed errors with error codes. This field will be removed after 2020-07-31.")
  user: User
  accountErrors: [AccountError!]!
  address: Address
}

type AddressValidationData {
  countryCode: String
  countryName: String
  addressFormat: String
  addressLatinFormat: String
  allowedFields: [String]
  requiredFields: [String]
  upperFields: [String]
  countryAreaType: String
  countryAreaChoices: [ChoiceValue]
  cityType: String
  cityChoices: [ChoiceValue]
  cityAreaType: String
  cityAreaChoices: [ChoiceValue]
  postalCodeType: String
  postalCodeMatchers: [String]
  postalCodeExamples: [String]
  postalCodePrefix: String
}

type Allocation implements Node {
  id: ID!
  quantity: Int!
  warehouse: Warehouse!
}

type App implements Node & ObjectWithMetadata {
  id: ID!
  name: String
  created: DateTime
  isActive: Boolean
  permissions: [Permission]
  tokens: [AppToken]
  privateMetadata: [MetadataItem]!
  metadata: [MetadataItem]!
  type: AppTypeEnum
  webhooks: [Webhook]
  aboutApp: String
  dataPrivacy: String
  dataPrivacyUrl: String
  homepageUrl: String
  supportUrl: String
  configurationUrl: String
  appUrl: String
  version: String
  accessToken: String
}

type AppActivate {
  errors: [Error!]! @deprecated(reason: "Use typed errors with error codes. This field will be removed after 2020-07-31.")
  appErrors: [AppError!]!
  app: App
}

type AppCountableConnection {
  pageInfo: PageInfo!
  edges: [AppCountableEdge!]!
  totalCount: Int
}

type AppCountableEdge {
  node: App!
  cursor: String!
}

type AppCreate {
  errors: [Error!]! @deprecated(reason: "Use typed errors with error codes. This field will be removed after 2020-07-31.")
  authToken: String
  appErrors: [AppError!]!
  app: App
}

type AppDeactivate {
  errors: [Error!]! @deprecated(reason: "Use typed errors with error codes. This field will be removed after 2020-07-31.")
  appErrors: [AppError!]!
  app: App
}

type AppDelete {
  errors: [Error!]! @deprecated(reason: "Use typed errors with error codes. This field will be removed after 2020-07-31.")
  appErrors: [AppError!]!
  app: App
}

type AppDeleteFailedInstallation {
  errors: [Error!]! @deprecated(reason: "Use typed errors with error codes. This field will be removed after 2020-07-31.")
  appErrors: [AppError!]!
  appInstallation: AppInstallation
}

type AppError {
  field: String
  message: String
  code: AppErrorCode!
  permissions: [PermissionEnum!]
}

enum AppErrorCode {
  FORBIDDEN
  GRAPHQL_ERROR
  INVALID
  INVALID_STATUS
  INVALID_PERMISSION
  INVALID_URL_FORMAT
  INVALID_MANIFEST_FORMAT
  MANIFEST_URL_CANT_CONNECT
  NOT_FOUND
  REQUIRED
  UNIQUE
  OUT_OF_SCOPE_APP
  OUT_OF_SCOPE_PERMISSION
}

type AppFetchManifest {
  errors: [Error!]! @deprecated(reason: "Use typed errors with error codes. This field will be removed after 2020-07-31.")
  manifest: Manifest
  appErrors: [AppError!]!
}

input AppFilterInput {
  search: String
  isActive: Boolean
  type: AppTypeEnum
}

input AppInput {
  name: String
  isActive: Boolean
  permissions: [PermissionEnum]
}

type AppInstall {
  errors: [Error!]! @deprecated(reason: "Use typed errors with error codes. This field will be removed after 2020-07-31.")
  appErrors: [AppError!]!
  appInstallation: AppInstallation
}

input AppInstallInput {
  appName: String
  manifestUrl: String
  activateAfterInstallation: Boolean = true
  permissions: [PermissionEnum]
}

type AppInstallation implements Node & Job {
  appName: String!
  manifestUrl: String!
  id: ID!
  status: JobStatusEnum!
  createdAt: DateTime!
  updatedAt: DateTime!
  message: String
}

type AppRetryInstall {
  errors: [Error!]! @deprecated(reason: "Use typed errors with error codes. This field will be removed after 2020-07-31.")
  appErrors: [AppError!]!
  appInstallation: AppInstallation
}

enum AppSortField {
  NAME
  CREATION_DATE
}

input AppSortingInput {
  direction: OrderDirection!
  field: AppSortField!
}

type AppToken implements Node {
  name: String
  authToken: String
  id: ID!
}

type AppTokenCreate {
  errors: [Error!]! @deprecated(reason: "Use typed errors with error codes. This field will be removed after 2020-07-31.")
  authToken: String
  appErrors: [AppError!]!
  appToken: AppToken
}

type AppTokenDelete {
  errors: [Error!]! @deprecated(reason: "Use typed errors with error codes. This field will be removed after 2020-07-31.")
  appErrors: [AppError!]!
  appToken: AppToken
}

input AppTokenInput {
  name: String
  app: ID!
}

type AppTokenVerify {
  errors: [Error!]! @deprecated(reason: "Use typed errors with error codes. This field will be removed after 2020-07-31.")
  valid: Boolean!
  appErrors: [AppError!]!
}

enum AppTypeEnum {
  LOCAL
  THIRDPARTY
}

type AppUpdate {
  errors: [Error!]! @deprecated(reason: "Use typed errors with error codes. This field will be removed after 2020-07-31.")
  appErrors: [AppError!]!
  app: App
}

type AssignNavigation {
  errors: [Error!]! @deprecated(reason: "Use typed errors with error codes. This field will be removed after 2020-07-31.")
  menu: Menu
  menuErrors: [MenuError!]!
}

type Attribute implements Node & ObjectWithMetadata {
  id: ID!
  productTypes(before: String, after: String, first: Int, last: Int): ProductTypeCountableConnection!
  productVariantTypes(before: String, after: String, first: Int, last: Int): ProductTypeCountableConnection!
  privateMetadata: [MetadataItem]!
  metadata: [MetadataItem]!
  inputType: AttributeInputTypeEnum
  name: String
  slug: String
  values: [AttributeValue]
  valueRequired: Boolean!
  visibleInStorefront: Boolean!
  filterableInStorefront: Boolean!
  filterableInDashboard: Boolean!
  availableInGrid: Boolean!
  translation(languageCode: LanguageCodeEnum!): AttributeTranslation
  storefrontSearchPosition: Int!
}

type AttributeAssign {
  errors: [Error!]! @deprecated(reason: "Use typed errors with error codes. This field will be removed after 2020-07-31.")
  productType: ProductType
  productErrors: [ProductError!]!
}

input AttributeAssignInput {
  id: ID!
  type: AttributeTypeEnum!
}

type AttributeBulkDelete {
  errors: [Error!]! @deprecated(reason: "Use typed errors with error codes. This field will be removed after 2020-07-31.")
  count: Int!
  productErrors: [ProductError!]!
}

type AttributeCountableConnection {
  pageInfo: PageInfo!
  edges: [AttributeCountableEdge!]!
  totalCount: Int
}

type AttributeCountableEdge {
  node: Attribute!
  cursor: String!
}

type AttributeCreate {
  errors: [Error!]! @deprecated(reason: "Use typed errors with error codes. This field will be removed after 2020-07-31.")
  attribute: Attribute
  productErrors: [ProductError!]!
}

input AttributeCreateInput {
  inputType: AttributeInputTypeEnum
  name: String!
  slug: String
  values: [AttributeValueCreateInput]
  valueRequired: Boolean
  isVariantOnly: Boolean
  visibleInStorefront: Boolean
  filterableInStorefront: Boolean
  filterableInDashboard: Boolean
  storefrontSearchPosition: Int
  availableInGrid: Boolean
}

type AttributeDelete {
  errors: [Error!]! @deprecated(reason: "Use typed errors with error codes. This field will be removed after 2020-07-31.")
  productErrors: [ProductError!]!
  attribute: Attribute
}

input AttributeFilterInput {
  valueRequired: Boolean
  isVariantOnly: Boolean
  visibleInStorefront: Boolean
  filterableInStorefront: Boolean
  filterableInDashboard: Boolean
  availableInGrid: Boolean
  search: String
  ids: [ID]
  inCollection: ID
  inCategory: ID
}

input AttributeInput {
  slug: String!
  value: String
  values: [String]
}

enum AttributeInputTypeEnum {
  DROPDOWN
  MULTISELECT
}

type AttributeReorderValues {
  errors: [Error!]! @deprecated(reason: "Use typed errors with error codes. This field will be removed after 2020-07-31.")
  attribute: Attribute
  productErrors: [ProductError!]!
}

enum AttributeSortField {
  NAME
  SLUG
  VALUE_REQUIRED
  IS_VARIANT_ONLY
  VISIBLE_IN_STOREFRONT
  FILTERABLE_IN_STOREFRONT
  FILTERABLE_IN_DASHBOARD
  STOREFRONT_SEARCH_POSITION
  AVAILABLE_IN_GRID
}

input AttributeSortingInput {
  direction: OrderDirection!
  field: AttributeSortField!
}

type AttributeTranslatableContent implements Node {
  id: ID!
  name: String!
  translation(languageCode: LanguageCodeEnum!): AttributeTranslation
  attribute: Attribute
}

type AttributeTranslate {
  errors: [Error!]! @deprecated(reason: "Use typed errors with error codes. This field will be removed after 2020-07-31.")
  translationErrors: [TranslationError!]!
  attribute: Attribute
}

type AttributeTranslation implements Node {
  id: ID!
  name: String!
  language: LanguageDisplay!
}

enum AttributeTypeEnum {
  PRODUCT
  VARIANT
}

type AttributeUnassign {
  errors: [Error!]! @deprecated(reason: "Use typed errors with error codes. This field will be removed after 2020-07-31.")
  productType: ProductType
  productErrors: [ProductError!]!
}

type AttributeUpdate {
  errors: [Error!]! @deprecated(reason: "Use typed errors with error codes. This field will be removed after 2020-07-31.")
  attribute: Attribute
  productErrors: [ProductError!]!
}

input AttributeUpdateInput {
  name: String
  slug: String
  removeValues: [ID]
  addValues: [AttributeValueCreateInput]
  valueRequired: Boolean
  isVariantOnly: Boolean
  visibleInStorefront: Boolean
  filterableInStorefront: Boolean
  filterableInDashboard: Boolean
  storefrontSearchPosition: Int
  availableInGrid: Boolean
}

type AttributeValue implements Node {
  id: ID!
  name: String
  slug: String
  type: AttributeValueType @deprecated(reason: "Use the `inputType` field to determine the type of attribute's value. This field will be removed after 2020-07-31.")
  translation(languageCode: LanguageCodeEnum!): AttributeValueTranslation
  inputType: AttributeInputTypeEnum
}

type AttributeValueBulkDelete {
  errors: [Error!]! @deprecated(reason: "Use typed errors with error codes. This field will be removed after 2020-07-31.")
  count: Int!
  productErrors: [ProductError!]!
}

type AttributeValueCreate {
  errors: [Error!]! @deprecated(reason: "Use typed errors with error codes. This field will be removed after 2020-07-31.")
  attribute: Attribute
  productErrors: [ProductError!]!
  attributeValue: AttributeValue
}

input AttributeValueCreateInput {
  name: String!
}

type AttributeValueDelete {
  errors: [Error!]! @deprecated(reason: "Use typed errors with error codes. This field will be removed after 2020-07-31.")
  attribute: Attribute
  productErrors: [ProductError!]!
  attributeValue: AttributeValue
}

input AttributeValueInput {
  id: ID
  values: [String]!
}

type AttributeValueTranslatableContent implements Node {
  id: ID!
  name: String!
  translation(languageCode: LanguageCodeEnum!): AttributeValueTranslation
  attributeValue: AttributeValue
}

type AttributeValueTranslate {
  errors: [Error!]! @deprecated(reason: "Use typed errors with error codes. This field will be removed after 2020-07-31.")
  translationErrors: [TranslationError!]!
  attributeValue: AttributeValue
}

type AttributeValueTranslation implements Node {
  id: ID!
  name: String!
  language: LanguageDisplay!
}

enum AttributeValueType {
  COLOR
  GRADIENT
  URL
  STRING
}

type AttributeValueUpdate {
  errors: [Error!]! @deprecated(reason: "Use typed errors with error codes. This field will be removed after 2020-07-31.")
  attribute: Attribute
  productErrors: [ProductError!]!
  attributeValue: AttributeValue
}

type AuthorizationKey {
  name: AuthorizationKeyType!
  key: String!
}

type AuthorizationKeyAdd {
  errors: [Error!]! @deprecated(reason: "Use typed errors with error codes. This field will be removed after 2020-07-31.")
  authorizationKey: AuthorizationKey
  shop: Shop
  shopErrors: [ShopError!]!
}

type AuthorizationKeyDelete {
  errors: [Error!]! @deprecated(reason: "Use typed errors with error codes. This field will be removed after 2020-07-31.")
  authorizationKey: AuthorizationKey
  shop: Shop
  shopErrors: [ShopError!]!
}

input AuthorizationKeyInput {
  key: String!
  password: String!
}

enum AuthorizationKeyType {
  FACEBOOK
  GOOGLE_OAUTH2
}

type BulkProductError {
  field: String
  message: String
  code: ProductErrorCode!
  attributes: [ID!]
  index: Int
  warehouses: [ID!]
}

type BulkStockError {
  field: String
  message: String
  code: ProductErrorCode!
  attributes: [ID!]
  index: Int
}

input CatalogueInput {
  products: [ID]
  categories: [ID]
  collections: [ID]
}

type Category implements Node & ObjectWithMetadata {
  seoTitle: String
  seoDescription: String
  id: ID!
  name: String!
  description: String!
  descriptionJson: JSONString!
  slug: String!
  parent: Category
  level: Int!
  privateMetadata: [MetadataItem]!
  metadata: [MetadataItem]!
  ancestors(before: String, after: String, first: Int, last: Int): CategoryCountableConnection
  products(before: String, after: String, first: Int, last: Int): ProductCountableConnection
  url: String @deprecated(reason: "This field will be removed after 2020-07-31.")
  children(before: String, after: String, first: Int, last: Int): CategoryCountableConnection
  backgroundImage(size: Int): Image
  translation(languageCode: LanguageCodeEnum!): CategoryTranslation
}

type CategoryBulkDelete {
  errors: [Error!]! @deprecated(reason: "Use typed errors with error codes. This field will be removed after 2020-07-31.")
  count: Int!
  productErrors: [ProductError!]!
}

type CategoryCountableConnection {
  pageInfo: PageInfo!
  edges: [CategoryCountableEdge!]!
  totalCount: Int
}

type CategoryCountableEdge {
  node: Category!
  cursor: String!
}

type CategoryCreate {
  errors: [Error!]! @deprecated(reason: "Use typed errors with error codes. This field will be removed after 2020-07-31.")
  productErrors: [ProductError!]!
  category: Category
}

type CategoryDelete {
  errors: [Error!]! @deprecated(reason: "Use typed errors with error codes. This field will be removed after 2020-07-31.")
  productErrors: [ProductError!]!
  category: Category
}

input CategoryFilterInput {
  search: String
  ids: [ID]
}

input CategoryInput {
  description: String
  descriptionJson: JSONString
  name: String
  slug: String
  seo: SeoInput
  backgroundImage: Upload
  backgroundImageAlt: String
}

enum CategorySortField {
  NAME
  PRODUCT_COUNT
  SUBCATEGORY_COUNT
}

input CategorySortingInput {
  direction: OrderDirection!
  field: CategorySortField!
}

type CategoryTranslatableContent implements Node {
  seoTitle: String
  seoDescription: String
  id: ID!
  name: String!
  description: String!
  descriptionJson: JSONString!
  translation(languageCode: LanguageCodeEnum!): CategoryTranslation
  category: Category
}

type CategoryTranslate {
  errors: [Error!]! @deprecated(reason: "Use typed errors with error codes. This field will be removed after 2020-07-31.")
  translationErrors: [TranslationError!]!
  category: Category
}

type CategoryTranslation implements Node {
  seoTitle: String
  seoDescription: String
  id: ID!
  name: String!
  description: String!
  descriptionJson: JSONString!
  language: LanguageDisplay!
}

type CategoryUpdate {
  errors: [Error!]! @deprecated(reason: "Use typed errors with error codes. This field will be removed after 2020-07-31.")
  productErrors: [ProductError!]!
  category: Category
}

type Checkout implements Node & ObjectWithMetadata {
  created: DateTime!
  lastChange: DateTime!
  user: User
  quantity: Int!
  billingAddress: Address
  shippingAddress: Address
  shippingMethod: ShippingMethod
  note: String!
  discount: Money
  discountName: String
  translatedDiscountName: String
  voucherCode: String
  giftCards: [GiftCard]
  id: ID!
  privateMetadata: [MetadataItem]!
  metadata: [MetadataItem]!
  availableShippingMethods: [ShippingMethod]!
  availablePaymentGateways: [PaymentGateway!]!
  email: String!
  isShippingRequired: Boolean!
  lines: [CheckoutLine]
  shippingPrice: TaxedMoney
  subtotalPrice: TaxedMoney
  token: UUID!
  totalPrice: TaxedMoney
}

type CheckoutAddPromoCode {
  errors: [Error!]! @deprecated(reason: "Use typed errors with error codes. This field will be removed after 2020-07-31.")
  checkout: Checkout
  checkoutErrors: [CheckoutError!]!
}

type CheckoutBillingAddressUpdate {
  errors: [Error!]! @deprecated(reason: "Use typed errors with error codes. This field will be removed after 2020-07-31.")
  checkout: Checkout
  checkoutErrors: [CheckoutError!]!
}

type CheckoutComplete {
  errors: [Error!]! @deprecated(reason: "Use typed errors with error codes. This field will be removed after 2020-07-31.")
  order: Order
  confirmationNeeded: Boolean!
  confirmationData: JSONString
  checkoutErrors: [CheckoutError!]!
}

type CheckoutCountableConnection {
  pageInfo: PageInfo!
  edges: [CheckoutCountableEdge!]!
  totalCount: Int
}

type CheckoutCountableEdge {
  node: Checkout!
  cursor: String!
}

type CheckoutCreate {
  errors: [Error!]! @deprecated(reason: "Use typed errors with error codes. This field will be removed after 2020-07-31.")
  created: Boolean
  checkoutErrors: [CheckoutError!]!
  checkout: Checkout
}

input CheckoutCreateInput {
  lines: [CheckoutLineInput]!
  email: String
  shippingAddress: AddressInput
  billingAddress: AddressInput
}

type CheckoutCustomerAttach {
  errors: [Error!]! @deprecated(reason: "Use typed errors with error codes. This field will be removed after 2020-07-31.")
  checkout: Checkout
  checkoutErrors: [CheckoutError!]!
}

type CheckoutCustomerDetach {
  errors: [Error!]! @deprecated(reason: "Use typed errors with error codes. This field will be removed after 2020-07-31.")
  checkout: Checkout
  checkoutErrors: [CheckoutError!]!
}

type CheckoutEmailUpdate {
  errors: [Error!]! @deprecated(reason: "Use typed errors with error codes. This field will be removed after 2020-07-31.")
  checkout: Checkout
  checkoutErrors: [CheckoutError!]!
}

type CheckoutError {
  field: String
  message: String
  code: CheckoutErrorCode!
  variants: [ID!]
}

enum CheckoutErrorCode {
  BILLING_ADDRESS_NOT_SET
  CHECKOUT_NOT_FULLY_PAID
  GRAPHQL_ERROR
  PRODUCT_NOT_PUBLISHED
  PRODUCT_UNAVAILABLE_FOR_PURCHASE
  INSUFFICIENT_STOCK
  INVALID
  INVALID_SHIPPING_METHOD
  NOT_FOUND
  PAYMENT_ERROR
  QUANTITY_GREATER_THAN_LIMIT
  REQUIRED
  SHIPPING_ADDRESS_NOT_SET
  SHIPPING_METHOD_NOT_APPLICABLE
  SHIPPING_METHOD_NOT_SET
  SHIPPING_NOT_REQUIRED
  TAX_ERROR
  UNIQUE
  VOUCHER_NOT_APPLICABLE
  ZERO_QUANTITY
}

type CheckoutLine implements Node {
  id: ID!
  variant: ProductVariant!
  quantity: Int!
  totalPrice: TaxedMoney
  requiresShipping: Boolean
}

type CheckoutLineCountableConnection {
  pageInfo: PageInfo!
  edges: [CheckoutLineCountableEdge!]!
  totalCount: Int
}

type CheckoutLineCountableEdge {
  node: CheckoutLine!
  cursor: String!
}

type CheckoutLineDelete {
  errors: [Error!]! @deprecated(reason: "Use typed errors with error codes. This field will be removed after 2020-07-31.")
  checkout: Checkout
  checkoutErrors: [CheckoutError!]!
}

input CheckoutLineInput {
  quantity: Int!
  variantId: ID!
}

type CheckoutLinesAdd {
  errors: [Error!]! @deprecated(reason: "Use typed errors with error codes. This field will be removed after 2020-07-31.")
  checkout: Checkout
  checkoutErrors: [CheckoutError!]!
}

type CheckoutLinesUpdate {
  errors: [Error!]! @deprecated(reason: "Use typed errors with error codes. This field will be removed after 2020-07-31.")
  checkout: Checkout
  checkoutErrors: [CheckoutError!]!
}

type CheckoutPaymentCreate {
  errors: [Error!]! @deprecated(reason: "Use typed errors with error codes. This field will be removed after 2020-07-31.")
  checkout: Checkout
  payment: Payment
  paymentErrors: [PaymentError!]!
}

type CheckoutRemovePromoCode {
  errors: [Error!]! @deprecated(reason: "Use typed errors with error codes. This field will be removed after 2020-07-31.")
  checkout: Checkout
  checkoutErrors: [CheckoutError!]!
}

type CheckoutShippingAddressUpdate {
  errors: [Error!]! @deprecated(reason: "Use typed errors with error codes. This field will be removed after 2020-07-31.")
  checkout: Checkout
  checkoutErrors: [CheckoutError!]!
}

type CheckoutShippingMethodUpdate {
  errors: [Error!]! @deprecated(reason: "Use typed errors with error codes. This field will be removed after 2020-07-31.")
  checkout: Checkout
  checkoutErrors: [CheckoutError!]!
}

type ChoiceValue {
  raw: String
  verbose: String
}

type Collection implements Node & ObjectWithMetadata {
  seoTitle: String
  seoDescription: String
  id: ID!
  name: String!
  description: String!
  descriptionJson: JSONString!
  publicationDate: Date
  isPublished: Boolean!
  slug: String!
  privateMetadata: [MetadataItem]!
  metadata: [MetadataItem]!
  products(filter: ProductFilterInput, sortBy: ProductOrder, before: String, after: String, first: Int, last: Int): ProductCountableConnection
  backgroundImage(size: Int): Image
  translation(languageCode: LanguageCodeEnum!): CollectionTranslation
}

type CollectionAddProducts {
  errors: [Error!]! @deprecated(reason: "Use typed errors with error codes. This field will be removed after 2020-07-31.")
  collection: Collection
  productErrors: [ProductError!]!
}

type CollectionBulkDelete {
  errors: [Error!]! @deprecated(reason: "Use typed errors with error codes. This field will be removed after 2020-07-31.")
  count: Int!
  productErrors: [ProductError!]!
}

type CollectionBulkPublish {
  errors: [Error!]! @deprecated(reason: "Use typed errors with error codes. This field will be removed after 2020-07-31.")
  count: Int!
  productErrors: [ProductError!]!
}

type CollectionCountableConnection {
  pageInfo: PageInfo!
  edges: [CollectionCountableEdge!]!
  totalCount: Int
}

type CollectionCountableEdge {
  node: Collection!
  cursor: String!
}

type CollectionCreate {
  errors: [Error!]! @deprecated(reason: "Use typed errors with error codes. This field will be removed after 2020-07-31.")
  productErrors: [ProductError!]!
  collection: Collection
}

input CollectionCreateInput {
  isPublished: Boolean
  name: String
  slug: String
  description: String
  descriptionJson: JSONString
  backgroundImage: Upload
  backgroundImageAlt: String
  seo: SeoInput
  publicationDate: Date
  products: [ID]
}

type CollectionDelete {
  errors: [Error!]! @deprecated(reason: "Use typed errors with error codes. This field will be removed after 2020-07-31.")
  productErrors: [ProductError!]!
  collection: Collection
}

input CollectionFilterInput {
  published: CollectionPublished
  search: String
  ids: [ID]
}

input CollectionInput {
  isPublished: Boolean
  name: String
  slug: String
  description: String
  descriptionJson: JSONString
  backgroundImage: Upload
  backgroundImageAlt: String
  seo: SeoInput
  publicationDate: Date
}

enum CollectionPublished {
  PUBLISHED
  HIDDEN
}

type CollectionRemoveProducts {
  errors: [Error!]! @deprecated(reason: "Use typed errors with error codes. This field will be removed after 2020-07-31.")
  collection: Collection
  productErrors: [ProductError!]!
}

type CollectionReorderProducts {
  errors: [Error!]! @deprecated(reason: "Use typed errors with error codes. This field will be removed after 2020-07-31.")
  collection: Collection
  productErrors: [ProductError!]!
}

enum CollectionSortField {
  NAME
  AVAILABILITY
  PRODUCT_COUNT
  PUBLICATION_DATE
}

input CollectionSortingInput {
  direction: OrderDirection!
  field: CollectionSortField!
}

type CollectionTranslatableContent implements Node {
  seoTitle: String
  seoDescription: String
  id: ID!
  name: String!
  description: String!
  descriptionJson: JSONString!
  translation(languageCode: LanguageCodeEnum!): CollectionTranslation
  collection: Collection
}

type CollectionTranslate {
  errors: [Error!]! @deprecated(reason: "Use typed errors with error codes. This field will be removed after 2020-07-31.")
  translationErrors: [TranslationError!]!
  collection: Collection
}

type CollectionTranslation implements Node {
  seoTitle: String
  seoDescription: String
  id: ID!
  name: String!
  description: String!
  descriptionJson: JSONString!
  language: LanguageDisplay!
}

type CollectionUpdate {
  errors: [Error!]! @deprecated(reason: "Use typed errors with error codes. This field will be removed after 2020-07-31.")
  productErrors: [ProductError!]!
  collection: Collection
}

type ConfigurationItem {
  name: String!
  value: String
  type: ConfigurationTypeFieldEnum
  helpText: String
  label: String
}

input ConfigurationItemInput {
  name: String!
  value: String
}

enum ConfigurationTypeFieldEnum {
  STRING
  BOOLEAN
  SECRET
  PASSWORD
  SECRETMULTILINE
}

type ConfirmAccount {
  errors: [Error!]! @deprecated(reason: "Use typed errors with error codes. This field will be removed after 2020-07-31.")
  user: User
  accountErrors: [AccountError!]!
}

type ConfirmEmailChange {
  errors: [Error!]! @deprecated(reason: "Use typed errors with error codes. This field will be removed after 2020-07-31.")
  user: User
  accountErrors: [AccountError!]!
}

enum CountryCode {
  AF
  AX
  AL
  DZ
  AS
  AD
  AO
  AI
  AQ
  AG
  AR
  AM
  AW
  AU
  AT
  AZ
  BS
  BH
  BD
  BB
  BY
  BE
  BZ
  BJ
  BM
  BT
  BO
  BQ
  BA
  BW
  BV
  BR
  IO
  BN
  BG
  BF
  BI
  CV
  KH
  CM
  CA
  KY
  CF
  TD
  CL
  CN
  CX
  CC
  CO
  KM
  CG
  CD
  CK
  CR
  CI
  HR
  CU
  CW
  CY
  CZ
  DK
  DJ
  DM
  DO
  EC
  EG
  SV
  GQ
  ER
  EE
  SZ
  ET
  EU
  FK
  FO
  FJ
  FI
  FR
  GF
  PF
  TF
  GA
  GM
  GE
  DE
  GH
  GI
  GR
  GL
  GD
  GP
  GU
  GT
  GG
  GN
  GW
  GY
  HT
  HM
  VA
  HN
  HK
  HU
  IS
  IN
  ID
  IR
  IQ
  IE
  IM
  IL
  IT
  JM
  JP
  JE
  JO
  KZ
  KE
  KI
  KW
  KG
  LA
  LV
  LB
  LS
  LR
  LY
  LI
  LT
  LU
  MO
  MG
  MW
  MY
  MV
  ML
  MT
  MH
  MQ
  MR
  MU
  YT
  MX
  FM
  MD
  MC
  MN
  ME
  MS
  MA
  MZ
  MM
  NA
  NR
  NP
  NL
  NC
  NZ
  NI
  NE
  NG
  NU
  NF
  KP
  MK
  MP
  NO
  OM
  PK
  PW
  PS
  PA
  PG
  PY
  PE
  PH
  PN
  PL
  PT
  PR
  QA
  RE
  RO
  RU
  RW
  BL
  SH
  KN
  LC
  MF
  PM
  VC
  WS
  SM
  ST
  SA
  SN
  RS
  SC
  SL
  SG
  SX
  SK
  SI
  SB
  SO
  ZA
  GS
  KR
  SS
  ES
  LK
  SD
  SR
  SJ
  SE
  CH
  SY
  TW
  TJ
  TZ
  TH
  TL
  TG
  TK
  TO
  TT
  TN
  TR
  TM
  TC
  TV
  UG
  UA
  AE
  GB
  UM
  US
  UY
  UZ
  VU
  VE
  VN
  VG
  VI
  WF
  EH
  YE
  ZM
  ZW
}

type CountryDisplay {
  code: String!
  country: String!
  vat: VAT
}

type CreateToken {
  errors: [Error!]! @deprecated(reason: "Use typed errors with error codes. This field will be removed after 2020-07-31.")
  token: String
  refreshToken: String
  csrfToken: String
  user: User
  accountErrors: [AccountError!]!
}

type CreditCard {
  brand: String!
  firstDigits: String
  lastDigits: String!
  expMonth: Int
  expYear: Int
}

type CustomerBulkDelete {
  errors: [Error!]! @deprecated(reason: "Use typed errors with error codes. This field will be removed after 2020-07-31.")
  count: Int!
  accountErrors: [AccountError!]!
}

type CustomerCreate {
  errors: [Error!]! @deprecated(reason: "Use typed errors with error codes. This field will be removed after 2020-07-31.")
  accountErrors: [AccountError!]!
  user: User
}

type CustomerDelete {
  errors: [Error!]! @deprecated(reason: "Use typed errors with error codes. This field will be removed after 2020-07-31.")
  accountErrors: [AccountError!]!
  user: User
}

type CustomerEvent implements Node {
  id: ID!
  date: DateTime
  type: CustomerEventsEnum
  user: User
  message: String
  count: Int
  order: Order
  orderLine: OrderLine
}

enum CustomerEventsEnum {
  ACCOUNT_CREATED
  PASSWORD_RESET_LINK_SENT
  PASSWORD_RESET
  EMAIL_CHANGED_REQUEST
  PASSWORD_CHANGED
  EMAIL_CHANGED
  PLACED_ORDER
  NOTE_ADDED_TO_ORDER
  DIGITAL_LINK_DOWNLOADED
  CUSTOMER_DELETED
  NAME_ASSIGNED
  EMAIL_ASSIGNED
  NOTE_ADDED
}

input CustomerFilterInput {
  dateJoined: DateRangeInput
  moneySpent: PriceRangeInput
  numberOfOrders: IntRangeInput
  placedOrders: DateRangeInput
  search: String
}

input CustomerInput {
  defaultBillingAddress: AddressInput
  defaultShippingAddress: AddressInput
  firstName: String
  lastName: String
  email: String
  isActive: Boolean
  note: String
}

type CustomerUpdate {
  errors: [Error!]! @deprecated(reason: "Use typed errors with error codes. This field will be removed after 2020-07-31.")
  accountErrors: [AccountError!]!
  user: User
}

scalar Date

input DateRangeInput {
  gte: Date
  lte: Date
}

scalar DateTime

input DateTimeRangeInput {
  gte: DateTime
  lte: DateTime
}

type DeactivateAllUserTokens {
  errors: [Error!]! @deprecated(reason: "Use typed errors with error codes. This field will be removed after 2020-07-31.")
  accountErrors: [AccountError!]!
}

type DeleteMetadata {
  errors: [Error!]! @deprecated(reason: "Use typed errors with error codes. This field will be removed after 2020-07-31.")
  metadataErrors: [MetadataError!]!
  item: ObjectWithMetadata
}

type DeletePrivateMetadata {
  errors: [Error!]! @deprecated(reason: "Use typed errors with error codes. This field will be removed after 2020-07-31.")
  metadataErrors: [MetadataError!]!
  item: ObjectWithMetadata
}

type DigitalContent implements Node & ObjectWithMetadata {
  useDefaultSettings: Boolean!
  automaticFulfillment: Boolean!
  productVariant: ProductVariant!
  contentFile: String!
  maxDownloads: Int
  urlValidDays: Int
  urls: [DigitalContentUrl]
  id: ID!
  privateMetadata: [MetadataItem]!
  metadata: [MetadataItem]!
}

type DigitalContentCountableConnection {
  pageInfo: PageInfo!
  edges: [DigitalContentCountableEdge!]!
  totalCount: Int
}

type DigitalContentCountableEdge {
  node: DigitalContent!
  cursor: String!
}

type DigitalContentCreate {
  errors: [Error!]! @deprecated(reason: "Use typed errors with error codes. This field will be removed after 2020-07-31.")
  variant: ProductVariant
  content: DigitalContent
  productErrors: [ProductError!]!
}

type DigitalContentDelete {
  errors: [Error!]! @deprecated(reason: "Use typed errors with error codes. This field will be removed after 2020-07-31.")
  variant: ProductVariant
  productErrors: [ProductError!]!
}

input DigitalContentInput {
  useDefaultSettings: Boolean!
  maxDownloads: Int
  urlValidDays: Int
  automaticFulfillment: Boolean
}

type DigitalContentUpdate {
  errors: [Error!]! @deprecated(reason: "Use typed errors with error codes. This field will be removed after 2020-07-31.")
  variant: ProductVariant
  content: DigitalContent
  productErrors: [ProductError!]!
}

input DigitalContentUploadInput {
  useDefaultSettings: Boolean!
  maxDownloads: Int
  urlValidDays: Int
  automaticFulfillment: Boolean
  contentFile: Upload!
}

type DigitalContentUrl implements Node {
  content: DigitalContent!
  created: DateTime!
  downloadNum: Int!
  id: ID!
  url: String
  token: UUID!
}

type DigitalContentUrlCreate {
  errors: [Error!]! @deprecated(reason: "Use typed errors with error codes. This field will be removed after 2020-07-31.")
  productErrors: [ProductError!]!
  digitalContentUrl: DigitalContentUrl
}

input DigitalContentUrlCreateInput {
  content: ID!
}

type DiscountError {
  field: String
  message: String
  code: DiscountErrorCode!
}

enum DiscountErrorCode {
  ALREADY_EXISTS
  GRAPHQL_ERROR
  INVALID
  NOT_FOUND
  REQUIRED
  UNIQUE
}

enum DiscountStatusEnum {
  ACTIVE
  EXPIRED
  SCHEDULED
}

enum DiscountValueTypeEnum {
  FIXED
  PERCENTAGE
}

type Domain {
  host: String!
  sslEnabled: Boolean!
  url: String!
}

type DraftOrderBulkDelete {
  errors: [Error!]! @deprecated(reason: "Use typed errors with error codes. This field will be removed after 2020-07-31.")
  count: Int!
  orderErrors: [OrderError!]!
}

type DraftOrderComplete {
  errors: [Error!]! @deprecated(reason: "Use typed errors with error codes. This field will be removed after 2020-07-31.")
  order: Order
  orderErrors: [OrderError!]!
}

type DraftOrderCreate {
  errors: [Error!]! @deprecated(reason: "Use typed errors with error codes. This field will be removed after 2020-07-31.")
  orderErrors: [OrderError!]!
  order: Order
}

input DraftOrderCreateInput {
  billingAddress: AddressInput
  user: ID
  userEmail: String
  discount: PositiveDecimal
  shippingAddress: AddressInput
  shippingMethod: ID
  voucher: ID
  customerNote: String
  lines: [OrderLineCreateInput]
}

type DraftOrderDelete {
  errors: [Error!]! @deprecated(reason: "Use typed errors with error codes. This field will be removed after 2020-07-31.")
  orderErrors: [OrderError!]!
  order: Order
}

input DraftOrderInput {
  billingAddress: AddressInput
  user: ID
  userEmail: String
  discount: PositiveDecimal
  shippingAddress: AddressInput
  shippingMethod: ID
  voucher: ID
  customerNote: String
}

type DraftOrderLineDelete {
  errors: [Error!]! @deprecated(reason: "Use typed errors with error codes. This field will be removed after 2020-07-31.")
  order: Order
  orderLine: OrderLine
  orderErrors: [OrderError!]!
}

type DraftOrderLineUpdate {
  errors: [Error!]! @deprecated(reason: "Use typed errors with error codes. This field will be removed after 2020-07-31.")
  order: Order
  orderErrors: [OrderError!]!
  orderLine: OrderLine
}

type DraftOrderLinesBulkDelete {
  errors: [Error!]! @deprecated(reason: "Use typed errors with error codes. This field will be removed after 2020-07-31.")
  count: Int!
  orderErrors: [OrderError!]!
}

type DraftOrderLinesCreate {
  errors: [Error!]! @deprecated(reason: "Use typed errors with error codes. This field will be removed after 2020-07-31.")
  order: Order
  orderLines: [OrderLine!]
  orderErrors: [OrderError!]!
}

type DraftOrderUpdate {
  errors: [Error!]! @deprecated(reason: "Use typed errors with error codes. This field will be removed after 2020-07-31.")
  orderErrors: [OrderError!]!
  order: Order
}

type Error {
  field: String
  message: String
}

type ExportError {
  field: String
  message: String
  code: ExportErrorCode!
}

enum ExportErrorCode {
  INVALID
  NOT_FOUND
  REQUIRED
}

type ExportEvent implements Node {
  id: ID!
  date: DateTime!
  type: ExportEventsEnum!
  user: User
  app: App
  message: String!
}

enum ExportEventsEnum {
  EXPORT_PENDING
  EXPORT_SUCCESS
  EXPORT_FAILED
  EXPORT_DELETED
  EXPORTED_FILE_SENT
  EXPORT_FAILED_INFO_SENT
}

type ExportFile implements Node & Job {
  id: ID!
  user: User
  app: App
  status: JobStatusEnum!
  createdAt: DateTime!
  updatedAt: DateTime!
  message: String
  url: String
  events: [ExportEvent!]
}

type ExportFileCountableConnection {
  pageInfo: PageInfo!
  edges: [ExportFileCountableEdge!]!
  totalCount: Int
}

type ExportFileCountableEdge {
  node: ExportFile!
  cursor: String!
}

input ExportFileFilterInput {
  createdAt: DateTimeRangeInput
  updatedAt: DateTimeRangeInput
  status: JobStatusEnum
  user: String
  app: String
}

enum ExportFileSortField {
  STATUS
  CREATED_AT
  UPDATED_AT
}

input ExportFileSortingInput {
  direction: OrderDirection!
  field: ExportFileSortField!
}

input ExportInfoInput {
  attributes: [ID!]
  warehouses: [ID!]
  fields: [ProductFieldEnum!]
}

type ExportProducts {
  errors: [Error!]! @deprecated(reason: "Use typed errors with error codes. This field will be removed after 2020-07-31.")
  exportFile: ExportFile
  exportErrors: [ExportError!]!
}

input ExportProductsInput {
  scope: ExportScope!
  filter: ProductFilterInput
  ids: [ID!]
  exportInfo: ExportInfoInput
  fileType: FileTypesEnum!
}

enum ExportScope {
  ALL
  IDS
  FILTER
}

enum FileTypesEnum {
  CSV
  XLSX
}

type FileUpload {
  errors: [Error!]! @deprecated(reason: "Use typed errors with error codes. This field will be removed after 2020-07-31.")
  uploadedFile: UploadedFile
  uploadErrors: [UploadError!]!
}

type Fulfillment implements Node & ObjectWithMetadata {
  id: ID!
  fulfillmentOrder: Int!
  status: FulfillmentStatus!
  trackingNumber: String!
  created: DateTime!
  privateMetadata: [MetadataItem]!
  metadata: [MetadataItem]!
  lines: [FulfillmentLine]
  statusDisplay: String
  warehouse: Warehouse
}

type FulfillmentCancel {
  errors: [Error!]! @deprecated(reason: "Use typed errors with error codes. This field will be removed after 2020-07-31.")
  fulfillment: Fulfillment
  order: Order
  orderErrors: [OrderError!]!
}

input FulfillmentCancelInput {
  warehouseId: ID!
}

type FulfillmentLine implements Node {
  id: ID!
  quantity: Int!
  orderLine: OrderLine
}

enum FulfillmentStatus {
  FULFILLED
  CANCELED
}

type FulfillmentUpdateTracking {
  errors: [Error!]! @deprecated(reason: "Use typed errors with error codes. This field will be removed after 2020-07-31.")
  fulfillment: Fulfillment
  order: Order
  orderErrors: [OrderError!]!
}

input FulfillmentUpdateTrackingInput {
  trackingNumber: String
  notifyCustomer: Boolean = false
}

type GatewayConfigLine {
  field: String!
  value: String
}

scalar GenericScalar

type Geolocalization {
  country: CountryDisplay
}

type GiftCard implements Node {
  code: String
  user: User
  created: DateTime!
  startDate: Date!
  endDate: Date
  lastUsedOn: DateTime
  isActive: Boolean!
  initialBalance: Money
  currentBalance: Money
  id: ID!
  displayCode: String
}

type GiftCardActivate {
  errors: [Error!]! @deprecated(reason: "Use typed errors with error codes. This field will be removed after 2020-07-31.")
  giftCard: GiftCard
  giftCardErrors: [GiftCardError!]!
}

type GiftCardCountableConnection {
  pageInfo: PageInfo!
  edges: [GiftCardCountableEdge!]!
  totalCount: Int
}

type GiftCardCountableEdge {
  node: GiftCard!
  cursor: String!
}

type GiftCardCreate {
  errors: [Error!]! @deprecated(reason: "Use typed errors with error codes. This field will be removed after 2020-07-31.")
  giftCardErrors: [GiftCardError!]!
  giftCard: GiftCard
}

input GiftCardCreateInput {
  startDate: Date
  endDate: Date
  balance: PositiveDecimal
  userEmail: String
  code: String
}

type GiftCardDeactivate {
  errors: [Error!]! @deprecated(reason: "Use typed errors with error codes. This field will be removed after 2020-07-31.")
  giftCard: GiftCard
  giftCardErrors: [GiftCardError!]!
}

type GiftCardError {
  field: String
  message: String
  code: GiftCardErrorCode!
}

enum GiftCardErrorCode {
  ALREADY_EXISTS
  GRAPHQL_ERROR
  INVALID
  NOT_FOUND
  REQUIRED
  UNIQUE
}

type GiftCardUpdate {
  errors: [Error!]! @deprecated(reason: "Use typed errors with error codes. This field will be removed after 2020-07-31.")
  giftCardErrors: [GiftCardError!]!
  giftCard: GiftCard
}

input GiftCardUpdateInput {
  startDate: Date
  endDate: Date
  balance: PositiveDecimal
  userEmail: String
}

type Group implements Node {
  id: ID!
  name: String!
  permissions: [Permission]
  users: [User]
  userCanManage: Boolean!
}

type GroupCountableConnection {
  pageInfo: PageInfo!
  edges: [GroupCountableEdge!]!
  totalCount: Int
}

type GroupCountableEdge {
  node: Group!
  cursor: String!
}

type HomepageCollectionUpdate {
  errors: [Error!]! @deprecated(reason: "Use typed errors with error codes. This field will be removed after 2020-07-31.")
  shop: Shop
  shopErrors: [ShopError!]!
}

type Image {
  url: String!
  alt: String
}

input IntRangeInput {
  gte: Int
  lte: Int
}

type Invoice implements ObjectWithMetadata & Job & Node {
  id: ID!
  metadata: [MetadataItem]!
  status: JobStatusEnum!
  number: String
  externalUrl: String
  privateMetadata: [MetadataItem]!
  createdAt: DateTime!
  updatedAt: DateTime!
  message: String
  url: String
}

type InvoiceCreate {
  errors: [Error!]! @deprecated(reason: "Use typed errors with error codes. This field will be removed after 2020-07-31.")
  invoiceErrors: [InvoiceError!]!
  invoice: Invoice
}

input InvoiceCreateInput {
  number: String!
  url: String!
}

type InvoiceDelete {
  errors: [Error!]! @deprecated(reason: "Use typed errors with error codes. This field will be removed after 2020-07-31.")
  invoiceErrors: [InvoiceError!]!
  invoice: Invoice
}

type InvoiceError {
  field: String
  message: String
  code: InvoiceErrorCode!
}

enum InvoiceErrorCode {
  REQUIRED
  NOT_READY
  URL_NOT_SET
  EMAIL_NOT_SET
  NUMBER_NOT_SET
  NOT_FOUND
  INVALID_STATUS
}

type InvoiceRequest {
  errors: [Error!]! @deprecated(reason: "Use typed errors with error codes. This field will be removed after 2020-07-31.")
  order: Order
  invoiceErrors: [InvoiceError!]!
  invoice: Invoice
}

type InvoiceRequestDelete {
  errors: [Error!]! @deprecated(reason: "Use typed errors with error codes. This field will be removed after 2020-07-31.")
  invoiceErrors: [InvoiceError!]!
  invoice: Invoice
}

type InvoiceSendEmail {
  errors: [Error!]! @deprecated(reason: "Use typed errors with error codes. This field will be removed after 2020-07-31.")
  invoiceErrors: [InvoiceError!]!
  invoice: Invoice
}

type InvoiceUpdate {
  errors: [Error!]! @deprecated(reason: "Use typed errors with error codes. This field will be removed after 2020-07-31.")
  invoiceErrors: [InvoiceError!]!
  invoice: Invoice
}

scalar JSONString

interface Job {
  status: JobStatusEnum!
  createdAt: DateTime!
  updatedAt: DateTime!
  message: String
}

enum JobStatusEnum {
  PENDING
  SUCCESS
  FAILED
  DELETED
}

enum LanguageCodeEnum {
  AR
  AZ
  BG
  BN
  CA
  CS
  DA
  DE
  EL
  EN
  ES
  ES_CO
  ET
  FA
  FI
  FR
  HI
  HU
  HY
  ID
  IS
  IT
  JA
  KA
  KM
  KO
  LT
  MN
  MY
  NB
  NL
  PL
  PT
  PT_BR
  RO
  RU
  SK
  SL
  SQ
  SR
  SV
  SW
  TA
  TH
  TR
  UK
  VI
  ZH_HANS
  ZH_HANT
}

type LanguageDisplay {
  code: LanguageCodeEnum!
  language: String!
}

type Manifest {
  identifier: String!
  version: String!
  name: String!
  about: String
  permissions: [Permission]
  appUrl: String
  configurationUrl: String
  tokenTargetUrl: String
  dataPrivacy: String
  dataPrivacyUrl: String
  homepageUrl: String
  supportUrl: String
}

type Margin {
  start: Int
  stop: Int
}

type Menu implements Node {
  id: ID!
  name: String!
  slug: String!
  items: [MenuItem]
}

type MenuBulkDelete {
  errors: [Error!]! @deprecated(reason: "Use typed errors with error codes. This field will be removed after 2020-07-31.")
  count: Int!
  menuErrors: [MenuError!]!
}

type MenuCountableConnection {
  pageInfo: PageInfo!
  edges: [MenuCountableEdge!]!
  totalCount: Int
}

type MenuCountableEdge {
  node: Menu!
  cursor: String!
}

type MenuCreate {
  errors: [Error!]! @deprecated(reason: "Use typed errors with error codes. This field will be removed after 2020-07-31.")
  menuErrors: [MenuError!]!
  menu: Menu
}

input MenuCreateInput {
  name: String!
  slug: String
  items: [MenuItemInput]
}

type MenuDelete {
  errors: [Error!]! @deprecated(reason: "Use typed errors with error codes. This field will be removed after 2020-07-31.")
  menuErrors: [MenuError!]!
  menu: Menu
}

type MenuError {
  field: String
  message: String
  code: MenuErrorCode!
}

enum MenuErrorCode {
  CANNOT_ASSIGN_NODE
  GRAPHQL_ERROR
  INVALID
  INVALID_MENU_ITEM
  NO_MENU_ITEM_PROVIDED
  NOT_FOUND
  REQUIRED
  TOO_MANY_MENU_ITEMS
  UNIQUE
}

input MenuFilterInput {
  search: String
  slug: [String]
}

input MenuInput {
  name: String
  slug: String
}

type MenuItem implements Node {
  id: ID!
  name: String!
  menu: Menu!
  parent: MenuItem
  category: Category
  collection: Collection
  page: Page
  level: Int!
  children: [MenuItem]
  url: String
  translation(languageCode: LanguageCodeEnum!): MenuItemTranslation
}

type MenuItemBulkDelete {
  errors: [Error!]! @deprecated(reason: "Use typed errors with error codes. This field will be removed after 2020-07-31.")
  count: Int!
  menuErrors: [MenuError!]!
}

type MenuItemCountableConnection {
  pageInfo: PageInfo!
  edges: [MenuItemCountableEdge!]!
  totalCount: Int
}

type MenuItemCountableEdge {
  node: MenuItem!
  cursor: String!
}

type MenuItemCreate {
  errors: [Error!]! @deprecated(reason: "Use typed errors with error codes. This field will be removed after 2020-07-31.")
  menuErrors: [MenuError!]!
  menuItem: MenuItem
}

input MenuItemCreateInput {
  name: String!
  url: String
  category: ID
  collection: ID
  page: ID
  menu: ID!
  parent: ID
}

type MenuItemDelete {
  errors: [Error!]! @deprecated(reason: "Use typed errors with error codes. This field will be removed after 2020-07-31.")
  menuErrors: [MenuError!]!
  menuItem: MenuItem
}

input MenuItemFilterInput {
  search: String
}

input MenuItemInput {
  name: String
  url: String
  category: ID
  collection: ID
  page: ID
}

type MenuItemMove {
  errors: [Error!]! @deprecated(reason: "Use typed errors with error codes. This field will be removed after 2020-07-31.")
  menu: Menu
  menuErrors: [MenuError!]!
}

input MenuItemMoveInput {
  itemId: ID!
  parentId: ID
  sortOrder: Int
}

input MenuItemSortingInput {
  direction: OrderDirection!
  field: MenuItemsSortField!
}

type MenuItemTranslatableContent implements Node {
  id: ID!
  name: String!
  translation(languageCode: LanguageCodeEnum!): MenuItemTranslation
  menuItem: MenuItem
}

type MenuItemTranslate {
  errors: [Error!]! @deprecated(reason: "Use typed errors with error codes. This field will be removed after 2020-07-31.")
  translationErrors: [TranslationError!]!
  menuItem: MenuItem
}

type MenuItemTranslation implements Node {
  id: ID!
  name: String!
  language: LanguageDisplay!
}

type MenuItemUpdate {
  errors: [Error!]! @deprecated(reason: "Use typed errors with error codes. This field will be removed after 2020-07-31.")
  menuErrors: [MenuError!]!
  menuItem: MenuItem
}

enum MenuItemsSortField {
  NAME
}

enum MenuSortField {
  NAME
  ITEMS_COUNT
}

input MenuSortingInput {
  direction: OrderDirection!
  field: MenuSortField!
}

type MenuUpdate {
  errors: [Error!]! @deprecated(reason: "Use typed errors with error codes. This field will be removed after 2020-07-31.")
  menuErrors: [MenuError!]!
  menu: Menu
}

type MetadataError {
  field: String
  message: String
  code: MetadataErrorCode!
}

enum MetadataErrorCode {
  GRAPHQL_ERROR
  INVALID
  NOT_FOUND
  REQUIRED
}

input MetadataInput {
  key: String!
  value: String!
}

type MetadataItem {
  key: String!
  value: String!
}

type Money {
  currency: String!
  amount: Float!
  localized: String! @deprecated(reason: "Price formatting according to the current locale should be handled by the frontend client. This field will be removed after 2020-07-31.")
}

type MoneyRange {
  start: Money
  stop: Money
}

input MoveProductInput {
  productId: ID!
  sortOrder: Int
}

type Mutation {
  webhookCreate(input: WebhookCreateInput!): WebhookCreate
  webhookDelete(id: ID!): WebhookDelete
  webhookUpdate(id: ID!, input: WebhookUpdateInput!): WebhookUpdate
  createWarehouse(input: WarehouseCreateInput!): WarehouseCreate
  updateWarehouse(id: ID!, input: WarehouseUpdateInput!): WarehouseUpdate
  deleteWarehouse(id: ID!): WarehouseDelete
  assignWarehouseShippingZone(id: ID!, shippingZoneIds: [ID!]!): WarehouseShippingZoneAssign
  unassignWarehouseShippingZone(id: ID!, shippingZoneIds: [ID!]!): WarehouseShippingZoneUnassign
  authorizationKeyAdd(input: AuthorizationKeyInput!, keyType: AuthorizationKeyType!): AuthorizationKeyAdd
  authorizationKeyDelete(keyType: AuthorizationKeyType!): AuthorizationKeyDelete
  staffNotificationRecipientCreate(input: StaffNotificationRecipientInput!): StaffNotificationRecipientCreate
  staffNotificationRecipientUpdate(id: ID!, input: StaffNotificationRecipientInput!): StaffNotificationRecipientUpdate
  staffNotificationRecipientDelete(id: ID!): StaffNotificationRecipientDelete
  homepageCollectionUpdate(collection: ID): HomepageCollectionUpdate
  shopDomainUpdate(input: SiteDomainInput): ShopDomainUpdate
  shopSettingsUpdate(input: ShopSettingsInput!): ShopSettingsUpdate
  shopFetchTaxRates: ShopFetchTaxRates
  shopSettingsTranslate(input: ShopSettingsTranslationInput!, languageCode: LanguageCodeEnum!): ShopSettingsTranslate
  shopAddressUpdate(input: AddressInput): ShopAddressUpdate
  shippingPriceCreate(input: ShippingPriceInput!): ShippingPriceCreate
  shippingPriceDelete(id: ID!): ShippingPriceDelete
  shippingPriceBulkDelete(ids: [ID]!): ShippingPriceBulkDelete
  shippingPriceUpdate(id: ID!, input: ShippingPriceInput!): ShippingPriceUpdate
  shippingPriceTranslate(id: ID!, input: NameTranslationInput!, languageCode: LanguageCodeEnum!): ShippingPriceTranslate
  shippingZoneCreate(input: ShippingZoneCreateInput!): ShippingZoneCreate
  shippingZoneDelete(id: ID!): ShippingZoneDelete
  shippingZoneBulkDelete(ids: [ID]!): ShippingZoneBulkDelete
  shippingZoneUpdate(id: ID!, input: ShippingZoneUpdateInput!): ShippingZoneUpdate
  attributeCreate(input: AttributeCreateInput!): AttributeCreate
  attributeDelete(id: ID!): AttributeDelete
  attributeBulkDelete(ids: [ID]!): AttributeBulkDelete
  attributeAssign(operations: [AttributeAssignInput]!, productTypeId: ID!): AttributeAssign
  attributeUnassign(attributeIds: [ID]!, productTypeId: ID!): AttributeUnassign
  attributeUpdate(id: ID!, input: AttributeUpdateInput!): AttributeUpdate
  attributeTranslate(id: ID!, input: NameTranslationInput!, languageCode: LanguageCodeEnum!): AttributeTranslate
  attributeValueCreate(attribute: ID!, input: AttributeValueCreateInput!): AttributeValueCreate
  attributeValueDelete(id: ID!): AttributeValueDelete
  attributeValueBulkDelete(ids: [ID]!): AttributeValueBulkDelete
  attributeValueUpdate(id: ID!, input: AttributeValueCreateInput!): AttributeValueUpdate
  attributeValueTranslate(id: ID!, input: NameTranslationInput!, languageCode: LanguageCodeEnum!): AttributeValueTranslate
  attributeReorderValues(attributeId: ID!, moves: [ReorderInput]!): AttributeReorderValues
  categoryCreate(input: CategoryInput!, parent: ID): CategoryCreate
  categoryDelete(id: ID!): CategoryDelete
  categoryBulkDelete(ids: [ID]!): CategoryBulkDelete
  categoryUpdate(id: ID!, input: CategoryInput!): CategoryUpdate
  categoryTranslate(id: ID!, input: TranslationInput!, languageCode: LanguageCodeEnum!): CategoryTranslate
  collectionAddProducts(collectionId: ID!, products: [ID]!): CollectionAddProducts
  collectionCreate(input: CollectionCreateInput!): CollectionCreate
  collectionDelete(id: ID!): CollectionDelete
  collectionReorderProducts(collectionId: ID!, moves: [MoveProductInput]!): CollectionReorderProducts
  collectionBulkDelete(ids: [ID]!): CollectionBulkDelete
  collectionBulkPublish(ids: [ID]!, isPublished: Boolean!): CollectionBulkPublish
  collectionRemoveProducts(collectionId: ID!, products: [ID]!): CollectionRemoveProducts
  collectionUpdate(id: ID!, input: CollectionInput!): CollectionUpdate
  collectionTranslate(id: ID!, input: TranslationInput!, languageCode: LanguageCodeEnum!): CollectionTranslate
  productCreate(input: ProductCreateInput!): ProductCreate
  productDelete(id: ID!): ProductDelete
  productBulkDelete(ids: [ID]!): ProductBulkDelete
  productBulkPublish(ids: [ID]!, isPublished: Boolean!): ProductBulkPublish
  productUpdate(id: ID!, input: ProductInput!): ProductUpdate
  productTranslate(id: ID!, input: TranslationInput!, languageCode: LanguageCodeEnum!): ProductTranslate
  productSetAvailabilityForPurchase(isAvailable: Boolean!, productId: ID!, startDate: Date): ProductSetAvailabilityForPurchase
  productImageCreate(input: ProductImageCreateInput!): ProductImageCreate
  productVariantReorder(moves: [ReorderInput]!, productId: ID!): ProductVariantReorder
  productImageDelete(id: ID!): ProductImageDelete
  productImageBulkDelete(ids: [ID]!): ProductImageBulkDelete
  productImageReorder(imagesIds: [ID]!, productId: ID!): ProductImageReorder
  productImageUpdate(id: ID!, input: ProductImageUpdateInput!): ProductImageUpdate
  productTypeCreate(input: ProductTypeInput!): ProductTypeCreate
  productTypeDelete(id: ID!): ProductTypeDelete
  productTypeBulkDelete(ids: [ID]!): ProductTypeBulkDelete
  productTypeUpdate(id: ID!, input: ProductTypeInput!): ProductTypeUpdate
  productTypeReorderAttributes(moves: [ReorderInput]!, productTypeId: ID!, type: AttributeTypeEnum!): ProductTypeReorderAttributes
  digitalContentCreate(input: DigitalContentUploadInput!, variantId: ID!): DigitalContentCreate
  digitalContentDelete(variantId: ID!): DigitalContentDelete
  digitalContentUpdate(input: DigitalContentInput!, variantId: ID!): DigitalContentUpdate
  digitalContentUrlCreate(input: DigitalContentUrlCreateInput!): DigitalContentUrlCreate
  productVariantCreate(input: ProductVariantCreateInput!): ProductVariantCreate
  productVariantDelete(id: ID!): ProductVariantDelete
  productVariantBulkCreate(product: ID!, variants: [ProductVariantBulkCreateInput]!): ProductVariantBulkCreate
  productVariantBulkDelete(ids: [ID]!): ProductVariantBulkDelete
  productVariantStocksCreate(stocks: [StockInput!]!, variantId: ID!): ProductVariantStocksCreate
  productVariantStocksDelete(variantId: ID!, warehouseIds: [ID!]): ProductVariantStocksDelete
  productVariantStocksUpdate(stocks: [StockInput!]!, variantId: ID!): ProductVariantStocksUpdate
  productVariantUpdate(id: ID!, input: ProductVariantInput!): ProductVariantUpdate
  productVariantSetDefault(productId: ID!, variantId: ID!): ProductVariantSetDefault
  productVariantTranslate(id: ID!, input: NameTranslationInput!, languageCode: LanguageCodeEnum!): ProductVariantTranslate
  variantImageAssign(imageId: ID!, variantId: ID!): VariantImageAssign
  variantImageUnassign(imageId: ID!, variantId: ID!): VariantImageUnassign
  paymentCapture(amount: PositiveDecimal, paymentId: ID!): PaymentCapture
  paymentRefund(amount: PositiveDecimal, paymentId: ID!): PaymentRefund
  paymentVoid(paymentId: ID!): PaymentVoid
  paymentInitialize(gateway: String!, paymentData: JSONString): PaymentInitialize
  pageCreate(input: PageInput!): PageCreate
  pageDelete(id: ID!): PageDelete
  pageBulkDelete(ids: [ID]!): PageBulkDelete
  pageBulkPublish(ids: [ID]!, isPublished: Boolean!): PageBulkPublish
  pageUpdate(id: ID!, input: PageInput!): PageUpdate
  pageTranslate(id: ID!, input: PageTranslationInput!, languageCode: LanguageCodeEnum!): PageTranslate
  draftOrderComplete(id: ID!): DraftOrderComplete
  draftOrderCreate(input: DraftOrderCreateInput!): DraftOrderCreate
  draftOrderDelete(id: ID!): DraftOrderDelete
  draftOrderBulkDelete(ids: [ID]!): DraftOrderBulkDelete
  draftOrderLinesBulkDelete(ids: [ID]!): DraftOrderLinesBulkDelete
  draftOrderLinesCreate(id: ID!, input: [OrderLineCreateInput]!): DraftOrderLinesCreate
  draftOrderLineDelete(id: ID!): DraftOrderLineDelete
  draftOrderLineUpdate(id: ID!, input: OrderLineInput!): DraftOrderLineUpdate
  draftOrderUpdate(id: ID!, input: DraftOrderInput!): DraftOrderUpdate
  orderAddNote(order: ID!, input: OrderAddNoteInput!): OrderAddNote
  orderCancel(id: ID!): OrderCancel
  orderCapture(amount: PositiveDecimal!, id: ID!): OrderCapture
  orderFulfill(input: OrderFulfillInput!, order: ID): OrderFulfill
  orderFulfillmentCancel(id: ID!, input: FulfillmentCancelInput!): FulfillmentCancel
  orderFulfillmentUpdateTracking(id: ID!, input: FulfillmentUpdateTrackingInput!): FulfillmentUpdateTracking
  orderMarkAsPaid(id: ID!): OrderMarkAsPaid
  orderRefund(amount: PositiveDecimal!, id: ID!): OrderRefund
  orderUpdate(id: ID!, input: OrderUpdateInput!): OrderUpdate
  orderUpdateShipping(order: ID!, input: OrderUpdateShippingInput): OrderUpdateShipping
  orderVoid(id: ID!): OrderVoid
  orderBulkCancel(ids: [ID]!): OrderBulkCancel
  deleteMetadata(id: ID!, keys: [String!]!): DeleteMetadata
  deletePrivateMetadata(id: ID!, keys: [String!]!): DeletePrivateMetadata
  updateMetadata(id: ID!, input: [MetadataInput!]!): UpdateMetadata
  updatePrivateMetadata(id: ID!, input: [MetadataInput!]!): UpdatePrivateMetadata
  assignNavigation(menu: ID, navigationType: NavigationType!): AssignNavigation
  menuCreate(input: MenuCreateInput!): MenuCreate
  menuDelete(id: ID!): MenuDelete
  menuBulkDelete(ids: [ID]!): MenuBulkDelete
  menuUpdate(id: ID!, input: MenuInput!): MenuUpdate
  menuItemCreate(input: MenuItemCreateInput!): MenuItemCreate
  menuItemDelete(id: ID!): MenuItemDelete
  menuItemBulkDelete(ids: [ID]!): MenuItemBulkDelete
  menuItemUpdate(id: ID!, input: MenuItemInput!): MenuItemUpdate
  menuItemTranslate(id: ID!, input: NameTranslationInput!, languageCode: LanguageCodeEnum!): MenuItemTranslate
  menuItemMove(menu: ID!, moves: [MenuItemMoveInput]!): MenuItemMove
  invoiceRequest(number: String, orderId: ID!): InvoiceRequest
  invoiceRequestDelete(id: ID!): InvoiceRequestDelete
  invoiceCreate(input: InvoiceCreateInput!, orderId: ID!): InvoiceCreate
  invoiceDelete(id: ID!): InvoiceDelete
  invoiceUpdate(id: ID!, input: UpdateInvoiceInput!): InvoiceUpdate
  invoiceSendEmail(id: ID!): InvoiceSendEmail
  giftCardActivate(id: ID!): GiftCardActivate
  giftCardCreate(input: GiftCardCreateInput!): GiftCardCreate
  giftCardDeactivate(id: ID!): GiftCardDeactivate
  giftCardUpdate(id: ID!, input: GiftCardUpdateInput!): GiftCardUpdate
  pluginUpdate(id: ID!, input: PluginUpdateInput!): PluginUpdate
  saleCreate(input: SaleInput!): SaleCreate
  saleDelete(id: ID!): SaleDelete
  saleBulkDelete(ids: [ID]!): SaleBulkDelete
  saleUpdate(id: ID!, input: SaleInput!): SaleUpdate
  saleCataloguesAdd(id: ID!, input: CatalogueInput!): SaleAddCatalogues
  saleCataloguesRemove(id: ID!, input: CatalogueInput!): SaleRemoveCatalogues
  saleTranslate(id: ID!, input: NameTranslationInput!, languageCode: LanguageCodeEnum!): SaleTranslate
  voucherCreate(input: VoucherInput!): VoucherCreate
  voucherDelete(id: ID!): VoucherDelete
  voucherBulkDelete(ids: [ID]!): VoucherBulkDelete
  voucherUpdate(id: ID!, input: VoucherInput!): VoucherUpdate
  voucherCataloguesAdd(id: ID!, input: CatalogueInput!): VoucherAddCatalogues
  voucherCataloguesRemove(id: ID!, input: CatalogueInput!): VoucherRemoveCatalogues
  voucherTranslate(id: ID!, input: NameTranslationInput!, languageCode: LanguageCodeEnum!): VoucherTranslate
  exportProducts(input: ExportProductsInput!): ExportProducts
  fileUpload(file: Upload!): FileUpload
  checkoutAddPromoCode(checkoutId: ID!, promoCode: String!): CheckoutAddPromoCode
  checkoutBillingAddressUpdate(billingAddress: AddressInput!, checkoutId: ID!): CheckoutBillingAddressUpdate
  checkoutComplete(checkoutId: ID!, paymentData: JSONString, redirectUrl: String, storeSource: Boolean = false): CheckoutComplete
  checkoutCreate(input: CheckoutCreateInput!): CheckoutCreate
  checkoutCustomerAttach(checkoutId: ID!, customerId: ID): CheckoutCustomerAttach
  checkoutCustomerDetach(checkoutId: ID!): CheckoutCustomerDetach
  checkoutEmailUpdate(checkoutId: ID, email: String!): CheckoutEmailUpdate
  checkoutLineDelete(checkoutId: ID!, lineId: ID): CheckoutLineDelete
  checkoutLinesAdd(checkoutId: ID!, lines: [CheckoutLineInput]!): CheckoutLinesAdd
  checkoutLinesUpdate(checkoutId: ID!, lines: [CheckoutLineInput]!): CheckoutLinesUpdate
  checkoutRemovePromoCode(checkoutId: ID!, promoCode: String!): CheckoutRemovePromoCode
  checkoutPaymentCreate(checkoutId: ID!, input: PaymentInput!): CheckoutPaymentCreate
  checkoutShippingAddressUpdate(checkoutId: ID!, shippingAddress: AddressInput!): CheckoutShippingAddressUpdate
  checkoutShippingMethodUpdate(checkoutId: ID, shippingMethodId: ID!): CheckoutShippingMethodUpdate
  appCreate(input: AppInput!): AppCreate
  appUpdate(id: ID!, input: AppInput!): AppUpdate
  appDelete(id: ID!): AppDelete
  appTokenCreate(input: AppTokenInput!): AppTokenCreate
  appTokenDelete(id: ID!): AppTokenDelete
  appTokenVerify(token: String!): AppTokenVerify
  appInstall(input: AppInstallInput!): AppInstall
  appRetryInstall(activateAfterInstallation: Boolean = true, id: ID!): AppRetryInstall
  appDeleteFailedInstallation(id: ID!): AppDeleteFailedInstallation
  appFetchManifest(manifestUrl: String!): AppFetchManifest
  appActivate(id: ID!): AppActivate
  appDeactivate(id: ID!): AppDeactivate
  tokenCreate(email: String!, password: String!): CreateToken
  tokenRefresh(csrfToken: String, refreshToken: String): RefreshToken
  tokenVerify(token: String!): VerifyToken
  tokensDeactivateAll: DeactivateAllUserTokens
  requestPasswordReset(email: String!, redirectUrl: String!): RequestPasswordReset
  confirmAccount(email: String!, token: String!): ConfirmAccount
  setPassword(email: String!, password: String!, token: String!): SetPassword
  passwordChange(newPassword: String!, oldPassword: String!): PasswordChange
  requestEmailChange(newEmail: String!, password: String!, redirectUrl: String!): RequestEmailChange
  confirmEmailChange(token: String!): ConfirmEmailChange
  accountAddressCreate(input: AddressInput!, type: AddressTypeEnum): AccountAddressCreate
  accountAddressUpdate(id: ID!, input: AddressInput!): AccountAddressUpdate
  accountAddressDelete(id: ID!): AccountAddressDelete
  accountSetDefaultAddress(id: ID!, type: AddressTypeEnum!): AccountSetDefaultAddress
  accountRegister(input: AccountRegisterInput!): AccountRegister
  accountUpdate(input: AccountInput!): AccountUpdate
  accountRequestDeletion(redirectUrl: String!): AccountRequestDeletion
  accountDelete(token: String!): AccountDelete
  addressCreate(input: AddressInput!, userId: ID!): AddressCreate
  addressUpdate(id: ID!, input: AddressInput!): AddressUpdate
  addressDelete(id: ID!): AddressDelete
  addressSetDefault(addressId: ID!, type: AddressTypeEnum!, userId: ID!): AddressSetDefault
  customerCreate(input: UserCreateInput!): CustomerCreate
  customerUpdate(id: ID!, input: CustomerInput!): CustomerUpdate
  customerDelete(id: ID!): CustomerDelete
  customerBulkDelete(ids: [ID]!): CustomerBulkDelete
  staffCreate(input: StaffCreateInput!): StaffCreate
  staffUpdate(id: ID!, input: StaffUpdateInput!): StaffUpdate
  staffDelete(id: ID!): StaffDelete
  staffBulkDelete(ids: [ID]!): StaffBulkDelete
  userAvatarUpdate(image: Upload!): UserAvatarUpdate
  userAvatarDelete: UserAvatarDelete
  userBulkSetActive(ids: [ID]!, isActive: Boolean!): UserBulkSetActive
  permissionGroupCreate(input: PermissionGroupCreateInput!): PermissionGroupCreate
  permissionGroupUpdate(id: ID!, input: PermissionGroupUpdateInput!): PermissionGroupUpdate
  permissionGroupDelete(id: ID!): PermissionGroupDelete
}

input NameTranslationInput {
  name: String
}

type Navigation {
  main: Menu
  secondary: Menu
}

enum NavigationType {
  MAIN
  SECONDARY
}

interface Node {
  id: ID!
}

interface ObjectWithMetadata {
  privateMetadata: [MetadataItem]!
  metadata: [MetadataItem]!
}

type Order implements Node & ObjectWithMetadata {
  id: ID!
  created: DateTime!
  status: OrderStatus!
  user: User
  languageCode: String!
  trackingClientId: String!
  billingAddress: Address
  shippingAddress: Address
  shippingMethod: ShippingMethod
  shippingMethodName: String
  shippingPrice: TaxedMoney
  token: String!
  voucher: Voucher
  giftCards: [GiftCard]
  discount: Money
  discountName: String
  translatedDiscountName: String
  displayGrossPrices: Boolean!
  customerNote: String!
  weight: Weight
  privateMetadata: [MetadataItem]!
  metadata: [MetadataItem]!
  fulfillments: [Fulfillment]!
  lines: [OrderLine]!
  actions: [OrderAction]!
  availableShippingMethods: [ShippingMethod]
  invoices: [Invoice]
  number: String
  isPaid: Boolean
  paymentStatus: PaymentChargeStatusEnum
  paymentStatusDisplay: String
  payments: [Payment]
  total: TaxedMoney
  subtotal: TaxedMoney
  statusDisplay: String
  canFinalize: Boolean!
  totalAuthorized: Money
  totalCaptured: Money
  events: [OrderEvent]
  totalBalance: Money!
  userEmail: String
  isShippingRequired: Boolean!
}

enum OrderAction {
  CAPTURE
  MARK_AS_PAID
  REFUND
  VOID
}

type OrderAddNote {
  errors: [Error!]! @deprecated(reason: "Use typed errors with error codes. This field will be removed after 2020-07-31.")
  order: Order
  event: OrderEvent
  orderErrors: [OrderError!]!
}

input OrderAddNoteInput {
  message: String!
}

type OrderBulkCancel {
  errors: [Error!]! @deprecated(reason: "Use typed errors with error codes. This field will be removed after 2020-07-31.")
  count: Int!
  orderErrors: [OrderError!]!
}

type OrderCancel {
  errors: [Error!]! @deprecated(reason: "Use typed errors with error codes. This field will be removed after 2020-07-31.")
  order: Order
  orderErrors: [OrderError!]!
}

type OrderCapture {
  errors: [Error!]! @deprecated(reason: "Use typed errors with error codes. This field will be removed after 2020-07-31.")
  order: Order
  orderErrors: [OrderError!]!
}

type OrderCountableConnection {
  pageInfo: PageInfo!
  edges: [OrderCountableEdge!]!
  totalCount: Int
}

type OrderCountableEdge {
  node: Order!
  cursor: String!
}

enum OrderDirection {
  ASC
  DESC
}

input OrderDraftFilterInput {
  customer: String
  created: DateRangeInput
  search: String
}

type OrderError {
  field: String
  message: String
  code: OrderErrorCode!
  warehouse: ID
  orderLine: ID
}

enum OrderErrorCode {
  BILLING_ADDRESS_NOT_SET
  CANNOT_CANCEL_FULFILLMENT
  CANNOT_CANCEL_ORDER
  CANNOT_DELETE
  CANNOT_REFUND
  CAPTURE_INACTIVE_PAYMENT
  NOT_EDITABLE
  FULFILL_ORDER_LINE
  GRAPHQL_ERROR
  INVALID
  PRODUCT_NOT_PUBLISHED
  PRODUCT_UNAVAILABLE_FOR_PURCHASE
  NOT_FOUND
  ORDER_NO_SHIPPING_ADDRESS
  PAYMENT_ERROR
  PAYMENT_MISSING
  REQUIRED
  SHIPPING_METHOD_NOT_APPLICABLE
  SHIPPING_METHOD_REQUIRED
  TAX_ERROR
  UNIQUE
  VOID_INACTIVE_PAYMENT
  ZERO_QUANTITY
  INSUFFICIENT_STOCK
  DUPLICATED_INPUT_ITEM
}

type OrderEvent implements Node {
  id: ID!
  date: DateTime
  type: OrderEventsEnum
  user: User
  message: String
  email: String
  emailType: OrderEventsEmailsEnum
  amount: Float
  paymentId: String
  paymentGateway: String
  quantity: Int
  composedId: String
  orderNumber: String
  invoiceNumber: String
  oversoldItems: [String]
  lines: [OrderEventOrderLineObject]
  fulfilledItems: [FulfillmentLine]
  warehouse: Warehouse
}

type OrderEventCountableConnection {
  pageInfo: PageInfo!
  edges: [OrderEventCountableEdge!]!
  totalCount: Int
}

type OrderEventCountableEdge {
  node: OrderEvent!
  cursor: String!
}

type OrderEventOrderLineObject {
  quantity: Int
  orderLine: OrderLine
  itemName: String
}

enum OrderEventsEmailsEnum {
  PAYMENT_CONFIRMATION
  SHIPPING_CONFIRMATION
  TRACKING_UPDATED
  ORDER_CONFIRMATION
  ORDER_CANCEL
  ORDER_REFUND
  FULFILLMENT_CONFIRMATION
  DIGITAL_LINKS
}

enum OrderEventsEnum {
  DRAFT_CREATED
  DRAFT_ADDED_PRODUCTS
  DRAFT_REMOVED_PRODUCTS
  PLACED
  PLACED_FROM_DRAFT
  OVERSOLD_ITEMS
  CANCELED
  ORDER_MARKED_AS_PAID
  ORDER_FULLY_PAID
  UPDATED_ADDRESS
  EMAIL_SENT
  PAYMENT_AUTHORIZED
  PAYMENT_CAPTURED
  EXTERNAL_SERVICE_NOTIFICATION
  PAYMENT_REFUNDED
  PAYMENT_VOIDED
  PAYMENT_FAILED
  INVOICE_REQUESTED
  INVOICE_GENERATED
  INVOICE_UPDATED
  INVOICE_SENT
  FULFILLMENT_CANCELED
  FULFILLMENT_RESTOCKED_ITEMS
  FULFILLMENT_FULFILLED_ITEMS
  TRACKING_UPDATED
  NOTE_ADDED
  OTHER
}

input OrderFilterInput {
  paymentStatus: [PaymentChargeStatusEnum]
  status: [OrderStatusFilter]
  customer: String
  created: DateRangeInput
  search: String
}

type OrderFulfill {
  errors: [Error!]! @deprecated(reason: "Use typed errors with error codes. This field will be removed after 2020-07-31.")
  fulfillments: [Fulfillment]
  order: Order
  orderErrors: [OrderError!]!
}

input OrderFulfillInput {
  lines: [OrderFulfillLineInput!]!
  notifyCustomer: Boolean
}

input OrderFulfillLineInput {
  orderLineId: ID
  stocks: [OrderFulfillStockInput!]!
}

input OrderFulfillStockInput {
  quantity: Int!
  warehouse: ID!
}

type OrderLine implements Node {
  id: ID!
  productName: String!
  variantName: String!
  productSku: String!
  isShippingRequired: Boolean!
  quantity: Int!
  quantityFulfilled: Int!
  taxRate: Float!
  digitalContentUrl: DigitalContentUrl
  thumbnail(size: Int): Image
  unitPrice: TaxedMoney
  totalPrice: TaxedMoney
  variant: ProductVariant
  translatedProductName: String!
  translatedVariantName: String!
  allocations: [Allocation!]
}

input OrderLineCreateInput {
  quantity: Int!
  variantId: ID!
}

input OrderLineInput {
  quantity: Int!
}

type OrderMarkAsPaid {
  errors: [Error!]! @deprecated(reason: "Use typed errors with error codes. This field will be removed after 2020-07-31.")
  order: Order
  orderErrors: [OrderError!]!
}

type OrderRefund {
  errors: [Error!]! @deprecated(reason: "Use typed errors with error codes. This field will be removed after 2020-07-31.")
  order: Order
  orderErrors: [OrderError!]!
}

enum OrderSortField {
  NUMBER
  CREATION_DATE
  CUSTOMER
  PAYMENT
  FULFILLMENT_STATUS
  TOTAL
}

input OrderSortingInput {
  direction: OrderDirection!
  field: OrderSortField!
}

enum OrderStatus {
  DRAFT
  UNFULFILLED
  PARTIALLY_FULFILLED
  FULFILLED
  CANCELED
}

enum OrderStatusFilter {
  READY_TO_FULFILL
  READY_TO_CAPTURE
  UNFULFILLED
  PARTIALLY_FULFILLED
  FULFILLED
  CANCELED
}

type OrderUpdate {
  errors: [Error!]! @deprecated(reason: "Use typed errors with error codes. This field will be removed after 2020-07-31.")
  orderErrors: [OrderError!]!
  order: Order
}

input OrderUpdateInput {
  billingAddress: AddressInput
  userEmail: String
  shippingAddress: AddressInput
}

type OrderUpdateShipping {
  errors: [Error!]! @deprecated(reason: "Use typed errors with error codes. This field will be removed after 2020-07-31.")
  order: Order
  orderErrors: [OrderError!]!
}

input OrderUpdateShippingInput {
  shippingMethod: ID
}

type OrderVoid {
  errors: [Error!]! @deprecated(reason: "Use typed errors with error codes. This field will be removed after 2020-07-31.")
  order: Order
  orderErrors: [OrderError!]!
}

type Page implements Node & ObjectWithMetadata {
  seoTitle: String
  seoDescription: String
  id: ID!
  title: String!
  content: String!
  contentJson: JSONString!
  publicationDate: Date
  isPublished: Boolean!
  slug: String!
  created: DateTime!
  privateMetadata: [MetadataItem]!
  metadata: [MetadataItem]!
  translation(languageCode: LanguageCodeEnum!): PageTranslation
}

type PageBulkDelete {
  errors: [Error!]! @deprecated(reason: "Use typed errors with error codes. This field will be removed after 2020-07-31.")
  count: Int!
  pageErrors: [PageError!]!
}

type PageBulkPublish {
  errors: [Error!]! @deprecated(reason: "Use typed errors with error codes. This field will be removed after 2020-07-31.")
  count: Int!
  pageErrors: [PageError!]!
}

type PageCountableConnection {
  pageInfo: PageInfo!
  edges: [PageCountableEdge!]!
  totalCount: Int
}

type PageCountableEdge {
  node: Page!
  cursor: String!
}

type PageCreate {
  errors: [Error!]! @deprecated(reason: "Use typed errors with error codes. This field will be removed after 2020-07-31.")
  pageErrors: [PageError!]!
  page: Page
}

type PageDelete {
  errors: [Error!]! @deprecated(reason: "Use typed errors with error codes. This field will be removed after 2020-07-31.")
  pageErrors: [PageError!]!
  page: Page
}

type PageError {
  field: String
  message: String
  code: PageErrorCode!
}

enum PageErrorCode {
  GRAPHQL_ERROR
  INVALID
  NOT_FOUND
  REQUIRED
  UNIQUE
}

input PageFilterInput {
  search: String
}

type PageInfo {
  hasNextPage: Boolean!
  hasPreviousPage: Boolean!
  startCursor: String
  endCursor: String
}

input PageInput {
  slug: String
  title: String
  content: String
  contentJson: JSONString
  isPublished: Boolean
  publicationDate: String
  seo: SeoInput
}

enum PageSortField {
  TITLE
  SLUG
  VISIBILITY
  CREATION_DATE
  PUBLICATION_DATE
}

input PageSortingInput {
  direction: OrderDirection!
  field: PageSortField!
}

type PageTranslatableContent implements Node {
  seoTitle: String
  seoDescription: String
  id: ID!
  title: String!
  content: String!
  contentJson: JSONString!
  translation(languageCode: LanguageCodeEnum!): PageTranslation
  page: Page
}

type PageTranslate {
  errors: [Error!]! @deprecated(reason: "Use typed errors with error codes. This field will be removed after 2020-07-31.")
  translationErrors: [TranslationError!]!
  page: PageTranslatableContent
}

type PageTranslation implements Node {
  seoTitle: String
  seoDescription: String
  id: ID!
  title: String!
  content: String!
  contentJson: JSONString!
  language: LanguageDisplay!
}

input PageTranslationInput {
  seoTitle: String
  seoDescription: String
  title: String
  content: String
  contentJson: JSONString
}

type PageUpdate {
  errors: [Error!]! @deprecated(reason: "Use typed errors with error codes. This field will be removed after 2020-07-31.")
  pageErrors: [PageError!]!
  page: Page
}

type PasswordChange {
  errors: [Error!]! @deprecated(reason: "Use typed errors with error codes. This field will be removed after 2020-07-31.")
  user: User
  accountErrors: [AccountError!]!
}

type Payment implements Node {
  id: ID!
  gateway: String!
  isActive: Boolean!
  created: DateTime!
  modified: DateTime!
  token: String!
  checkout: Checkout
  order: Order
  customerIpAddress: String
  chargeStatus: PaymentChargeStatusEnum!
  actions: [OrderAction]!
  total: Money
  capturedAmount: Money
  transactions: [Transaction]
  availableCaptureAmount: Money
  availableRefundAmount: Money
  creditCard: CreditCard
}

type PaymentCapture {
  errors: [Error!]! @deprecated(reason: "Use typed errors with error codes. This field will be removed after 2020-07-31.")
  payment: Payment
  paymentErrors: [PaymentError!]!
}

enum PaymentChargeStatusEnum {
  NOT_CHARGED
  PENDING
  PARTIALLY_CHARGED
  FULLY_CHARGED
  PARTIALLY_REFUNDED
  FULLY_REFUNDED
  REFUSED
  CANCELLED
}

type PaymentCountableConnection {
  pageInfo: PageInfo!
  edges: [PaymentCountableEdge!]!
  totalCount: Int
}

type PaymentCountableEdge {
  node: Payment!
  cursor: String!
}

type PaymentError {
  field: String
  message: String
  code: PaymentErrorCode!
}

enum PaymentErrorCode {
  BILLING_ADDRESS_NOT_SET
  GRAPHQL_ERROR
  INVALID
  NOT_FOUND
  REQUIRED
  UNIQUE
  PARTIAL_PAYMENT_NOT_ALLOWED
  SHIPPING_ADDRESS_NOT_SET
  INVALID_SHIPPING_METHOD
  SHIPPING_METHOD_NOT_SET
  PAYMENT_ERROR
  NOT_SUPPORTED_GATEWAY
}

type PaymentGateway {
  name: String!
  id: ID!
  config: [GatewayConfigLine!]!
  currencies: [String]!
}

type PaymentInitialize {
  errors: [Error!]! @deprecated(reason: "Use typed errors with error codes. This field will be removed after 2020-07-31.")
  initializedPayment: PaymentInitialized
  paymentErrors: [PaymentError!]!
}

type PaymentInitialized {
  gateway: String!
  name: String!
  data: JSONString
}

input PaymentInput {
  gateway: String!
  token: String
  amount: PositiveDecimal
  billingAddress: AddressInput
  returnUrl: String
}

type PaymentRefund {
  errors: [Error!]! @deprecated(reason: "Use typed errors with error codes. This field will be removed after 2020-07-31.")
  payment: Payment
  paymentErrors: [PaymentError!]!
}

type PaymentSource {
  gateway: String!
  creditCardInfo: CreditCard
}

type PaymentVoid {
  errors: [Error!]! @deprecated(reason: "Use typed errors with error codes. This field will be removed after 2020-07-31.")
  payment: Payment
  paymentErrors: [PaymentError!]!
}

type Permission {
  code: PermissionEnum!
  name: String!
}

enum PermissionEnum {
  MANAGE_USERS
  MANAGE_STAFF
  MANAGE_APPS
  MANAGE_DISCOUNTS
  MANAGE_PLUGINS
  MANAGE_GIFT_CARD
  MANAGE_MENUS
  MANAGE_ORDERS
  MANAGE_PAGES
  MANAGE_PRODUCTS
  MANAGE_PRODUCT_TYPES_AND_ATTRIBUTES
  MANAGE_SHIPPING
  MANAGE_SETTINGS
  MANAGE_TRANSLATIONS
  MANAGE_CHECKOUTS
}

type PermissionGroupCreate {
  errors: [Error!]! @deprecated(reason: "Use typed errors with error codes. This field will be removed after 2020-07-31.")
  permissionGroupErrors: [PermissionGroupError!]!
  group: Group
}

input PermissionGroupCreateInput {
  addPermissions: [PermissionEnum!]
  addUsers: [ID!]
  name: String!
}

type PermissionGroupDelete {
  errors: [Error!]! @deprecated(reason: "Use typed errors with error codes. This field will be removed after 2020-07-31.")
  permissionGroupErrors: [PermissionGroupError!]!
  group: Group
}

type PermissionGroupError {
  field: String
  message: String
  code: PermissionGroupErrorCode!
  permissions: [PermissionEnum!]
  users: [ID!]
}

enum PermissionGroupErrorCode {
  ASSIGN_NON_STAFF_MEMBER
  DUPLICATED_INPUT_ITEM
  CANNOT_REMOVE_FROM_LAST_GROUP
  LEFT_NOT_MANAGEABLE_PERMISSION
  OUT_OF_SCOPE_PERMISSION
  OUT_OF_SCOPE_USER
  REQUIRED
  UNIQUE
}

input PermissionGroupFilterInput {
  search: String
}

enum PermissionGroupSortField {
  NAME
}

input PermissionGroupSortingInput {
  direction: OrderDirection!
  field: PermissionGroupSortField!
}

type PermissionGroupUpdate {
  errors: [Error!]! @deprecated(reason: "Use typed errors with error codes. This field will be removed after 2020-07-31.")
  permissionGroupErrors: [PermissionGroupError!]!
  group: Group
}

input PermissionGroupUpdateInput {
  addPermissions: [PermissionEnum!]
  addUsers: [ID!]
  name: String
  removePermissions: [PermissionEnum!]
  removeUsers: [ID!]
}

type Plugin implements Node {
  id: ID!
  name: String!
  description: String!
  active: Boolean!
  configuration: [ConfigurationItem]
}

type PluginCountableConnection {
  pageInfo: PageInfo!
  edges: [PluginCountableEdge!]!
  totalCount: Int
}

type PluginCountableEdge {
  node: Plugin!
  cursor: String!
}

type PluginError {
  field: String
  message: String
  code: PluginErrorCode!
}

enum PluginErrorCode {
  GRAPHQL_ERROR
  INVALID
  PLUGIN_MISCONFIGURED
  NOT_FOUND
  REQUIRED
  UNIQUE
}

input PluginFilterInput {
  active: Boolean
  search: String
}

enum PluginSortField {
  NAME
  IS_ACTIVE
}

input PluginSortingInput {
  direction: OrderDirection!
  field: PluginSortField!
}

type PluginUpdate {
  errors: [Error!]! @deprecated(reason: "Use typed errors with error codes. This field will be removed after 2020-07-31.")
  plugin: Plugin
  pluginsErrors: [PluginError!]!
}

input PluginUpdateInput {
  active: Boolean
  configuration: [ConfigurationItemInput]
}

scalar PositiveDecimal

input PriceRangeInput {
  gte: Float
  lte: Float
}

type Product implements Node & ObjectWithMetadata {
  id: ID!
  seoTitle: String
  seoDescription: String
  name: String!
  description: String!
  descriptionJson: JSONString!
  publicationDate: Date
  isPublished: Boolean!
  productType: ProductType!
  slug: String!
  category: Category
  updatedAt: DateTime
  chargeTaxes: Boolean!
  weight: Weight
  availableForPurchase: Date
  visibleInListings: Boolean!
  defaultVariant: ProductVariant
  rating: Float
  privateMetadata: [MetadataItem]!
  metadata: [MetadataItem]!
  url: String! @deprecated(reason: "This field will be removed after 2020-07-31.")
  thumbnail(size: Int): Image
  pricing: ProductPricingInfo
  isAvailable: Boolean
  minimalVariantPrice: Money
  taxType: TaxType
  attributes: [SelectedAttribute!]!
  purchaseCost: MoneyRange
  margin: Margin
  imageById(id: ID): ProductImage
  variants: [ProductVariant]
  images: [ProductImage]
  collections: [Collection]
  translation(languageCode: LanguageCodeEnum!): ProductTranslation
  isAvailableForPurchase: Boolean
}

type ProductBulkDelete {
  errors: [Error!]! @deprecated(reason: "Use typed errors with error codes. This field will be removed after 2020-07-31.")
  count: Int!
  productErrors: [ProductError!]!
}

type ProductBulkPublish {
  errors: [Error!]! @deprecated(reason: "Use typed errors with error codes. This field will be removed after 2020-07-31.")
  count: Int!
  productErrors: [ProductError!]!
}

type ProductCountableConnection {
  pageInfo: PageInfo!
  edges: [ProductCountableEdge!]!
  totalCount: Int
}

type ProductCountableEdge {
  node: Product!
  cursor: String!
}

type ProductCreate {
  errors: [Error!]! @deprecated(reason: "Use typed errors with error codes. This field will be removed after 2020-07-31.")
  productErrors: [ProductError!]!
  product: Product
}

input ProductCreateInput {
  attributes: [AttributeValueInput]
  publicationDate: Date
  category: ID
  chargeTaxes: Boolean
  collections: [ID]
  description: String
  descriptionJson: JSONString
  isPublished: Boolean
  name: String
  slug: String
  taxCode: String
  seo: SeoInput
  weight: WeightScalar
  sku: String
  trackInventory: Boolean
  basePrice: PositiveDecimal
  visibleInListings: Boolean
  rating: Float
  productType: ID!
  stocks: [StockInput!]
}

type ProductDelete {
  errors: [Error!]! @deprecated(reason: "Use typed errors with error codes. This field will be removed after 2020-07-31.")
  productErrors: [ProductError!]!
  product: Product
}

type ProductError {
  field: String
  message: String
  code: ProductErrorCode!
  attributes: [ID!]
}

enum ProductErrorCode {
  ALREADY_EXISTS
  ATTRIBUTE_ALREADY_ASSIGNED
  ATTRIBUTE_CANNOT_BE_ASSIGNED
  ATTRIBUTE_VARIANTS_DISABLED
  DUPLICATED_INPUT_ITEM
  GRAPHQL_ERROR
  INVALID
  NOT_PRODUCTS_IMAGE
  NOT_PRODUCTS_VARIANT
  NOT_FOUND
  REQUIRED
  UNIQUE
  VARIANT_NO_DIGITAL_CONTENT
}

enum ProductFieldEnum {
  NAME
  DESCRIPTION
  PRODUCT_TYPE
  CATEGORY
  VISIBLE
  AVAILABLE_FOR_PURCHASE
  SEARCHABLE
  PRODUCT_WEIGHT
  COLLECTIONS
  CHARGE_TAXES
  PRODUCT_IMAGES
  VARIANT_SKU
  VARIANT_PRICE
  COST_PRICE
  VARIANT_WEIGHT
  VARIANT_IMAGES
}

input ProductFilterInput {
  isPublished: Boolean
  collections: [ID]
  categories: [ID]
  hasCategory: Boolean
  attributes: [AttributeInput]
  stockAvailability: StockAvailability
  productType: ID
  stocks: ProductStockFilterInput
  search: String
  price: PriceRangeInput
  minimalPrice: PriceRangeInput
  productTypes: [ID]
  ids: [ID]
}

type ProductImage implements Node {
  id: ID!
  sortOrder: Int
  alt: String!
  url(size: Int): String!
}

type ProductImageBulkDelete {
  errors: [Error!]! @deprecated(reason: "Use typed errors with error codes. This field will be removed after 2020-07-31.")
  count: Int!
  productErrors: [ProductError!]!
}

type ProductImageCreate {
  errors: [Error!]! @deprecated(reason: "Use typed errors with error codes. This field will be removed after 2020-07-31.")
  product: Product
  image: ProductImage
  productErrors: [ProductError!]!
}

input ProductImageCreateInput {
  alt: String
  image: Upload!
  product: ID!
}

type ProductImageDelete {
  errors: [Error!]! @deprecated(reason: "Use typed errors with error codes. This field will be removed after 2020-07-31.")
  product: Product
  image: ProductImage
  productErrors: [ProductError!]!
}

type ProductImageReorder {
  errors: [Error!]! @deprecated(reason: "Use typed errors with error codes. This field will be removed after 2020-07-31.")
  product: Product
  images: [ProductImage]
  productErrors: [ProductError!]!
}

type ProductImageUpdate {
  errors: [Error!]! @deprecated(reason: "Use typed errors with error codes. This field will be removed after 2020-07-31.")
  product: Product
  image: ProductImage
  productErrors: [ProductError!]!
}

input ProductImageUpdateInput {
  alt: String
}

input ProductInput {
  attributes: [AttributeValueInput]
  publicationDate: Date
  category: ID
  chargeTaxes: Boolean
  collections: [ID]
  description: String
  descriptionJson: JSONString
  isPublished: Boolean
  name: String
  slug: String
  taxCode: String
  seo: SeoInput
  weight: WeightScalar
  sku: String
  trackInventory: Boolean
  basePrice: PositiveDecimal
  visibleInListings: Boolean
  rating: Float
}

input ProductOrder {
  direction: OrderDirection!
  attributeId: ID
  field: ProductOrderField
}

enum ProductOrderField {
  NAME
  PRICE
  MINIMAL_PRICE
  DATE
  TYPE
  PUBLISHED
  PUBLICATION_DATE
<<<<<<< HEAD
  COLLECTION_ORDER
=======
  RATING
>>>>>>> c32dbbc9
}

type ProductPricingInfo {
  onSale: Boolean
  discount: TaxedMoney
  discountLocalCurrency: TaxedMoney
  priceRange: TaxedMoneyRange
  priceRangeUndiscounted: TaxedMoneyRange
  priceRangeLocalCurrency: TaxedMoneyRange
}

type ProductSetAvailabilityForPurchase {
  errors: [Error!]! @deprecated(reason: "Use typed errors with error codes. This field will be removed after 2020-07-31.")
  product: Product
  productErrors: [ProductError!]!
}

input ProductStockFilterInput {
  warehouseIds: [ID!]
  quantity: IntRangeInput
}

type ProductTranslatableContent implements Node {
  id: ID!
  seoTitle: String
  seoDescription: String
  name: String!
  description: String!
  descriptionJson: JSONString!
  translation(languageCode: LanguageCodeEnum!): ProductTranslation
  product: Product
}

type ProductTranslate {
  errors: [Error!]! @deprecated(reason: "Use typed errors with error codes. This field will be removed after 2020-07-31.")
  translationErrors: [TranslationError!]!
  product: Product
}

type ProductTranslation implements Node {
  id: ID!
  seoTitle: String
  seoDescription: String
  name: String!
  description: String!
  descriptionJson: JSONString!
  language: LanguageDisplay!
}

type ProductType implements Node & ObjectWithMetadata {
  id: ID!
  name: String!
  slug: String!
  hasVariants: Boolean!
  isShippingRequired: Boolean!
  isDigital: Boolean!
  weight: Weight
  privateMetadata: [MetadataItem]!
  metadata: [MetadataItem]!
  products(before: String, after: String, first: Int, last: Int): ProductCountableConnection
  taxRate: TaxRateType
  taxType: TaxType
  variantAttributes: [Attribute]
  productAttributes: [Attribute]
  availableAttributes(filter: AttributeFilterInput, before: String, after: String, first: Int, last: Int): AttributeCountableConnection
}

type ProductTypeBulkDelete {
  errors: [Error!]! @deprecated(reason: "Use typed errors with error codes. This field will be removed after 2020-07-31.")
  count: Int!
  productErrors: [ProductError!]!
}

enum ProductTypeConfigurable {
  CONFIGURABLE
  SIMPLE
}

type ProductTypeCountableConnection {
  pageInfo: PageInfo!
  edges: [ProductTypeCountableEdge!]!
  totalCount: Int
}

type ProductTypeCountableEdge {
  node: ProductType!
  cursor: String!
}

type ProductTypeCreate {
  errors: [Error!]! @deprecated(reason: "Use typed errors with error codes. This field will be removed after 2020-07-31.")
  productErrors: [ProductError!]!
  productType: ProductType
}

type ProductTypeDelete {
  errors: [Error!]! @deprecated(reason: "Use typed errors with error codes. This field will be removed after 2020-07-31.")
  productErrors: [ProductError!]!
  productType: ProductType
}

enum ProductTypeEnum {
  DIGITAL
  SHIPPABLE
}

input ProductTypeFilterInput {
  search: String
  configurable: ProductTypeConfigurable
  productType: ProductTypeEnum
  ids: [ID]
}

input ProductTypeInput {
  name: String
  slug: String
  hasVariants: Boolean
  productAttributes: [ID]
  variantAttributes: [ID]
  isShippingRequired: Boolean
  isDigital: Boolean
  weight: WeightScalar
  taxCode: String
}

type ProductTypeReorderAttributes {
  errors: [Error!]! @deprecated(reason: "Use typed errors with error codes. This field will be removed after 2020-07-31.")
  productType: ProductType
  productErrors: [ProductError!]!
}

enum ProductTypeSortField {
  NAME
  DIGITAL
  SHIPPING_REQUIRED
}

input ProductTypeSortingInput {
  direction: OrderDirection!
  field: ProductTypeSortField!
}

type ProductTypeUpdate {
  errors: [Error!]! @deprecated(reason: "Use typed errors with error codes. This field will be removed after 2020-07-31.")
  productErrors: [ProductError!]!
  productType: ProductType
}

type ProductUpdate {
  errors: [Error!]! @deprecated(reason: "Use typed errors with error codes. This field will be removed after 2020-07-31.")
  productErrors: [ProductError!]!
  product: Product
}

type ProductVariant implements Node & ObjectWithMetadata {
  id: ID!
  name: String!
  sku: String!
  product: Product!
  trackInventory: Boolean!
  weight: Weight
  privateMetadata: [MetadataItem]!
  metadata: [MetadataItem]!
  quantity: Int! @deprecated(reason: "Use the stock field instead. This field will be removed after 2020-07-31.")
  quantityAllocated: Int @deprecated(reason: "Use the stock field instead. This field will be removed after 2020-07-31.")
  stockQuantity: Int! @deprecated(reason: "Use the quantityAvailable field instead. This field will be removed after 2020-07-31.")
  price: Money
  pricing: VariantPricingInfo
  isAvailable: Boolean @deprecated(reason: "Use the stock field instead. This field will be removed after 2020-07-31.")
  attributes: [SelectedAttribute!]!
  costPrice: Money
  margin: Int
  quantityOrdered: Int
  revenue(period: ReportingPeriod): TaxedMoney
  images: [ProductImage]
  translation(languageCode: LanguageCodeEnum!): ProductVariantTranslation
  digitalContent: DigitalContent
  stocks(countryCode: CountryCode): [Stock]
  quantityAvailable(countryCode: CountryCode): Int!
}

type ProductVariantBulkCreate {
  errors: [Error!]! @deprecated(reason: "Use typed errors with error codes. This field will be removed after 2020-07-31.")
  count: Int!
  productVariants: [ProductVariant!]!
  bulkProductErrors: [BulkProductError!]!
}

input ProductVariantBulkCreateInput {
  attributes: [AttributeValueInput]!
  costPrice: PositiveDecimal
  price: PositiveDecimal
  sku: String!
  trackInventory: Boolean
  weight: WeightScalar
  stocks: [StockInput!]
}

type ProductVariantBulkDelete {
  errors: [Error!]! @deprecated(reason: "Use typed errors with error codes. This field will be removed after 2020-07-31.")
  count: Int!
  productErrors: [ProductError!]!
}

type ProductVariantCountableConnection {
  pageInfo: PageInfo!
  edges: [ProductVariantCountableEdge!]!
  totalCount: Int
}

type ProductVariantCountableEdge {
  node: ProductVariant!
  cursor: String!
}

type ProductVariantCreate {
  errors: [Error!]! @deprecated(reason: "Use typed errors with error codes. This field will be removed after 2020-07-31.")
  productErrors: [ProductError!]!
  productVariant: ProductVariant
}

input ProductVariantCreateInput {
  attributes: [AttributeValueInput]!
  costPrice: PositiveDecimal
  price: PositiveDecimal
  sku: String
  trackInventory: Boolean
  weight: WeightScalar
  product: ID!
  stocks: [StockInput!]
}

type ProductVariantDelete {
  errors: [Error!]! @deprecated(reason: "Use typed errors with error codes. This field will be removed after 2020-07-31.")
  productErrors: [ProductError!]!
  productVariant: ProductVariant
}

input ProductVariantFilterInput {
  search: String
  sku: [String]
}

input ProductVariantInput {
  attributes: [AttributeValueInput]
  costPrice: PositiveDecimal
  price: PositiveDecimal
  sku: String
  trackInventory: Boolean
  weight: WeightScalar
}

type ProductVariantReorder {
  errors: [Error!]! @deprecated(reason: "Use typed errors with error codes. This field will be removed after 2020-07-31.")
  product: Product
  productErrors: [ProductError!]!
}

type ProductVariantSetDefault {
  errors: [Error!]! @deprecated(reason: "Use typed errors with error codes. This field will be removed after 2020-07-31.")
  product: Product
  productErrors: [ProductError!]!
}

type ProductVariantStocksCreate {
  errors: [Error!]! @deprecated(reason: "Use typed errors with error codes. This field will be removed after 2020-07-31.")
  productVariant: ProductVariant
  bulkStockErrors: [BulkStockError!]!
}

type ProductVariantStocksDelete {
  errors: [Error!]! @deprecated(reason: "Use typed errors with error codes. This field will be removed after 2020-07-31.")
  productVariant: ProductVariant
  stockErrors: [StockError!]!
}

type ProductVariantStocksUpdate {
  errors: [Error!]! @deprecated(reason: "Use typed errors with error codes. This field will be removed after 2020-07-31.")
  productVariant: ProductVariant
  bulkStockErrors: [BulkStockError!]!
}

type ProductVariantTranslatableContent implements Node {
  id: ID!
  name: String!
  translation(languageCode: LanguageCodeEnum!): ProductVariantTranslation
  productVariant: ProductVariant
}

type ProductVariantTranslate {
  errors: [Error!]! @deprecated(reason: "Use typed errors with error codes. This field will be removed after 2020-07-31.")
  translationErrors: [TranslationError!]!
  productVariant: ProductVariant
}

type ProductVariantTranslation implements Node {
  id: ID!
  name: String!
  language: LanguageDisplay!
}

type ProductVariantUpdate {
  errors: [Error!]! @deprecated(reason: "Use typed errors with error codes. This field will be removed after 2020-07-31.")
  productErrors: [ProductError!]!
  productVariant: ProductVariant
}

type Query {
  webhook(id: ID!): Webhook
  webhookEvents: [WebhookEvent]
  webhookSamplePayload(eventType: WebhookSampleEventTypeEnum!): JSONString
  warehouse(id: ID!): Warehouse
  warehouses(filter: WarehouseFilterInput, sortBy: WarehouseSortingInput, before: String, after: String, first: Int, last: Int): WarehouseCountableConnection
  translations(kind: TranslatableKinds!, before: String, after: String, first: Int, last: Int): TranslatableItemConnection
  translation(id: ID!, kind: TranslatableKinds!): TranslatableItem
  stock(id: ID!): Stock
  stocks(filter: StockFilterInput, before: String, after: String, first: Int, last: Int): StockCountableConnection
  shop: Shop!
  shippingZone(id: ID!): ShippingZone
  shippingZones(before: String, after: String, first: Int, last: Int): ShippingZoneCountableConnection
  digitalContent(id: ID!): DigitalContent
  digitalContents(before: String, after: String, first: Int, last: Int): DigitalContentCountableConnection
  attributes(filter: AttributeFilterInput, sortBy: AttributeSortingInput, before: String, after: String, first: Int, last: Int): AttributeCountableConnection
  attribute(id: ID!): Attribute
  categories(filter: CategoryFilterInput, sortBy: CategorySortingInput, level: Int, before: String, after: String, first: Int, last: Int): CategoryCountableConnection
  category(id: ID, slug: String): Category
  collection(id: ID, slug: String): Collection
  collections(filter: CollectionFilterInput, sortBy: CollectionSortingInput, before: String, after: String, first: Int, last: Int): CollectionCountableConnection
  product(id: ID, slug: String): Product
  products(filter: ProductFilterInput, sortBy: ProductOrder, stockAvailability: StockAvailability, before: String, after: String, first: Int, last: Int): ProductCountableConnection
  productType(id: ID!): ProductType
  productTypes(filter: ProductTypeFilterInput, sortBy: ProductTypeSortingInput, before: String, after: String, first: Int, last: Int): ProductTypeCountableConnection
  productVariant(id: ID, sku: String): ProductVariant
  productVariants(ids: [ID], filter: ProductVariantFilterInput, before: String, after: String, first: Int, last: Int): ProductVariantCountableConnection
  reportProductSales(period: ReportingPeriod!, before: String, after: String, first: Int, last: Int): ProductVariantCountableConnection
  payment(id: ID!): Payment
  payments(before: String, after: String, first: Int, last: Int): PaymentCountableConnection
  page(id: ID, slug: String): Page
  pages(sortBy: PageSortingInput, filter: PageFilterInput, before: String, after: String, first: Int, last: Int): PageCountableConnection
  homepageEvents(before: String, after: String, first: Int, last: Int): OrderEventCountableConnection
  order(id: ID!): Order
  orders(sortBy: OrderSortingInput, filter: OrderFilterInput, created: ReportingPeriod, status: OrderStatusFilter, before: String, after: String, first: Int, last: Int): OrderCountableConnection
  draftOrders(sortBy: OrderSortingInput, filter: OrderDraftFilterInput, created: ReportingPeriod, before: String, after: String, first: Int, last: Int): OrderCountableConnection
  ordersTotal(period: ReportingPeriod): TaxedMoney
  orderByToken(token: UUID!): Order
  menu(id: ID, name: String, slug: String): Menu
  menus(sortBy: MenuSortingInput, filter: MenuFilterInput, before: String, after: String, first: Int, last: Int): MenuCountableConnection
  menuItem(id: ID!): MenuItem
  menuItems(sortBy: MenuItemSortingInput, filter: MenuItemFilterInput, before: String, after: String, first: Int, last: Int): MenuItemCountableConnection
  giftCard(id: ID!): GiftCard
  giftCards(before: String, after: String, first: Int, last: Int): GiftCardCountableConnection
  plugin(id: ID!): Plugin
  plugins(filter: PluginFilterInput, sortBy: PluginSortingInput, before: String, after: String, first: Int, last: Int): PluginCountableConnection
  sale(id: ID!): Sale
  sales(filter: SaleFilterInput, sortBy: SaleSortingInput, query: String, before: String, after: String, first: Int, last: Int): SaleCountableConnection
  voucher(id: ID!): Voucher
  vouchers(filter: VoucherFilterInput, sortBy: VoucherSortingInput, query: String, before: String, after: String, first: Int, last: Int): VoucherCountableConnection
  exportFile(id: ID!): ExportFile
  exportFiles(filter: ExportFileFilterInput, sortBy: ExportFileSortingInput, before: String, after: String, first: Int, last: Int): ExportFileCountableConnection
  taxTypes: [TaxType]
  checkout(token: UUID): Checkout
  checkouts(before: String, after: String, first: Int, last: Int): CheckoutCountableConnection
  checkoutLine(id: ID): CheckoutLine
  checkoutLines(before: String, after: String, first: Int, last: Int): CheckoutLineCountableConnection
  appsInstallations: [AppInstallation!]!
  apps(filter: AppFilterInput, sortBy: AppSortingInput, before: String, after: String, first: Int, last: Int): AppCountableConnection
  app(id: ID!): App
  addressValidationRules(countryCode: CountryCode!, countryArea: String, city: String, cityArea: String): AddressValidationData
  address(id: ID!): Address
  customers(filter: CustomerFilterInput, sortBy: UserSortingInput, before: String, after: String, first: Int, last: Int): UserCountableConnection
  permissionGroups(filter: PermissionGroupFilterInput, sortBy: PermissionGroupSortingInput, before: String, after: String, first: Int, last: Int): GroupCountableConnection
  permissionGroup(id: ID!): Group
  me: User
  staffUsers(filter: StaffUserInput, sortBy: UserSortingInput, before: String, after: String, first: Int, last: Int): UserCountableConnection
  user(id: ID!): User
  _entities(representations: [_Any]): [_Entity]
  _service: _Service
}

type ReducedRate {
  rate: Float!
  rateType: TaxRateType!
}

type RefreshToken {
  errors: [Error!]! @deprecated(reason: "Use typed errors with error codes. This field will be removed after 2020-07-31.")
  token: String
  user: User
  accountErrors: [AccountError!]!
}

input ReorderInput {
  id: ID!
  sortOrder: Int
}

enum ReportingPeriod {
  TODAY
  THIS_MONTH
}

type RequestEmailChange {
  errors: [Error!]! @deprecated(reason: "Use typed errors with error codes. This field will be removed after 2020-07-31.")
  user: User
  accountErrors: [AccountError!]!
}

type RequestPasswordReset {
  errors: [Error!]! @deprecated(reason: "Use typed errors with error codes. This field will be removed after 2020-07-31.")
  accountErrors: [AccountError!]!
}

type Sale implements Node {
  id: ID!
  name: String!
  type: SaleType!
  value: Float!
  startDate: DateTime!
  endDate: DateTime
  categories(before: String, after: String, first: Int, last: Int): CategoryCountableConnection
  collections(before: String, after: String, first: Int, last: Int): CollectionCountableConnection
  products(before: String, after: String, first: Int, last: Int): ProductCountableConnection
  translation(languageCode: LanguageCodeEnum!): SaleTranslation
}

type SaleAddCatalogues {
  errors: [Error!]! @deprecated(reason: "Use typed errors with error codes. This field will be removed after 2020-07-31.")
  sale: Sale
  discountErrors: [DiscountError!]!
}

type SaleBulkDelete {
  errors: [Error!]! @deprecated(reason: "Use typed errors with error codes. This field will be removed after 2020-07-31.")
  count: Int!
  discountErrors: [DiscountError!]!
}

type SaleCountableConnection {
  pageInfo: PageInfo!
  edges: [SaleCountableEdge!]!
  totalCount: Int
}

type SaleCountableEdge {
  node: Sale!
  cursor: String!
}

type SaleCreate {
  errors: [Error!]! @deprecated(reason: "Use typed errors with error codes. This field will be removed after 2020-07-31.")
  discountErrors: [DiscountError!]!
  sale: Sale
}

type SaleDelete {
  errors: [Error!]! @deprecated(reason: "Use typed errors with error codes. This field will be removed after 2020-07-31.")
  discountErrors: [DiscountError!]!
  sale: Sale
}

input SaleFilterInput {
  status: [DiscountStatusEnum]
  saleType: DiscountValueTypeEnum
  started: DateTimeRangeInput
  search: String
}

input SaleInput {
  name: String
  type: DiscountValueTypeEnum
  value: PositiveDecimal
  products: [ID]
  categories: [ID]
  collections: [ID]
  startDate: DateTime
  endDate: DateTime
}

type SaleRemoveCatalogues {
  errors: [Error!]! @deprecated(reason: "Use typed errors with error codes. This field will be removed after 2020-07-31.")
  sale: Sale
  discountErrors: [DiscountError!]!
}

enum SaleSortField {
  NAME
  START_DATE
  END_DATE
  VALUE
  TYPE
}

input SaleSortingInput {
  direction: OrderDirection!
  field: SaleSortField!
}

type SaleTranslatableContent implements Node {
  id: ID!
  name: String!
  translation(languageCode: LanguageCodeEnum!): SaleTranslation
  sale: Sale
}

type SaleTranslate {
  errors: [Error!]! @deprecated(reason: "Use typed errors with error codes. This field will be removed after 2020-07-31.")
  translationErrors: [TranslationError!]!
  sale: Sale
}

type SaleTranslation implements Node {
  id: ID!
  name: String
  language: LanguageDisplay!
}

enum SaleType {
  FIXED
  PERCENTAGE
}

type SaleUpdate {
  errors: [Error!]! @deprecated(reason: "Use typed errors with error codes. This field will be removed after 2020-07-31.")
  discountErrors: [DiscountError!]!
  sale: Sale
}

type SelectedAttribute {
  attribute: Attribute!
  values: [AttributeValue]!
}

input SeoInput {
  title: String
  description: String
}

type SetPassword {
  errors: [Error!]! @deprecated(reason: "Use typed errors with error codes. This field will be removed after 2020-07-31.")
  token: String
  refreshToken: String
  csrfToken: String
  user: User
  accountErrors: [AccountError!]!
}

type ShippingError {
  field: String
  message: String
  code: ShippingErrorCode!
  warehouses: [ID!]
}

enum ShippingErrorCode {
  ALREADY_EXISTS
  GRAPHQL_ERROR
  INVALID
  MAX_LESS_THAN_MIN
  NOT_FOUND
  REQUIRED
  UNIQUE
  DUPLICATED_INPUT_ITEM
}

type ShippingMethod implements Node & ObjectWithMetadata {
  id: ID!
  name: String!
  price: Money
  minimumOrderPrice: Money
  maximumOrderPrice: Money
  minimumOrderWeight: Weight
  maximumOrderWeight: Weight
  privateMetadata: [MetadataItem]!
  metadata: [MetadataItem]!
  type: ShippingMethodTypeEnum
  translation(languageCode: LanguageCodeEnum!): ShippingMethodTranslation
}

type ShippingMethodTranslatableContent implements Node {
  id: ID!
  name: String!
  translation(languageCode: LanguageCodeEnum!): ShippingMethodTranslation
  shippingMethod: ShippingMethod
}

type ShippingMethodTranslation implements Node {
  id: ID!
  name: String
  language: LanguageDisplay!
}

enum ShippingMethodTypeEnum {
  PRICE
  WEIGHT
}

type ShippingPriceBulkDelete {
  errors: [Error!]! @deprecated(reason: "Use typed errors with error codes. This field will be removed after 2020-07-31.")
  count: Int!
  shippingErrors: [ShippingError!]!
}

type ShippingPriceCreate {
  errors: [Error!]! @deprecated(reason: "Use typed errors with error codes. This field will be removed after 2020-07-31.")
  shippingZone: ShippingZone
  shippingErrors: [ShippingError!]!
  shippingMethod: ShippingMethod
}

type ShippingPriceDelete {
  errors: [Error!]! @deprecated(reason: "Use typed errors with error codes. This field will be removed after 2020-07-31.")
  shippingMethod: ShippingMethod
  shippingZone: ShippingZone
  shippingErrors: [ShippingError!]!
}

input ShippingPriceInput {
  name: String
  price: PositiveDecimal
  minimumOrderPrice: PositiveDecimal
  maximumOrderPrice: PositiveDecimal
  minimumOrderWeight: WeightScalar
  maximumOrderWeight: WeightScalar
  type: ShippingMethodTypeEnum
  shippingZone: ID
}

type ShippingPriceTranslate {
  errors: [Error!]! @deprecated(reason: "Use typed errors with error codes. This field will be removed after 2020-07-31.")
  translationErrors: [TranslationError!]!
  shippingMethod: ShippingMethod
}

type ShippingPriceUpdate {
  errors: [Error!]! @deprecated(reason: "Use typed errors with error codes. This field will be removed after 2020-07-31.")
  shippingZone: ShippingZone
  shippingErrors: [ShippingError!]!
  shippingMethod: ShippingMethod
}

type ShippingZone implements Node & ObjectWithMetadata {
  id: ID!
  name: String!
  default: Boolean!
  privateMetadata: [MetadataItem]!
  metadata: [MetadataItem]!
  priceRange: MoneyRange
  countries: [CountryDisplay]
  shippingMethods: [ShippingMethod]
  warehouses: [Warehouse]
}

type ShippingZoneBulkDelete {
  errors: [Error!]! @deprecated(reason: "Use typed errors with error codes. This field will be removed after 2020-07-31.")
  count: Int!
  shippingErrors: [ShippingError!]!
}

type ShippingZoneCountableConnection {
  pageInfo: PageInfo!
  edges: [ShippingZoneCountableEdge!]!
  totalCount: Int
}

type ShippingZoneCountableEdge {
  node: ShippingZone!
  cursor: String!
}

type ShippingZoneCreate {
  errors: [Error!]! @deprecated(reason: "Use typed errors with error codes. This field will be removed after 2020-07-31.")
  shippingErrors: [ShippingError!]!
  shippingZone: ShippingZone
}

input ShippingZoneCreateInput {
  name: String
  countries: [String]
  default: Boolean
  addWarehouses: [ID]
}

type ShippingZoneDelete {
  errors: [Error!]! @deprecated(reason: "Use typed errors with error codes. This field will be removed after 2020-07-31.")
  shippingErrors: [ShippingError!]!
  shippingZone: ShippingZone
}

type ShippingZoneUpdate {
  errors: [Error!]! @deprecated(reason: "Use typed errors with error codes. This field will be removed after 2020-07-31.")
  shippingErrors: [ShippingError!]!
  shippingZone: ShippingZone
}

input ShippingZoneUpdateInput {
  name: String
  countries: [String]
  default: Boolean
  addWarehouses: [ID]
  removeWarehouses: [ID]
}

type Shop {
  availablePaymentGateways(currency: String): [PaymentGateway!]!
  geolocalization: Geolocalization
  authorizationKeys: [AuthorizationKey]!
  countries(languageCode: LanguageCodeEnum): [CountryDisplay!]!
  currencies: [String]! @deprecated(reason: "This field will be removed in Saleor 3.0")
  defaultCurrency: String! @deprecated(reason: "This field will be removed in Saleor 3.0")
  defaultCountry: CountryDisplay
  defaultMailSenderName: String
  defaultMailSenderAddress: String
  description: String
  domain: Domain!
  homepageCollection: Collection @deprecated(reason: "Use the `collection` query with the `slug` parameter. This field will be removed in Saleor 3.0")
  languages: [LanguageDisplay]!
  name: String!
  navigation: Navigation @deprecated(reason: "Fetch menus using the `menu` query with `slug` parameter.")
  permissions: [Permission]!
  phonePrefixes: [String]!
  headerText: String
  includeTaxesInPrices: Boolean!
  displayGrossPrices: Boolean!
  chargeTaxesOnShipping: Boolean!
  trackInventoryByDefault: Boolean
  defaultWeightUnit: WeightUnitsEnum
  translation(languageCode: LanguageCodeEnum!): ShopTranslation
  automaticFulfillmentDigitalProducts: Boolean
  defaultDigitalMaxDownloads: Int
  defaultDigitalUrlValidDays: Int
  companyAddress: Address
  customerSetPasswordUrl: String
  staffNotificationRecipients: [StaffNotificationRecipient]
}

type ShopAddressUpdate {
  errors: [Error!]! @deprecated(reason: "Use typed errors with error codes. This field will be removed after 2020-07-31.")
  shop: Shop
  shopErrors: [ShopError!]!
}

type ShopDomainUpdate {
  errors: [Error!]! @deprecated(reason: "Use typed errors with error codes. This field will be removed after 2020-07-31.")
  shop: Shop
  shopErrors: [ShopError!]!
}

type ShopError {
  field: String
  message: String
  code: ShopErrorCode!
}

enum ShopErrorCode {
  ALREADY_EXISTS
  CANNOT_FETCH_TAX_RATES
  GRAPHQL_ERROR
  INVALID
  NOT_FOUND
  REQUIRED
  UNIQUE
}

type ShopFetchTaxRates {
  errors: [Error!]! @deprecated(reason: "Use typed errors with error codes. This field will be removed after 2020-07-31.")
  shop: Shop
  shopErrors: [ShopError!]!
}

input ShopSettingsInput {
  headerText: String
  description: String
  includeTaxesInPrices: Boolean
  displayGrossPrices: Boolean
  chargeTaxesOnShipping: Boolean
  trackInventoryByDefault: Boolean
  defaultWeightUnit: WeightUnitsEnum
  automaticFulfillmentDigitalProducts: Boolean
  defaultDigitalMaxDownloads: Int
  defaultDigitalUrlValidDays: Int
  defaultMailSenderName: String
  defaultMailSenderAddress: String
  customerSetPasswordUrl: String
}

type ShopSettingsTranslate {
  errors: [Error!]! @deprecated(reason: "Use typed errors with error codes. This field will be removed after 2020-07-31.")
  shop: Shop
  translationErrors: [TranslationError!]!
}

input ShopSettingsTranslationInput {
  headerText: String
  description: String
}

type ShopSettingsUpdate {
  errors: [Error!]! @deprecated(reason: "Use typed errors with error codes. This field will be removed after 2020-07-31.")
  shop: Shop
  shopErrors: [ShopError!]!
}

type ShopTranslation implements Node {
  id: ID!
  headerText: String!
  description: String!
  language: LanguageDisplay!
}

input SiteDomainInput {
  domain: String
  name: String
}

type StaffBulkDelete {
  errors: [Error!]! @deprecated(reason: "Use typed errors with error codes. This field will be removed after 2020-07-31.")
  count: Int!
  staffErrors: [StaffError!]!
}

type StaffCreate {
  errors: [Error!]! @deprecated(reason: "Use typed errors with error codes. This field will be removed after 2020-07-31.")
  staffErrors: [StaffError!]!
  user: User
}

input StaffCreateInput {
  firstName: String
  lastName: String
  email: String
  isActive: Boolean
  note: String
  addGroups: [ID!]
  redirectUrl: String
}

type StaffDelete {
  errors: [Error!]! @deprecated(reason: "Use typed errors with error codes. This field will be removed after 2020-07-31.")
  staffErrors: [StaffError!]!
  user: User
}

type StaffError {
  field: String
  message: String
  code: AccountErrorCode!
  permissions: [PermissionEnum!]
  groups: [ID!]
  users: [ID!]
}

enum StaffMemberStatus {
  ACTIVE
  DEACTIVATED
}

type StaffNotificationRecipient implements Node {
  user: User
  active: Boolean
  id: ID!
  email: String
}

type StaffNotificationRecipientCreate {
  errors: [Error!]! @deprecated(reason: "Use typed errors with error codes. This field will be removed after 2020-07-31.")
  shopErrors: [ShopError!]!
  staffNotificationRecipient: StaffNotificationRecipient
}

type StaffNotificationRecipientDelete {
  errors: [Error!]! @deprecated(reason: "Use typed errors with error codes. This field will be removed after 2020-07-31.")
  shopErrors: [ShopError!]!
  staffNotificationRecipient: StaffNotificationRecipient
}

input StaffNotificationRecipientInput {
  user: ID
  email: String
  active: Boolean
}

type StaffNotificationRecipientUpdate {
  errors: [Error!]! @deprecated(reason: "Use typed errors with error codes. This field will be removed after 2020-07-31.")
  shopErrors: [ShopError!]!
  staffNotificationRecipient: StaffNotificationRecipient
}

type StaffUpdate {
  errors: [Error!]! @deprecated(reason: "Use typed errors with error codes. This field will be removed after 2020-07-31.")
  staffErrors: [StaffError!]!
  user: User
}

input StaffUpdateInput {
  firstName: String
  lastName: String
  email: String
  isActive: Boolean
  note: String
  addGroups: [ID!]
  removeGroups: [ID!]
}

input StaffUserInput {
  status: StaffMemberStatus
  search: String
}

type Stock implements Node {
  warehouse: Warehouse!
  productVariant: ProductVariant!
  quantity: Int!
  id: ID!
  quantityAllocated: Int!
}

enum StockAvailability {
  IN_STOCK
  OUT_OF_STOCK
}

type StockCountableConnection {
  pageInfo: PageInfo!
  edges: [StockCountableEdge!]!
  totalCount: Int
}

type StockCountableEdge {
  node: Stock!
  cursor: String!
}

type StockError {
  field: String
  message: String
  code: StockErrorCode!
}

enum StockErrorCode {
  ALREADY_EXISTS
  GRAPHQL_ERROR
  INVALID
  NOT_FOUND
  REQUIRED
  UNIQUE
}

input StockFilterInput {
  quantity: Float
  search: String
}

input StockInput {
  warehouse: ID!
  quantity: Int
}

enum TaxRateType {
  ACCOMMODATION
  ADMISSION_TO_CULTURAL_EVENTS
  ADMISSION_TO_ENTERTAINMENT_EVENTS
  ADMISSION_TO_SPORTING_EVENTS
  ADVERTISING
  AGRICULTURAL_SUPPLIES
  BABY_FOODSTUFFS
  BIKES
  BOOKS
  CHILDRENS_CLOTHING
  DOMESTIC_FUEL
  DOMESTIC_SERVICES
  E_BOOKS
  FOODSTUFFS
  HOTELS
  MEDICAL
  NEWSPAPERS
  PASSENGER_TRANSPORT
  PHARMACEUTICALS
  PROPERTY_RENOVATIONS
  RESTAURANTS
  SOCIAL_HOUSING
  STANDARD
  WATER
  WINE
}

type TaxType {
  description: String
  taxCode: String
}

type TaxedMoney {
  currency: String!
  gross: Money!
  net: Money!
  tax: Money!
}

type TaxedMoneyRange {
  start: TaxedMoney
  stop: TaxedMoney
}

type Transaction implements Node {
  id: ID!
  created: DateTime!
  payment: Payment!
  token: String!
  kind: TransactionKind!
  isSuccess: Boolean!
  error: TransactionError
  amount: Money
}

enum TransactionError {
  TRANSACTIONERROR_INCORRECT_NUMBER
  TRANSACTIONERROR_INVALID_NUMBER
  TRANSACTIONERROR_INCORRECT_CVV
  TRANSACTIONERROR_INVALID_CVV
  TRANSACTIONERROR_INCORRECT_ZIP
  TRANSACTIONERROR_INCORRECT_ADDRESS
  TRANSACTIONERROR_INVALID_EXPIRY_DATE
  TRANSACTIONERROR_EXPIRED
  TRANSACTIONERROR_PROCESSING_ERROR
  TRANSACTIONERROR_DECLINED
}

enum TransactionKind {
  AUTH
  PENDING
  ACTION_TO_CONFIRM
  REFUND
  REFUND_ONGOING
  CAPTURE
  VOID
  CONFIRM
  CANCEL
}

union TranslatableItem = ProductTranslatableContent | CollectionTranslatableContent | CategoryTranslatableContent | AttributeTranslatableContent | AttributeValueTranslatableContent | ProductVariantTranslatableContent | PageTranslatableContent | ShippingMethodTranslatableContent | SaleTranslatableContent | VoucherTranslatableContent | MenuItemTranslatableContent

type TranslatableItemConnection {
  pageInfo: PageInfo!
  edges: [TranslatableItemEdge!]!
  totalCount: Int
}

type TranslatableItemEdge {
  node: TranslatableItem!
  cursor: String!
}

enum TranslatableKinds {
  ATTRIBUTE
  ATTRIBUTE_VALUE
  CATEGORY
  COLLECTION
  MENU_ITEM
  PAGE
  PRODUCT
  SALE
  SHIPPING_METHOD
  VARIANT
  VOUCHER
}

type TranslationError {
  field: String
  message: String
  code: TranslationErrorCode!
}

enum TranslationErrorCode {
  GRAPHQL_ERROR
  NOT_FOUND
  REQUIRED
}

input TranslationInput {
  seoTitle: String
  seoDescription: String
  name: String
  description: String
  descriptionJson: JSONString
}

scalar UUID

input UpdateInvoiceInput {
  number: String
  url: String
}

type UpdateMetadata {
  errors: [Error!]! @deprecated(reason: "Use typed errors with error codes. This field will be removed after 2020-07-31.")
  metadataErrors: [MetadataError!]!
  item: ObjectWithMetadata
}

type UpdatePrivateMetadata {
  errors: [Error!]! @deprecated(reason: "Use typed errors with error codes. This field will be removed after 2020-07-31.")
  metadataErrors: [MetadataError!]!
  item: ObjectWithMetadata
}

scalar Upload

type UploadError {
  field: String
  message: String
  code: UploadErrorCode!
}

enum UploadErrorCode {
  GRAPHQL_ERROR
}

type UploadedFile {
  url: String!
  contentType: String!
}

type User implements Node & ObjectWithMetadata {
  id: ID!
  lastLogin: DateTime
  email: String!
  firstName: String!
  lastName: String!
  isStaff: Boolean!
  isActive: Boolean!
  note: String
  dateJoined: DateTime!
  defaultShippingAddress: Address
  defaultBillingAddress: Address
  privateMetadata: [MetadataItem]!
  metadata: [MetadataItem]!
  addresses: [Address]
  checkout: Checkout
  giftCards(before: String, after: String, first: Int, last: Int): GiftCardCountableConnection
  orders(before: String, after: String, first: Int, last: Int): OrderCountableConnection
  permissions: [Permission] @deprecated(reason: "Will be removed in Saleor 2.11.Use the `userPermissions` instead.")
  userPermissions: [UserPermission]
  permissionGroups: [Group]
  editableGroups: [Group]
  avatar(size: Int): Image
  events: [CustomerEvent]
  storedPaymentSources: [PaymentSource]
}

type UserAvatarDelete {
  errors: [Error!]! @deprecated(reason: "Use typed errors with error codes. This field will be removed after 2020-07-31.")
  user: User
  accountErrors: [AccountError!]!
}

type UserAvatarUpdate {
  errors: [Error!]! @deprecated(reason: "Use typed errors with error codes. This field will be removed after 2020-07-31.")
  user: User
  accountErrors: [AccountError!]!
}

type UserBulkSetActive {
  errors: [Error!]! @deprecated(reason: "Use typed errors with error codes. This field will be removed after 2020-07-31.")
  count: Int!
  accountErrors: [AccountError!]!
}

type UserCountableConnection {
  pageInfo: PageInfo!
  edges: [UserCountableEdge!]!
  totalCount: Int
}

type UserCountableEdge {
  node: User!
  cursor: String!
}

input UserCreateInput {
  defaultBillingAddress: AddressInput
  defaultShippingAddress: AddressInput
  firstName: String
  lastName: String
  email: String
  isActive: Boolean
  note: String
  redirectUrl: String
}

type UserPermission {
  code: PermissionEnum!
  name: String!
  sourcePermissionGroups(userId: ID!): [Group!]
}

enum UserSortField {
  FIRST_NAME
  LAST_NAME
  EMAIL
  ORDER_COUNT
}

input UserSortingInput {
  direction: OrderDirection!
  field: UserSortField!
}

type VAT {
  countryCode: String!
  standardRate: Float
  reducedRates: [ReducedRate]!
}

type VariantImageAssign {
  errors: [Error!]! @deprecated(reason: "Use typed errors with error codes. This field will be removed after 2020-07-31.")
  productVariant: ProductVariant
  image: ProductImage
  productErrors: [ProductError!]!
}

type VariantImageUnassign {
  errors: [Error!]! @deprecated(reason: "Use typed errors with error codes. This field will be removed after 2020-07-31.")
  productVariant: ProductVariant
  image: ProductImage
  productErrors: [ProductError!]!
}

type VariantPricingInfo {
  onSale: Boolean
  discount: TaxedMoney
  discountLocalCurrency: TaxedMoney
  price: TaxedMoney
  priceUndiscounted: TaxedMoney
  priceLocalCurrency: TaxedMoney
}

type VerifyToken {
  errors: [Error!]! @deprecated(reason: "Use typed errors with error codes. This field will be removed after 2020-07-31.")
  user: User
  isValid: Boolean!
  payload: GenericScalar
  accountErrors: [AccountError!]!
}

type Voucher implements Node {
  id: ID!
  name: String
  type: VoucherTypeEnum!
  code: String!
  usageLimit: Int
  used: Int!
  startDate: DateTime!
  endDate: DateTime
  applyOncePerOrder: Boolean!
  applyOncePerCustomer: Boolean!
  discountValueType: DiscountValueTypeEnum!
  discountValue: Float!
  minSpent: Money
  minCheckoutItemsQuantity: Int
  categories(before: String, after: String, first: Int, last: Int): CategoryCountableConnection
  collections(before: String, after: String, first: Int, last: Int): CollectionCountableConnection
  products(before: String, after: String, first: Int, last: Int): ProductCountableConnection
  countries: [CountryDisplay]
  translation(languageCode: LanguageCodeEnum!): VoucherTranslation
}

type VoucherAddCatalogues {
  errors: [Error!]! @deprecated(reason: "Use typed errors with error codes. This field will be removed after 2020-07-31.")
  voucher: Voucher
  discountErrors: [DiscountError!]!
}

type VoucherBulkDelete {
  errors: [Error!]! @deprecated(reason: "Use typed errors with error codes. This field will be removed after 2020-07-31.")
  count: Int!
  discountErrors: [DiscountError!]!
}

type VoucherCountableConnection {
  pageInfo: PageInfo!
  edges: [VoucherCountableEdge!]!
  totalCount: Int
}

type VoucherCountableEdge {
  node: Voucher!
  cursor: String!
}

type VoucherCreate {
  errors: [Error!]! @deprecated(reason: "Use typed errors with error codes. This field will be removed after 2020-07-31.")
  discountErrors: [DiscountError!]!
  voucher: Voucher
}

type VoucherDelete {
  errors: [Error!]! @deprecated(reason: "Use typed errors with error codes. This field will be removed after 2020-07-31.")
  discountErrors: [DiscountError!]!
  voucher: Voucher
}

enum VoucherDiscountType {
  FIXED
  PERCENTAGE
  SHIPPING
}

input VoucherFilterInput {
  status: [DiscountStatusEnum]
  timesUsed: IntRangeInput
  discountType: [VoucherDiscountType]
  started: DateTimeRangeInput
  search: String
}

input VoucherInput {
  type: VoucherTypeEnum
  name: String
  code: String
  startDate: DateTime
  endDate: DateTime
  discountValueType: DiscountValueTypeEnum
  discountValue: PositiveDecimal
  products: [ID]
  collections: [ID]
  categories: [ID]
  minAmountSpent: PositiveDecimal
  minCheckoutItemsQuantity: Int
  countries: [String]
  applyOncePerOrder: Boolean
  applyOncePerCustomer: Boolean
  usageLimit: Int
}

type VoucherRemoveCatalogues {
  errors: [Error!]! @deprecated(reason: "Use typed errors with error codes. This field will be removed after 2020-07-31.")
  voucher: Voucher
  discountErrors: [DiscountError!]!
}

enum VoucherSortField {
  CODE
  START_DATE
  END_DATE
  VALUE
  TYPE
  USAGE_LIMIT
  MINIMUM_SPENT_AMOUNT
}

input VoucherSortingInput {
  direction: OrderDirection!
  field: VoucherSortField!
}

type VoucherTranslatableContent implements Node {
  id: ID!
  name: String
  translation(languageCode: LanguageCodeEnum!): VoucherTranslation
  voucher: Voucher
}

type VoucherTranslate {
  errors: [Error!]! @deprecated(reason: "Use typed errors with error codes. This field will be removed after 2020-07-31.")
  translationErrors: [TranslationError!]!
  voucher: Voucher
}

type VoucherTranslation implements Node {
  id: ID!
  name: String
  language: LanguageDisplay!
}

enum VoucherTypeEnum {
  SHIPPING
  ENTIRE_ORDER
  SPECIFIC_PRODUCT
}

type VoucherUpdate {
  errors: [Error!]! @deprecated(reason: "Use typed errors with error codes. This field will be removed after 2020-07-31.")
  discountErrors: [DiscountError!]!
  voucher: Voucher
}

type Warehouse implements Node {
  id: ID!
  name: String!
  slug: String!
  companyName: String!
  shippingZones(before: String, after: String, first: Int, last: Int): ShippingZoneCountableConnection!
  address: Address!
  email: String!
}

input WarehouseAddressInput {
  streetAddress1: String!
  streetAddress2: String
  city: String!
  cityArea: String
  postalCode: String
  country: CountryCode!
  countryArea: String
  phone: String
}

type WarehouseCountableConnection {
  pageInfo: PageInfo!
  edges: [WarehouseCountableEdge!]!
  totalCount: Int
}

type WarehouseCountableEdge {
  node: Warehouse!
  cursor: String!
}

type WarehouseCreate {
  errors: [Error!]! @deprecated(reason: "Use typed errors with error codes. This field will be removed after 2020-07-31.")
  warehouseErrors: [WarehouseError!]!
  warehouse: Warehouse
}

input WarehouseCreateInput {
  slug: String
  companyName: String
  email: String
  name: String!
  address: WarehouseAddressInput!
  shippingZones: [ID]
}

type WarehouseDelete {
  errors: [Error!]! @deprecated(reason: "Use typed errors with error codes. This field will be removed after 2020-07-31.")
  warehouseErrors: [WarehouseError!]!
  warehouse: Warehouse
}

type WarehouseError {
  field: String
  message: String
  code: WarehouseErrorCode!
}

enum WarehouseErrorCode {
  ALREADY_EXISTS
  GRAPHQL_ERROR
  INVALID
  NOT_FOUND
  REQUIRED
  UNIQUE
}

input WarehouseFilterInput {
  search: String
  ids: [ID]
}

type WarehouseShippingZoneAssign {
  errors: [Error!]! @deprecated(reason: "Use typed errors with error codes. This field will be removed after 2020-07-31.")
  warehouseErrors: [WarehouseError!]!
  warehouse: Warehouse
}

type WarehouseShippingZoneUnassign {
  errors: [Error!]! @deprecated(reason: "Use typed errors with error codes. This field will be removed after 2020-07-31.")
  warehouseErrors: [WarehouseError!]!
  warehouse: Warehouse
}

enum WarehouseSortField {
  NAME
}

input WarehouseSortingInput {
  direction: OrderDirection!
  field: WarehouseSortField!
}

type WarehouseUpdate {
  errors: [Error!]! @deprecated(reason: "Use typed errors with error codes. This field will be removed after 2020-07-31.")
  warehouseErrors: [WarehouseError!]!
  warehouse: Warehouse
}

input WarehouseUpdateInput {
  slug: String
  companyName: String
  email: String
  name: String
  address: WarehouseAddressInput
}

type Webhook implements Node {
  name: String!
  targetUrl: String!
  isActive: Boolean!
  secretKey: String
  id: ID!
  events: [WebhookEvent!]!
  app: App!
}

type WebhookCreate {
  errors: [Error!]! @deprecated(reason: "Use typed errors with error codes. This field will be removed after 2020-07-31.")
  webhookErrors: [WebhookError!]!
  webhook: Webhook
}

input WebhookCreateInput {
  name: String
  targetUrl: String
  events: [WebhookEventTypeEnum]
  app: ID
  isActive: Boolean
  secretKey: String
}

type WebhookDelete {
  errors: [Error!]! @deprecated(reason: "Use typed errors with error codes. This field will be removed after 2020-07-31.")
  webhookErrors: [WebhookError!]!
  webhook: Webhook
}

type WebhookError {
  field: String
  message: String
  code: WebhookErrorCode!
}

enum WebhookErrorCode {
  GRAPHQL_ERROR
  INVALID
  NOT_FOUND
  REQUIRED
  UNIQUE
}

type WebhookEvent {
  eventType: WebhookEventTypeEnum!
  name: String!
}

enum WebhookEventTypeEnum {
  ANY_EVENTS
  ORDER_CREATED
  ORDER_FULLY_PAID
  ORDER_UPDATED
  ORDER_CANCELLED
  ORDER_FULFILLED
  INVOICE_REQUESTED
  INVOICE_DELETED
  INVOICE_SENT
  CUSTOMER_CREATED
  PRODUCT_CREATED
  PRODUCT_UPDATED
  CHECKOUT_QUANTITY_CHANGED
  CHECKOUT_CREATED
  CHECKOUT_UPDATED
  FULFILLMENT_CREATED
}

enum WebhookSampleEventTypeEnum {
  ORDER_CREATED
  ORDER_FULLY_PAID
  ORDER_UPDATED
  ORDER_CANCELLED
  ORDER_FULFILLED
  INVOICE_REQUESTED
  INVOICE_DELETED
  INVOICE_SENT
  CUSTOMER_CREATED
  PRODUCT_CREATED
  PRODUCT_UPDATED
  CHECKOUT_QUANTITY_CHANGED
  CHECKOUT_CREATED
  CHECKOUT_UPDATED
  FULFILLMENT_CREATED
}

type WebhookUpdate {
  errors: [Error!]! @deprecated(reason: "Use typed errors with error codes. This field will be removed after 2020-07-31.")
  webhookErrors: [WebhookError!]!
  webhook: Webhook
}

input WebhookUpdateInput {
  name: String
  targetUrl: String
  events: [WebhookEventTypeEnum]
  app: ID
  isActive: Boolean
  secretKey: String
}

type Weight {
  unit: WeightUnitsEnum!
  value: Float!
}

scalar WeightScalar

enum WeightUnitsEnum {
  KG
  LB
  OZ
  G
}

scalar _Any

union _Entity = Address | User | Group | App | ProductVariant | Product | ProductType | Collection | Category | ProductImage

type _Service {
  sdl: String
}<|MERGE_RESOLUTION|>--- conflicted
+++ resolved
@@ -3665,11 +3665,8 @@
   TYPE
   PUBLISHED
   PUBLICATION_DATE
-<<<<<<< HEAD
   COLLECTION_ORDER
-=======
   RATING
->>>>>>> c32dbbc9
 }
 
 type ProductPricingInfo {
