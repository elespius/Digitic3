--- conflicted
+++ resolved
@@ -4186,14 +4186,7 @@
   weight: Weight
   privateMetadata: [MetadataItem]!
   metadata: [MetadataItem]!
-<<<<<<< HEAD
-  price: Money
-=======
-  quantity: Int! @deprecated(reason: "Use the stock field instead. This field will be removed after 2020-07-31.")
-  quantityAllocated: Int @deprecated(reason: "Use the stock field instead. This field will be removed after 2020-07-31.")
-  stockQuantity: Int! @deprecated(reason: "Use the quantityAvailable field instead. This field will be removed after 2020-07-31.")
   channelListings: [ProductVariantChannelListing!]
->>>>>>> 9dfd1af5
   pricing: VariantPricingInfo
   attributes: [SelectedAttribute!]!
   costPrice: Money
