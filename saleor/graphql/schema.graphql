schema {
  query: Query
  mutation: Mutation
}

type AccountAddressCreate {
  errors: [Error!]! @deprecated(reason: "Use typed errors with error codes. This field will be removed after 2020-07-31.")
  user: User
  accountErrors: [AccountError!]!
  address: Address
}

type AccountAddressDelete {
  errors: [Error!]! @deprecated(reason: "Use typed errors with error codes. This field will be removed after 2020-07-31.")
  user: User
  accountErrors: [AccountError!]!
  address: Address
}

type AccountAddressUpdate {
  errors: [Error!]! @deprecated(reason: "Use typed errors with error codes. This field will be removed after 2020-07-31.")
  user: User
  accountErrors: [AccountError!]!
  address: Address
}

type AccountDelete {
  errors: [Error!]! @deprecated(reason: "Use typed errors with error codes. This field will be removed after 2020-07-31.")
  accountErrors: [AccountError!]!
  user: User
}

type AccountError {
  field: String
  message: String
  code: AccountErrorCode!
}

enum AccountErrorCode {
  ACTIVATE_OWN_ACCOUNT
  ACTIVATE_SUPERUSER_ACCOUNT
  DUPLICATED_INPUT_ITEM
  DEACTIVATE_OWN_ACCOUNT
  DEACTIVATE_SUPERUSER_ACCOUNT
  DELETE_NON_STAFF_USER
  DELETE_OWN_ACCOUNT
  DELETE_STAFF_ACCOUNT
  DELETE_SUPERUSER_ACCOUNT
  GRAPHQL_ERROR
  INVALID
  INVALID_PASSWORD
  LEFT_NOT_MANAGEABLE_PERMISSION
  INVALID_CREDENTIALS
  NOT_FOUND
  OUT_OF_SCOPE_SERVICE_ACCOUNT
  OUT_OF_SCOPE_USER
  OUT_OF_SCOPE_GROUP
  OUT_OF_SCOPE_PERMISSION
  PASSWORD_ENTIRELY_NUMERIC
  PASSWORD_TOO_COMMON
  PASSWORD_TOO_SHORT
  PASSWORD_TOO_SIMILAR
  REQUIRED
  UNIQUE
}

input AccountInput {
  firstName: String
  lastName: String
  defaultBillingAddress: AddressInput
  defaultShippingAddress: AddressInput
}

type AccountRegister {
  errors: [Error!]! @deprecated(reason: "Use typed errors with error codes. This field will be removed after 2020-07-31.")
  requiresConfirmation: Boolean
  accountErrors: [AccountError!]!
  user: User
}

input AccountRegisterInput {
  email: String!
  password: String!
  redirectUrl: String
}

type AccountRequestDeletion {
  errors: [Error!]! @deprecated(reason: "Use typed errors with error codes. This field will be removed after 2020-07-31.")
  accountErrors: [AccountError!]!
}

type AccountSetDefaultAddress {
  errors: [Error!]! @deprecated(reason: "Use typed errors with error codes. This field will be removed after 2020-07-31.")
  user: User
  accountErrors: [AccountError!]!
}

type AccountUpdate {
  errors: [Error!]! @deprecated(reason: "Use typed errors with error codes. This field will be removed after 2020-07-31.")
  accountErrors: [AccountError!]!
  user: User
}

type AccountUpdateMeta {
  errors: [Error!]! @deprecated(reason: "Use typed errors with error codes. This field will be removed after 2020-07-31.")
  accountErrors: [AccountError!]!
  user: User
}

type Address implements Node {
  id: ID!
  firstName: String!
  lastName: String!
  companyName: String!
  streetAddress1: String!
  streetAddress2: String!
  city: String!
  cityArea: String!
  postalCode: String!
  country: CountryDisplay!
  countryArea: String!
  phone: String
  isDefaultShippingAddress: Boolean
  isDefaultBillingAddress: Boolean
}

type AddressCreate {
  errors: [Error!]! @deprecated(reason: "Use typed errors with error codes. This field will be removed after 2020-07-31.")
  user: User
  accountErrors: [AccountError!]!
  address: Address
}

type AddressDelete {
  errors: [Error!]! @deprecated(reason: "Use typed errors with error codes. This field will be removed after 2020-07-31.")
  user: User
  accountErrors: [AccountError!]!
  address: Address
}

input AddressInput {
  firstName: String
  lastName: String
  companyName: String
  streetAddress1: String
  streetAddress2: String
  city: String
  cityArea: String
  postalCode: String
  country: CountryCode
  countryArea: String
  phone: String
}

type AddressSetDefault {
  errors: [Error!]! @deprecated(reason: "Use typed errors with error codes. This field will be removed after 2020-07-31.")
  user: User
  accountErrors: [AccountError!]!
}

enum AddressTypeEnum {
  BILLING
  SHIPPING
}

type AddressUpdate {
  errors: [Error!]! @deprecated(reason: "Use typed errors with error codes. This field will be removed after 2020-07-31.")
  user: User
  accountErrors: [AccountError!]!
  address: Address
}

type AddressValidationData {
  countryCode: String
  countryName: String
  addressFormat: String
  addressLatinFormat: String
  allowedFields: [String]
  requiredFields: [String]
  upperFields: [String]
  countryAreaType: String
  countryAreaChoices: [ChoiceValue]
  cityType: String
  cityChoices: [ChoiceValue]
  cityAreaType: String
  cityAreaChoices: [ChoiceValue]
  postalCodeType: String
  postalCodeMatchers: [String]
  postalCodeExamples: [String]
  postalCodePrefix: String
}

type App implements Node & ObjectWithMetadata {
  id: ID!
  name: String
  created: DateTime
  isActive: Boolean
  permissions: [Permission]
  tokens: [AppToken]
  privateMetadata: [MetadataItem]!
  metadata: [MetadataItem]!
  privateMeta: [MetaStore]! @deprecated(reason: "Use the `privetaMetadata` field. This field will be removed after 2020-07-31.")
  meta: [MetaStore]! @deprecated(reason: "Use the `metadata` field. This field will be removed after 2020-07-31.")
  type: AppTypeEnum
  webhooks: [Webhook]
  aboutApp: String
  dataPrivacy: String
  dataPrivacyUrl: String
  homepageUrl: String
  supportUrl: String
  configurationUrl: String
  appUrl: String
  version: String
}

type AppActivate {
  errors: [Error!]! @deprecated(reason: "Use typed errors with error codes. This field will be removed after 2020-07-31.")
  appErrors: [AppError!]!
  app: App
}

type AppCountableConnection {
  pageInfo: PageInfo!
  edges: [AppCountableEdge!]!
  totalCount: Int
}

type AppCountableEdge {
  node: App!
  cursor: String!
}

type AppCreate {
  errors: [Error!]! @deprecated(reason: "Use typed errors with error codes. This field will be removed after 2020-07-31.")
  authToken: String
  appErrors: [AppError!]!
  app: App
}

type AppDeactivate {
  errors: [Error!]! @deprecated(reason: "Use typed errors with error codes. This field will be removed after 2020-07-31.")
  appErrors: [AppError!]!
  app: App
}

type AppDelete {
  errors: [Error!]! @deprecated(reason: "Use typed errors with error codes. This field will be removed after 2020-07-31.")
  appErrors: [AppError!]!
  app: App
}

type AppDeleteFailedInstallation {
  errors: [Error!]! @deprecated(reason: "Use typed errors with error codes. This field will be removed after 2020-07-31.")
  appErrors: [AppError!]!
  appInstallation: AppInstallation
}

type AppError {
  field: String
  message: String
  code: AppErrorCode!
  permissions: [PermissionEnum!]
}

enum AppErrorCode {
  FORBIDDEN
  GRAPHQL_ERROR
  INVALID
  INVALID_STATUS
  INVALID_PERMISSION
  INVALID_MANIFEST_URL
  INVALID_MANIFEST_FORMAT
  MANIFEST_URL_CANT_CONNECT
  NOT_FOUND
  REQUIRED
  UNIQUE
  OUT_OF_SCOPE_APP
  OUT_OF_SCOPE_PERMISSION
}

type AppFetchManifest {
  errors: [Error!]! @deprecated(reason: "Use typed errors with error codes. This field will be removed after 2020-07-31.")
  manifest: Manifest
  appErrors: [AppError!]!
}

input AppFilterInput {
  search: String
  isActive: Boolean
}

input AppInput {
  name: String
  isActive: Boolean
  permissions: [PermissionEnum]
}

type AppInstall {
  errors: [Error!]! @deprecated(reason: "Use typed errors with error codes. This field will be removed after 2020-07-31.")
  appErrors: [AppError!]!
  appInstallation: AppInstallation
}

input AppInstallInput {
  appName: String
  manifestUrl: String
  activateAfterInstallation: Boolean = true
  permissions: [PermissionEnum]
}

type AppInstallation implements Node & Job {
  status: JobStatusEnum!
  message: String
  createdAt: DateTime!
  updatedAt: DateTime!
  appName: String!
  manifestUrl: String!
  id: ID!
}

type AppRetryInstall {
  errors: [Error!]! @deprecated(reason: "Use typed errors with error codes. This field will be removed after 2020-07-31.")
  appErrors: [AppError!]!
  appInstallation: AppInstallation
}

enum AppSortField {
  NAME
  CREATION_DATE
}

input AppSortingInput {
  direction: OrderDirection!
  field: AppSortField!
}

type AppToken implements Node {
  name: String
  authToken: String
  id: ID!
}

type AppTokenCreate {
  errors: [Error!]! @deprecated(reason: "Use typed errors with error codes. This field will be removed after 2020-07-31.")
  authToken: String
  appErrors: [AppError!]!
  appToken: AppToken
}

type AppTokenDelete {
  errors: [Error!]! @deprecated(reason: "Use typed errors with error codes. This field will be removed after 2020-07-31.")
  appErrors: [AppError!]!
  appToken: AppToken
}

input AppTokenInput {
  name: String
  app: ID!
}

enum AppTypeEnum {
  CUSTOM
  EXTERNAL
}

type AppUpdate {
  errors: [Error!]! @deprecated(reason: "Use typed errors with error codes. This field will be removed after 2020-07-31.")
  appErrors: [AppError!]!
  app: App
}

type AssignNavigation {
  errors: [Error!]! @deprecated(reason: "Use typed errors with error codes. This field will be removed after 2020-07-31.")
  menu: Menu
  menuErrors: [MenuError!]!
}

type Attribute implements Node & ObjectWithMetadata {
  id: ID!
  productTypes(before: String, after: String, first: Int, last: Int): ProductTypeCountableConnection!
  productVariantTypes(before: String, after: String, first: Int, last: Int): ProductTypeCountableConnection!
  privateMetadata: [MetadataItem]!
  metadata: [MetadataItem]!
  privateMeta: [MetaStore]! @deprecated(reason: "Use the `privetaMetadata` field. This field will be removed after 2020-07-31.")
  meta: [MetaStore]! @deprecated(reason: "Use the `metadata` field. This field will be removed after 2020-07-31.")
  inputType: AttributeInputTypeEnum
  name: String
  slug: String
  values: [AttributeValue]
  valueRequired: Boolean!
  visibleInStorefront: Boolean!
  filterableInStorefront: Boolean!
  filterableInDashboard: Boolean!
  availableInGrid: Boolean!
  translation(languageCode: LanguageCodeEnum!): AttributeTranslation
  storefrontSearchPosition: Int!
}

type AttributeAssign {
  errors: [Error!]! @deprecated(reason: "Use typed errors with error codes. This field will be removed after 2020-07-31.")
  productType: ProductType
  productErrors: [ProductAttributeError!]!
}

input AttributeAssignInput {
  id: ID!
  type: AttributeTypeEnum!
}

type AttributeBulkDelete {
  errors: [Error!]! @deprecated(reason: "Use typed errors with error codes. This field will be removed after 2020-07-31.")
  count: Int!
  productErrors: [ProductError!]!
}

type AttributeClearMeta {
  errors: [Error!]! @deprecated(reason: "Use typed errors with error codes. This field will be removed after 2020-07-31.")
  productErrors: [ProductError!]!
  attribute: Attribute
}

type AttributeClearPrivateMeta {
  errors: [Error!]! @deprecated(reason: "Use typed errors with error codes. This field will be removed after 2020-07-31.")
  productErrors: [ProductError!]!
  attribute: Attribute
}

type AttributeCountableConnection {
  pageInfo: PageInfo!
  edges: [AttributeCountableEdge!]!
  totalCount: Int
}

type AttributeCountableEdge {
  node: Attribute!
  cursor: String!
}

type AttributeCreate {
  errors: [Error!]! @deprecated(reason: "Use typed errors with error codes. This field will be removed after 2020-07-31.")
  attribute: Attribute
  productErrors: [ProductError!]!
}

input AttributeCreateInput {
  inputType: AttributeInputTypeEnum
  name: String!
  slug: String
  values: [AttributeValueCreateInput]
  valueRequired: Boolean
  isVariantOnly: Boolean
  visibleInStorefront: Boolean
  filterableInStorefront: Boolean
  filterableInDashboard: Boolean
  storefrontSearchPosition: Int
  availableInGrid: Boolean
}

type AttributeDelete {
  errors: [Error!]! @deprecated(reason: "Use typed errors with error codes. This field will be removed after 2020-07-31.")
  productErrors: [ProductError!]!
  attribute: Attribute
}

input AttributeFilterInput {
  valueRequired: Boolean
  isVariantOnly: Boolean
  visibleInStorefront: Boolean
  filterableInStorefront: Boolean
  filterableInDashboard: Boolean
  availableInGrid: Boolean
  search: String
  ids: [ID]
  inCollection: ID
  inCategory: ID
}

input AttributeInput {
  slug: String!
  value: String
  values: [String]
}

enum AttributeInputTypeEnum {
  DROPDOWN
  MULTISELECT
}

type AttributeReorderValues {
  errors: [Error!]! @deprecated(reason: "Use typed errors with error codes. This field will be removed after 2020-07-31.")
  attribute: Attribute
  productErrors: [ProductError!]!
}

enum AttributeSortField {
  NAME
  SLUG
  VALUE_REQUIRED
  IS_VARIANT_ONLY
  VISIBLE_IN_STOREFRONT
  FILTERABLE_IN_STOREFRONT
  FILTERABLE_IN_DASHBOARD
  STOREFRONT_SEARCH_POSITION
  AVAILABLE_IN_GRID
}

input AttributeSortingInput {
  direction: OrderDirection!
  field: AttributeSortField!
}

type AttributeTranslatableContent implements Node {
  id: ID!
  name: String!
  translation(languageCode: LanguageCodeEnum!): AttributeTranslation
  attribute: Attribute
}

type AttributeTranslate {
  errors: [Error!]! @deprecated(reason: "Use typed errors with error codes. This field will be removed after 2020-07-31.")
  translationErrors: [TranslationError!]!
  attribute: Attribute
}

type AttributeTranslation implements Node {
  id: ID!
  name: String!
  language: LanguageDisplay!
}

enum AttributeTypeEnum {
  PRODUCT
  VARIANT
}

type AttributeUnassign {
  errors: [Error!]! @deprecated(reason: "Use typed errors with error codes. This field will be removed after 2020-07-31.")
  productType: ProductType
  productErrors: [ProductError!]!
}

type AttributeUpdate {
  errors: [Error!]! @deprecated(reason: "Use typed errors with error codes. This field will be removed after 2020-07-31.")
  attribute: Attribute
  productErrors: [ProductError!]!
}

input AttributeUpdateInput {
  name: String
  slug: String
  removeValues: [ID]
  addValues: [AttributeValueCreateInput]
  valueRequired: Boolean
  isVariantOnly: Boolean
  visibleInStorefront: Boolean
  filterableInStorefront: Boolean
  filterableInDashboard: Boolean
  storefrontSearchPosition: Int
  availableInGrid: Boolean
}

type AttributeUpdateMeta {
  errors: [Error!]! @deprecated(reason: "Use typed errors with error codes. This field will be removed after 2020-07-31.")
  productErrors: [ProductError!]!
  attribute: Attribute
}

type AttributeUpdatePrivateMeta {
  errors: [Error!]! @deprecated(reason: "Use typed errors with error codes. This field will be removed after 2020-07-31.")
  productErrors: [ProductError!]!
  attribute: Attribute
}

type AttributeValue implements Node {
  id: ID!
  name: String
  slug: String
  type: AttributeValueType
  translation(languageCode: LanguageCodeEnum!): AttributeValueTranslation
  inputType: AttributeInputTypeEnum
}

type AttributeValueBulkDelete {
  errors: [Error!]! @deprecated(reason: "Use typed errors with error codes. This field will be removed after 2020-07-31.")
  count: Int!
  productErrors: [ProductError!]!
}

type AttributeValueCreate {
  errors: [Error!]! @deprecated(reason: "Use typed errors with error codes. This field will be removed after 2020-07-31.")
  attribute: Attribute
  productErrors: [ProductError!]!
  attributeValue: AttributeValue
}

input AttributeValueCreateInput {
  name: String!
}

type AttributeValueDelete {
  errors: [Error!]! @deprecated(reason: "Use typed errors with error codes. This field will be removed after 2020-07-31.")
  attribute: Attribute
  productErrors: [ProductError!]!
  attributeValue: AttributeValue
}

input AttributeValueInput {
  id: ID
  values: [String]!
}

type AttributeValueTranslatableContent implements Node {
  id: ID!
  name: String!
  translation(languageCode: LanguageCodeEnum!): AttributeValueTranslation
  attributeValue: AttributeValue
}

type AttributeValueTranslate {
  errors: [Error!]! @deprecated(reason: "Use typed errors with error codes. This field will be removed after 2020-07-31.")
  translationErrors: [TranslationError!]!
  attributeValue: AttributeValue
}

type AttributeValueTranslation implements Node {
  id: ID!
  name: String!
  language: LanguageDisplay!
}

enum AttributeValueType {
  COLOR
  GRADIENT
  URL
  STRING
}

type AttributeValueUpdate {
  errors: [Error!]! @deprecated(reason: "Use typed errors with error codes. This field will be removed after 2020-07-31.")
  attribute: Attribute
  productErrors: [ProductError!]!
  attributeValue: AttributeValue
}

type AuthorizationKey {
  name: AuthorizationKeyType!
  key: String!
}

type AuthorizationKeyAdd {
  errors: [Error!]! @deprecated(reason: "Use typed errors with error codes. This field will be removed after 2020-07-31.")
  authorizationKey: AuthorizationKey
  shop: Shop
  shopErrors: [ShopError!]!
}

type AuthorizationKeyDelete {
  errors: [Error!]! @deprecated(reason: "Use typed errors with error codes. This field will be removed after 2020-07-31.")
  authorizationKey: AuthorizationKey
  shop: Shop
  shopErrors: [ShopError!]!
}

input AuthorizationKeyInput {
  key: String!
  password: String!
}

enum AuthorizationKeyType {
  FACEBOOK
  GOOGLE_OAUTH2
}

type BulkProductError {
  field: String
  message: String
  code: ProductErrorCode!
  index: Int
  warehouses: [ID!]
}

type BulkStockError {
  field: String
  message: String
  code: ProductErrorCode!
  index: Int
}

input CatalogueInput {
  products: [ID]
  categories: [ID]
  collections: [ID]
}

type Category implements Node & ObjectWithMetadata {
  seoTitle: String
  seoDescription: String
  id: ID!
  name: String!
  description: String!
  descriptionJson: JSONString!
  slug: String!
  parent: Category
  level: Int!
  privateMetadata: [MetadataItem]!
  metadata: [MetadataItem]!
  privateMeta: [MetaStore]! @deprecated(reason: "Use the `privetaMetadata` field. This field will be removed after 2020-07-31.")
  meta: [MetaStore]! @deprecated(reason: "Use the `metadata` field. This field will be removed after 2020-07-31.")
  ancestors(before: String, after: String, first: Int, last: Int): CategoryCountableConnection
  products(before: String, after: String, first: Int, last: Int): ProductCountableConnection
  url: String @deprecated(reason: "This field will be removed after 2020-07-31.")
  children(before: String, after: String, first: Int, last: Int): CategoryCountableConnection
  backgroundImage(size: Int): Image
  translation(languageCode: LanguageCodeEnum!): CategoryTranslation
}

type CategoryBulkDelete {
  errors: [Error!]! @deprecated(reason: "Use typed errors with error codes. This field will be removed after 2020-07-31.")
  count: Int!
  productErrors: [ProductError!]!
}

type CategoryClearMeta {
  errors: [Error!]! @deprecated(reason: "Use typed errors with error codes. This field will be removed after 2020-07-31.")
  productErrors: [ProductError!]!
  category: Category
}

type CategoryClearPrivateMeta {
  errors: [Error!]! @deprecated(reason: "Use typed errors with error codes. This field will be removed after 2020-07-31.")
  productErrors: [ProductError!]!
  category: Category
}

type CategoryCountableConnection {
  pageInfo: PageInfo!
  edges: [CategoryCountableEdge!]!
  totalCount: Int
}

type CategoryCountableEdge {
  node: Category!
  cursor: String!
}

type CategoryCreate {
  errors: [Error!]! @deprecated(reason: "Use typed errors with error codes. This field will be removed after 2020-07-31.")
  productErrors: [ProductError!]!
  category: Category
}

type CategoryDelete {
  errors: [Error!]! @deprecated(reason: "Use typed errors with error codes. This field will be removed after 2020-07-31.")
  productErrors: [ProductError!]!
  category: Category
}

input CategoryFilterInput {
  search: String
  ids: [ID]
}

input CategoryInput {
  description: String
  descriptionJson: JSONString
  name: String
  slug: String
  seo: SeoInput
  backgroundImage: Upload
  backgroundImageAlt: String
}

enum CategorySortField {
  NAME
  PRODUCT_COUNT
  SUBCATEGORY_COUNT
}

input CategorySortingInput {
  direction: OrderDirection!
  field: CategorySortField!
}

type CategoryTranslatableContent implements Node {
  seoTitle: String
  seoDescription: String
  id: ID!
  name: String!
  description: String!
  descriptionJson: JSONString!
  translation(languageCode: LanguageCodeEnum!): CategoryTranslation
  category: Category
}

type CategoryTranslate {
  errors: [Error!]! @deprecated(reason: "Use typed errors with error codes. This field will be removed after 2020-07-31.")
  translationErrors: [TranslationError!]!
  category: Category
}

type CategoryTranslation implements Node {
  seoTitle: String
  seoDescription: String
  id: ID!
  name: String!
  description: String!
  descriptionJson: JSONString!
  language: LanguageDisplay!
}

type CategoryUpdate {
  errors: [Error!]! @deprecated(reason: "Use typed errors with error codes. This field will be removed after 2020-07-31.")
  productErrors: [ProductError!]!
  category: Category
}

type CategoryUpdateMeta {
  errors: [Error!]! @deprecated(reason: "Use typed errors with error codes. This field will be removed after 2020-07-31.")
  productErrors: [ProductError!]!
  category: Category
}

type CategoryUpdatePrivateMeta {
  errors: [Error!]! @deprecated(reason: "Use typed errors with error codes. This field will be removed after 2020-07-31.")
  productErrors: [ProductError!]!
  category: Category
}

type Checkout implements Node & ObjectWithMetadata {
  created: DateTime!
  lastChange: DateTime!
  user: User
  token: UUID!
  quantity: Int!
  billingAddress: Address
  shippingAddress: Address
  shippingMethod: ShippingMethod
  note: String!
  discount: Money
  discountName: String
  translatedDiscountName: String
  voucherCode: String
  giftCards: [GiftCard]
  id: ID!
  privateMetadata: [MetadataItem]!
  metadata: [MetadataItem]!
  privateMeta: [MetaStore]! @deprecated(reason: "Use the `privetaMetadata` field. This field will be removed after 2020-07-31.")
  meta: [MetaStore]! @deprecated(reason: "Use the `metadata` field. This field will be removed after 2020-07-31.")
  availableShippingMethods: [ShippingMethod]!
  availablePaymentGateways: [PaymentGateway!]!
  email: String!
  isShippingRequired: Boolean!
  lines: [CheckoutLine]
  shippingPrice: TaxedMoney
  subtotalPrice: TaxedMoney
  totalPrice: TaxedMoney
}

type CheckoutAddPromoCode {
  errors: [Error!]! @deprecated(reason: "Use typed errors with error codes. This field will be removed after 2020-07-31.")
  checkout: Checkout
  checkoutErrors: [CheckoutError!]!
}

type CheckoutBillingAddressUpdate {
  errors: [Error!]! @deprecated(reason: "Use typed errors with error codes. This field will be removed after 2020-07-31.")
  checkout: Checkout
  checkoutErrors: [CheckoutError!]!
}

type CheckoutClearMeta {
  errors: [Error!]! @deprecated(reason: "Use typed errors with error codes. This field will be removed after 2020-07-31.")
  checkoutErrors: [CheckoutError!]!
  checkout: Checkout
}

type CheckoutClearPrivateMeta {
  errors: [Error!]! @deprecated(reason: "Use typed errors with error codes. This field will be removed after 2020-07-31.")
  checkoutErrors: [CheckoutError!]!
  checkout: Checkout
}

type CheckoutComplete {
  errors: [Error!]! @deprecated(reason: "Use typed errors with error codes. This field will be removed after 2020-07-31.")
  order: Order
  confirmationNeeded: Boolean!
  checkoutErrors: [CheckoutError!]!
}

type CheckoutCountableConnection {
  pageInfo: PageInfo!
  edges: [CheckoutCountableEdge!]!
  totalCount: Int
}

type CheckoutCountableEdge {
  node: Checkout!
  cursor: String!
}

type CheckoutCreate {
  errors: [Error!]! @deprecated(reason: "Use typed errors with error codes. This field will be removed after 2020-07-31.")
  created: Boolean
  checkoutErrors: [CheckoutError!]!
  checkout: Checkout
}

input CheckoutCreateInput {
  lines: [CheckoutLineInput]!
  email: String
  shippingAddress: AddressInput
  billingAddress: AddressInput
}

type CheckoutCustomerAttach {
  errors: [Error!]! @deprecated(reason: "Use typed errors with error codes. This field will be removed after 2020-07-31.")
  checkout: Checkout
  checkoutErrors: [CheckoutError!]!
}

type CheckoutCustomerDetach {
  errors: [Error!]! @deprecated(reason: "Use typed errors with error codes. This field will be removed after 2020-07-31.")
  checkout: Checkout
  checkoutErrors: [CheckoutError!]!
}

type CheckoutEmailUpdate {
  errors: [Error!]! @deprecated(reason: "Use typed errors with error codes. This field will be removed after 2020-07-31.")
  checkout: Checkout
  checkoutErrors: [CheckoutError!]!
}

type CheckoutError {
  field: String
  message: String
  code: CheckoutErrorCode!
}

enum CheckoutErrorCode {
  BILLING_ADDRESS_NOT_SET
  CHECKOUT_NOT_FULLY_PAID
  GRAPHQL_ERROR
  INSUFFICIENT_STOCK
  INVALID
  INVALID_SHIPPING_METHOD
  NOT_FOUND
  PAYMENT_ERROR
  QUANTITY_GREATER_THAN_LIMIT
  REQUIRED
  SHIPPING_ADDRESS_NOT_SET
  SHIPPING_METHOD_NOT_APPLICABLE
  SHIPPING_METHOD_NOT_SET
  SHIPPING_NOT_REQUIRED
  TAX_ERROR
  UNIQUE
  VOUCHER_NOT_APPLICABLE
  ZERO_QUANTITY
}

type CheckoutLine implements Node {
  id: ID!
  variant: ProductVariant!
  quantity: Int!
  totalPrice: TaxedMoney
  requiresShipping: Boolean
}

type CheckoutLineCountableConnection {
  pageInfo: PageInfo!
  edges: [CheckoutLineCountableEdge!]!
  totalCount: Int
}

type CheckoutLineCountableEdge {
  node: CheckoutLine!
  cursor: String!
}

type CheckoutLineDelete {
  errors: [Error!]! @deprecated(reason: "Use typed errors with error codes. This field will be removed after 2020-07-31.")
  checkout: Checkout
  checkoutErrors: [CheckoutError!]!
}

input CheckoutLineInput {
  quantity: Int!
  variantId: ID!
}

type CheckoutLinesAdd {
  errors: [Error!]! @deprecated(reason: "Use typed errors with error codes. This field will be removed after 2020-07-31.")
  checkout: Checkout
  checkoutErrors: [CheckoutError!]!
}

type CheckoutLinesUpdate {
  errors: [Error!]! @deprecated(reason: "Use typed errors with error codes. This field will be removed after 2020-07-31.")
  checkout: Checkout
  checkoutErrors: [CheckoutError!]!
}

type CheckoutPaymentCreate {
  errors: [Error!]! @deprecated(reason: "Use typed errors with error codes. This field will be removed after 2020-07-31.")
  checkout: Checkout
  payment: Payment
  paymentErrors: [PaymentError!]!
}

type CheckoutRemovePromoCode {
  errors: [Error!]! @deprecated(reason: "Use typed errors with error codes. This field will be removed after 2020-07-31.")
  checkout: Checkout
  checkoutErrors: [CheckoutError!]!
}

type CheckoutShippingAddressUpdate {
  errors: [Error!]! @deprecated(reason: "Use typed errors with error codes. This field will be removed after 2020-07-31.")
  checkout: Checkout
  checkoutErrors: [CheckoutError!]!
}

type CheckoutShippingMethodUpdate {
  errors: [Error!]! @deprecated(reason: "Use typed errors with error codes. This field will be removed after 2020-07-31.")
  checkout: Checkout
  checkoutErrors: [CheckoutError!]!
}

type CheckoutUpdateMeta {
  errors: [Error!]! @deprecated(reason: "Use typed errors with error codes. This field will be removed after 2020-07-31.")
  checkoutErrors: [CheckoutError!]!
  checkout: Checkout
}

type CheckoutUpdatePrivateMeta {
  errors: [Error!]! @deprecated(reason: "Use typed errors with error codes. This field will be removed after 2020-07-31.")
  checkoutErrors: [CheckoutError!]!
  checkout: Checkout
}

type ChoiceValue {
  raw: String
  verbose: String
}

type Collection implements Node & ObjectWithMetadata {
  seoTitle: String
  seoDescription: String
  id: ID!
  name: String!
  description: String!
  descriptionJson: JSONString!
  publicationDate: Date
  isPublished: Boolean!
  slug: String!
  privateMetadata: [MetadataItem]!
  metadata: [MetadataItem]!
  privateMeta: [MetaStore]! @deprecated(reason: "Use the `privetaMetadata` field. This field will be removed after 2020-07-31.")
  meta: [MetaStore]! @deprecated(reason: "Use the `metadata` field. This field will be removed after 2020-07-31.")
  products(before: String, after: String, first: Int, last: Int): ProductCountableConnection
  backgroundImage(size: Int): Image
  translation(languageCode: LanguageCodeEnum!): CollectionTranslation
}

type CollectionAddProducts {
  errors: [Error!]! @deprecated(reason: "Use typed errors with error codes. This field will be removed after 2020-07-31.")
  collection: Collection
  productErrors: [ProductError!]!
}

type CollectionBulkDelete {
  errors: [Error!]! @deprecated(reason: "Use typed errors with error codes. This field will be removed after 2020-07-31.")
  count: Int!
  productErrors: [ProductError!]!
}

type CollectionBulkPublish {
  errors: [Error!]! @deprecated(reason: "Use typed errors with error codes. This field will be removed after 2020-07-31.")
  count: Int!
  productErrors: [ProductError!]!
}

type CollectionClearMeta {
  errors: [Error!]! @deprecated(reason: "Use typed errors with error codes. This field will be removed after 2020-07-31.")
  productErrors: [ProductError!]!
  collection: Collection
}

type CollectionClearPrivateMeta {
  errors: [Error!]! @deprecated(reason: "Use typed errors with error codes. This field will be removed after 2020-07-31.")
  productErrors: [ProductError!]!
  collection: Collection
}

type CollectionCountableConnection {
  pageInfo: PageInfo!
  edges: [CollectionCountableEdge!]!
  totalCount: Int
}

type CollectionCountableEdge {
  node: Collection!
  cursor: String!
}

type CollectionCreate {
  errors: [Error!]! @deprecated(reason: "Use typed errors with error codes. This field will be removed after 2020-07-31.")
  productErrors: [ProductError!]!
  collection: Collection
}

input CollectionCreateInput {
  isPublished: Boolean
  name: String
  slug: String
  description: String
  descriptionJson: JSONString
  backgroundImage: Upload
  backgroundImageAlt: String
  seo: SeoInput
  publicationDate: Date
  products: [ID]
}

type CollectionDelete {
  errors: [Error!]! @deprecated(reason: "Use typed errors with error codes. This field will be removed after 2020-07-31.")
  productErrors: [ProductError!]!
  collection: Collection
}

input CollectionFilterInput {
  published: CollectionPublished
  search: String
  ids: [ID]
}

input CollectionInput {
  isPublished: Boolean
  name: String
  slug: String
  description: String
  descriptionJson: JSONString
  backgroundImage: Upload
  backgroundImageAlt: String
  seo: SeoInput
  publicationDate: Date
}

enum CollectionPublished {
  PUBLISHED
  HIDDEN
}

type CollectionRemoveProducts {
  errors: [Error!]! @deprecated(reason: "Use typed errors with error codes. This field will be removed after 2020-07-31.")
  collection: Collection
  productErrors: [ProductError!]!
}

type CollectionReorderProducts {
  errors: [Error!]! @deprecated(reason: "Use typed errors with error codes. This field will be removed after 2020-07-31.")
  collection: Collection
  productErrors: [ProductError!]!
}

enum CollectionSortField {
  NAME
  AVAILABILITY
  PRODUCT_COUNT
}

input CollectionSortingInput {
  direction: OrderDirection!
  field: CollectionSortField!
}

type CollectionTranslatableContent implements Node {
  seoTitle: String
  seoDescription: String
  id: ID!
  name: String!
  description: String!
  descriptionJson: JSONString!
  translation(languageCode: LanguageCodeEnum!): CollectionTranslation
  collection: Collection
}

type CollectionTranslate {
  errors: [Error!]! @deprecated(reason: "Use typed errors with error codes. This field will be removed after 2020-07-31.")
  translationErrors: [TranslationError!]!
  collection: Collection
}

type CollectionTranslation implements Node {
  seoTitle: String
  seoDescription: String
  id: ID!
  name: String!
  description: String!
  descriptionJson: JSONString!
  language: LanguageDisplay!
}

type CollectionUpdate {
  errors: [Error!]! @deprecated(reason: "Use typed errors with error codes. This field will be removed after 2020-07-31.")
  productErrors: [ProductError!]!
  collection: Collection
}

type CollectionUpdateMeta {
  errors: [Error!]! @deprecated(reason: "Use typed errors with error codes. This field will be removed after 2020-07-31.")
  productErrors: [ProductError!]!
  collection: Collection
}

type CollectionUpdatePrivateMeta {
  errors: [Error!]! @deprecated(reason: "Use typed errors with error codes. This field will be removed after 2020-07-31.")
  productErrors: [ProductError!]!
  collection: Collection
}

type ConfigurationItem {
  name: String!
  value: String
  type: ConfigurationTypeFieldEnum
  helpText: String
  label: String
}

input ConfigurationItemInput {
  name: String!
  value: String
}

enum ConfigurationTypeFieldEnum {
  STRING
  BOOLEAN
  SECRET
  PASSWORD
}

type ConfirmAccount {
  errors: [Error!]! @deprecated(reason: "Use typed errors with error codes. This field will be removed after 2020-07-31.")
  user: User
  accountErrors: [AccountError!]!
}

type ConfirmEmailChange {
  errors: [Error!]! @deprecated(reason: "Use typed errors with error codes. This field will be removed after 2020-07-31.")
  user: User
  accountErrors: [AccountError!]!
}

enum CountryCode {
  AF
  AX
  AL
  DZ
  AS
  AD
  AO
  AI
  AQ
  AG
  AR
  AM
  AW
  AU
  AT
  AZ
  BS
  BH
  BD
  BB
  BY
  BE
  BZ
  BJ
  BM
  BT
  BO
  BQ
  BA
  BW
  BV
  BR
  IO
  BN
  BG
  BF
  BI
  CV
  KH
  CM
  CA
  KY
  CF
  TD
  CL
  CN
  CX
  CC
  CO
  KM
  CG
  CD
  CK
  CR
  CI
  HR
  CU
  CW
  CY
  CZ
  DK
  DJ
  DM
  DO
  EC
  EG
  SV
  GQ
  ER
  EE
  SZ
  ET
  EU
  FK
  FO
  FJ
  FI
  FR
  GF
  PF
  TF
  GA
  GM
  GE
  DE
  GH
  GI
  GR
  GL
  GD
  GP
  GU
  GT
  GG
  GN
  GW
  GY
  HT
  HM
  VA
  HN
  HK
  HU
  IS
  IN
  ID
  IR
  IQ
  IE
  IM
  IL
  IT
  JM
  JP
  JE
  JO
  KZ
  KE
  KI
  KW
  KG
  LA
  LV
  LB
  LS
  LR
  LY
  LI
  LT
  LU
  MO
  MG
  MW
  MY
  MV
  ML
  MT
  MH
  MQ
  MR
  MU
  YT
  MX
  FM
  MD
  MC
  MN
  ME
  MS
  MA
  MZ
  MM
  NA
  NR
  NP
  NL
  NC
  NZ
  NI
  NE
  NG
  NU
  NF
  KP
  MK
  MP
  NO
  OM
  PK
  PW
  PS
  PA
  PG
  PY
  PE
  PH
  PN
  PL
  PT
  PR
  QA
  RE
  RO
  RU
  RW
  BL
  SH
  KN
  LC
  MF
  PM
  VC
  WS
  SM
  ST
  SA
  SN
  RS
  SC
  SL
  SG
  SX
  SK
  SI
  SB
  SO
  ZA
  GS
  KR
  SS
  ES
  LK
  SD
  SR
  SJ
  SE
  CH
  SY
  TW
  TJ
  TZ
  TH
  TL
  TG
  TK
  TO
  TT
  TN
  TR
  TM
  TC
  TV
  UG
  UA
  AE
  GB
  UM
  US
  UY
  UZ
  VU
  VE
  VN
  VG
  VI
  WF
  EH
  YE
  ZM
  ZW
}

type CountryDisplay {
  code: String!
  country: String!
  vat: VAT
}

type CreateToken {
  token: String
  errors: [Error!]! @deprecated(reason: "Use typed errors with error codes. This field will be removed after 2020-07-31.")
  accountErrors: [AccountError!]!
  user: User
}

type CreditCard {
  brand: String!
  firstDigits: String!
  lastDigits: String!
  expMonth: Int!
  expYear: Int!
}

type CustomerBulkDelete {
  errors: [Error!]! @deprecated(reason: "Use typed errors with error codes. This field will be removed after 2020-07-31.")
  count: Int!
  accountErrors: [AccountError!]!
}

type CustomerCreate {
  errors: [Error!]! @deprecated(reason: "Use typed errors with error codes. This field will be removed after 2020-07-31.")
  accountErrors: [AccountError!]!
  user: User
}

type CustomerDelete {
  errors: [Error!]! @deprecated(reason: "Use typed errors with error codes. This field will be removed after 2020-07-31.")
  accountErrors: [AccountError!]!
  user: User
}

type CustomerEvent implements Node {
  id: ID!
  date: DateTime
  type: CustomerEventsEnum
  user: User
  message: String
  count: Int
  order: Order
  orderLine: OrderLine
}

enum CustomerEventsEnum {
  ACCOUNT_CREATED
  PASSWORD_RESET_LINK_SENT
  PASSWORD_RESET
  EMAIL_CHANGED_REQUEST
  PASSWORD_CHANGED
  EMAIL_CHANGED
  PLACED_ORDER
  NOTE_ADDED_TO_ORDER
  DIGITAL_LINK_DOWNLOADED
  CUSTOMER_DELETED
  NAME_ASSIGNED
  EMAIL_ASSIGNED
  NOTE_ADDED
}

input CustomerFilterInput {
  dateJoined: DateRangeInput
  moneySpent: PriceRangeInput
  numberOfOrders: IntRangeInput
  placedOrders: DateRangeInput
  search: String
}

input CustomerInput {
  defaultBillingAddress: AddressInput
  defaultShippingAddress: AddressInput
  firstName: String
  lastName: String
  email: String
  isActive: Boolean
  note: String
}

type CustomerUpdate {
  errors: [Error!]! @deprecated(reason: "Use typed errors with error codes. This field will be removed after 2020-07-31.")
  accountErrors: [AccountError!]!
  user: User
}

scalar Date

input DateRangeInput {
  gte: Date
  lte: Date
}

scalar DateTime

input DateTimeRangeInput {
  gte: DateTime
  lte: DateTime
}

scalar Decimal

type DeleteMetadata {
  errors: [Error!]! @deprecated(reason: "Use typed errors with error codes. This field will be removed after 2020-07-31.")
  metadataErrors: [MetadataError!]!
  item: ObjectWithMetadata
}

type DeletePrivateMetadata {
  errors: [Error!]! @deprecated(reason: "Use typed errors with error codes. This field will be removed after 2020-07-31.")
  metadataErrors: [MetadataError!]!
  item: ObjectWithMetadata
}

type DigitalContent implements Node & ObjectWithMetadata {
  useDefaultSettings: Boolean!
  automaticFulfillment: Boolean!
  productVariant: ProductVariant!
  contentFile: String!
  maxDownloads: Int
  urlValidDays: Int
  urls: [DigitalContentUrl]
  id: ID!
  privateMetadata: [MetadataItem]!
  metadata: [MetadataItem]!
  privateMeta: [MetaStore]! @deprecated(reason: "Use the `privetaMetadata` field. This field will be removed after 2020-07-31.")
  meta: [MetaStore]! @deprecated(reason: "Use the `metadata` field. This field will be removed after 2020-07-31.")
}

type DigitalContentCountableConnection {
  pageInfo: PageInfo!
  edges: [DigitalContentCountableEdge!]!
  totalCount: Int
}

type DigitalContentCountableEdge {
  node: DigitalContent!
  cursor: String!
}

type DigitalContentCreate {
  errors: [Error!]! @deprecated(reason: "Use typed errors with error codes. This field will be removed after 2020-07-31.")
  variant: ProductVariant
  content: DigitalContent
  productErrors: [ProductError!]!
}

type DigitalContentDelete {
  errors: [Error!]! @deprecated(reason: "Use typed errors with error codes. This field will be removed after 2020-07-31.")
  variant: ProductVariant
  productErrors: [ProductError!]!
}

input DigitalContentInput {
  useDefaultSettings: Boolean!
  maxDownloads: Int
  urlValidDays: Int
  automaticFulfillment: Boolean
}

type DigitalContentUpdate {
  errors: [Error!]! @deprecated(reason: "Use typed errors with error codes. This field will be removed after 2020-07-31.")
  variant: ProductVariant
  content: DigitalContent
  productErrors: [ProductError!]!
}

input DigitalContentUploadInput {
  useDefaultSettings: Boolean!
  maxDownloads: Int
  urlValidDays: Int
  automaticFulfillment: Boolean
  contentFile: Upload!
}

type DigitalContentUrl implements Node {
  token: UUID!
  content: DigitalContent!
  created: DateTime!
  downloadNum: Int!
  id: ID!
  url: String
}

type DigitalContentUrlCreate {
  errors: [Error!]! @deprecated(reason: "Use typed errors with error codes. This field will be removed after 2020-07-31.")
  productErrors: [ProductError!]!
  digitalContentUrl: DigitalContentUrl
}

input DigitalContentUrlCreateInput {
  content: ID!
}

type DiscountError {
  field: String
  message: String
  code: DiscountErrorCode!
}

enum DiscountErrorCode {
  ALREADY_EXISTS
  GRAPHQL_ERROR
  INVALID
  NOT_FOUND
  REQUIRED
  UNIQUE
}

enum DiscountStatusEnum {
  ACTIVE
  EXPIRED
  SCHEDULED
}

enum DiscountValueTypeEnum {
  FIXED
  PERCENTAGE
}

type Domain {
  host: String!
  sslEnabled: Boolean!
  url: String!
}

type DraftOrderBulkDelete {
  errors: [Error!]! @deprecated(reason: "Use typed errors with error codes. This field will be removed after 2020-07-31.")
  count: Int!
  orderErrors: [OrderError!]!
}

type DraftOrderComplete {
  errors: [Error!]! @deprecated(reason: "Use typed errors with error codes. This field will be removed after 2020-07-31.")
  order: Order
  orderErrors: [OrderError!]!
}

type DraftOrderCreate {
  errors: [Error!]! @deprecated(reason: "Use typed errors with error codes. This field will be removed after 2020-07-31.")
  orderErrors: [OrderError!]!
  order: Order
}

input DraftOrderCreateInput {
  billingAddress: AddressInput
  user: ID
  userEmail: String
  discount: Decimal
  shippingAddress: AddressInput
  shippingMethod: ID
  voucher: ID
  customerNote: String
  lines: [OrderLineCreateInput]
}

type DraftOrderDelete {
  errors: [Error!]! @deprecated(reason: "Use typed errors with error codes. This field will be removed after 2020-07-31.")
  orderErrors: [OrderError!]!
  order: Order
}

input DraftOrderInput {
  billingAddress: AddressInput
  user: ID
  userEmail: String
  discount: Decimal
  shippingAddress: AddressInput
  shippingMethod: ID
  voucher: ID
  customerNote: String
}

type DraftOrderLineDelete {
  errors: [Error!]! @deprecated(reason: "Use typed errors with error codes. This field will be removed after 2020-07-31.")
  order: Order
  orderLine: OrderLine
  orderErrors: [OrderError!]!
}

type DraftOrderLineUpdate {
  errors: [Error!]! @deprecated(reason: "Use typed errors with error codes. This field will be removed after 2020-07-31.")
  order: Order
  orderErrors: [OrderError!]!
  orderLine: OrderLine
}

type DraftOrderLinesBulkDelete {
  errors: [Error!]! @deprecated(reason: "Use typed errors with error codes. This field will be removed after 2020-07-31.")
  count: Int!
  orderErrors: [OrderError!]!
}

type DraftOrderLinesCreate {
  errors: [Error!]! @deprecated(reason: "Use typed errors with error codes. This field will be removed after 2020-07-31.")
  order: Order
  orderLines: [OrderLine!]
  orderErrors: [OrderError!]!
}

type DraftOrderUpdate {
  errors: [Error!]! @deprecated(reason: "Use typed errors with error codes. This field will be removed after 2020-07-31.")
  orderErrors: [OrderError!]!
  order: Order
}

type Error {
  field: String
  message: String
}

type Fulfillment implements Node & ObjectWithMetadata {
  id: ID!
  fulfillmentOrder: Int!
  status: FulfillmentStatus!
  trackingNumber: String!
  created: DateTime!
  privateMetadata: [MetadataItem]!
  metadata: [MetadataItem]!
  privateMeta: [MetaStore]! @deprecated(reason: "Use the `privetaMetadata` field. This field will be removed after 2020-07-31.")
  meta: [MetaStore]! @deprecated(reason: "Use the `metadata` field. This field will be removed after 2020-07-31.")
  lines: [FulfillmentLine]
  statusDisplay: String
  warehouse: Warehouse
}

type FulfillmentCancel {
  errors: [Error!]! @deprecated(reason: "Use typed errors with error codes. This field will be removed after 2020-07-31.")
  fulfillment: Fulfillment
  order: Order
  orderErrors: [OrderError!]!
}

input FulfillmentCancelInput {
  warehouseId: ID!
}

type FulfillmentClearMeta {
  errors: [Error!]! @deprecated(reason: "Use typed errors with error codes. This field will be removed after 2020-07-31.")
  fulfillment: Fulfillment
}

type FulfillmentClearPrivateMeta {
  errors: [Error!]! @deprecated(reason: "Use typed errors with error codes. This field will be removed after 2020-07-31.")
  fulfillment: Fulfillment
}

type FulfillmentLine implements Node {
  id: ID!
  quantity: Int!
  orderLine: OrderLine
}

enum FulfillmentStatus {
  FULFILLED
  CANCELED
}

type FulfillmentUpdateMeta {
  errors: [Error!]! @deprecated(reason: "Use typed errors with error codes. This field will be removed after 2020-07-31.")
  fulfillment: Fulfillment
}

type FulfillmentUpdatePrivateMeta {
  errors: [Error!]! @deprecated(reason: "Use typed errors with error codes. This field will be removed after 2020-07-31.")
  fulfillment: Fulfillment
}

type FulfillmentUpdateTracking {
  errors: [Error!]! @deprecated(reason: "Use typed errors with error codes. This field will be removed after 2020-07-31.")
  fulfillment: Fulfillment
  order: Order
  orderErrors: [OrderError!]!
}

input FulfillmentUpdateTrackingInput {
  trackingNumber: String
  notifyCustomer: Boolean = false
}

type GatewayConfigLine {
  field: String!
  value: String
}

scalar GenericScalar

type Geolocalization {
  country: CountryDisplay
}

type GiftCard implements Node {
  code: String
  user: User
  created: DateTime!
  startDate: Date!
  endDate: Date
  lastUsedOn: DateTime
  isActive: Boolean!
  initialBalance: Money
  currentBalance: Money
  id: ID!
  displayCode: String
}

type GiftCardActivate {
  errors: [Error!]! @deprecated(reason: "Use typed errors with error codes. This field will be removed after 2020-07-31.")
  giftCard: GiftCard
  giftCardErrors: [GiftCardError!]!
}

type GiftCardCountableConnection {
  pageInfo: PageInfo!
  edges: [GiftCardCountableEdge!]!
  totalCount: Int
}

type GiftCardCountableEdge {
  node: GiftCard!
  cursor: String!
}

type GiftCardCreate {
  errors: [Error!]! @deprecated(reason: "Use typed errors with error codes. This field will be removed after 2020-07-31.")
  giftCardErrors: [GiftCardError!]!
  giftCard: GiftCard
}

input GiftCardCreateInput {
  startDate: Date
  endDate: Date
  balance: Decimal
  userEmail: String
  code: String
}

type GiftCardDeactivate {
  errors: [Error!]! @deprecated(reason: "Use typed errors with error codes. This field will be removed after 2020-07-31.")
  giftCard: GiftCard
  giftCardErrors: [GiftCardError!]!
}

type GiftCardError {
  field: String
  message: String
  code: GiftCardErrorCode!
}

enum GiftCardErrorCode {
  ALREADY_EXISTS
  GRAPHQL_ERROR
  INVALID
  NOT_FOUND
  REQUIRED
  UNIQUE
}

type GiftCardUpdate {
  errors: [Error!]! @deprecated(reason: "Use typed errors with error codes. This field will be removed after 2020-07-31.")
  giftCardErrors: [GiftCardError!]!
  giftCard: GiftCard
}

input GiftCardUpdateInput {
  startDate: Date
  endDate: Date
  balance: Decimal
  userEmail: String
}

type Group implements Node {
  id: ID!
  name: String!
  permissions: [Permission]
  users: [User]
  userCanManage: Boolean!
}

type GroupCountableConnection {
  pageInfo: PageInfo!
  edges: [GroupCountableEdge!]!
  totalCount: Int
}

type GroupCountableEdge {
  node: Group!
  cursor: String!
}

type HomepageCollectionUpdate {
  errors: [Error!]! @deprecated(reason: "Use typed errors with error codes. This field will be removed after 2020-07-31.")
  shop: Shop
  shopErrors: [ShopError!]!
}

type Image {
  url: String!
  alt: String
}

input IntRangeInput {
  gte: Int
  lte: Int
}

scalar JSONString

interface Job {
  status: JobStatusEnum!
  createdAt: DateTime!
  updatedAt: DateTime!
  message: String
}

enum JobStatusEnum {
  PENDING
  SUCCESS
  FAILED
  DELETED
}

enum LanguageCodeEnum {
  AR
  AZ
  BG
  BN
  CA
  CS
  DA
  DE
  EL
  EN
  ES
  ES_CO
  ET
  FA
  FI
  FR
  HI
  HU
  HY
  ID
  IS
  IT
  JA
  KO
  LT
  MN
  NB
  NL
  PL
  PT
  PT_BR
  RO
  RU
  SK
  SL
  SQ
  SR
  SV
  SW
  TH
  TR
  UK
  VI
  ZH_HANS
  ZH_HANT
}

type LanguageDisplay {
  code: LanguageCodeEnum!
  language: String!
}

type Manifest {
  identifier: String!
  version: String!
  name: String!
  about: String
  permissions: [Permission]
  appUrl: String
  configurationUrl: String
  tokenTargetUrl: String
  dataPrivacy: String
  dataPrivacyUrl: String
  homepageUrl: String
  supportUrl: String
}

type Margin {
  start: Int
  stop: Int
}

type Menu implements Node {
  id: ID!
  name: String!
  items: [MenuItem]
}

type MenuBulkDelete {
  errors: [Error!]! @deprecated(reason: "Use typed errors with error codes. This field will be removed after 2020-07-31.")
  count: Int!
  menuErrors: [MenuError!]!
}

type MenuCountableConnection {
  pageInfo: PageInfo!
  edges: [MenuCountableEdge!]!
  totalCount: Int
}

type MenuCountableEdge {
  node: Menu!
  cursor: String!
}

type MenuCreate {
  errors: [Error!]! @deprecated(reason: "Use typed errors with error codes. This field will be removed after 2020-07-31.")
  menuErrors: [MenuError!]!
  menu: Menu
}

input MenuCreateInput {
  name: String!
  items: [MenuItemInput]
}

type MenuDelete {
  errors: [Error!]! @deprecated(reason: "Use typed errors with error codes. This field will be removed after 2020-07-31.")
  menuErrors: [MenuError!]!
  menu: Menu
}

type MenuError {
  field: String
  message: String
  code: MenuErrorCode!
}

enum MenuErrorCode {
  CANNOT_ASSIGN_NODE
  GRAPHQL_ERROR
  INVALID
  INVALID_MENU_ITEM
  NO_MENU_ITEM_PROVIDED
  NOT_FOUND
  REQUIRED
  TOO_MANY_MENU_ITEMS
  UNIQUE
}

input MenuFilterInput {
  search: String
}

input MenuInput {
  name: String
}

type MenuItem implements Node {
  id: ID!
  name: String!
  menu: Menu!
  parent: MenuItem
  category: Category
  collection: Collection
  page: Page
  level: Int!
  children: [MenuItem]
  url: String
  translation(languageCode: LanguageCodeEnum!): MenuItemTranslation
}

type MenuItemBulkDelete {
  errors: [Error!]! @deprecated(reason: "Use typed errors with error codes. This field will be removed after 2020-07-31.")
  count: Int!
  menuErrors: [MenuError!]!
}

type MenuItemCountableConnection {
  pageInfo: PageInfo!
  edges: [MenuItemCountableEdge!]!
  totalCount: Int
}

type MenuItemCountableEdge {
  node: MenuItem!
  cursor: String!
}

type MenuItemCreate {
  errors: [Error!]! @deprecated(reason: "Use typed errors with error codes. This field will be removed after 2020-07-31.")
  menuErrors: [MenuError!]!
  menuItem: MenuItem
}

input MenuItemCreateInput {
  name: String!
  url: String
  category: ID
  collection: ID
  page: ID
  menu: ID!
  parent: ID
}

type MenuItemDelete {
  errors: [Error!]! @deprecated(reason: "Use typed errors with error codes. This field will be removed after 2020-07-31.")
  menuErrors: [MenuError!]!
  menuItem: MenuItem
}

input MenuItemFilterInput {
  search: String
}

input MenuItemInput {
  name: String
  url: String
  category: ID
  collection: ID
  page: ID
}

type MenuItemMove {
  errors: [Error!]! @deprecated(reason: "Use typed errors with error codes. This field will be removed after 2020-07-31.")
  menu: Menu
  menuErrors: [MenuError!]!
}

input MenuItemMoveInput {
  itemId: ID!
  parentId: ID
  sortOrder: Int
}

input MenuItemSortingInput {
  direction: OrderDirection!
  field: MenuItemsSortField!
}

type MenuItemTranslatableContent implements Node {
  id: ID!
  name: String!
  translation(languageCode: LanguageCodeEnum!): MenuItemTranslation
  menuItem: MenuItem
}

type MenuItemTranslate {
  errors: [Error!]! @deprecated(reason: "Use typed errors with error codes. This field will be removed after 2020-07-31.")
  translationErrors: [TranslationError!]!
  menuItem: MenuItem
}

type MenuItemTranslation implements Node {
  id: ID!
  name: String!
  language: LanguageDisplay!
}

type MenuItemUpdate {
  errors: [Error!]! @deprecated(reason: "Use typed errors with error codes. This field will be removed after 2020-07-31.")
  menuErrors: [MenuError!]!
  menuItem: MenuItem
}

enum MenuItemsSortField {
  NAME
}

enum MenuSortField {
  NAME
  ITEMS_COUNT
}

input MenuSortingInput {
  direction: OrderDirection!
  field: MenuSortField!
}

type MenuUpdate {
  errors: [Error!]! @deprecated(reason: "Use typed errors with error codes. This field will be removed after 2020-07-31.")
  menuErrors: [MenuError!]!
  menu: Menu
}

type MetaClientStore {
  name: String!
  metadata: [MetaItem]!
}

input MetaInput {
  namespace: String!
  clientName: String!
  key: String!
  value: String!
}

type MetaItem {
  key: String!
  value: String!
}

input MetaPath {
  namespace: String!
  clientName: String!
  key: String!
}

type MetaStore {
  namespace: String!
  clients: [MetaClientStore]!
}

type MetadataError {
  field: String
  message: String
  code: MetadataErrorCode!
}

enum MetadataErrorCode {
  GRAPHQL_ERROR
  INVALID
  NOT_FOUND
}

input MetadataInput {
  key: String!
  value: String!
}

type MetadataItem {
  key: String!
  value: String!
}

type Money {
  currency: String!
  amount: Float!
  localized: String! @deprecated(reason: "Price formatting according to the current locale should be handled by the frontend client. This field will be removed after 2020-07-31.")
}

type MoneyRange {
  start: Money
  stop: Money
}

input MoveProductInput {
  productId: ID!
  sortOrder: Int
}

type Mutation {
  webhookCreate(input: WebhookCreateInput!): WebhookCreate
  webhookDelete(id: ID!): WebhookDelete
  webhookUpdate(id: ID!, input: WebhookUpdateInput!): WebhookUpdate
  createWarehouse(input: WarehouseCreateInput!): WarehouseCreate
  updateWarehouse(id: ID!, input: WarehouseUpdateInput!): WarehouseUpdate
  deleteWarehouse(id: ID!): WarehouseDelete
  assignWarehouseShippingZone(id: ID!, shippingZoneIds: [ID!]!): WarehouseShippingZoneAssign
  unassignWarehouseShippingZone(id: ID!, shippingZoneIds: [ID!]!): WarehouseShippingZoneUnassign
  authorizationKeyAdd(input: AuthorizationKeyInput!, keyType: AuthorizationKeyType!): AuthorizationKeyAdd
  authorizationKeyDelete(keyType: AuthorizationKeyType!): AuthorizationKeyDelete
  staffNotificationRecipientCreate(input: StaffNotificationRecipientInput!): StaffNotificationRecipientCreate
  staffNotificationRecipientUpdate(id: ID!, input: StaffNotificationRecipientInput!): StaffNotificationRecipientUpdate
  staffNotificationRecipientDelete(id: ID!): StaffNotificationRecipientDelete
  homepageCollectionUpdate(collection: ID): HomepageCollectionUpdate
  shopDomainUpdate(input: SiteDomainInput): ShopDomainUpdate
  shopSettingsUpdate(input: ShopSettingsInput!): ShopSettingsUpdate
  shopFetchTaxRates: ShopFetchTaxRates
  shopSettingsTranslate(input: ShopSettingsTranslationInput!, languageCode: LanguageCodeEnum!): ShopSettingsTranslate
  shopAddressUpdate(input: AddressInput): ShopAddressUpdate
  shippingPriceCreate(input: ShippingPriceInput!): ShippingPriceCreate
  shippingPriceDelete(id: ID!): ShippingPriceDelete
  shippingPriceBulkDelete(ids: [ID]!): ShippingPriceBulkDelete
  shippingPriceUpdate(id: ID!, input: ShippingPriceInput!): ShippingPriceUpdate
  shippingPriceTranslate(id: ID!, input: NameTranslationInput!, languageCode: LanguageCodeEnum!): ShippingPriceTranslate
  shippingZoneCreate(input: ShippingZoneCreateInput!): ShippingZoneCreate
  shippingZoneDelete(id: ID!): ShippingZoneDelete
  shippingZoneBulkDelete(ids: [ID]!): ShippingZoneBulkDelete
  shippingZoneUpdate(id: ID!, input: ShippingZoneUpdateInput!): ShippingZoneUpdate
  attributeCreate(input: AttributeCreateInput!): AttributeCreate
  attributeDelete(id: ID!): AttributeDelete
  attributeBulkDelete(ids: [ID]!): AttributeBulkDelete
  attributeAssign(operations: [AttributeAssignInput]!, productTypeId: ID!): AttributeAssign
  attributeUnassign(attributeIds: [ID]!, productTypeId: ID!): AttributeUnassign
  attributeUpdate(id: ID!, input: AttributeUpdateInput!): AttributeUpdate
  attributeTranslate(id: ID!, input: NameTranslationInput!, languageCode: LanguageCodeEnum!): AttributeTranslate
  attributeUpdateMetadata(id: ID!, input: MetaInput!): AttributeUpdateMeta @deprecated(reason: "Use the `updateMetadata` mutation instead. This field will be removed after 2020-07-31.")
  attributeClearMetadata(id: ID!, input: MetaPath!): AttributeClearMeta @deprecated(reason: "Use the `deleteMetadata` mutation instead. This field will be removed after 2020-07-31.")
  attributeUpdatePrivateMetadata(id: ID!, input: MetaInput!): AttributeUpdatePrivateMeta @deprecated(reason: "Use the `updatePrivateMetadata` mutation instead. This field will be removed after 2020-07-31.")
  attributeClearPrivateMetadata(id: ID!, input: MetaPath!): AttributeClearPrivateMeta @deprecated(reason: "Use the `deletePrivateMetadata` mutation instead. This field will be removed after 2020-07-31.")
  attributeValueCreate(attribute: ID!, input: AttributeValueCreateInput!): AttributeValueCreate
  attributeValueDelete(id: ID!): AttributeValueDelete
  attributeValueBulkDelete(ids: [ID]!): AttributeValueBulkDelete
  attributeValueUpdate(id: ID!, input: AttributeValueCreateInput!): AttributeValueUpdate
  attributeValueTranslate(id: ID!, input: NameTranslationInput!, languageCode: LanguageCodeEnum!): AttributeValueTranslate
  attributeReorderValues(attributeId: ID!, moves: [ReorderInput]!): AttributeReorderValues
  categoryCreate(input: CategoryInput!, parent: ID): CategoryCreate
  categoryDelete(id: ID!): CategoryDelete
  categoryBulkDelete(ids: [ID]!): CategoryBulkDelete
  categoryUpdate(id: ID!, input: CategoryInput!): CategoryUpdate
  categoryTranslate(id: ID!, input: TranslationInput!, languageCode: LanguageCodeEnum!): CategoryTranslate
  categoryUpdateMetadata(id: ID!, input: MetaInput!): CategoryUpdateMeta @deprecated(reason: "Use the `updateMetadata` mutation instead. This field will be removed after 2020-07-31.")
  categoryClearMetadata(id: ID!, input: MetaPath!): CategoryClearMeta @deprecated(reason: "Use the `deleteMetadata` mutation instead. This field will be removed after 2020-07-31.")
  categoryUpdatePrivateMetadata(id: ID!, input: MetaInput!): CategoryUpdatePrivateMeta @deprecated(reason: "Use the `updatePrivateMetadata` mutation instead. This field will be removed after 2020-07-31.")
  categoryClearPrivateMetadata(id: ID!, input: MetaPath!): CategoryClearPrivateMeta @deprecated(reason: "Use the `deletePrivateMetadata` mutation instead. This field will be removed after 2020-07-31.")
  collectionAddProducts(collectionId: ID!, products: [ID]!): CollectionAddProducts
  collectionCreate(input: CollectionCreateInput!): CollectionCreate
  collectionDelete(id: ID!): CollectionDelete
  collectionReorderProducts(collectionId: ID!, moves: [MoveProductInput]!): CollectionReorderProducts
  collectionBulkDelete(ids: [ID]!): CollectionBulkDelete
  collectionBulkPublish(ids: [ID]!, isPublished: Boolean!): CollectionBulkPublish
  collectionRemoveProducts(collectionId: ID!, products: [ID]!): CollectionRemoveProducts
  collectionUpdate(id: ID!, input: CollectionInput!): CollectionUpdate
  collectionTranslate(id: ID!, input: TranslationInput!, languageCode: LanguageCodeEnum!): CollectionTranslate
  collectionUpdateMetadata(id: ID!, input: MetaInput!): CollectionUpdateMeta @deprecated(reason: "Use the `updateMetadata` mutation instead. This field will be removed after 2020-07-31.")
  collectionClearMetadata(id: ID!, input: MetaPath!): CollectionClearMeta @deprecated(reason: "Use the `deleteMetadata` mutation instead. This field will be removed after 2020-07-31.")
  collectionUpdatePrivateMetadata(id: ID!, input: MetaInput!): CollectionUpdatePrivateMeta @deprecated(reason: "Use the `updatePrivateMetadata` mutation instead. This field will be removed after 2020-07-31.")
  collectionClearPrivateMetadata(id: ID!, input: MetaPath!): CollectionClearPrivateMeta @deprecated(reason: "Use the `deletePrivateMetadata` mutation instead. This field will be removed after 2020-07-31.")
  productCreate(input: ProductCreateInput!): ProductCreate
  productDelete(id: ID!): ProductDelete
  productBulkDelete(ids: [ID]!): ProductBulkDelete
  productBulkPublish(ids: [ID]!, isPublished: Boolean!): ProductBulkPublish
  productUpdate(id: ID!, input: ProductInput!): ProductUpdate
  productTranslate(id: ID!, input: TranslationInput!, languageCode: LanguageCodeEnum!): ProductTranslate
  productUpdateMetadata(id: ID!, input: MetaInput!): ProductUpdateMeta @deprecated(reason: "Use the `updateMetadata` mutation instead. This field will be removed after 2020-07-31.")
  productClearMetadata(id: ID!, input: MetaPath!): ProductClearMeta @deprecated(reason: "Use the `deleteMetadata` mutation instead. This field will be removed after 2020-07-31.")
  productUpdatePrivateMetadata(id: ID!, input: MetaInput!): ProductUpdatePrivateMeta @deprecated(reason: "Use the `updatePrivateMetadata` mutation instead. This field will be removed after 2020-07-31.")
  productClearPrivateMetadata(id: ID!, input: MetaPath!): ProductClearPrivateMeta @deprecated(reason: "Use the `deletePrivateMetadata` mutation instead. This field will be removed after 2020-07-31.")
  productImageCreate(input: ProductImageCreateInput!): ProductImageCreate
  productImageDelete(id: ID!): ProductImageDelete
  productImageBulkDelete(ids: [ID]!): ProductImageBulkDelete
  productImageReorder(imagesIds: [ID]!, productId: ID!): ProductImageReorder
  productImageUpdate(id: ID!, input: ProductImageUpdateInput!): ProductImageUpdate
  productTypeCreate(input: ProductTypeInput!): ProductTypeCreate
  productTypeDelete(id: ID!): ProductTypeDelete
  productTypeBulkDelete(ids: [ID]!): ProductTypeBulkDelete
  productTypeUpdate(id: ID!, input: ProductTypeInput!): ProductTypeUpdate
  productTypeReorderAttributes(moves: [ReorderInput]!, productTypeId: ID!, type: AttributeTypeEnum!): ProductTypeReorderAttributes
  productTypeUpdateMetadata(id: ID!, input: MetaInput!): ProductTypeUpdateMeta @deprecated(reason: "Use the `updateMetadata` mutation instead. This field will be removed after 2020-07-31.")
  productTypeClearMetadata(id: ID!, input: MetaPath!): ProductTypeClearMeta @deprecated(reason: "Use the `deleteMetadata` mutation instead. This field will be removed after 2020-07-31.")
  productTypeUpdatePrivateMetadata(id: ID!, input: MetaInput!): ProductTypeUpdatePrivateMeta @deprecated(reason: "Use the `updatePrivateMetadata` mutation instead. This field will be removed after 2020-07-31.")
  productTypeClearPrivateMetadata(id: ID!, input: MetaPath!): ProductTypeClearPrivateMeta @deprecated(reason: "Use the `deletePrivateMetadata` mutation instead. This field will be removed after 2020-07-31.")
  digitalContentCreate(input: DigitalContentUploadInput!, variantId: ID!): DigitalContentCreate
  digitalContentDelete(variantId: ID!): DigitalContentDelete
  digitalContentUpdate(input: DigitalContentInput!, variantId: ID!): DigitalContentUpdate
  digitalContentUrlCreate(input: DigitalContentUrlCreateInput!): DigitalContentUrlCreate
  productVariantCreate(input: ProductVariantCreateInput!): ProductVariantCreate
  productVariantDelete(id: ID!): ProductVariantDelete
  productVariantBulkCreate(product: ID!, variants: [ProductVariantBulkCreateInput]!): ProductVariantBulkCreate
  productVariantBulkDelete(ids: [ID]!): ProductVariantBulkDelete
  productVariantStocksCreate(stocks: [StockInput!]!, variantId: ID!): ProductVariantStocksCreate
  productVariantStocksDelete(variantId: ID!, warehouseIds: [ID!]): ProductVariantStocksDelete
  productVariantStocksUpdate(stocks: [StockInput!]!, variantId: ID!): ProductVariantStocksUpdate
  productVariantUpdate(id: ID!, input: ProductVariantInput!): ProductVariantUpdate
  productVariantTranslate(id: ID!, input: NameTranslationInput!, languageCode: LanguageCodeEnum!): ProductVariantTranslate
  productVariantUpdateMetadata(id: ID!, input: MetaInput!): ProductVariantUpdateMeta @deprecated(reason: "Use the `updateMetadata` mutation instead. This field will be removed after 2020-07-31.")
  productVariantClearMetadata(id: ID!, input: MetaPath!): ProductVariantClearMeta @deprecated(reason: "Use the `deleteMetadata` mutation instead. This field will be removed after 2020-07-31.")
  productVariantUpdatePrivateMetadata(id: ID!, input: MetaInput!): ProductVariantUpdatePrivateMeta @deprecated(reason: "Use the `updatePrivateMetadata` mutation instead. This field will be removed after 2020-07-31.")
  productVariantClearPrivateMetadata(id: ID!, input: MetaPath!): ProductVariantClearPrivateMeta @deprecated(reason: "Use the `deletePrivateMetadata` mutation instead. This field will be removed after 2020-07-31.")
  variantImageAssign(imageId: ID!, variantId: ID!): VariantImageAssign
  variantImageUnassign(imageId: ID!, variantId: ID!): VariantImageUnassign
  paymentCapture(amount: Decimal, paymentId: ID!): PaymentCapture
  paymentRefund(amount: Decimal, paymentId: ID!): PaymentRefund
  paymentVoid(paymentId: ID!): PaymentVoid
  paymentSecureConfirm(paymentId: ID!): PaymentSecureConfirm
  pageCreate(input: PageInput!): PageCreate
  pageDelete(id: ID!): PageDelete
  pageBulkDelete(ids: [ID]!): PageBulkDelete
  pageBulkPublish(ids: [ID]!, isPublished: Boolean!): PageBulkPublish
  pageUpdate(id: ID!, input: PageInput!): PageUpdate
  pageTranslate(id: ID!, input: PageTranslationInput!, languageCode: LanguageCodeEnum!): PageTranslate
  draftOrderComplete(id: ID!): DraftOrderComplete
  draftOrderCreate(input: DraftOrderCreateInput!): DraftOrderCreate
  draftOrderDelete(id: ID!): DraftOrderDelete
  draftOrderBulkDelete(ids: [ID]!): DraftOrderBulkDelete
  draftOrderLinesBulkDelete(ids: [ID]!): DraftOrderLinesBulkDelete
  draftOrderLinesCreate(id: ID!, input: [OrderLineCreateInput]!): DraftOrderLinesCreate
  draftOrderLineDelete(id: ID!): DraftOrderLineDelete
  draftOrderLineUpdate(id: ID!, input: OrderLineInput!): DraftOrderLineUpdate
  draftOrderUpdate(id: ID!, input: DraftOrderInput!): DraftOrderUpdate
  orderAddNote(order: ID!, input: OrderAddNoteInput!): OrderAddNote
  orderCancel(id: ID!): OrderCancel
  orderCapture(amount: Decimal!, id: ID!): OrderCapture
  orderClearPrivateMeta(id: ID!, input: MetaPath!): OrderClearPrivateMeta @deprecated(reason: "Use the `deletePrivateMetadata` mutation instead. This field will be removed after 2020-07-31.")
  orderClearMeta(input: MetaPath!, token: UUID!): OrderClearMeta @deprecated(reason: "Use the `deleteMetadata` mutation instead. This field will be removed after 2020-07-31.")
  orderFulfill(input: OrderFulfillInput!, order: ID): OrderFulfill
  orderFulfillmentCancel(id: ID!, input: FulfillmentCancelInput!): FulfillmentCancel
  orderFulfillmentUpdateTracking(id: ID!, input: FulfillmentUpdateTrackingInput!): FulfillmentUpdateTracking
  orderFulfillmentClearMeta(id: ID!, input: MetaPath!): FulfillmentClearMeta @deprecated(reason: "Use the `deleteMetadata` mutation instead. This field will be removed after 2020-07-31.")
  orderFulfillmentClearPrivateMeta(id: ID!, input: MetaPath!): FulfillmentClearPrivateMeta @deprecated(reason: "Use the `deletePrivateMetadata` mutation instead. This field will be removed after 2020-07-31.")
  orderFulfillmentUpdateMeta(id: ID!, input: MetaInput!): FulfillmentUpdateMeta @deprecated(reason: "Use the `updateMetadata` mutation instead. This field will be removed after 2020-07-31.")
  orderFulfillmentUpdatePrivateMeta(id: ID!, input: MetaInput!): FulfillmentUpdatePrivateMeta @deprecated(reason: "Use the `updatePrivateMetadata` mutation instead. This field will be removed after 2020-07-31.")
  orderMarkAsPaid(id: ID!): OrderMarkAsPaid
  orderRefund(amount: Decimal!, id: ID!): OrderRefund
  orderUpdate(id: ID!, input: OrderUpdateInput!): OrderUpdate
  orderUpdateMeta(input: MetaInput!, token: UUID!): OrderUpdateMeta @deprecated(reason: "Use the `updateMetadata` mutation instead. This field will be removed after 2020-07-31.")
  orderUpdatePrivateMeta(id: ID!, input: MetaInput!): OrderUpdatePrivateMeta @deprecated(reason: "Use the `updatePrivateMetadata` mutation instead. This field will be removed after 2020-07-31.")
  orderUpdateShipping(order: ID!, input: OrderUpdateShippingInput): OrderUpdateShipping
  orderVoid(id: ID!): OrderVoid
  orderBulkCancel(ids: [ID]!): OrderBulkCancel
  deleteMetadata(id: ID!, keys: [String!]!): DeleteMetadata
  deletePrivateMetadata(id: ID!, keys: [String!]!): DeletePrivateMetadata
  updateMetadata(id: ID!, input: [MetadataInput!]!): UpdateMetadata
  updatePrivateMetadata(id: ID!, input: [MetadataInput!]!): UpdatePrivateMetadata
  assignNavigation(menu: ID, navigationType: NavigationType!): AssignNavigation
  menuCreate(input: MenuCreateInput!): MenuCreate
  menuDelete(id: ID!): MenuDelete
  menuBulkDelete(ids: [ID]!): MenuBulkDelete
  menuUpdate(id: ID!, input: MenuInput!): MenuUpdate
  menuItemCreate(input: MenuItemCreateInput!): MenuItemCreate
  menuItemDelete(id: ID!): MenuItemDelete
  menuItemBulkDelete(ids: [ID]!): MenuItemBulkDelete
  menuItemUpdate(id: ID!, input: MenuItemInput!): MenuItemUpdate
  menuItemTranslate(id: ID!, input: NameTranslationInput!, languageCode: LanguageCodeEnum!): MenuItemTranslate
  menuItemMove(menu: ID!, moves: [MenuItemMoveInput]!): MenuItemMove
  giftCardActivate(id: ID!): GiftCardActivate
  giftCardCreate(input: GiftCardCreateInput!): GiftCardCreate
  giftCardDeactivate(id: ID!): GiftCardDeactivate
  giftCardUpdate(id: ID!, input: GiftCardUpdateInput!): GiftCardUpdate
  pluginUpdate(id: ID!, input: PluginUpdateInput!): PluginUpdate
  saleCreate(input: SaleInput!): SaleCreate
  saleDelete(id: ID!): SaleDelete
  saleBulkDelete(ids: [ID]!): SaleBulkDelete
  saleUpdate(id: ID!, input: SaleInput!): SaleUpdate
  saleCataloguesAdd(id: ID!, input: CatalogueInput!): SaleAddCatalogues
  saleCataloguesRemove(id: ID!, input: CatalogueInput!): SaleRemoveCatalogues
  saleTranslate(id: ID!, input: NameTranslationInput!, languageCode: LanguageCodeEnum!): SaleTranslate
  voucherCreate(input: VoucherInput!): VoucherCreate
  voucherDelete(id: ID!): VoucherDelete
  voucherBulkDelete(ids: [ID]!): VoucherBulkDelete
  voucherUpdate(id: ID!, input: VoucherInput!): VoucherUpdate
  voucherCataloguesAdd(id: ID!, input: CatalogueInput!): VoucherAddCatalogues
  voucherCataloguesRemove(id: ID!, input: CatalogueInput!): VoucherRemoveCatalogues
  voucherTranslate(id: ID!, input: NameTranslationInput!, languageCode: LanguageCodeEnum!): VoucherTranslate
  tokenCreate(email: String!, password: String!): CreateToken
  tokenRefresh(token: String!): RefreshToken
  tokenVerify(token: String!): VerifyToken
  checkoutAddPromoCode(checkoutId: ID!, promoCode: String!): CheckoutAddPromoCode
  checkoutBillingAddressUpdate(billingAddress: AddressInput!, checkoutId: ID!): CheckoutBillingAddressUpdate
  checkoutComplete(checkoutId: ID!, redirectUrl: String, storeSource: Boolean = false): CheckoutComplete
  checkoutCreate(input: CheckoutCreateInput!): CheckoutCreate
  checkoutCustomerAttach(checkoutId: ID!, customerId: ID): CheckoutCustomerAttach
  checkoutCustomerDetach(checkoutId: ID!): CheckoutCustomerDetach
  checkoutEmailUpdate(checkoutId: ID, email: String!): CheckoutEmailUpdate
  checkoutLineDelete(checkoutId: ID!, lineId: ID): CheckoutLineDelete
  checkoutLinesAdd(checkoutId: ID!, lines: [CheckoutLineInput]!): CheckoutLinesAdd
  checkoutLinesUpdate(checkoutId: ID!, lines: [CheckoutLineInput]!): CheckoutLinesUpdate
  checkoutRemovePromoCode(checkoutId: ID!, promoCode: String!): CheckoutRemovePromoCode
  checkoutPaymentCreate(checkoutId: ID!, input: PaymentInput!): CheckoutPaymentCreate
  checkoutShippingAddressUpdate(checkoutId: ID!, shippingAddress: AddressInput!): CheckoutShippingAddressUpdate
  checkoutShippingMethodUpdate(checkoutId: ID, shippingMethodId: ID!): CheckoutShippingMethodUpdate
  checkoutUpdateMetadata(id: ID!, input: MetaInput!): CheckoutUpdateMeta @deprecated(reason: "Use the `updateMetadata` mutation. This field will be removed after 2020-07-31.")
  checkoutClearMetadata(id: ID!, input: MetaPath!): CheckoutClearMeta @deprecated(reason: "Use the `deleteMetadata` mutation. This field will be removed after 2020-07-31.")
  checkoutUpdatePrivateMetadata(id: ID!, input: MetaInput!): CheckoutUpdatePrivateMeta @deprecated(reason: "Use the `updatePrivateMetadata` mutation. This field will be removed after 2020-07-31.")
  checkoutClearPrivateMetadata(id: ID!, input: MetaPath!): CheckoutClearPrivateMeta @deprecated(reason: "Use the `deletePrivateMetadata` mutation. This field will be removed after 2020-07-31.")
  appCreate(input: AppInput!): AppCreate
  appUpdate(id: ID!, input: AppInput!): AppUpdate
  appDelete(id: ID!): AppDelete
  appTokenCreate(input: AppTokenInput!): AppTokenCreate
  appTokenDelete(id: ID!): AppTokenDelete
  appInstall(input: AppInstallInput!): AppInstall
  appRetryInstall(activateAfterInstallation: Boolean = true, id: ID!): AppRetryInstall
  appDeleteFailedInstallation(id: ID!): AppDeleteFailedInstallation
<<<<<<< HEAD
  appFetchManifest(manifestUrl: String!): AppFetchManifest
=======
  appActivate(id: ID!): AppActivate
  appDeactivate(id: ID!): AppDeactivate
>>>>>>> 6b230382
  requestPasswordReset(email: String!, redirectUrl: String!): RequestPasswordReset
  confirmAccount(email: String!, token: String!): ConfirmAccount
  setPassword(token: String!, email: String!, password: String!): SetPassword
  passwordChange(newPassword: String!, oldPassword: String!): PasswordChange
  requestEmailChange(newEmail: String!, password: String!, redirectUrl: String!): RequestEmailChange
  confirmEmailChange(token: String!): ConfirmEmailChange
  accountAddressCreate(input: AddressInput!, type: AddressTypeEnum): AccountAddressCreate
  accountAddressUpdate(id: ID!, input: AddressInput!): AccountAddressUpdate
  accountAddressDelete(id: ID!): AccountAddressDelete
  accountSetDefaultAddress(id: ID!, type: AddressTypeEnum!): AccountSetDefaultAddress
  accountRegister(input: AccountRegisterInput!): AccountRegister
  accountUpdate(input: AccountInput!): AccountUpdate
  accountRequestDeletion(redirectUrl: String!): AccountRequestDeletion
  accountDelete(token: String!): AccountDelete
  accountUpdateMeta(input: MetaInput!): AccountUpdateMeta @deprecated(reason: "Use the `updateMetadata` mutation. This field will be removed after 2020-07-31.")
  addressCreate(input: AddressInput!, userId: ID!): AddressCreate
  addressUpdate(id: ID!, input: AddressInput!): AddressUpdate
  addressDelete(id: ID!): AddressDelete
  addressSetDefault(addressId: ID!, type: AddressTypeEnum!, userId: ID!): AddressSetDefault
  customerCreate(input: UserCreateInput!): CustomerCreate
  customerUpdate(id: ID!, input: CustomerInput!): CustomerUpdate
  customerDelete(id: ID!): CustomerDelete
  customerBulkDelete(ids: [ID]!): CustomerBulkDelete
  staffCreate(input: StaffCreateInput!): StaffCreate
  staffUpdate(id: ID!, input: StaffUpdateInput!): StaffUpdate
  staffDelete(id: ID!): StaffDelete
  staffBulkDelete(ids: [ID]!): StaffBulkDelete
  userAvatarUpdate(image: Upload!): UserAvatarUpdate
  userAvatarDelete: UserAvatarDelete
  userBulkSetActive(ids: [ID]!, isActive: Boolean!): UserBulkSetActive
  userUpdateMetadata(id: ID!, input: MetaInput!): UserUpdateMeta @deprecated(reason: "Use the `updateMetadata` mutation. This field will be removed after 2020-07-31.")
  userClearMetadata(id: ID!, input: MetaPath!): UserClearMeta @deprecated(reason: "Use the `deleteMetadata` mutation. This field will be removed after 2020-07-31.")
  userUpdatePrivateMetadata(id: ID!, input: MetaInput!): UserUpdatePrivateMeta @deprecated(reason: "Use the `updatePrivateMetadata` mutation. This field will be removed after 2020-07-31.")
  userClearPrivateMetadata(id: ID!, input: MetaPath!): UserClearPrivateMeta @deprecated(reason: "Use the `deletePrivateMetadata` mutation. This field will be removed after 2020-07-31.")
  serviceAccountCreate(input: ServiceAccountInput!): ServiceAccountCreate @deprecated(reason: "Use the `appCreate` mutation instead. This field will be removed after 2020-07-31.")
  serviceAccountUpdate(id: ID!, input: ServiceAccountInput!): ServiceAccountUpdate @deprecated(reason: "Use the `appUpdate` mutation instead. This field will be removed after 2020-07-31.")
  serviceAccountDelete(id: ID!): ServiceAccountDelete @deprecated(reason: "Use the `appDelete` mutation instead. This field will be removed after 2020-07-31.")
  serviceAccountUpdatePrivateMetadata(id: ID!, input: MetaInput!): ServiceAccountUpdatePrivateMeta @deprecated(reason: "Use the `updatePrivateMetadata` mutation with App instead.This field will be removed after 2020-07-31.")
  serviceAccountClearPrivateMetadata(id: ID!, input: MetaPath!): ServiceAccountClearPrivateMeta @deprecated(reason: "Use the `deletePrivateMetadata` mutation with App instead.This field will be removed after 2020-07-31.")
  serviceAccountTokenCreate(input: ServiceAccountTokenInput!): ServiceAccountTokenCreate @deprecated(reason: "Use the `appTokenCreate` mutation instead. This field will be removed after 2020-07-31.")
  serviceAccountTokenDelete(id: ID!): ServiceAccountTokenDelete @deprecated(reason: "Use the `appTokenDelete` mutation instead. This field will be removed after 2020-07-31.")
  permissionGroupCreate(input: PermissionGroupCreateInput!): PermissionGroupCreate
  permissionGroupUpdate(id: ID!, input: PermissionGroupUpdateInput!): PermissionGroupUpdate
  permissionGroupDelete(id: ID!): PermissionGroupDelete
}

input NameTranslationInput {
  name: String
}

type Navigation {
  main: Menu
  secondary: Menu
}

enum NavigationType {
  MAIN
  SECONDARY
}

interface Node {
  id: ID!
}

interface ObjectWithMetadata {
  privateMetadata: [MetadataItem]!
  metadata: [MetadataItem]!
  privateMeta: [MetaStore]! @deprecated(reason: "Use the `privetaMetadata` field. This field will be removed after 2020-07-31.")
  meta: [MetaStore]! @deprecated(reason: "Use the `metadata` field. This field will be removed after 2020-07-31.")
}

type Order implements Node & ObjectWithMetadata {
  id: ID!
  created: DateTime!
  status: OrderStatus!
  user: User
  languageCode: String!
  trackingClientId: String!
  billingAddress: Address
  shippingAddress: Address
  shippingMethod: ShippingMethod
  shippingMethodName: String
  shippingPrice: TaxedMoney
  token: String!
  voucher: Voucher
  giftCards: [GiftCard]
  discount: Money
  discountName: String
  translatedDiscountName: String
  displayGrossPrices: Boolean!
  customerNote: String!
  weight: Weight
  privateMetadata: [MetadataItem]!
  metadata: [MetadataItem]!
  privateMeta: [MetaStore]! @deprecated(reason: "Use the `privetaMetadata` field. This field will be removed after 2020-07-31.")
  meta: [MetaStore]! @deprecated(reason: "Use the `metadata` field. This field will be removed after 2020-07-31.")
  fulfillments: [Fulfillment]!
  lines: [OrderLine]!
  actions: [OrderAction]!
  availableShippingMethods: [ShippingMethod]
  number: String
  isPaid: Boolean
  paymentStatus: PaymentChargeStatusEnum
  paymentStatusDisplay: String
  payments: [Payment]
  total: TaxedMoney
  subtotal: TaxedMoney
  statusDisplay: String
  canFinalize: Boolean!
  totalAuthorized: Money
  totalCaptured: Money
  events: [OrderEvent]
  totalBalance: Money!
  userEmail: String
  isShippingRequired: Boolean!
}

enum OrderAction {
  CAPTURE
  MARK_AS_PAID
  REFUND
  VOID
}

type OrderAddNote {
  errors: [Error!]! @deprecated(reason: "Use typed errors with error codes. This field will be removed after 2020-07-31.")
  order: Order
  event: OrderEvent
  orderErrors: [OrderError!]!
}

input OrderAddNoteInput {
  message: String!
}

type OrderBulkCancel {
  errors: [Error!]! @deprecated(reason: "Use typed errors with error codes. This field will be removed after 2020-07-31.")
  count: Int!
  orderErrors: [OrderError!]!
}

type OrderCancel {
  errors: [Error!]! @deprecated(reason: "Use typed errors with error codes. This field will be removed after 2020-07-31.")
  order: Order
  orderErrors: [OrderError!]!
}

type OrderCapture {
  errors: [Error!]! @deprecated(reason: "Use typed errors with error codes. This field will be removed after 2020-07-31.")
  order: Order
  orderErrors: [OrderError!]!
}

type OrderClearMeta {
  errors: [Error!]! @deprecated(reason: "Use typed errors with error codes. This field will be removed after 2020-07-31.")
  order: Order
}

type OrderClearPrivateMeta {
  errors: [Error!]! @deprecated(reason: "Use typed errors with error codes. This field will be removed after 2020-07-31.")
  order: Order
}

type OrderCountableConnection {
  pageInfo: PageInfo!
  edges: [OrderCountableEdge!]!
  totalCount: Int
}

type OrderCountableEdge {
  node: Order!
  cursor: String!
}

enum OrderDirection {
  ASC
  DESC
}

input OrderDraftFilterInput {
  customer: String
  created: DateRangeInput
  search: String
}

type OrderError {
  field: String
  message: String
  code: OrderErrorCode!
  warehouse: ID
  orderLine: ID
}

enum OrderErrorCode {
  BILLING_ADDRESS_NOT_SET
  CANNOT_CANCEL_FULFILLMENT
  CANNOT_CANCEL_ORDER
  CANNOT_DELETE
  CANNOT_REFUND
  CAPTURE_INACTIVE_PAYMENT
  NOT_EDITABLE
  FULFILL_ORDER_LINE
  GRAPHQL_ERROR
  INVALID
  NOT_FOUND
  ORDER_NO_SHIPPING_ADDRESS
  PAYMENT_ERROR
  PAYMENT_MISSING
  REQUIRED
  SHIPPING_METHOD_NOT_APPLICABLE
  SHIPPING_METHOD_REQUIRED
  UNIQUE
  VOID_INACTIVE_PAYMENT
  ZERO_QUANTITY
  INSUFFICIENT_STOCK
  DUPLICATED_INPUT_ITEM
}

type OrderEvent implements Node {
  id: ID!
  date: DateTime
  type: OrderEventsEnum
  user: User
  message: String
  email: String
  emailType: OrderEventsEmailsEnum
  amount: Float
  paymentId: String
  paymentGateway: String
  quantity: Int
  composedId: String
  orderNumber: String
  oversoldItems: [String]
  lines: [OrderEventOrderLineObject]
  fulfilledItems: [FulfillmentLine]
  warehouse: Warehouse
}

type OrderEventCountableConnection {
  pageInfo: PageInfo!
  edges: [OrderEventCountableEdge!]!
  totalCount: Int
}

type OrderEventCountableEdge {
  node: OrderEvent!
  cursor: String!
}

type OrderEventOrderLineObject {
  quantity: Int
  orderLine: OrderLine
  itemName: String
}

enum OrderEventsEmailsEnum {
  PAYMENT_CONFIRMATION
  SHIPPING_CONFIRMATION
  TRACKING_UPDATED
  ORDER_CONFIRMATION
  FULFILLMENT_CONFIRMATION
  DIGITAL_LINKS
}

enum OrderEventsEnum {
  DRAFT_CREATED
  DRAFT_ADDED_PRODUCTS
  DRAFT_REMOVED_PRODUCTS
  PLACED
  PLACED_FROM_DRAFT
  OVERSOLD_ITEMS
  CANCELED
  ORDER_MARKED_AS_PAID
  ORDER_FULLY_PAID
  UPDATED_ADDRESS
  EMAIL_SENT
  PAYMENT_CAPTURED
  PAYMENT_REFUNDED
  PAYMENT_VOIDED
  PAYMENT_FAILED
  FULFILLMENT_CANCELED
  FULFILLMENT_RESTOCKED_ITEMS
  FULFILLMENT_FULFILLED_ITEMS
  TRACKING_UPDATED
  NOTE_ADDED
  OTHER
}

input OrderFilterInput {
  paymentStatus: [PaymentChargeStatusEnum]
  status: [OrderStatusFilter]
  customer: String
  created: DateRangeInput
  search: String
}

type OrderFulfill {
  errors: [Error!]! @deprecated(reason: "Use typed errors with error codes. This field will be removed after 2020-07-31.")
  fulfillments: [Fulfillment]
  order: Order
  orderErrors: [OrderError!]!
}

input OrderFulfillInput {
  lines: [OrderFulfillLineInput!]!
  notifyCustomer: Boolean
}

input OrderFulfillLineInput {
  orderLineId: ID
  stocks: [OrderFulfillStockInput!]!
}

input OrderFulfillStockInput {
  quantity: Int
  warehouse: ID
}

type OrderLine implements Node {
  id: ID!
  productName: String!
  variantName: String!
  productSku: String!
  isShippingRequired: Boolean!
  quantity: Int!
  quantityFulfilled: Int!
  taxRate: Float!
  digitalContentUrl: DigitalContentUrl
  thumbnail(size: Int): Image
  unitPrice: TaxedMoney
  variant: ProductVariant
  translatedProductName: String!
  translatedVariantName: String!
}

input OrderLineCreateInput {
  quantity: Int!
  variantId: ID!
}

input OrderLineInput {
  quantity: Int!
}

type OrderMarkAsPaid {
  errors: [Error!]! @deprecated(reason: "Use typed errors with error codes. This field will be removed after 2020-07-31.")
  order: Order
  orderErrors: [OrderError!]!
}

type OrderRefund {
  errors: [Error!]! @deprecated(reason: "Use typed errors with error codes. This field will be removed after 2020-07-31.")
  order: Order
  orderErrors: [OrderError!]!
}

enum OrderSortField {
  NUMBER
  CREATION_DATE
  CUSTOMER
  PAYMENT
  FULFILLMENT_STATUS
  TOTAL
}

input OrderSortingInput {
  direction: OrderDirection!
  field: OrderSortField!
}

enum OrderStatus {
  DRAFT
  UNFULFILLED
  PARTIALLY_FULFILLED
  FULFILLED
  CANCELED
}

enum OrderStatusFilter {
  READY_TO_FULFILL
  READY_TO_CAPTURE
  UNFULFILLED
  PARTIALLY_FULFILLED
  FULFILLED
  CANCELED
}

type OrderUpdate {
  errors: [Error!]! @deprecated(reason: "Use typed errors with error codes. This field will be removed after 2020-07-31.")
  orderErrors: [OrderError!]!
  order: Order
}

input OrderUpdateInput {
  billingAddress: AddressInput
  userEmail: String
  shippingAddress: AddressInput
}

type OrderUpdateMeta {
  errors: [Error!]! @deprecated(reason: "Use typed errors with error codes. This field will be removed after 2020-07-31.")
  order: Order
}

type OrderUpdatePrivateMeta {
  errors: [Error!]! @deprecated(reason: "Use typed errors with error codes. This field will be removed after 2020-07-31.")
  order: Order
}

type OrderUpdateShipping {
  errors: [Error!]! @deprecated(reason: "Use typed errors with error codes. This field will be removed after 2020-07-31.")
  order: Order
  orderErrors: [OrderError!]!
}

input OrderUpdateShippingInput {
  shippingMethod: ID
}

type OrderVoid {
  errors: [Error!]! @deprecated(reason: "Use typed errors with error codes. This field will be removed after 2020-07-31.")
  order: Order
  orderErrors: [OrderError!]!
}

type Page implements Node {
  seoTitle: String
  seoDescription: String
  id: ID!
  title: String!
  content: String!
  contentJson: JSONString!
  publicationDate: Date
  isPublished: Boolean!
  slug: String!
  created: DateTime!
  translation(languageCode: LanguageCodeEnum!): PageTranslation
}

type PageBulkDelete {
  errors: [Error!]! @deprecated(reason: "Use typed errors with error codes. This field will be removed after 2020-07-31.")
  count: Int!
  pageErrors: [PageError!]!
}

type PageBulkPublish {
  errors: [Error!]! @deprecated(reason: "Use typed errors with error codes. This field will be removed after 2020-07-31.")
  count: Int!
  pageErrors: [PageError!]!
}

type PageCountableConnection {
  pageInfo: PageInfo!
  edges: [PageCountableEdge!]!
  totalCount: Int
}

type PageCountableEdge {
  node: Page!
  cursor: String!
}

type PageCreate {
  errors: [Error!]! @deprecated(reason: "Use typed errors with error codes. This field will be removed after 2020-07-31.")
  pageErrors: [PageError!]!
  page: Page
}

type PageDelete {
  errors: [Error!]! @deprecated(reason: "Use typed errors with error codes. This field will be removed after 2020-07-31.")
  pageErrors: [PageError!]!
  page: Page
}

type PageError {
  field: String
  message: String
  code: PageErrorCode!
}

enum PageErrorCode {
  GRAPHQL_ERROR
  INVALID
  NOT_FOUND
  REQUIRED
  UNIQUE
}

input PageFilterInput {
  search: String
}

type PageInfo {
  hasNextPage: Boolean!
  hasPreviousPage: Boolean!
  startCursor: String
  endCursor: String
}

input PageInput {
  slug: String
  title: String
  content: String
  contentJson: JSONString
  isPublished: Boolean
  publicationDate: String
  seo: SeoInput
}

enum PageSortField {
  TITLE
  SLUG
  VISIBILITY
  CREATION_DATE
  PUBLICATION_DATE
}

input PageSortingInput {
  direction: OrderDirection!
  field: PageSortField!
}

type PageTranslatableContent implements Node {
  seoTitle: String
  seoDescription: String
  id: ID!
  title: String!
  content: String!
  contentJson: JSONString!
  translation(languageCode: LanguageCodeEnum!): PageTranslation
  page: Page
}

type PageTranslate {
  errors: [Error!]! @deprecated(reason: "Use typed errors with error codes. This field will be removed after 2020-07-31.")
  translationErrors: [TranslationError!]!
  page: PageTranslatableContent
}

type PageTranslation implements Node {
  seoTitle: String
  seoDescription: String
  id: ID!
  title: String!
  content: String!
  contentJson: JSONString!
  language: LanguageDisplay!
}

input PageTranslationInput {
  seoTitle: String
  seoDescription: String
  title: String
  content: String
  contentJson: JSONString
}

type PageUpdate {
  errors: [Error!]! @deprecated(reason: "Use typed errors with error codes. This field will be removed after 2020-07-31.")
  pageErrors: [PageError!]!
  page: Page
}

type PasswordChange {
  errors: [Error!]! @deprecated(reason: "Use typed errors with error codes. This field will be removed after 2020-07-31.")
  user: User
  accountErrors: [AccountError!]!
}

type Payment implements Node {
  id: ID!
  gateway: String!
  isActive: Boolean!
  created: DateTime!
  modified: DateTime!
  token: String!
  checkout: Checkout
  order: Order
  billingEmail: String!
  customerIpAddress: String
  extraData: String!
  chargeStatus: PaymentChargeStatusEnum!
  actions: [OrderAction]!
  total: Money
  capturedAmount: Money
  billingAddress: Address
  transactions: [Transaction]
  availableCaptureAmount: Money
  availableRefundAmount: Money
  creditCard: CreditCard
}

type PaymentCapture {
  errors: [Error!]! @deprecated(reason: "Use typed errors with error codes. This field will be removed after 2020-07-31.")
  payment: Payment
  paymentErrors: [PaymentError!]!
}

enum PaymentChargeStatusEnum {
  NOT_CHARGED
  PARTIALLY_CHARGED
  FULLY_CHARGED
  PARTIALLY_REFUNDED
  FULLY_REFUNDED
}

type PaymentCountableConnection {
  pageInfo: PageInfo!
  edges: [PaymentCountableEdge!]!
  totalCount: Int
}

type PaymentCountableEdge {
  node: Payment!
  cursor: String!
}

type PaymentError {
  field: String
  message: String
  code: PaymentErrorCode!
}

enum PaymentErrorCode {
  BILLING_ADDRESS_NOT_SET
  GRAPHQL_ERROR
  INVALID
  NOT_FOUND
  PARTIAL_PAYMENT_NOT_ALLOWED
  SHIPPING_ADDRESS_NOT_SET
  INVALID_SHIPPING_METHOD
  SHIPPING_METHOD_NOT_SET
  PAYMENT_ERROR
  REQUIRED
  UNIQUE
}

type PaymentGateway {
  name: String!
  id: ID!
  config: [GatewayConfigLine!]!
}

input PaymentInput {
  gateway: String!
  token: String!
  amount: Decimal
  billingAddress: AddressInput
}

type PaymentRefund {
  errors: [Error!]! @deprecated(reason: "Use typed errors with error codes. This field will be removed after 2020-07-31.")
  payment: Payment
  paymentErrors: [PaymentError!]!
}

type PaymentSecureConfirm {
  errors: [Error!]! @deprecated(reason: "Use typed errors with error codes. This field will be removed after 2020-07-31.")
  payment: Payment
  paymentErrors: [PaymentError!]!
}

type PaymentSource {
  gateway: String!
  creditCardInfo: CreditCard
}

type PaymentVoid {
  errors: [Error!]! @deprecated(reason: "Use typed errors with error codes. This field will be removed after 2020-07-31.")
  payment: Payment
  paymentErrors: [PaymentError!]!
}

type Permission {
  code: PermissionEnum!
  name: String!
}

enum PermissionEnum {
  MANAGE_USERS
  MANAGE_STAFF
  MANAGE_SERVICE_ACCOUNTS
  MANAGE_APPS
  MANAGE_DISCOUNTS
  MANAGE_PLUGINS
  MANAGE_GIFT_CARD
  MANAGE_MENUS
  MANAGE_ORDERS
  MANAGE_PAGES
  MANAGE_PRODUCTS
  MANAGE_SHIPPING
  MANAGE_SETTINGS
  MANAGE_TRANSLATIONS
  MANAGE_CHECKOUTS
}

type PermissionGroupCreate {
  errors: [Error!]! @deprecated(reason: "Use typed errors with error codes. This field will be removed after 2020-07-31.")
  group: Group
  permissionGroupErrors: [PermissionGroupError!]!
}

input PermissionGroupCreateInput {
  addPermissions: [PermissionEnum!]
  addUsers: [ID!]
  name: String!
}

type PermissionGroupDelete {
  errors: [Error!]! @deprecated(reason: "Use typed errors with error codes. This field will be removed after 2020-07-31.")
  permissionGroupErrors: [PermissionGroupError!]!
  group: Group
}

type PermissionGroupError {
  field: String
  message: String
  code: PermissionGroupErrorCode!
  permissions: [PermissionEnum!]
  users: [ID!]
}

enum PermissionGroupErrorCode {
  ASSIGN_NON_STAFF_MEMBER
  DUPLICATED_INPUT_ITEM
  CANNOT_REMOVE_FROM_LAST_GROUP
  LEFT_NOT_MANAGEABLE_PERMISSION
  OUT_OF_SCOPE_PERMISSION
  OUT_OF_SCOPE_USER
  REQUIRED
  UNIQUE
}

input PermissionGroupFilterInput {
  search: String
}

enum PermissionGroupSortField {
  NAME
}

input PermissionGroupSortingInput {
  direction: OrderDirection!
  field: PermissionGroupSortField!
}

type PermissionGroupUpdate {
  errors: [Error!]! @deprecated(reason: "Use typed errors with error codes. This field will be removed after 2020-07-31.")
  group: Group
  permissionGroupErrors: [PermissionGroupError!]!
}

input PermissionGroupUpdateInput {
  addPermissions: [PermissionEnum!]
  addUsers: [ID!]
  name: String
  removePermissions: [PermissionEnum!]
  removeUsers: [ID!]
}

type Plugin implements Node {
  id: ID!
  name: String!
  description: String!
  active: Boolean!
  configuration: [ConfigurationItem]
}

type PluginCountableConnection {
  pageInfo: PageInfo!
  edges: [PluginCountableEdge!]!
  totalCount: Int
}

type PluginCountableEdge {
  node: Plugin!
  cursor: String!
}

type PluginError {
  field: String
  message: String
  code: PluginErrorCode!
}

enum PluginErrorCode {
  GRAPHQL_ERROR
  INVALID
  PLUGIN_MISCONFIGURED
  NOT_FOUND
  REQUIRED
  UNIQUE
}

input PluginFilterInput {
  active: Boolean
  search: String
}

enum PluginSortField {
  NAME
  IS_ACTIVE
}

input PluginSortingInput {
  direction: OrderDirection!
  field: PluginSortField!
}

type PluginUpdate {
  errors: [Error!]! @deprecated(reason: "Use typed errors with error codes. This field will be removed after 2020-07-31.")
  plugin: Plugin
  pluginsErrors: [PluginError!]!
}

input PluginUpdateInput {
  active: Boolean
  configuration: [ConfigurationItemInput]
}

input PriceRangeInput {
  gte: Float
  lte: Float
}

type Product implements Node & ObjectWithMetadata {
  id: ID!
  seoTitle: String
  seoDescription: String
  name: String!
  description: String!
  descriptionJson: JSONString!
  publicationDate: Date
  isPublished: Boolean!
  productType: ProductType!
  slug: String!
  category: Category
  updatedAt: DateTime
  chargeTaxes: Boolean!
  weight: Weight
  privateMetadata: [MetadataItem]!
  metadata: [MetadataItem]!
  privateMeta: [MetaStore]! @deprecated(reason: "Use the `privetaMetadata` field. This field will be removed after 2020-07-31.")
  meta: [MetaStore]! @deprecated(reason: "Use the `metadata` field. This field will be removed after 2020-07-31.")
  url: String! @deprecated(reason: "This field will be removed after 2020-07-31.")
  thumbnail(size: Int): Image
  pricing: ProductPricingInfo
  isAvailable: Boolean
  basePrice: Money
  minimalVariantPrice: Money
  taxType: TaxType
  attributes: [SelectedAttribute!]!
  purchaseCost: MoneyRange
  margin: Margin
  imageById(id: ID): ProductImage
  variants: [ProductVariant]
  images: [ProductImage]
  collections: [Collection]
  translation(languageCode: LanguageCodeEnum!): ProductTranslation
}

type ProductAttributeError {
  field: String
  message: String
  code: ProductErrorCode!
  attributes: [ID!]
}

type ProductBulkDelete {
  errors: [Error!]! @deprecated(reason: "Use typed errors with error codes. This field will be removed after 2020-07-31.")
  count: Int!
  productErrors: [ProductError!]!
}

type ProductBulkPublish {
  errors: [Error!]! @deprecated(reason: "Use typed errors with error codes. This field will be removed after 2020-07-31.")
  count: Int!
  productErrors: [ProductError!]!
}

type ProductClearMeta {
  errors: [Error!]! @deprecated(reason: "Use typed errors with error codes. This field will be removed after 2020-07-31.")
  productErrors: [ProductError!]!
  product: Product
}

type ProductClearPrivateMeta {
  errors: [Error!]! @deprecated(reason: "Use typed errors with error codes. This field will be removed after 2020-07-31.")
  productErrors: [ProductError!]!
  product: Product
}

type ProductCountableConnection {
  pageInfo: PageInfo!
  edges: [ProductCountableEdge!]!
  totalCount: Int
}

type ProductCountableEdge {
  node: Product!
  cursor: String!
}

type ProductCreate {
  errors: [Error!]! @deprecated(reason: "Use typed errors with error codes. This field will be removed after 2020-07-31.")
  productErrors: [ProductError!]!
  product: Product
}

input ProductCreateInput {
  attributes: [AttributeValueInput]
  publicationDate: Date
  category: ID
  chargeTaxes: Boolean
  collections: [ID]
  description: String
  descriptionJson: JSONString
  isPublished: Boolean
  name: String
  slug: String
  basePrice: Decimal
  taxCode: String
  seo: SeoInput
  weight: WeightScalar
  sku: String
  trackInventory: Boolean
  productType: ID!
  stocks: [StockInput!]
}

type ProductDelete {
  errors: [Error!]! @deprecated(reason: "Use typed errors with error codes. This field will be removed after 2020-07-31.")
  productErrors: [ProductError!]!
  product: Product
}

type ProductError {
  field: String
  message: String
  code: ProductErrorCode!
}

enum ProductErrorCode {
  ALREADY_EXISTS
  ATTRIBUTE_ALREADY_ASSIGNED
  ATTRIBUTE_CANNOT_BE_ASSIGNED
  ATTRIBUTE_VARIANTS_DISABLED
  DUPLICATED_INPUT_ITEM
  GRAPHQL_ERROR
  INVALID
  NOT_PRODUCTS_IMAGE
  NOT_FOUND
  REQUIRED
  UNIQUE
  VARIANT_NO_DIGITAL_CONTENT
}

input ProductFilterInput {
  isPublished: Boolean
  collections: [ID]
  categories: [ID]
  hasCategory: Boolean
  price: PriceRangeInput
  attributes: [AttributeInput]
  stockAvailability: StockAvailability
  productType: ID
  stocks: ProductStockFilterInput
  search: String
  minimalPrice: PriceRangeInput
  productTypes: [ID]
}

type ProductImage implements Node {
  id: ID!
  sortOrder: Int
  alt: String!
  url(size: Int): String!
}

type ProductImageBulkDelete {
  errors: [Error!]! @deprecated(reason: "Use typed errors with error codes. This field will be removed after 2020-07-31.")
  count: Int!
  productErrors: [ProductError!]!
}

type ProductImageCreate {
  errors: [Error!]! @deprecated(reason: "Use typed errors with error codes. This field will be removed after 2020-07-31.")
  product: Product
  image: ProductImage
  productErrors: [ProductError!]!
}

input ProductImageCreateInput {
  alt: String
  image: Upload!
  product: ID!
}

type ProductImageDelete {
  errors: [Error!]! @deprecated(reason: "Use typed errors with error codes. This field will be removed after 2020-07-31.")
  product: Product
  image: ProductImage
  productErrors: [ProductError!]!
}

type ProductImageReorder {
  errors: [Error!]! @deprecated(reason: "Use typed errors with error codes. This field will be removed after 2020-07-31.")
  product: Product
  images: [ProductImage]
  productErrors: [ProductError!]!
}

type ProductImageUpdate {
  errors: [Error!]! @deprecated(reason: "Use typed errors with error codes. This field will be removed after 2020-07-31.")
  product: Product
  image: ProductImage
  productErrors: [ProductError!]!
}

input ProductImageUpdateInput {
  alt: String
}

input ProductInput {
  attributes: [AttributeValueInput]
  publicationDate: Date
  category: ID
  chargeTaxes: Boolean
  collections: [ID]
  description: String
  descriptionJson: JSONString
  isPublished: Boolean
  name: String
  slug: String
  basePrice: Decimal
  taxCode: String
  seo: SeoInput
  weight: WeightScalar
  sku: String
  trackInventory: Boolean
}

input ProductOrder {
  direction: OrderDirection!
  attributeId: ID
  field: ProductOrderField
}

enum ProductOrderField {
  NAME
  PRICE
  MINIMAL_PRICE
  DATE
  TYPE
  PUBLISHED
}

type ProductPricingInfo {
  onSale: Boolean
  discount: TaxedMoney
  discountLocalCurrency: TaxedMoney
  priceRange: TaxedMoneyRange
  priceRangeUndiscounted: TaxedMoneyRange
  priceRangeLocalCurrency: TaxedMoneyRange
}

input ProductStockFilterInput {
  warehouseIds: [ID!]
  quantity: IntRangeInput
}

type ProductTranslatableContent implements Node {
  id: ID!
  seoTitle: String
  seoDescription: String
  name: String!
  description: String!
  descriptionJson: JSONString!
  translation(languageCode: LanguageCodeEnum!): ProductTranslation
  product: Product
}

type ProductTranslate {
  errors: [Error!]! @deprecated(reason: "Use typed errors with error codes. This field will be removed after 2020-07-31.")
  translationErrors: [TranslationError!]!
  product: Product
}

type ProductTranslation implements Node {
  id: ID!
  seoTitle: String
  seoDescription: String
  name: String!
  description: String!
  descriptionJson: JSONString!
  language: LanguageDisplay!
}

type ProductType implements Node & ObjectWithMetadata {
  id: ID!
  name: String!
  slug: String!
  hasVariants: Boolean!
  isShippingRequired: Boolean!
  isDigital: Boolean!
  weight: Weight
  privateMetadata: [MetadataItem]!
  metadata: [MetadataItem]!
  privateMeta: [MetaStore]! @deprecated(reason: "Use the `privetaMetadata` field. This field will be removed after 2020-07-31.")
  meta: [MetaStore]! @deprecated(reason: "Use the `metadata` field. This field will be removed after 2020-07-31.")
  products(before: String, after: String, first: Int, last: Int): ProductCountableConnection
  taxRate: TaxRateType
  taxType: TaxType
  variantAttributes: [Attribute]
  productAttributes: [Attribute]
  availableAttributes(filter: AttributeFilterInput, before: String, after: String, first: Int, last: Int): AttributeCountableConnection
}

type ProductTypeBulkDelete {
  errors: [Error!]! @deprecated(reason: "Use typed errors with error codes. This field will be removed after 2020-07-31.")
  count: Int!
  productErrors: [ProductError!]!
}

type ProductTypeClearMeta {
  errors: [Error!]! @deprecated(reason: "Use typed errors with error codes. This field will be removed after 2020-07-31.")
  productErrors: [ProductError!]!
  productType: ProductType
}

type ProductTypeClearPrivateMeta {
  errors: [Error!]! @deprecated(reason: "Use typed errors with error codes. This field will be removed after 2020-07-31.")
  productErrors: [ProductError!]!
  productType: ProductType
}

enum ProductTypeConfigurable {
  CONFIGURABLE
  SIMPLE
}

type ProductTypeCountableConnection {
  pageInfo: PageInfo!
  edges: [ProductTypeCountableEdge!]!
  totalCount: Int
}

type ProductTypeCountableEdge {
  node: ProductType!
  cursor: String!
}

type ProductTypeCreate {
  errors: [Error!]! @deprecated(reason: "Use typed errors with error codes. This field will be removed after 2020-07-31.")
  productErrors: [ProductError!]!
  productType: ProductType
}

type ProductTypeDelete {
  errors: [Error!]! @deprecated(reason: "Use typed errors with error codes. This field will be removed after 2020-07-31.")
  productErrors: [ProductError!]!
  productType: ProductType
}

enum ProductTypeEnum {
  DIGITAL
  SHIPPABLE
}

input ProductTypeFilterInput {
  search: String
  configurable: ProductTypeConfigurable
  productType: ProductTypeEnum
  ids: [ID]
}

input ProductTypeInput {
  name: String
  slug: String
  hasVariants: Boolean
  productAttributes: [ID]
  variantAttributes: [ID]
  isShippingRequired: Boolean
  isDigital: Boolean
  weight: WeightScalar
  taxCode: String
}

type ProductTypeReorderAttributes {
  errors: [Error!]! @deprecated(reason: "Use typed errors with error codes. This field will be removed after 2020-07-31.")
  productType: ProductType
  productErrors: [ProductError!]!
}

enum ProductTypeSortField {
  NAME
  DIGITAL
  SHIPPING_REQUIRED
}

input ProductTypeSortingInput {
  direction: OrderDirection!
  field: ProductTypeSortField!
}

type ProductTypeUpdate {
  errors: [Error!]! @deprecated(reason: "Use typed errors with error codes. This field will be removed after 2020-07-31.")
  productErrors: [ProductError!]!
  productType: ProductType
}

type ProductTypeUpdateMeta {
  errors: [Error!]! @deprecated(reason: "Use typed errors with error codes. This field will be removed after 2020-07-31.")
  productErrors: [ProductError!]!
  productType: ProductType
}

type ProductTypeUpdatePrivateMeta {
  errors: [Error!]! @deprecated(reason: "Use typed errors with error codes. This field will be removed after 2020-07-31.")
  productErrors: [ProductError!]!
  productType: ProductType
}

type ProductUpdate {
  errors: [Error!]! @deprecated(reason: "Use typed errors with error codes. This field will be removed after 2020-07-31.")
  productErrors: [ProductError!]!
  product: Product
}

type ProductUpdateMeta {
  errors: [Error!]! @deprecated(reason: "Use typed errors with error codes. This field will be removed after 2020-07-31.")
  productErrors: [ProductError!]!
  product: Product
}

type ProductUpdatePrivateMeta {
  errors: [Error!]! @deprecated(reason: "Use typed errors with error codes. This field will be removed after 2020-07-31.")
  productErrors: [ProductError!]!
  product: Product
}

type ProductVariant implements Node & ObjectWithMetadata {
  id: ID!
  name: String!
  sku: String!
  product: Product!
  trackInventory: Boolean!
  weight: Weight
  privateMetadata: [MetadataItem]!
  metadata: [MetadataItem]!
  privateMeta: [MetaStore]! @deprecated(reason: "Use the `privetaMetadata` field. This field will be removed after 2020-07-31.")
  meta: [MetaStore]! @deprecated(reason: "Use the `metadata` field. This field will be removed after 2020-07-31.")
  quantity: Int! @deprecated(reason: "Use the stock field instead. This field will be removed after 2020-07-31.")
  quantityAllocated: Int @deprecated(reason: "Use the stock field instead. This field will be removed after 2020-07-31.")
  stockQuantity: Int! @deprecated(reason: "Use the quantityAvailable field instead. This field will be removed after 2020-07-31.")
  priceOverride: Money
  pricing: VariantPricingInfo
  isAvailable: Boolean @deprecated(reason: "Use the stock field instead. This field will be removed after 2020-07-31.")
  attributes: [SelectedAttribute!]!
  costPrice: Money
  margin: Int
  quantityOrdered: Int
  revenue(period: ReportingPeriod): TaxedMoney
  images: [ProductImage]
  translation(languageCode: LanguageCodeEnum!): ProductVariantTranslation
  digitalContent: DigitalContent
  stocks(countryCode: CountryCode): [Stock]
  quantityAvailable(countryCode: CountryCode): Int!
}

type ProductVariantBulkCreate {
  errors: [Error!]! @deprecated(reason: "Use typed errors with error codes. This field will be removed after 2020-07-31.")
  count: Int!
  productVariants: [ProductVariant!]!
  bulkProductErrors: [BulkProductError!]!
}

input ProductVariantBulkCreateInput {
  attributes: [AttributeValueInput]!
  costPrice: Decimal
  priceOverride: Decimal
  sku: String!
  trackInventory: Boolean
  weight: WeightScalar
  stocks: [StockInput!]
}

type ProductVariantBulkDelete {
  errors: [Error!]! @deprecated(reason: "Use typed errors with error codes. This field will be removed after 2020-07-31.")
  count: Int!
  productErrors: [ProductError!]!
}

type ProductVariantClearMeta {
  errors: [Error!]! @deprecated(reason: "Use typed errors with error codes. This field will be removed after 2020-07-31.")
  productErrors: [ProductError!]!
  productVariant: ProductVariant
}

type ProductVariantClearPrivateMeta {
  errors: [Error!]! @deprecated(reason: "Use typed errors with error codes. This field will be removed after 2020-07-31.")
  productErrors: [ProductError!]!
  productVariant: ProductVariant
}

type ProductVariantCountableConnection {
  pageInfo: PageInfo!
  edges: [ProductVariantCountableEdge!]!
  totalCount: Int
}

type ProductVariantCountableEdge {
  node: ProductVariant!
  cursor: String!
}

type ProductVariantCreate {
  errors: [Error!]! @deprecated(reason: "Use typed errors with error codes. This field will be removed after 2020-07-31.")
  productErrors: [ProductError!]!
  productVariant: ProductVariant
}

input ProductVariantCreateInput {
  attributes: [AttributeValueInput]!
  costPrice: Decimal
  priceOverride: Decimal
  sku: String
  trackInventory: Boolean
  weight: WeightScalar
  product: ID!
  stocks: [StockInput!]
}

type ProductVariantDelete {
  errors: [Error!]! @deprecated(reason: "Use typed errors with error codes. This field will be removed after 2020-07-31.")
  productErrors: [ProductError!]!
  productVariant: ProductVariant
}

input ProductVariantInput {
  attributes: [AttributeValueInput]
  costPrice: Decimal
  priceOverride: Decimal
  sku: String
  trackInventory: Boolean
  weight: WeightScalar
}

type ProductVariantStocksCreate {
  errors: [Error!]! @deprecated(reason: "Use typed errors with error codes. This field will be removed after 2020-07-31.")
  productVariant: ProductVariant
  bulkStockErrors: [BulkStockError!]!
}

type ProductVariantStocksDelete {
  errors: [Error!]! @deprecated(reason: "Use typed errors with error codes. This field will be removed after 2020-07-31.")
  productVariant: ProductVariant
  stockErrors: [StockError!]!
}

type ProductVariantStocksUpdate {
  errors: [Error!]! @deprecated(reason: "Use typed errors with error codes. This field will be removed after 2020-07-31.")
  productVariant: ProductVariant
  bulkStockErrors: [BulkStockError!]!
}

type ProductVariantTranslatableContent implements Node {
  id: ID!
  name: String!
  translation(languageCode: LanguageCodeEnum!): ProductVariantTranslation
  productVariant: ProductVariant
}

type ProductVariantTranslate {
  errors: [Error!]! @deprecated(reason: "Use typed errors with error codes. This field will be removed after 2020-07-31.")
  translationErrors: [TranslationError!]!
  productVariant: ProductVariant
}

type ProductVariantTranslation implements Node {
  id: ID!
  name: String!
  language: LanguageDisplay!
}

type ProductVariantUpdate {
  errors: [Error!]! @deprecated(reason: "Use typed errors with error codes. This field will be removed after 2020-07-31.")
  productErrors: [ProductError!]!
  productVariant: ProductVariant
}

type ProductVariantUpdateMeta {
  errors: [Error!]! @deprecated(reason: "Use typed errors with error codes. This field will be removed after 2020-07-31.")
  productErrors: [ProductError!]!
  productVariant: ProductVariant
}

type ProductVariantUpdatePrivateMeta {
  errors: [Error!]! @deprecated(reason: "Use typed errors with error codes. This field will be removed after 2020-07-31.")
  productErrors: [ProductError!]!
  productVariant: ProductVariant
}

type Query {
  webhook(id: ID!): Webhook
  webhooks(sortBy: WebhookSortingInput, filter: WebhookFilterInput, before: String, after: String, first: Int, last: Int): WebhookCountableConnection @deprecated(reason: "Use webhooks field on app(s) query instead. This field will be removed after 2020-07-31.")
  webhookEvents: [WebhookEvent]
  webhookSamplePayload(eventType: WebhookSampleEventTypeEnum!): JSONString
  warehouse(id: ID!): Warehouse
  warehouses(filter: WarehouseFilterInput, sortBy: WarehouseSortingInput, before: String, after: String, first: Int, last: Int): WarehouseCountableConnection
  translations(kind: TranslatableKinds!, before: String, after: String, first: Int, last: Int): TranslatableItemConnection
  translation(id: ID!, kind: TranslatableKinds!): TranslatableItem
  stock(id: ID!): Stock
  stocks(filter: StockFilterInput, before: String, after: String, first: Int, last: Int): StockCountableConnection
  shop: Shop!
  shippingZone(id: ID!): ShippingZone
  shippingZones(before: String, after: String, first: Int, last: Int): ShippingZoneCountableConnection
  digitalContent(id: ID!): DigitalContent
  digitalContents(before: String, after: String, first: Int, last: Int): DigitalContentCountableConnection
  attributes(filter: AttributeFilterInput, sortBy: AttributeSortingInput, before: String, after: String, first: Int, last: Int): AttributeCountableConnection
  attribute(id: ID!): Attribute
  categories(filter: CategoryFilterInput, sortBy: CategorySortingInput, level: Int, before: String, after: String, first: Int, last: Int): CategoryCountableConnection
  category(id: ID, slug: String): Category
  collection(id: ID, slug: String): Collection
  collections(filter: CollectionFilterInput, sortBy: CollectionSortingInput, before: String, after: String, first: Int, last: Int): CollectionCountableConnection
  product(id: ID, slug: String): Product
  products(filter: ProductFilterInput, sortBy: ProductOrder, stockAvailability: StockAvailability, before: String, after: String, first: Int, last: Int): ProductCountableConnection
  productType(id: ID!): ProductType
  productTypes(filter: ProductTypeFilterInput, sortBy: ProductTypeSortingInput, before: String, after: String, first: Int, last: Int): ProductTypeCountableConnection
  productVariant(id: ID!): ProductVariant
  productVariants(ids: [ID], before: String, after: String, first: Int, last: Int): ProductVariantCountableConnection
  reportProductSales(period: ReportingPeriod!, before: String, after: String, first: Int, last: Int): ProductVariantCountableConnection
  payment(id: ID!): Payment
  payments(before: String, after: String, first: Int, last: Int): PaymentCountableConnection
  page(id: ID, slug: String): Page
  pages(sortBy: PageSortingInput, filter: PageFilterInput, before: String, after: String, first: Int, last: Int): PageCountableConnection
  homepageEvents(before: String, after: String, first: Int, last: Int): OrderEventCountableConnection
  order(id: ID!): Order
  orders(sortBy: OrderSortingInput, filter: OrderFilterInput, created: ReportingPeriod, status: OrderStatusFilter, before: String, after: String, first: Int, last: Int): OrderCountableConnection
  draftOrders(sortBy: OrderSortingInput, filter: OrderDraftFilterInput, created: ReportingPeriod, before: String, after: String, first: Int, last: Int): OrderCountableConnection
  ordersTotal(period: ReportingPeriod): TaxedMoney
  orderByToken(token: UUID!): Order
  menu(id: ID, name: String): Menu
  menus(sortBy: MenuSortingInput, filter: MenuFilterInput, before: String, after: String, first: Int, last: Int): MenuCountableConnection
  menuItem(id: ID!): MenuItem
  menuItems(sortBy: MenuItemSortingInput, filter: MenuItemFilterInput, before: String, after: String, first: Int, last: Int): MenuItemCountableConnection
  giftCard(id: ID!): GiftCard
  giftCards(before: String, after: String, first: Int, last: Int): GiftCardCountableConnection
  plugin(id: ID!): Plugin
  plugins(filter: PluginFilterInput, sortBy: PluginSortingInput, before: String, after: String, first: Int, last: Int): PluginCountableConnection
  sale(id: ID!): Sale
  sales(filter: SaleFilterInput, sortBy: SaleSortingInput, query: String, before: String, after: String, first: Int, last: Int): SaleCountableConnection
  voucher(id: ID!): Voucher
  vouchers(filter: VoucherFilterInput, sortBy: VoucherSortingInput, query: String, before: String, after: String, first: Int, last: Int): VoucherCountableConnection
  taxTypes: [TaxType]
  checkout(token: UUID): Checkout
  checkouts(before: String, after: String, first: Int, last: Int): CheckoutCountableConnection
  checkoutLine(id: ID): CheckoutLine
  checkoutLines(before: String, after: String, first: Int, last: Int): CheckoutLineCountableConnection
  appsInstallations: [AppInstallation!]!
  apps(filter: AppFilterInput, sortBy: AppSortingInput, before: String, after: String, first: Int, last: Int): AppCountableConnection
  app(id: ID!): App
  addressValidationRules(countryCode: CountryCode!, countryArea: String, city: String, cityArea: String): AddressValidationData
  address(id: ID!): Address
  customers(filter: CustomerFilterInput, sortBy: UserSortingInput, before: String, after: String, first: Int, last: Int): UserCountableConnection
  permissionGroups(filter: PermissionGroupFilterInput, sortBy: PermissionGroupSortingInput, before: String, after: String, first: Int, last: Int): GroupCountableConnection
  permissionGroup(id: ID!): Group
  me: User
  staffUsers(filter: StaffUserInput, sortBy: UserSortingInput, before: String, after: String, first: Int, last: Int): UserCountableConnection
  serviceAccounts(filter: ServiceAccountFilterInput, sortBy: ServiceAccountSortingInput, before: String, after: String, first: Int, last: Int): ServiceAccountCountableConnection @deprecated(reason: "Use the `apps` query instead. This field will be removed after 2020-07-31.")
  serviceAccount(id: ID!): ServiceAccount @deprecated(reason: "Use the `app` query instead. This field will be removed after 2020-07-31.")
  user(id: ID!): User
  _entities(representations: [_Any]): [_Entity]
  _service: _Service
}

type ReducedRate {
  rate: Float!
  rateType: TaxRateType!
}

type RefreshToken {
  token: String
  payload: GenericScalar
}

input ReorderInput {
  id: ID!
  sortOrder: Int
}

enum ReportingPeriod {
  TODAY
  THIS_MONTH
}

type RequestEmailChange {
  errors: [Error!]! @deprecated(reason: "Use typed errors with error codes. This field will be removed after 2020-07-31.")
  user: User
  accountErrors: [AccountError!]!
}

type RequestPasswordReset {
  errors: [Error!]! @deprecated(reason: "Use typed errors with error codes. This field will be removed after 2020-07-31.")
  accountErrors: [AccountError!]!
}

type Sale implements Node {
  id: ID!
  name: String!
  type: SaleType!
  value: Float!
  startDate: DateTime!
  endDate: DateTime
  categories(before: String, after: String, first: Int, last: Int): CategoryCountableConnection
  collections(before: String, after: String, first: Int, last: Int): CollectionCountableConnection
  products(before: String, after: String, first: Int, last: Int): ProductCountableConnection
  translation(languageCode: LanguageCodeEnum!): SaleTranslation
}

type SaleAddCatalogues {
  errors: [Error!]! @deprecated(reason: "Use typed errors with error codes. This field will be removed after 2020-07-31.")
  sale: Sale
  discountErrors: [DiscountError!]!
}

type SaleBulkDelete {
  errors: [Error!]! @deprecated(reason: "Use typed errors with error codes. This field will be removed after 2020-07-31.")
  count: Int!
  discountErrors: [DiscountError!]!
}

type SaleCountableConnection {
  pageInfo: PageInfo!
  edges: [SaleCountableEdge!]!
  totalCount: Int
}

type SaleCountableEdge {
  node: Sale!
  cursor: String!
}

type SaleCreate {
  errors: [Error!]! @deprecated(reason: "Use typed errors with error codes. This field will be removed after 2020-07-31.")
  discountErrors: [DiscountError!]!
  sale: Sale
}

type SaleDelete {
  errors: [Error!]! @deprecated(reason: "Use typed errors with error codes. This field will be removed after 2020-07-31.")
  discountErrors: [DiscountError!]!
  sale: Sale
}

input SaleFilterInput {
  status: [DiscountStatusEnum]
  saleType: DiscountValueTypeEnum
  started: DateTimeRangeInput
  search: String
}

input SaleInput {
  name: String
  type: DiscountValueTypeEnum
  value: Decimal
  products: [ID]
  categories: [ID]
  collections: [ID]
  startDate: DateTime
  endDate: DateTime
}

type SaleRemoveCatalogues {
  errors: [Error!]! @deprecated(reason: "Use typed errors with error codes. This field will be removed after 2020-07-31.")
  sale: Sale
  discountErrors: [DiscountError!]!
}

enum SaleSortField {
  NAME
  START_DATE
  END_DATE
  VALUE
  TYPE
}

input SaleSortingInput {
  direction: OrderDirection!
  field: SaleSortField!
}

type SaleTranslatableContent implements Node {
  id: ID!
  name: String!
  translation(languageCode: LanguageCodeEnum!): SaleTranslation
  sale: Sale
}

type SaleTranslate {
  errors: [Error!]! @deprecated(reason: "Use typed errors with error codes. This field will be removed after 2020-07-31.")
  translationErrors: [TranslationError!]!
  sale: Sale
}

type SaleTranslation implements Node {
  id: ID!
  name: String
  language: LanguageDisplay!
}

enum SaleType {
  FIXED
  PERCENTAGE
}

type SaleUpdate {
  errors: [Error!]! @deprecated(reason: "Use typed errors with error codes. This field will be removed after 2020-07-31.")
  discountErrors: [DiscountError!]!
  sale: Sale
}

type SelectedAttribute {
  attribute: Attribute!
  values: [AttributeValue]!
}

input SeoInput {
  title: String
  description: String
}

type ServiceAccount implements Node & ObjectWithMetadata {
  id: ID!
  name: String
  created: DateTime
  isActive: Boolean
  permissions: [Permission]
  tokens: [ServiceAccountToken]
  privateMetadata: [MetadataItem]!
  metadata: [MetadataItem]!
  privateMeta: [MetaStore]! @deprecated(reason: "Use the `privetaMetadata` field. This field will be removed after 2020-07-31.")
  meta: [MetaStore]! @deprecated(reason: "Use the `metadata` field. This field will be removed after 2020-07-31.")
}

type ServiceAccountClearPrivateMeta {
  errors: [Error!]! @deprecated(reason: "Use typed errors with error codes. This field will be removed after 2020-07-31.")
  accountErrors: [AccountError!]!
  serviceAccount: ServiceAccount
}

type ServiceAccountCountableConnection {
  pageInfo: PageInfo!
  edges: [ServiceAccountCountableEdge!]!
  totalCount: Int
}

type ServiceAccountCountableEdge {
  node: ServiceAccount!
  cursor: String!
}

type ServiceAccountCreate {
  errors: [Error!]! @deprecated(reason: "Use typed errors with error codes. This field will be removed after 2020-07-31.")
  authToken: String
  accountErrors: [AccountError!]!
  serviceAccount: ServiceAccount
}

type ServiceAccountDelete {
  errors: [Error!]! @deprecated(reason: "Use typed errors with error codes. This field will be removed after 2020-07-31.")
  accountErrors: [AccountError!]!
  serviceAccount: ServiceAccount
}

input ServiceAccountFilterInput {
  search: String
  isActive: Boolean
}

input ServiceAccountInput {
  name: String
  isActive: Boolean
  permissions: [PermissionEnum]
}

enum ServiceAccountSortField {
  NAME
  CREATION_DATE
}

input ServiceAccountSortingInput {
  direction: OrderDirection!
  field: ServiceAccountSortField!
}

type ServiceAccountToken implements Node {
  name: String
  authToken: String
  id: ID!
}

type ServiceAccountTokenCreate {
  errors: [Error!]! @deprecated(reason: "Use typed errors with error codes. This field will be removed after 2020-07-31.")
  authToken: String
  accountErrors: [AccountError!]!
  serviceAccountToken: ServiceAccountToken
}

type ServiceAccountTokenDelete {
  errors: [Error!]! @deprecated(reason: "Use typed errors with error codes. This field will be removed after 2020-07-31.")
  accountErrors: [AccountError!]!
  serviceAccountToken: ServiceAccountToken
}

input ServiceAccountTokenInput {
  name: String
  serviceAccount: ID!
}

type ServiceAccountUpdate {
  errors: [Error!]! @deprecated(reason: "Use typed errors with error codes. This field will be removed after 2020-07-31.")
  accountErrors: [AccountError!]!
  serviceAccount: ServiceAccount
}

type ServiceAccountUpdatePrivateMeta {
  errors: [Error!]! @deprecated(reason: "Use typed errors with error codes. This field will be removed after 2020-07-31.")
  accountErrors: [AccountError!]!
  serviceAccount: ServiceAccount
}

type SetPassword {
  token: String
  errors: [Error!]! @deprecated(reason: "Use typed errors with error codes. This field will be removed after 2020-07-31.")
  accountErrors: [AccountError!]!
  user: User
}

type ShippingError {
  field: String
  message: String
  code: ShippingErrorCode!
  warehouses: [ID!]
}

enum ShippingErrorCode {
  ALREADY_EXISTS
  GRAPHQL_ERROR
  INVALID
  MAX_LESS_THAN_MIN
  NOT_FOUND
  REQUIRED
  UNIQUE
  DUPLICATED_INPUT_ITEM
}

type ShippingMethod implements Node {
  id: ID!
  name: String!
  price: Money
  minimumOrderPrice: Money
  maximumOrderPrice: Money
  minimumOrderWeight: Weight
  maximumOrderWeight: Weight
  type: ShippingMethodTypeEnum
  translation(languageCode: LanguageCodeEnum!): ShippingMethodTranslation
}

type ShippingMethodTranslatableContent implements Node {
  id: ID!
  name: String!
  translation(languageCode: LanguageCodeEnum!): ShippingMethodTranslation
  shippingMethod: ShippingMethod
}

type ShippingMethodTranslation implements Node {
  id: ID!
  name: String
  language: LanguageDisplay!
}

enum ShippingMethodTypeEnum {
  PRICE
  WEIGHT
}

type ShippingPriceBulkDelete {
  errors: [Error!]! @deprecated(reason: "Use typed errors with error codes. This field will be removed after 2020-07-31.")
  count: Int!
  shippingErrors: [ShippingError!]!
}

type ShippingPriceCreate {
  errors: [Error!]! @deprecated(reason: "Use typed errors with error codes. This field will be removed after 2020-07-31.")
  shippingZone: ShippingZone
  shippingErrors: [ShippingError!]!
  shippingMethod: ShippingMethod
}

type ShippingPriceDelete {
  errors: [Error!]! @deprecated(reason: "Use typed errors with error codes. This field will be removed after 2020-07-31.")
  shippingMethod: ShippingMethod
  shippingZone: ShippingZone
  shippingErrors: [ShippingError!]!
}

input ShippingPriceInput {
  name: String
  price: Decimal
  minimumOrderPrice: Decimal
  maximumOrderPrice: Decimal
  minimumOrderWeight: WeightScalar
  maximumOrderWeight: WeightScalar
  type: ShippingMethodTypeEnum
  shippingZone: ID
}

type ShippingPriceTranslate {
  errors: [Error!]! @deprecated(reason: "Use typed errors with error codes. This field will be removed after 2020-07-31.")
  translationErrors: [TranslationError!]!
  shippingMethod: ShippingMethod
}

type ShippingPriceUpdate {
  errors: [Error!]! @deprecated(reason: "Use typed errors with error codes. This field will be removed after 2020-07-31.")
  shippingZone: ShippingZone
  shippingErrors: [ShippingError!]!
  shippingMethod: ShippingMethod
}

type ShippingZone implements Node {
  id: ID!
  name: String!
  default: Boolean!
  priceRange: MoneyRange
  countries: [CountryDisplay]
  shippingMethods: [ShippingMethod]
  warehouses: [Warehouse]
}

type ShippingZoneBulkDelete {
  errors: [Error!]! @deprecated(reason: "Use typed errors with error codes. This field will be removed after 2020-07-31.")
  count: Int!
  shippingErrors: [ShippingError!]!
}

type ShippingZoneCountableConnection {
  pageInfo: PageInfo!
  edges: [ShippingZoneCountableEdge!]!
  totalCount: Int
}

type ShippingZoneCountableEdge {
  node: ShippingZone!
  cursor: String!
}

type ShippingZoneCreate {
  errors: [Error!]! @deprecated(reason: "Use typed errors with error codes. This field will be removed after 2020-07-31.")
  shippingZone: ShippingZone
  shippingErrors: [ShippingError!]!
}

input ShippingZoneCreateInput {
  name: String
  countries: [String]
  default: Boolean
  addWarehouses: [ID]
}

type ShippingZoneDelete {
  errors: [Error!]! @deprecated(reason: "Use typed errors with error codes. This field will be removed after 2020-07-31.")
  shippingErrors: [ShippingError!]!
  shippingZone: ShippingZone
}

type ShippingZoneUpdate {
  errors: [Error!]! @deprecated(reason: "Use typed errors with error codes. This field will be removed after 2020-07-31.")
  shippingZone: ShippingZone
  shippingErrors: [ShippingError!]!
}

input ShippingZoneUpdateInput {
  name: String
  countries: [String]
  default: Boolean
  addWarehouses: [ID]
  removeWarehouses: [ID]
}

type Shop {
  availablePaymentGateways: [PaymentGateway!]!
  geolocalization: Geolocalization
  authorizationKeys: [AuthorizationKey]!
  countries(languageCode: LanguageCodeEnum): [CountryDisplay!]!
  currencies: [String]!
  defaultCurrency: String!
  defaultCountry: CountryDisplay
  defaultMailSenderName: String
  defaultMailSenderAddress: String
  description: String
  domain: Domain!
  homepageCollection: Collection
  languages: [LanguageDisplay]!
  name: String!
  navigation: Navigation
  permissions: [Permission]!
  phonePrefixes: [String]!
  headerText: String
  includeTaxesInPrices: Boolean!
  displayGrossPrices: Boolean!
  chargeTaxesOnShipping: Boolean!
  trackInventoryByDefault: Boolean
  defaultWeightUnit: WeightUnitsEnum
  translation(languageCode: LanguageCodeEnum!): ShopTranslation
  automaticFulfillmentDigitalProducts: Boolean
  defaultDigitalMaxDownloads: Int
  defaultDigitalUrlValidDays: Int
  companyAddress: Address
  customerSetPasswordUrl: String
  staffNotificationRecipients: [StaffNotificationRecipient]
}

type ShopAddressUpdate {
  errors: [Error!]! @deprecated(reason: "Use typed errors with error codes. This field will be removed after 2020-07-31.")
  shop: Shop
  shopErrors: [ShopError!]!
}

type ShopDomainUpdate {
  errors: [Error!]! @deprecated(reason: "Use typed errors with error codes. This field will be removed after 2020-07-31.")
  shop: Shop
  shopErrors: [ShopError!]!
}

type ShopError {
  field: String
  message: String
  code: ShopErrorCode!
}

enum ShopErrorCode {
  ALREADY_EXISTS
  CANNOT_FETCH_TAX_RATES
  GRAPHQL_ERROR
  INVALID
  NOT_FOUND
  REQUIRED
  UNIQUE
}

type ShopFetchTaxRates {
  errors: [Error!]! @deprecated(reason: "Use typed errors with error codes. This field will be removed after 2020-07-31.")
  shop: Shop
  shopErrors: [ShopError!]!
}

input ShopSettingsInput {
  headerText: String
  description: String
  includeTaxesInPrices: Boolean
  displayGrossPrices: Boolean
  chargeTaxesOnShipping: Boolean
  trackInventoryByDefault: Boolean
  defaultWeightUnit: WeightUnitsEnum
  automaticFulfillmentDigitalProducts: Boolean
  defaultDigitalMaxDownloads: Int
  defaultDigitalUrlValidDays: Int
  defaultMailSenderName: String
  defaultMailSenderAddress: String
  customerSetPasswordUrl: String
}

type ShopSettingsTranslate {
  errors: [Error!]! @deprecated(reason: "Use typed errors with error codes. This field will be removed after 2020-07-31.")
  shop: Shop
  translationErrors: [TranslationError!]!
}

input ShopSettingsTranslationInput {
  headerText: String
  description: String
}

type ShopSettingsUpdate {
  errors: [Error!]! @deprecated(reason: "Use typed errors with error codes. This field will be removed after 2020-07-31.")
  shop: Shop
  shopErrors: [ShopError!]!
}

type ShopTranslation implements Node {
  id: ID!
  headerText: String!
  description: String!
  language: LanguageDisplay!
}

input SiteDomainInput {
  domain: String
  name: String
}

type StaffBulkDelete {
  errors: [Error!]! @deprecated(reason: "Use typed errors with error codes. This field will be removed after 2020-07-31.")
  count: Int!
  staffErrors: [StaffError!]!
}

type StaffCreate {
  errors: [Error!]! @deprecated(reason: "Use typed errors with error codes. This field will be removed after 2020-07-31.")
  staffErrors: [StaffError!]!
  user: User
}

input StaffCreateInput {
  firstName: String
  lastName: String
  email: String
  isActive: Boolean
  note: String
  addGroups: [ID!]
  redirectUrl: String
}

type StaffDelete {
  errors: [Error!]! @deprecated(reason: "Use typed errors with error codes. This field will be removed after 2020-07-31.")
  staffErrors: [StaffError!]!
  user: User
}

type StaffError {
  field: String
  message: String
  code: AccountErrorCode!
  permissions: [PermissionEnum!]
  groups: [ID!]
  users: [ID!]
}

enum StaffMemberStatus {
  ACTIVE
  DEACTIVATED
}

type StaffNotificationRecipient implements Node {
  user: User
  active: Boolean
  id: ID!
  email: String
}

type StaffNotificationRecipientCreate {
  errors: [Error!]! @deprecated(reason: "Use typed errors with error codes. This field will be removed after 2020-07-31.")
  shopErrors: [ShopError!]!
  staffNotificationRecipient: StaffNotificationRecipient
}

type StaffNotificationRecipientDelete {
  errors: [Error!]! @deprecated(reason: "Use typed errors with error codes. This field will be removed after 2020-07-31.")
  shopErrors: [ShopError!]!
  staffNotificationRecipient: StaffNotificationRecipient
}

input StaffNotificationRecipientInput {
  user: ID
  email: String
  active: Boolean
}

type StaffNotificationRecipientUpdate {
  errors: [Error!]! @deprecated(reason: "Use typed errors with error codes. This field will be removed after 2020-07-31.")
  shopErrors: [ShopError!]!
  staffNotificationRecipient: StaffNotificationRecipient
}

type StaffUpdate {
  errors: [Error!]! @deprecated(reason: "Use typed errors with error codes. This field will be removed after 2020-07-31.")
  staffErrors: [StaffError!]!
  user: User
}

input StaffUpdateInput {
  firstName: String
  lastName: String
  email: String
  isActive: Boolean
  note: String
  addGroups: [ID!]
  removeGroups: [ID!]
}

input StaffUserInput {
  status: StaffMemberStatus
  search: String
}

type Stock implements Node {
  warehouse: Warehouse!
  productVariant: ProductVariant!
  quantity: Int!
  id: ID!
  quantityAllocated: Int!
}

enum StockAvailability {
  IN_STOCK
  OUT_OF_STOCK
}

type StockCountableConnection {
  pageInfo: PageInfo!
  edges: [StockCountableEdge!]!
  totalCount: Int
}

type StockCountableEdge {
  node: Stock!
  cursor: String!
}

type StockError {
  field: String
  message: String
  code: StockErrorCode!
}

enum StockErrorCode {
  ALREADY_EXISTS
  GRAPHQL_ERROR
  INVALID
  NOT_FOUND
  REQUIRED
  UNIQUE
}

input StockFilterInput {
  quantity: Float
  search: String
}

input StockInput {
  warehouse: ID!
  quantity: Int
}

enum TaxRateType {
  ACCOMMODATION
  ADMISSION_TO_CULTURAL_EVENTS
  ADMISSION_TO_ENTERTAINMENT_EVENTS
  ADMISSION_TO_SPORTING_EVENTS
  ADVERTISING
  AGRICULTURAL_SUPPLIES
  BABY_FOODSTUFFS
  BIKES
  BOOKS
  CHILDRENS_CLOTHING
  DOMESTIC_FUEL
  DOMESTIC_SERVICES
  E_BOOKS
  FOODSTUFFS
  HOTELS
  MEDICAL
  NEWSPAPERS
  PASSENGER_TRANSPORT
  PHARMACEUTICALS
  PROPERTY_RENOVATIONS
  RESTAURANTS
  SOCIAL_HOUSING
  STANDARD
  WATER
  WINE
}

type TaxType {
  description: String
  taxCode: String
}

type TaxedMoney {
  currency: String!
  gross: Money!
  net: Money!
  tax: Money!
}

type TaxedMoneyRange {
  start: TaxedMoney
  stop: TaxedMoney
}

type Transaction implements Node {
  id: ID!
  created: DateTime!
  payment: Payment!
  token: String!
  kind: TransactionKind!
  isSuccess: Boolean!
  error: TransactionError
  gatewayResponse: JSONString!
  amount: Money
}

enum TransactionError {
  TRANSACTIONERROR_INCORRECT_NUMBER
  TRANSACTIONERROR_INVALID_NUMBER
  TRANSACTIONERROR_INCORRECT_CVV
  TRANSACTIONERROR_INVALID_CVV
  TRANSACTIONERROR_INCORRECT_ZIP
  TRANSACTIONERROR_INCORRECT_ADDRESS
  TRANSACTIONERROR_INVALID_EXPIRY_DATE
  TRANSACTIONERROR_EXPIRED
  TRANSACTIONERROR_PROCESSING_ERROR
  TRANSACTIONERROR_DECLINED
}

enum TransactionKind {
  AUTH
  REFUND
  CAPTURE
  VOID
  CONFIRM
}

union TranslatableItem = ProductTranslatableContent | CollectionTranslatableContent | CategoryTranslatableContent | AttributeTranslatableContent | AttributeValueTranslatableContent | ProductVariantTranslatableContent | PageTranslatableContent | ShippingMethodTranslatableContent | SaleTranslatableContent | VoucherTranslatableContent | MenuItemTranslatableContent

type TranslatableItemConnection {
  pageInfo: PageInfo!
  edges: [TranslatableItemEdge!]!
  totalCount: Int
}

type TranslatableItemEdge {
  node: TranslatableItem!
  cursor: String!
}

enum TranslatableKinds {
  ATTRIBUTE
  ATTRIBUTE_VALUE
  CATEGORY
  COLLECTION
  MENU_ITEM
  PAGE
  PRODUCT
  SALE
  SHIPPING_METHOD
  VARIANT
  VOUCHER
}

type TranslationError {
  field: String
  message: String
  code: TranslationErrorCode!
}

enum TranslationErrorCode {
  GRAPHQL_ERROR
  NOT_FOUND
  REQUIRED
}

input TranslationInput {
  seoTitle: String
  seoDescription: String
  name: String
  description: String
  descriptionJson: JSONString
}

scalar UUID

type UpdateMetadata {
  errors: [Error!]! @deprecated(reason: "Use typed errors with error codes. This field will be removed after 2020-07-31.")
  metadataErrors: [MetadataError!]!
  item: ObjectWithMetadata
}

type UpdatePrivateMetadata {
  errors: [Error!]! @deprecated(reason: "Use typed errors with error codes. This field will be removed after 2020-07-31.")
  metadataErrors: [MetadataError!]!
  item: ObjectWithMetadata
}

scalar Upload

type User implements Node & ObjectWithMetadata {
  id: ID!
  lastLogin: DateTime
  email: String!
  firstName: String!
  lastName: String!
  isStaff: Boolean!
  isActive: Boolean!
  note: String
  dateJoined: DateTime!
  defaultShippingAddress: Address
  defaultBillingAddress: Address
  privateMetadata: [MetadataItem]!
  metadata: [MetadataItem]!
  privateMeta: [MetaStore]! @deprecated(reason: "Use the `privetaMetadata` field. This field will be removed after 2020-07-31.")
  meta: [MetaStore]! @deprecated(reason: "Use the `metadata` field. This field will be removed after 2020-07-31.")
  addresses: [Address]
  checkout: Checkout
  giftCards(before: String, after: String, first: Int, last: Int): GiftCardCountableConnection
  orders(before: String, after: String, first: Int, last: Int): OrderCountableConnection
  permissions: [Permission] @deprecated(reason: "Will be removed in Saleor 2.11.Use the `userPermissions` instead.")
  userPermissions: [UserPermission]
  permissionGroups: [Group]
  editableGroups: [Group]
  avatar(size: Int): Image
  events: [CustomerEvent]
  storedPaymentSources: [PaymentSource]
}

type UserAvatarDelete {
  errors: [Error!]! @deprecated(reason: "Use typed errors with error codes. This field will be removed after 2020-07-31.")
  user: User
  accountErrors: [AccountError!]!
}

type UserAvatarUpdate {
  errors: [Error!]! @deprecated(reason: "Use typed errors with error codes. This field will be removed after 2020-07-31.")
  user: User
  accountErrors: [AccountError!]!
}

type UserBulkSetActive {
  errors: [Error!]! @deprecated(reason: "Use typed errors with error codes. This field will be removed after 2020-07-31.")
  count: Int!
  accountErrors: [AccountError!]!
}

type UserClearMeta {
  errors: [Error!]! @deprecated(reason: "Use typed errors with error codes. This field will be removed after 2020-07-31.")
  accountErrors: [AccountError!]!
  user: User
}

type UserClearPrivateMeta {
  errors: [Error!]! @deprecated(reason: "Use typed errors with error codes. This field will be removed after 2020-07-31.")
  accountErrors: [AccountError!]!
  user: User
}

type UserCountableConnection {
  pageInfo: PageInfo!
  edges: [UserCountableEdge!]!
  totalCount: Int
}

type UserCountableEdge {
  node: User!
  cursor: String!
}

input UserCreateInput {
  defaultBillingAddress: AddressInput
  defaultShippingAddress: AddressInput
  firstName: String
  lastName: String
  email: String
  isActive: Boolean
  note: String
  redirectUrl: String
}

type UserPermission {
  code: PermissionEnum!
  name: String!
  sourcePermissionGroups(userId: ID!): [Group!]
}

enum UserSortField {
  FIRST_NAME
  LAST_NAME
  EMAIL
  ORDER_COUNT
}

input UserSortingInput {
  direction: OrderDirection!
  field: UserSortField!
}

type UserUpdateMeta {
  errors: [Error!]! @deprecated(reason: "Use typed errors with error codes. This field will be removed after 2020-07-31.")
  accountErrors: [AccountError!]!
  user: User
}

type UserUpdatePrivateMeta {
  errors: [Error!]! @deprecated(reason: "Use typed errors with error codes. This field will be removed after 2020-07-31.")
  accountErrors: [AccountError!]!
  user: User
}

type VAT {
  countryCode: String!
  standardRate: Float
  reducedRates: [ReducedRate]!
}

type VariantImageAssign {
  errors: [Error!]! @deprecated(reason: "Use typed errors with error codes. This field will be removed after 2020-07-31.")
  productVariant: ProductVariant
  image: ProductImage
  productErrors: [ProductError!]!
}

type VariantImageUnassign {
  errors: [Error!]! @deprecated(reason: "Use typed errors with error codes. This field will be removed after 2020-07-31.")
  productVariant: ProductVariant
  image: ProductImage
  productErrors: [ProductError!]!
}

type VariantPricingInfo {
  onSale: Boolean
  discount: TaxedMoney
  discountLocalCurrency: TaxedMoney
  price: TaxedMoney
  priceUndiscounted: TaxedMoney
  priceLocalCurrency: TaxedMoney
}

type VerifyToken {
  payload: GenericScalar
  user: User
}

type Voucher implements Node {
  id: ID!
  name: String
  type: VoucherTypeEnum!
  code: String!
  usageLimit: Int
  used: Int!
  startDate: DateTime!
  endDate: DateTime
  applyOncePerOrder: Boolean!
  applyOncePerCustomer: Boolean!
  discountValueType: DiscountValueTypeEnum!
  discountValue: Float!
  minSpent: Money
  minCheckoutItemsQuantity: Int
  categories(before: String, after: String, first: Int, last: Int): CategoryCountableConnection
  collections(before: String, after: String, first: Int, last: Int): CollectionCountableConnection
  products(before: String, after: String, first: Int, last: Int): ProductCountableConnection
  countries: [CountryDisplay]
  translation(languageCode: LanguageCodeEnum!): VoucherTranslation
}

type VoucherAddCatalogues {
  errors: [Error!]! @deprecated(reason: "Use typed errors with error codes. This field will be removed after 2020-07-31.")
  voucher: Voucher
  discountErrors: [DiscountError!]!
}

type VoucherBulkDelete {
  errors: [Error!]! @deprecated(reason: "Use typed errors with error codes. This field will be removed after 2020-07-31.")
  count: Int!
  discountErrors: [DiscountError!]!
}

type VoucherCountableConnection {
  pageInfo: PageInfo!
  edges: [VoucherCountableEdge!]!
  totalCount: Int
}

type VoucherCountableEdge {
  node: Voucher!
  cursor: String!
}

type VoucherCreate {
  errors: [Error!]! @deprecated(reason: "Use typed errors with error codes. This field will be removed after 2020-07-31.")
  discountErrors: [DiscountError!]!
  voucher: Voucher
}

type VoucherDelete {
  errors: [Error!]! @deprecated(reason: "Use typed errors with error codes. This field will be removed after 2020-07-31.")
  discountErrors: [DiscountError!]!
  voucher: Voucher
}

enum VoucherDiscountType {
  FIXED
  PERCENTAGE
  SHIPPING
}

input VoucherFilterInput {
  status: [DiscountStatusEnum]
  timesUsed: IntRangeInput
  discountType: [VoucherDiscountType]
  started: DateTimeRangeInput
  search: String
}

input VoucherInput {
  type: VoucherTypeEnum
  name: String
  code: String
  startDate: DateTime
  endDate: DateTime
  discountValueType: DiscountValueTypeEnum
  discountValue: Decimal
  products: [ID]
  collections: [ID]
  categories: [ID]
  minAmountSpent: Decimal
  minCheckoutItemsQuantity: Int
  countries: [String]
  applyOncePerOrder: Boolean
  applyOncePerCustomer: Boolean
  usageLimit: Int
}

type VoucherRemoveCatalogues {
  errors: [Error!]! @deprecated(reason: "Use typed errors with error codes. This field will be removed after 2020-07-31.")
  voucher: Voucher
  discountErrors: [DiscountError!]!
}

enum VoucherSortField {
  CODE
  START_DATE
  END_DATE
  VALUE
  TYPE
  USAGE_LIMIT
  MINIMUM_SPENT_AMOUNT
}

input VoucherSortingInput {
  direction: OrderDirection!
  field: VoucherSortField!
}

type VoucherTranslatableContent implements Node {
  id: ID!
  name: String
  translation(languageCode: LanguageCodeEnum!): VoucherTranslation
  voucher: Voucher
}

type VoucherTranslate {
  errors: [Error!]! @deprecated(reason: "Use typed errors with error codes. This field will be removed after 2020-07-31.")
  translationErrors: [TranslationError!]!
  voucher: Voucher
}

type VoucherTranslation implements Node {
  id: ID!
  name: String
  language: LanguageDisplay!
}

enum VoucherTypeEnum {
  SHIPPING
  ENTIRE_ORDER
  SPECIFIC_PRODUCT
}

type VoucherUpdate {
  errors: [Error!]! @deprecated(reason: "Use typed errors with error codes. This field will be removed after 2020-07-31.")
  discountErrors: [DiscountError!]!
  voucher: Voucher
}

type Warehouse implements Node {
  id: ID!
  name: String!
  slug: String!
  companyName: String!
  shippingZones(before: String, after: String, first: Int, last: Int): ShippingZoneCountableConnection!
  address: Address!
  email: String!
}

input WarehouseAddressInput {
  streetAddress1: String!
  streetAddress2: String
  city: String!
  cityArea: String
  postalCode: String
  country: CountryCode!
  countryArea: String
  phone: String
}

type WarehouseCountableConnection {
  pageInfo: PageInfo!
  edges: [WarehouseCountableEdge!]!
  totalCount: Int
}

type WarehouseCountableEdge {
  node: Warehouse!
  cursor: String!
}

type WarehouseCreate {
  errors: [Error!]! @deprecated(reason: "Use typed errors with error codes. This field will be removed after 2020-07-31.")
  warehouseErrors: [WarehouseError!]!
  warehouse: Warehouse
}

input WarehouseCreateInput {
  slug: String
  companyName: String
  email: String
  name: String!
  address: WarehouseAddressInput!
  shippingZones: [ID]
}

type WarehouseDelete {
  errors: [Error!]! @deprecated(reason: "Use typed errors with error codes. This field will be removed after 2020-07-31.")
  warehouseErrors: [WarehouseError!]!
  warehouse: Warehouse
}

type WarehouseError {
  field: String
  message: String
  code: WarehouseErrorCode!
}

enum WarehouseErrorCode {
  ALREADY_EXISTS
  GRAPHQL_ERROR
  INVALID
  NOT_FOUND
  REQUIRED
  UNIQUE
}

input WarehouseFilterInput {
  search: String
  ids: [ID]
}

type WarehouseShippingZoneAssign {
  errors: [Error!]! @deprecated(reason: "Use typed errors with error codes. This field will be removed after 2020-07-31.")
  warehouse: Warehouse
  warehouseErrors: [WarehouseError!]!
}

type WarehouseShippingZoneUnassign {
  errors: [Error!]! @deprecated(reason: "Use typed errors with error codes. This field will be removed after 2020-07-31.")
  warehouse: Warehouse
  warehouseErrors: [WarehouseError!]!
}

enum WarehouseSortField {
  NAME
}

input WarehouseSortingInput {
  direction: OrderDirection!
  field: WarehouseSortField!
}

type WarehouseUpdate {
  errors: [Error!]! @deprecated(reason: "Use typed errors with error codes. This field will be removed after 2020-07-31.")
  warehouseErrors: [WarehouseError!]!
  warehouse: Warehouse
}

input WarehouseUpdateInput {
  slug: String
  companyName: String
  email: String
  name: String
  address: WarehouseAddressInput
}

type Webhook implements Node {
  name: String!
  targetUrl: String!
  isActive: Boolean!
  secretKey: String
  id: ID!
  events: [WebhookEvent!]!
  serviceAccount: ServiceAccount! @deprecated(reason: "Use the `app` field instead. This field will be removed after 2020-07-31.")
  app: App!
}

type WebhookCountableConnection {
  pageInfo: PageInfo!
  edges: [WebhookCountableEdge!]!
  totalCount: Int
}

type WebhookCountableEdge {
  node: Webhook!
  cursor: String!
}

type WebhookCreate {
  errors: [Error!]! @deprecated(reason: "Use typed errors with error codes. This field will be removed after 2020-07-31.")
  webhookErrors: [WebhookError!]!
  webhook: Webhook
}

input WebhookCreateInput {
  name: String
  targetUrl: String
  events: [WebhookEventTypeEnum]
  serviceAccount: ID
  app: ID
  isActive: Boolean
  secretKey: String
}

type WebhookDelete {
  errors: [Error!]! @deprecated(reason: "Use typed errors with error codes. This field will be removed after 2020-07-31.")
  webhook: Webhook
  webhookErrors: [WebhookError!]!
}

type WebhookError {
  field: String
  message: String
  code: WebhookErrorCode!
}

enum WebhookErrorCode {
  GRAPHQL_ERROR
  INVALID
  NOT_FOUND
  REQUIRED
  UNIQUE
}

type WebhookEvent {
  eventType: WebhookEventTypeEnum!
  name: String!
}

enum WebhookEventTypeEnum {
  ANY_EVENTS
  ORDER_CREATED
  ORDER_FULLY_PAID
  ORDER_UPDATED
  ORDER_CANCELLED
  ORDER_FULFILLED
  CUSTOMER_CREATED
  PRODUCT_CREATED
  CHECKOUT_QUANTITY_CHANGED
  FULFILLMENT_CREATED
}

input WebhookFilterInput {
  search: String
  isActive: Boolean
}

enum WebhookSampleEventTypeEnum {
  ORDER_CREATED
  ORDER_FULLY_PAID
  ORDER_UPDATED
  ORDER_CANCELLED
  ORDER_FULFILLED
  CUSTOMER_CREATED
  PRODUCT_CREATED
  CHECKOUT_QUANTITY_CHANGED
  FULFILLMENT_CREATED
}

enum WebhookSortField {
  NAME
  SERVICE_ACCOUNT
  TARGET_URL
  APP
}

input WebhookSortingInput {
  direction: OrderDirection!
  field: WebhookSortField!
}

type WebhookUpdate {
  errors: [Error!]! @deprecated(reason: "Use typed errors with error codes. This field will be removed after 2020-07-31.")
  webhook: Webhook
  webhookErrors: [WebhookError!]!
}

input WebhookUpdateInput {
  name: String
  targetUrl: String
  events: [WebhookEventTypeEnum]
  serviceAccount: ID
  app: ID
  isActive: Boolean
  secretKey: String
}

type Weight {
  unit: String!
  value: Float!
}

scalar WeightScalar

enum WeightUnitsEnum {
  KG
  LB
  OZ
  G
}

scalar _Any

union _Entity = Address | User | Group | ServiceAccount | App | ProductVariant | Product | ProductType | Collection | Category | ProductImage

type _Service {
  sdl: String
}<|MERGE_RESOLUTION|>--- conflicted
+++ resolved
@@ -2572,12 +2572,9 @@
   appInstall(input: AppInstallInput!): AppInstall
   appRetryInstall(activateAfterInstallation: Boolean = true, id: ID!): AppRetryInstall
   appDeleteFailedInstallation(id: ID!): AppDeleteFailedInstallation
-<<<<<<< HEAD
   appFetchManifest(manifestUrl: String!): AppFetchManifest
-=======
   appActivate(id: ID!): AppActivate
   appDeactivate(id: ID!): AppDeactivate
->>>>>>> 6b230382
   requestPasswordReset(email: String!, redirectUrl: String!): RequestPasswordReset
   confirmAccount(email: String!, token: String!): ConfirmAccount
   setPassword(token: String!, email: String!, password: String!): SetPassword
