schema {
  query: Query
  mutation: Mutation
}

type AccountAddressCreate {
  user: User
  accountErrors: [AccountError!]! @deprecated(reason: "This field will be removed in Saleor 4.0. Use `errors` field instead.")
  errors: [AccountError!]!
  address: Address
}

type AccountAddressDelete {
  user: User
  accountErrors: [AccountError!]! @deprecated(reason: "This field will be removed in Saleor 4.0. Use `errors` field instead.")
  errors: [AccountError!]!
  address: Address
}

type AccountAddressUpdate {
  user: User
  accountErrors: [AccountError!]! @deprecated(reason: "This field will be removed in Saleor 4.0. Use `errors` field instead.")
  errors: [AccountError!]!
  address: Address
}

type AccountDelete {
  accountErrors: [AccountError!]! @deprecated(reason: "This field will be removed in Saleor 4.0. Use `errors` field instead.")
  errors: [AccountError!]!
  user: User
}

type AccountError {
  field: String
  message: String
  code: AccountErrorCode!
  addressType: AddressTypeEnum
}

enum AccountErrorCode {
  ACTIVATE_OWN_ACCOUNT
  ACTIVATE_SUPERUSER_ACCOUNT
  DUPLICATED_INPUT_ITEM
  DEACTIVATE_OWN_ACCOUNT
  DEACTIVATE_SUPERUSER_ACCOUNT
  DELETE_NON_STAFF_USER
  DELETE_OWN_ACCOUNT
  DELETE_STAFF_ACCOUNT
  DELETE_SUPERUSER_ACCOUNT
  GRAPHQL_ERROR
  INACTIVE
  INVALID
  INVALID_PASSWORD
  LEFT_NOT_MANAGEABLE_PERMISSION
  INVALID_CREDENTIALS
  NOT_FOUND
  OUT_OF_SCOPE_USER
  OUT_OF_SCOPE_GROUP
  OUT_OF_SCOPE_PERMISSION
  PASSWORD_ENTIRELY_NUMERIC
  PASSWORD_TOO_COMMON
  PASSWORD_TOO_SHORT
  PASSWORD_TOO_SIMILAR
  REQUIRED
  UNIQUE
  JWT_SIGNATURE_EXPIRED
  JWT_INVALID_TOKEN
  JWT_DECODE_ERROR
  JWT_MISSING_TOKEN
  JWT_INVALID_CSRF_TOKEN
  CHANNEL_INACTIVE
  MISSING_CHANNEL_SLUG
  ACCOUNT_NOT_CONFIRMED
}

input AccountInput {
  firstName: String
  lastName: String
  languageCode: LanguageCodeEnum
  defaultBillingAddress: AddressInput
  defaultShippingAddress: AddressInput
}

type AccountRegister {
  requiresConfirmation: Boolean
  accountErrors: [AccountError!]! @deprecated(reason: "This field will be removed in Saleor 4.0. Use `errors` field instead.")
  errors: [AccountError!]!
  user: User
}

input AccountRegisterInput {
  firstName: String
  lastName: String
  languageCode: LanguageCodeEnum
  email: String!
  password: String!
  redirectUrl: String
  metadata: [MetadataInput!]
  channel: String
}

type AccountRequestDeletion {
  accountErrors: [AccountError!]! @deprecated(reason: "This field will be removed in Saleor 4.0. Use `errors` field instead.")
  errors: [AccountError!]!
}

type AccountSetDefaultAddress {
  user: User
  accountErrors: [AccountError!]! @deprecated(reason: "This field will be removed in Saleor 4.0. Use `errors` field instead.")
  errors: [AccountError!]!
}

type AccountUpdate {
  accountErrors: [AccountError!]! @deprecated(reason: "This field will be removed in Saleor 4.0. Use `errors` field instead.")
  errors: [AccountError!]!
  user: User
}

type Address implements Node {
  id: ID!
  firstName: String!
  lastName: String!
  companyName: String!
  streetAddress1: String!
  streetAddress2: String!
  city: String!
  cityArea: String!
  postalCode: String!
  country: CountryDisplay!
  countryArea: String!
  phone: String
  isDefaultShippingAddress: Boolean
  isDefaultBillingAddress: Boolean
}

type AddressCreate {
  user: User
  accountErrors: [AccountError!]! @deprecated(reason: "This field will be removed in Saleor 4.0. Use `errors` field instead.")
  errors: [AccountError!]!
  address: Address
}

type AddressDelete {
  user: User
  accountErrors: [AccountError!]! @deprecated(reason: "This field will be removed in Saleor 4.0. Use `errors` field instead.")
  errors: [AccountError!]!
  address: Address
}

input AddressInput {
  firstName: String
  lastName: String
  companyName: String
  streetAddress1: String
  streetAddress2: String
  city: String
  cityArea: String
  postalCode: String
  country: CountryCode
  countryArea: String
  phone: String
}

type AddressSetDefault {
  user: User
  accountErrors: [AccountError!]! @deprecated(reason: "This field will be removed in Saleor 4.0. Use `errors` field instead.")
  errors: [AccountError!]!
}

enum AddressTypeEnum {
  BILLING
  SHIPPING
}

type AddressUpdate {
  user: User
  accountErrors: [AccountError!]! @deprecated(reason: "This field will be removed in Saleor 4.0. Use `errors` field instead.")
  errors: [AccountError!]!
  address: Address
}

type AddressValidationData {
  countryCode: String
  countryName: String
  addressFormat: String
  addressLatinFormat: String
  allowedFields: [String]
  requiredFields: [String]
  upperFields: [String]
  countryAreaType: String
  countryAreaChoices: [ChoiceValue]
  cityType: String
  cityChoices: [ChoiceValue]
  cityAreaType: String
  cityAreaChoices: [ChoiceValue]
  postalCodeType: String
  postalCodeMatchers: [String]
  postalCodeExamples: [String]
  postalCodePrefix: String
}

type Allocation implements Node {
  id: ID!
  quantity: Int!
  warehouse: Warehouse!
}

type App implements Node & ObjectWithMetadata {
  id: ID!
  name: String
  created: DateTime
  isActive: Boolean
  permissions: [Permission]
  tokens: [AppToken]
  privateMetadata: [MetadataItem]!
  metadata: [MetadataItem]!
  type: AppTypeEnum
  webhooks: [Webhook]
  aboutApp: String
  dataPrivacy: String
  dataPrivacyUrl: String
  homepageUrl: String
  supportUrl: String
  configurationUrl: String
  appUrl: String
  version: String
  accessToken: String
  extensions: [AppExtension!]!
}

type AppActivate {
  appErrors: [AppError!]! @deprecated(reason: "This field will be removed in Saleor 4.0. Use `errors` field instead.")
  errors: [AppError!]!
  app: App
}

type AppCountableConnection {
  pageInfo: PageInfo!
  edges: [AppCountableEdge!]!
  totalCount: Int
}

type AppCountableEdge {
  node: App!
  cursor: String!
}

type AppCreate {
  authToken: String
  appErrors: [AppError!]! @deprecated(reason: "This field will be removed in Saleor 4.0. Use `errors` field instead.")
  errors: [AppError!]!
  app: App
}

type AppDeactivate {
  appErrors: [AppError!]! @deprecated(reason: "This field will be removed in Saleor 4.0. Use `errors` field instead.")
  errors: [AppError!]!
  app: App
}

type AppDelete {
  appErrors: [AppError!]! @deprecated(reason: "This field will be removed in Saleor 4.0. Use `errors` field instead.")
  errors: [AppError!]!
  app: App
}

type AppDeleteFailedInstallation {
  appErrors: [AppError!]! @deprecated(reason: "This field will be removed in Saleor 4.0. Use `errors` field instead.")
  errors: [AppError!]!
  appInstallation: AppInstallation
}

type AppError {
  field: String
  message: String
  code: AppErrorCode!
  permissions: [PermissionEnum!]
}

enum AppErrorCode {
  FORBIDDEN
  GRAPHQL_ERROR
  INVALID
  INVALID_STATUS
  INVALID_PERMISSION
  INVALID_URL_FORMAT
  INVALID_MANIFEST_FORMAT
  MANIFEST_URL_CANT_CONNECT
  NOT_FOUND
  REQUIRED
  UNIQUE
  OUT_OF_SCOPE_APP
  OUT_OF_SCOPE_PERMISSION
}

type AppExtension implements Node {
  id: ID!
  app: App!
  label: String!
  url: String!
  view: AppExtensionViewEnum!
  type: AppExtensionTypeEnum!
  target: AppExtensionTargetEnum!
  permissions: [Permission!]!
  accessToken: String
}

type AppExtensionCountableConnection {
  pageInfo: PageInfo!
  edges: [AppExtensionCountableEdge!]!
  totalCount: Int
}

type AppExtensionCountableEdge {
  node: AppExtension!
  cursor: String!
}

input AppExtensionFilterInput {
  view: AppExtensionViewEnum
  type: AppExtensionTypeEnum
  target: AppExtensionTargetEnum
}

enum AppExtensionTargetEnum {
  MORE_ACTIONS
  CREATE
}

enum AppExtensionTypeEnum {
  OVERVIEW
  DETAILS
}

enum AppExtensionViewEnum {
  PRODUCT
}

type AppFetchManifest {
  manifest: Manifest
  appErrors: [AppError!]! @deprecated(reason: "This field will be removed in Saleor 4.0. Use `errors` field instead.")
  errors: [AppError!]!
}

input AppFilterInput {
  search: String
  isActive: Boolean
  type: AppTypeEnum
}

input AppInput {
  name: String
  permissions: [PermissionEnum]
}

type AppInstall {
  appErrors: [AppError!]! @deprecated(reason: "This field will be removed in Saleor 4.0. Use `errors` field instead.")
  errors: [AppError!]!
  appInstallation: AppInstallation
}

input AppInstallInput {
  appName: String
  manifestUrl: String
  activateAfterInstallation: Boolean = true
  permissions: [PermissionEnum]
}

type AppInstallation implements Node & Job {
  appName: String!
  manifestUrl: String!
  id: ID!
  status: JobStatusEnum!
  createdAt: DateTime!
  updatedAt: DateTime!
  message: String
}

type AppManifestExtension {
  permissions: [Permission!]!
  label: String!
  url: String!
  view: AppExtensionViewEnum!
  type: AppExtensionTypeEnum!
  target: AppExtensionTargetEnum!
}

type AppRetryInstall {
  appErrors: [AppError!]! @deprecated(reason: "This field will be removed in Saleor 4.0. Use `errors` field instead.")
  errors: [AppError!]!
  appInstallation: AppInstallation
}

enum AppSortField {
  NAME
  CREATION_DATE
}

input AppSortingInput {
  direction: OrderDirection!
  field: AppSortField!
}

type AppToken implements Node {
  name: String
  authToken: String
  id: ID!
}

type AppTokenCreate {
  authToken: String
  appErrors: [AppError!]! @deprecated(reason: "This field will be removed in Saleor 4.0. Use `errors` field instead.")
  errors: [AppError!]!
  appToken: AppToken
}

type AppTokenDelete {
  appErrors: [AppError!]! @deprecated(reason: "This field will be removed in Saleor 4.0. Use `errors` field instead.")
  errors: [AppError!]!
  appToken: AppToken
}

input AppTokenInput {
  name: String
  app: ID!
}

type AppTokenVerify {
  valid: Boolean!
  appErrors: [AppError!]! @deprecated(reason: "This field will be removed in Saleor 4.0. Use `errors` field instead.")
  errors: [AppError!]!
}

enum AppTypeEnum {
  LOCAL
  THIRDPARTY
}

type AppUpdate {
  appErrors: [AppError!]! @deprecated(reason: "This field will be removed in Saleor 4.0. Use `errors` field instead.")
  errors: [AppError!]!
  app: App
}

enum AreaUnitsEnum {
  SQ_CM
  SQ_M
  SQ_KM
  SQ_FT
  SQ_YD
  SQ_INCH
}

type AssignNavigation {
  menu: Menu
  menuErrors: [MenuError!]! @deprecated(reason: "This field will be removed in Saleor 4.0. Use `errors` field instead.")
  errors: [MenuError!]!
}

type AssignedVariantAttribute {
  attribute: Attribute!
  variantSelection: Boolean!
}

type Attribute implements Node & ObjectWithMetadata {
  id: ID!
  privateMetadata: [MetadataItem]!
  metadata: [MetadataItem]!
  inputType: AttributeInputTypeEnum
  entityType: AttributeEntityTypeEnum
  name: String
  slug: String
  type: AttributeTypeEnum
  unit: MeasurementUnitsEnum
  choices(sortBy: AttributeChoicesSortingInput, filter: AttributeValueFilterInput, before: String, after: String, first: Int, last: Int): AttributeValueCountableConnection
  valueRequired: Boolean!
  visibleInStorefront: Boolean!
  filterableInStorefront: Boolean!
  filterableInDashboard: Boolean!
  availableInGrid: Boolean!
  translation(languageCode: LanguageCodeEnum!): AttributeTranslation
  storefrontSearchPosition: Int!
  withChoices: Boolean!
  productTypes(before: String, after: String, first: Int, last: Int): ProductTypeCountableConnection!
  productVariantTypes(before: String, after: String, first: Int, last: Int): ProductTypeCountableConnection!
}

type AttributeBulkDelete {
  count: Int!
  attributeErrors: [AttributeError!]! @deprecated(reason: "This field will be removed in Saleor 4.0. Use `errors` field instead.")
  errors: [AttributeError!]!
}

enum AttributeChoicesSortField {
  NAME
  SLUG
}

input AttributeChoicesSortingInput {
  direction: OrderDirection!
  field: AttributeChoicesSortField!
}

type AttributeCountableConnection {
  pageInfo: PageInfo!
  edges: [AttributeCountableEdge!]!
  totalCount: Int
}

type AttributeCountableEdge {
  node: Attribute!
  cursor: String!
}

type AttributeCreate {
  attribute: Attribute
  attributeErrors: [AttributeError!]! @deprecated(reason: "This field will be removed in Saleor 4.0. Use `errors` field instead.")
  errors: [AttributeError!]!
}

input AttributeCreateInput {
  inputType: AttributeInputTypeEnum
  entityType: AttributeEntityTypeEnum
  name: String!
  slug: String
  type: AttributeTypeEnum!
  unit: MeasurementUnitsEnum
  values: [AttributeValueCreateInput]
  valueRequired: Boolean
  isVariantOnly: Boolean
  visibleInStorefront: Boolean
  filterableInStorefront: Boolean
  filterableInDashboard: Boolean
  storefrontSearchPosition: Int
  availableInGrid: Boolean
}

type AttributeDelete {
  attributeErrors: [AttributeError!]! @deprecated(reason: "This field will be removed in Saleor 4.0. Use `errors` field instead.")
  errors: [AttributeError!]!
  attribute: Attribute
}

enum AttributeEntityTypeEnum {
  PAGE
  PRODUCT
}

type AttributeError {
  field: String
  message: String
  code: AttributeErrorCode!
}

enum AttributeErrorCode {
  ALREADY_EXISTS
  GRAPHQL_ERROR
  INVALID
  NOT_FOUND
  REQUIRED
  UNIQUE
}

input AttributeFilterInput {
  valueRequired: Boolean
  isVariantOnly: Boolean
  visibleInStorefront: Boolean
  filterableInStorefront: Boolean
  filterableInDashboard: Boolean
  availableInGrid: Boolean
  metadata: [MetadataFilter]
  search: String
  ids: [ID]
  type: AttributeTypeEnum
  inCollection: ID
  inCategory: ID
  channel: String
}

input AttributeInput {
  slug: String!
  values: [String]
  valuesRange: IntRangeInput
  dateTime: DateTimeRangeInput
  date: DateRangeInput
  boolean: Boolean
}

enum AttributeInputTypeEnum {
  DROPDOWN
  MULTISELECT
  FILE
  REFERENCE
  NUMERIC
  RICH_TEXT
  SWATCH
  BOOLEAN
  DATE
  DATE_TIME
}

type AttributeReorderValues {
  attribute: Attribute
  attributeErrors: [AttributeError!]! @deprecated(reason: "This field will be removed in Saleor 4.0. Use `errors` field instead.")
  errors: [AttributeError!]!
}

enum AttributeSortField {
  NAME
  SLUG
  VALUE_REQUIRED
  IS_VARIANT_ONLY
  VISIBLE_IN_STOREFRONT
  FILTERABLE_IN_STOREFRONT
  FILTERABLE_IN_DASHBOARD
  STOREFRONT_SEARCH_POSITION
  AVAILABLE_IN_GRID
}

input AttributeSortingInput {
  direction: OrderDirection!
  field: AttributeSortField!
}

type AttributeTranslatableContent implements Node {
  id: ID!
  name: String!
  translation(languageCode: LanguageCodeEnum!): AttributeTranslation
  attribute: Attribute @deprecated(reason: "This field will be removed in Saleor 4.0. Get model fields from the root level queries.")
}

type AttributeTranslate {
  translationErrors: [TranslationError!]! @deprecated(reason: "This field will be removed in Saleor 4.0. Use `errors` field instead.")
  errors: [TranslationError!]!
  attribute: Attribute
}

type AttributeTranslation implements Node {
  id: ID!
  name: String!
  language: LanguageDisplay!
}

enum AttributeTypeEnum {
  PRODUCT_TYPE
  PAGE_TYPE
}

type AttributeUpdate {
  attribute: Attribute
  attributeErrors: [AttributeError!]! @deprecated(reason: "This field will be removed in Saleor 4.0. Use `errors` field instead.")
  errors: [AttributeError!]!
}

input AttributeUpdateInput {
  name: String
  slug: String
  unit: MeasurementUnitsEnum
  removeValues: [ID]
  addValues: [AttributeValueUpdateInput]
  valueRequired: Boolean
  isVariantOnly: Boolean
  visibleInStorefront: Boolean
  filterableInStorefront: Boolean
  filterableInDashboard: Boolean
  storefrontSearchPosition: Int
  availableInGrid: Boolean
}

type AttributeValue implements Node {
  id: ID!
  name: String
  slug: String
  value: String
  translation(languageCode: LanguageCodeEnum!): AttributeValueTranslation
  inputType: AttributeInputTypeEnum
  reference: ID
  file: File
  richText: JSONString
  boolean: Boolean
  date: Date
  dateTime: DateTime
}

type AttributeValueBulkDelete {
  count: Int!
  attributeErrors: [AttributeError!]! @deprecated(reason: "This field will be removed in Saleor 4.0. Use `errors` field instead.")
  errors: [AttributeError!]!
}

type AttributeValueCountableConnection {
  pageInfo: PageInfo!
  edges: [AttributeValueCountableEdge!]!
  totalCount: Int
}

type AttributeValueCountableEdge {
  node: AttributeValue!
  cursor: String!
}

type AttributeValueCreate {
  attribute: Attribute
  attributeErrors: [AttributeError!]! @deprecated(reason: "This field will be removed in Saleor 4.0. Use `errors` field instead.")
  errors: [AttributeError!]!
  attributeValue: AttributeValue
}

input AttributeValueCreateInput {
  value: String
  richText: JSONString
  fileUrl: String
  contentType: String
  name: String!
}

type AttributeValueDelete {
  attribute: Attribute
  attributeErrors: [AttributeError!]! @deprecated(reason: "This field will be removed in Saleor 4.0. Use `errors` field instead.")
  errors: [AttributeError!]!
  attributeValue: AttributeValue
}

input AttributeValueFilterInput {
  search: String
}

input AttributeValueInput {
  id: ID
  values: [String!]
  file: String
  contentType: String
  references: [ID!]
  richText: JSONString
  boolean: Boolean
  date: Date
  dateTime: DateTime
}

type AttributeValueTranslatableContent implements Node {
  id: ID!
  name: String!
  richText: JSONString
  translation(languageCode: LanguageCodeEnum!): AttributeValueTranslation
  attributeValue: AttributeValue @deprecated(reason: "This field will be removed in Saleor 4.0. Get model fields from the root level queries.")
}

type AttributeValueTranslate {
  translationErrors: [TranslationError!]! @deprecated(reason: "This field will be removed in Saleor 4.0. Use `errors` field instead.")
  errors: [TranslationError!]!
  attributeValue: AttributeValue
}

type AttributeValueTranslation implements Node {
  id: ID!
  name: String!
  richText: JSONString
  language: LanguageDisplay!
}

input AttributeValueTranslationInput {
  name: String
  richText: JSONString
}

type AttributeValueUpdate {
  attribute: Attribute
  attributeErrors: [AttributeError!]! @deprecated(reason: "This field will be removed in Saleor 4.0. Use `errors` field instead.")
  errors: [AttributeError!]!
  attributeValue: AttributeValue
}

input AttributeValueUpdateInput {
  value: String
  richText: JSONString
  fileUrl: String
  contentType: String
  name: String
}

input BulkAttributeValueInput {
  id: ID
  values: [String!]
  boolean: Boolean
}

type BulkProductError {
  field: String
  message: String
  code: ProductErrorCode!
  attributes: [ID!]
  values: [ID!]
  index: Int
  warehouses: [ID!]
  channels: [ID!]
}

type BulkStockError {
  field: String
  message: String
  code: ProductErrorCode!
  attributes: [ID!]
  values: [ID!]
  index: Int
}

input CardInput {
  code: String!
  cvc: String
  money: MoneyInput!
}

input CatalogueInput {
  products: [ID]
  categories: [ID]
  collections: [ID]
  variants: [ID]
}

type Category implements Node & ObjectWithMetadata {
  id: ID!
  seoTitle: String
  seoDescription: String
  name: String!
  description: JSONString
  slug: String!
  parent: Category
  level: Int!
  privateMetadata: [MetadataItem]!
  metadata: [MetadataItem]!
  descriptionJson: JSONString @deprecated(reason: "This field will be removed in Saleor 4.0. Use the `description` field instead.")
  ancestors(before: String, after: String, first: Int, last: Int): CategoryCountableConnection
  products(channel: String, before: String, after: String, first: Int, last: Int): ProductCountableConnection
  children(before: String, after: String, first: Int, last: Int): CategoryCountableConnection
  backgroundImage(size: Int): Image
  translation(languageCode: LanguageCodeEnum!): CategoryTranslation
}

type CategoryBulkDelete {
  count: Int!
  productErrors: [ProductError!]! @deprecated(reason: "This field will be removed in Saleor 4.0. Use `errors` field instead.")
  errors: [ProductError!]!
}

type CategoryCountableConnection {
  pageInfo: PageInfo!
  edges: [CategoryCountableEdge!]!
  totalCount: Int
}

type CategoryCountableEdge {
  node: Category!
  cursor: String!
}

type CategoryCreate {
  productErrors: [ProductError!]! @deprecated(reason: "This field will be removed in Saleor 4.0. Use `errors` field instead.")
  errors: [ProductError!]!
  category: Category
}

type CategoryDelete {
  productErrors: [ProductError!]! @deprecated(reason: "This field will be removed in Saleor 4.0. Use `errors` field instead.")
  errors: [ProductError!]!
  category: Category
}

input CategoryFilterInput {
  search: String
  metadata: [MetadataFilter]
  ids: [ID]
}

input CategoryInput {
  description: JSONString
  name: String
  slug: String
  seo: SeoInput
  backgroundImage: Upload
  backgroundImageAlt: String
}

enum CategorySortField {
  NAME
  PRODUCT_COUNT
  SUBCATEGORY_COUNT
}

input CategorySortingInput {
  direction: OrderDirection!
  channel: String
  field: CategorySortField!
}

type CategoryTranslatableContent implements Node {
  id: ID!
  seoTitle: String
  seoDescription: String
  name: String!
  description: JSONString
  descriptionJson: JSONString @deprecated(reason: "This field will be removed in Saleor 4.0. Use the `description` field instead.")
  translation(languageCode: LanguageCodeEnum!): CategoryTranslation
  category: Category @deprecated(reason: "This field will be removed in Saleor 4.0. Get model fields from the root level queries.")
}

type CategoryTranslate {
  translationErrors: [TranslationError!]! @deprecated(reason: "This field will be removed in Saleor 4.0. Use `errors` field instead.")
  errors: [TranslationError!]!
  category: Category
}

type CategoryTranslation implements Node {
  id: ID!
  seoTitle: String
  seoDescription: String
  name: String
  description: JSONString
  language: LanguageDisplay!
  descriptionJson: JSONString @deprecated(reason: "This field will be removed in Saleor 4.0. Use the `description` field instead.")
}

type CategoryUpdate {
  productErrors: [ProductError!]! @deprecated(reason: "This field will be removed in Saleor 4.0. Use `errors` field instead.")
  errors: [ProductError!]!
  category: Category
}

type Channel implements Node {
  id: ID!
  name: String!
  isActive: Boolean!
  slug: String!
  currencyCode: String!
  hasOrders: Boolean!
  defaultCountry: CountryDisplay!
}

type ChannelActivate {
  channel: Channel
  channelErrors: [ChannelError!]! @deprecated(reason: "This field will be removed in Saleor 4.0. Use `errors` field instead.")
  errors: [ChannelError!]!
}

type ChannelCreate {
  channelErrors: [ChannelError!]! @deprecated(reason: "This field will be removed in Saleor 4.0. Use `errors` field instead.")
  errors: [ChannelError!]!
  channel: Channel
}

input ChannelCreateInput {
  isActive: Boolean
  name: String!
  slug: String!
  currencyCode: String!
  defaultCountry: CountryCode!
  addShippingZones: [ID!]
}

type ChannelDeactivate {
  channel: Channel
  channelErrors: [ChannelError!]! @deprecated(reason: "This field will be removed in Saleor 4.0. Use `errors` field instead.")
  errors: [ChannelError!]!
}

type ChannelDelete {
  channelErrors: [ChannelError!]! @deprecated(reason: "This field will be removed in Saleor 4.0. Use `errors` field instead.")
  errors: [ChannelError!]!
  channel: Channel
}

input ChannelDeleteInput {
  channelId: ID!
}

type ChannelError {
  field: String
  message: String
  code: ChannelErrorCode!
  shippingZones: [ID!]
}

enum ChannelErrorCode {
  ALREADY_EXISTS
  GRAPHQL_ERROR
  INVALID
  NOT_FOUND
  REQUIRED
  UNIQUE
  CHANNELS_CURRENCY_MUST_BE_THE_SAME
  CHANNEL_WITH_ORDERS
  DUPLICATED_INPUT_ITEM
}

type ChannelUpdate {
  channelErrors: [ChannelError!]! @deprecated(reason: "This field will be removed in Saleor 4.0. Use `errors` field instead.")
  errors: [ChannelError!]!
  channel: Channel
}

input ChannelUpdateInput {
  isActive: Boolean
  name: String
  slug: String
  defaultCountry: CountryCode
  addShippingZones: [ID!]
  removeShippingZones: [ID!]
}

type Checkout implements Node & ObjectWithMetadata {
  created: DateTime!
  lastChange: DateTime!
  user: User
  channel: Channel!
  billingAddress: Address
  shippingAddress: Address
  note: String!
  discount: Money
  discountName: String
  translatedDiscountName: String
  voucherCode: String
  giftCards: [GiftCard]
  id: ID!
  privateMetadata: [MetadataItem]!
  metadata: [MetadataItem]!
  availableShippingMethods: [ShippingMethod]! @deprecated(reason: "This field will be removed in Saleor 4.0. Use `shippingMethods` instead.")
  shippingMethods: [ShippingMethod]!
  availableCollectionPoints: [Warehouse!]!
  availablePaymentGateways: [PaymentGateway!]!
  email: String
  isShippingRequired: Boolean!
  quantity: Int!
  stockReservationExpires: DateTime
  lines: [CheckoutLine]
  shippingPrice: TaxedMoney
  shippingMethod: ShippingMethod @deprecated(reason: "This field will be removed in Saleor 4.0. Use `deliveryMethod` instead.")
  deliveryMethod: DeliveryMethod
  subtotalPrice: TaxedMoney
  token: UUID!
  totalPrice: TaxedMoney
  languageCode: LanguageCodeEnum!
}

type CheckoutAddPromoCode {
  checkout: Checkout
  checkoutErrors: [CheckoutError!]! @deprecated(reason: "This field will be removed in Saleor 4.0. Use `errors` field instead.")
  errors: [CheckoutError!]!
}

type CheckoutBillingAddressUpdate {
  checkout: Checkout
  checkoutErrors: [CheckoutError!]! @deprecated(reason: "This field will be removed in Saleor 4.0. Use `errors` field instead.")
  errors: [CheckoutError!]!
}

type CheckoutComplete {
  order: Order
  confirmationNeeded: Boolean!
  confirmationData: JSONString
  checkoutErrors: [CheckoutError!]! @deprecated(reason: "This field will be removed in Saleor 4.0. Use `errors` field instead.")
  errors: [CheckoutError!]!
}

type CheckoutCountableConnection {
  pageInfo: PageInfo!
  edges: [CheckoutCountableEdge!]!
  totalCount: Int
}

type CheckoutCountableEdge {
  node: Checkout!
  cursor: String!
}

type CheckoutCreate {
  created: Boolean @deprecated(reason: "This field will be removed in Saleor 4.0. Always returns `True`.")
  checkoutErrors: [CheckoutError!]! @deprecated(reason: "This field will be removed in Saleor 4.0. Use `errors` field instead.")
  errors: [CheckoutError!]!
  checkout: Checkout
}

input CheckoutCreateInput {
  channel: String
  lines: [CheckoutLineInput]!
  email: String
  shippingAddress: AddressInput
  billingAddress: AddressInput
  languageCode: LanguageCodeEnum
}

type CheckoutCustomerAttach {
  checkout: Checkout
  checkoutErrors: [CheckoutError!]! @deprecated(reason: "This field will be removed in Saleor 4.0. Use `errors` field instead.")
  errors: [CheckoutError!]!
}

type CheckoutCustomerDetach {
  checkout: Checkout
  checkoutErrors: [CheckoutError!]! @deprecated(reason: "This field will be removed in Saleor 4.0. Use `errors` field instead.")
  errors: [CheckoutError!]!
}

type CheckoutDeliveryMethodUpdate {
  checkout: Checkout
  errors: [CheckoutError!]!
}

type CheckoutEmailUpdate {
  checkout: Checkout
  checkoutErrors: [CheckoutError!]! @deprecated(reason: "This field will be removed in Saleor 4.0. Use `errors` field instead.")
  errors: [CheckoutError!]!
}

type CheckoutError {
  field: String
  message: String
  code: CheckoutErrorCode!
  variants: [ID!]
  lines: [ID!]
  addressType: AddressTypeEnum
}

enum CheckoutErrorCode {
  BILLING_ADDRESS_NOT_SET
  CHECKOUT_NOT_FULLY_PAID
  GRAPHQL_ERROR
  PRODUCT_NOT_PUBLISHED
  PRODUCT_UNAVAILABLE_FOR_PURCHASE
  INSUFFICIENT_STOCK
  INVALID
  INVALID_SHIPPING_METHOD
  NOT_FOUND
  PAYMENT_ERROR
  QUANTITY_GREATER_THAN_LIMIT
  REQUIRED
  SHIPPING_ADDRESS_NOT_SET
  SHIPPING_METHOD_NOT_APPLICABLE
  DELIVERY_METHOD_NOT_APPLICABLE
  SHIPPING_METHOD_NOT_SET
  SHIPPING_NOT_REQUIRED
  TAX_ERROR
  UNIQUE
  VOUCHER_NOT_APPLICABLE
  GIFT_CARD_NOT_APPLICABLE
  ZERO_QUANTITY
  MISSING_CHANNEL_SLUG
  CHANNEL_INACTIVE
  UNAVAILABLE_VARIANT_IN_CHANNEL
  EMAIL_NOT_SET
}

input CheckoutFilterInput {
  customer: String
  created: DateRangeInput
  search: String
  metadata: [MetadataFilter]
  channels: [ID]
}

type CheckoutLanguageCodeUpdate {
  checkout: Checkout
  checkoutErrors: [CheckoutError!]! @deprecated(reason: "This field will be removed in Saleor 4.0. Use `errors` field instead.")
  errors: [CheckoutError!]!
}

type CheckoutLine implements Node {
  id: ID!
  variant: ProductVariant!
  quantity: Int!
  totalPrice: TaxedMoney
  requiresShipping: Boolean
}

type CheckoutLineCountableConnection {
  pageInfo: PageInfo!
  edges: [CheckoutLineCountableEdge!]!
  totalCount: Int
}

type CheckoutLineCountableEdge {
  node: CheckoutLine!
  cursor: String!
}

type CheckoutLineDelete {
  checkout: Checkout
  checkoutErrors: [CheckoutError!]! @deprecated(reason: "This field will be removed in Saleor 4.0. Use `errors` field instead.")
  errors: [CheckoutError!]!
}

input CheckoutLineInput {
  quantity: Int!
  variantId: ID!
}

type CheckoutLinesAdd {
  checkout: Checkout
  checkoutErrors: [CheckoutError!]! @deprecated(reason: "This field will be removed in Saleor 4.0. Use `errors` field instead.")
  errors: [CheckoutError!]!
}

type CheckoutLinesDelete {
  checkout: Checkout
  errors: [CheckoutError!]!
}

type CheckoutLinesUpdate {
  checkout: Checkout
  checkoutErrors: [CheckoutError!]! @deprecated(reason: "This field will be removed in Saleor 4.0. Use `errors` field instead.")
  errors: [CheckoutError!]!
}

type CheckoutPaymentCreate {
  checkout: Checkout
  payment: Payment
  paymentErrors: [PaymentError!]! @deprecated(reason: "This field will be removed in Saleor 4.0. Use `errors` field instead.")
  errors: [PaymentError!]!
}

type CheckoutRemovePromoCode {
  checkout: Checkout
  checkoutErrors: [CheckoutError!]! @deprecated(reason: "This field will be removed in Saleor 4.0. Use `errors` field instead.")
  errors: [CheckoutError!]!
}

type CheckoutShippingAddressUpdate {
  checkout: Checkout
  checkoutErrors: [CheckoutError!]! @deprecated(reason: "This field will be removed in Saleor 4.0. Use `errors` field instead.")
  errors: [CheckoutError!]!
}

type CheckoutShippingMethodUpdate {
  checkout: Checkout
  checkoutErrors: [CheckoutError!]! @deprecated(reason: "This field will be removed in Saleor 4.0. Use `errors` field instead.")
  errors: [CheckoutError!]!
}

enum CheckoutSortField {
  CREATION_DATE
  CUSTOMER
  PAYMENT
}

input CheckoutSortingInput {
  direction: OrderDirection!
  field: CheckoutSortField!
}

type ChoiceValue {
  raw: String
  verbose: String
}

type Collection implements Node & ObjectWithMetadata {
  id: ID!
  seoTitle: String
  seoDescription: String
  name: String!
  description: JSONString
  slug: String!
  privateMetadata: [MetadataItem]!
  metadata: [MetadataItem]!
  channel: String
  descriptionJson: JSONString @deprecated(reason: "This field will be removed in Saleor 4.0. Use the `description` field instead.")
  products(filter: ProductFilterInput, sortBy: ProductOrder, before: String, after: String, first: Int, last: Int): ProductCountableConnection
  backgroundImage(size: Int): Image
  translation(languageCode: LanguageCodeEnum!): CollectionTranslation
  channelListings: [CollectionChannelListing!]
}

type CollectionAddProducts {
  collection: Collection
  collectionErrors: [CollectionError!]! @deprecated(reason: "This field will be removed in Saleor 4.0. Use `errors` field instead.")
  errors: [CollectionError!]!
}

type CollectionBulkDelete {
  count: Int!
  collectionErrors: [CollectionError!]! @deprecated(reason: "This field will be removed in Saleor 4.0. Use `errors` field instead.")
  errors: [CollectionError!]!
}

type CollectionChannelListing implements Node {
  id: ID!
  publicationDate: Date
  isPublished: Boolean!
  channel: Channel!
}

type CollectionChannelListingError {
  field: String
  message: String
  code: ProductErrorCode!
  attributes: [ID!]
  values: [ID!]
  channels: [ID!]
}

type CollectionChannelListingUpdate {
  collection: Collection
  collectionChannelListingErrors: [CollectionChannelListingError!]! @deprecated(reason: "This field will be removed in Saleor 4.0. Use `errors` field instead.")
  errors: [CollectionChannelListingError!]!
}

input CollectionChannelListingUpdateInput {
  addChannels: [PublishableChannelListingInput!]
  removeChannels: [ID!]
}

type CollectionCountableConnection {
  pageInfo: PageInfo!
  edges: [CollectionCountableEdge!]!
  totalCount: Int
}

type CollectionCountableEdge {
  node: Collection!
  cursor: String!
}

type CollectionCreate {
  collectionErrors: [CollectionError!]! @deprecated(reason: "This field will be removed in Saleor 4.0. Use `errors` field instead.")
  errors: [CollectionError!]!
  collection: Collection
}

input CollectionCreateInput {
  isPublished: Boolean
  name: String
  slug: String
  description: JSONString
  backgroundImage: Upload
  backgroundImageAlt: String
  seo: SeoInput
  publicationDate: Date
  products: [ID]
}

type CollectionDelete {
  collectionErrors: [CollectionError!]! @deprecated(reason: "This field will be removed in Saleor 4.0. Use `errors` field instead.")
  errors: [CollectionError!]!
  collection: Collection
}

type CollectionError {
  field: String
  message: String
  products: [ID!]
  code: CollectionErrorCode!
}

enum CollectionErrorCode {
  DUPLICATED_INPUT_ITEM
  GRAPHQL_ERROR
  INVALID
  NOT_FOUND
  REQUIRED
  UNIQUE
  CANNOT_MANAGE_PRODUCT_WITHOUT_VARIANT
}

input CollectionFilterInput {
  published: CollectionPublished
  search: String
  metadata: [MetadataFilter]
  ids: [ID]
  channel: String
}

input CollectionInput {
  isPublished: Boolean
  name: String
  slug: String
  description: JSONString
  backgroundImage: Upload
  backgroundImageAlt: String
  seo: SeoInput
  publicationDate: Date
}

enum CollectionPublished {
  PUBLISHED
  HIDDEN
}

type CollectionRemoveProducts {
  collection: Collection
  collectionErrors: [CollectionError!]! @deprecated(reason: "This field will be removed in Saleor 4.0. Use `errors` field instead.")
  errors: [CollectionError!]!
}

type CollectionReorderProducts {
  collection: Collection
  collectionErrors: [CollectionError!]! @deprecated(reason: "This field will be removed in Saleor 4.0. Use `errors` field instead.")
  errors: [CollectionError!]!
}

enum CollectionSortField {
  NAME
  AVAILABILITY
  PRODUCT_COUNT
  PUBLICATION_DATE
}

input CollectionSortingInput {
  direction: OrderDirection!
  channel: String
  field: CollectionSortField!
}

type CollectionTranslatableContent implements Node {
  id: ID!
  seoTitle: String
  seoDescription: String
  name: String!
  description: JSONString
  descriptionJson: JSONString @deprecated(reason: "This field will be removed in Saleor 4.0. Use the `description` field instead.")
  translation(languageCode: LanguageCodeEnum!): CollectionTranslation
  collection: Collection @deprecated(reason: "This field will be removed in Saleor 4.0. Get model fields from the root level queries.")
}

type CollectionTranslate {
  translationErrors: [TranslationError!]! @deprecated(reason: "This field will be removed in Saleor 4.0. Use `errors` field instead.")
  errors: [TranslationError!]!
  collection: Collection
}

type CollectionTranslation implements Node {
  id: ID!
  seoTitle: String
  seoDescription: String
  name: String
  description: JSONString
  language: LanguageDisplay!
  descriptionJson: JSONString @deprecated(reason: "This field will be removed in Saleor 4.0. Use the `description` field instead.")
}

type CollectionUpdate {
  collectionErrors: [CollectionError!]! @deprecated(reason: "This field will be removed in Saleor 4.0. Use `errors` field instead.")
  errors: [CollectionError!]!
  collection: Collection
}

type ConfigurationItem {
  name: String!
  value: String
  type: ConfigurationTypeFieldEnum
  helpText: String
  label: String
}

input ConfigurationItemInput {
  name: String!
  value: String
}

enum ConfigurationTypeFieldEnum {
  STRING
  MULTILINE
  BOOLEAN
  SECRET
  PASSWORD
  SECRETMULTILINE
  OUTPUT
}

type ConfirmAccount {
  user: User
  accountErrors: [AccountError!]! @deprecated(reason: "This field will be removed in Saleor 4.0. Use `errors` field instead.")
  errors: [AccountError!]!
}

type ConfirmEmailChange {
  user: User
  accountErrors: [AccountError!]! @deprecated(reason: "This field will be removed in Saleor 4.0. Use `errors` field instead.")
  errors: [AccountError!]!
}

enum CountryCode {
  AF
  AX
  AL
  DZ
  AS
  AD
  AO
  AI
  AQ
  AG
  AR
  AM
  AW
  AU
  AT
  AZ
  BS
  BH
  BD
  BB
  BY
  BE
  BZ
  BJ
  BM
  BT
  BO
  BQ
  BA
  BW
  BV
  BR
  IO
  BN
  BG
  BF
  BI
  CV
  KH
  CM
  CA
  KY
  CF
  TD
  CL
  CN
  CX
  CC
  CO
  KM
  CG
  CD
  CK
  CR
  CI
  HR
  CU
  CW
  CY
  CZ
  DK
  DJ
  DM
  DO
  EC
  EG
  SV
  GQ
  ER
  EE
  SZ
  ET
  EU
  FK
  FO
  FJ
  FI
  FR
  GF
  PF
  TF
  GA
  GM
  GE
  DE
  GH
  GI
  GR
  GL
  GD
  GP
  GU
  GT
  GG
  GN
  GW
  GY
  HT
  HM
  VA
  HN
  HK
  HU
  IS
  IN
  ID
  IR
  IQ
  IE
  IM
  IL
  IT
  JM
  JP
  JE
  JO
  KZ
  KE
  KI
  KW
  KG
  LA
  LV
  LB
  LS
  LR
  LY
  LI
  LT
  LU
  MO
  MG
  MW
  MY
  MV
  ML
  MT
  MH
  MQ
  MR
  MU
  YT
  MX
  FM
  MD
  MC
  MN
  ME
  MS
  MA
  MZ
  MM
  NA
  NR
  NP
  NL
  NC
  NZ
  NI
  NE
  NG
  NU
  NF
  KP
  MK
  MP
  NO
  OM
  PK
  PW
  PS
  PA
  PG
  PY
  PE
  PH
  PN
  PL
  PT
  PR
  QA
  RE
  RO
  RU
  RW
  BL
  SH
  KN
  LC
  MF
  PM
  VC
  WS
  SM
  ST
  SA
  SN
  RS
  SC
  SL
  SG
  SX
  SK
  SI
  SB
  SO
  ZA
  GS
  KR
  SS
  ES
  LK
  SD
  SR
  SJ
  SE
  CH
  SY
  TW
  TJ
  TZ
  TH
  TL
  TG
  TK
  TO
  TT
  TN
  TR
  TM
  TC
  TV
  UG
  UA
  AE
  GB
  UM
  US
  UY
  UZ
  VU
  VE
  VN
  VG
  VI
  WF
  EH
  YE
  ZM
  ZW
}

type CountryDisplay {
  code: String!
  country: String!
  vat: VAT
}

type CreateToken {
  token: String
  refreshToken: String
  csrfToken: String
  user: User
  accountErrors: [AccountError!]! @deprecated(reason: "This field will be removed in Saleor 4.0. Use `errors` field instead.")
  errors: [AccountError!]!
}

type CreditCard {
  brand: String!
  firstDigits: String
  lastDigits: String!
  expMonth: Int
  expYear: Int
}

type CustomerBulkDelete {
  count: Int!
  accountErrors: [AccountError!]! @deprecated(reason: "This field will be removed in Saleor 4.0. Use `errors` field instead.")
  errors: [AccountError!]!
}

type CustomerCreate {
  accountErrors: [AccountError!]! @deprecated(reason: "This field will be removed in Saleor 4.0. Use `errors` field instead.")
  errors: [AccountError!]!
  user: User
}

type CustomerDelete {
  accountErrors: [AccountError!]! @deprecated(reason: "This field will be removed in Saleor 4.0. Use `errors` field instead.")
  errors: [AccountError!]!
  user: User
}

type CustomerEvent implements Node {
  id: ID!
  date: DateTime
  type: CustomerEventsEnum
  user: User
  app: App
  message: String
  count: Int
  order: Order
  orderLine: OrderLine
}

enum CustomerEventsEnum {
  ACCOUNT_CREATED
  PASSWORD_RESET_LINK_SENT
  PASSWORD_RESET
  EMAIL_CHANGED_REQUEST
  PASSWORD_CHANGED
  EMAIL_CHANGED
  PLACED_ORDER
  NOTE_ADDED_TO_ORDER
  DIGITAL_LINK_DOWNLOADED
  CUSTOMER_DELETED
  NAME_ASSIGNED
  EMAIL_ASSIGNED
  NOTE_ADDED
}

input CustomerFilterInput {
  dateJoined: DateRangeInput
  numberOfOrders: IntRangeInput
  placedOrders: DateRangeInput
  search: String
  metadata: [MetadataFilter]
}

input CustomerInput {
  defaultBillingAddress: AddressInput
  defaultShippingAddress: AddressInput
  firstName: String
  lastName: String
  email: String
  isActive: Boolean
  note: String
  languageCode: LanguageCodeEnum
}

type CustomerUpdate {
  accountErrors: [AccountError!]! @deprecated(reason: "This field will be removed in Saleor 4.0. Use `errors` field instead.")
  errors: [AccountError!]!
  user: User
}

scalar Date

input DateRangeInput {
  gte: Date
  lte: Date
}

scalar DateTime

input DateTimeRangeInput {
  gte: DateTime
  lte: DateTime
}

type DeactivateAllUserTokens {
  accountErrors: [AccountError!]! @deprecated(reason: "This field will be removed in Saleor 4.0. Use `errors` field instead.")
  errors: [AccountError!]!
}

type DeleteMetadata {
  metadataErrors: [MetadataError!]! @deprecated(reason: "This field will be removed in Saleor 4.0. Use `errors` field instead.")
  errors: [MetadataError!]!
  item: ObjectWithMetadata
}

type DeletePrivateMetadata {
  metadataErrors: [MetadataError!]! @deprecated(reason: "This field will be removed in Saleor 4.0. Use `errors` field instead.")
  errors: [MetadataError!]!
  item: ObjectWithMetadata
}

union DeliveryMethod = Warehouse | ShippingMethod

type DigitalContent implements Node & ObjectWithMetadata {
  useDefaultSettings: Boolean!
  automaticFulfillment: Boolean!
  contentFile: String!
  maxDownloads: Int
  urlValidDays: Int
  urls: [DigitalContentUrl]
  id: ID!
  privateMetadata: [MetadataItem]!
  metadata: [MetadataItem]!
  productVariant: ProductVariant!
}

type DigitalContentCountableConnection {
  pageInfo: PageInfo!
  edges: [DigitalContentCountableEdge!]!
  totalCount: Int
}

type DigitalContentCountableEdge {
  node: DigitalContent!
  cursor: String!
}

type DigitalContentCreate {
  variant: ProductVariant
  content: DigitalContent
  productErrors: [ProductError!]! @deprecated(reason: "This field will be removed in Saleor 4.0. Use `errors` field instead.")
  errors: [ProductError!]!
}

type DigitalContentDelete {
  variant: ProductVariant
  productErrors: [ProductError!]! @deprecated(reason: "This field will be removed in Saleor 4.0. Use `errors` field instead.")
  errors: [ProductError!]!
}

input DigitalContentInput {
  useDefaultSettings: Boolean!
  maxDownloads: Int
  urlValidDays: Int
  automaticFulfillment: Boolean
}

type DigitalContentUpdate {
  variant: ProductVariant
  content: DigitalContent
  productErrors: [ProductError!]! @deprecated(reason: "This field will be removed in Saleor 4.0. Use `errors` field instead.")
  errors: [ProductError!]!
}

input DigitalContentUploadInput {
  useDefaultSettings: Boolean!
  maxDownloads: Int
  urlValidDays: Int
  automaticFulfillment: Boolean
  contentFile: Upload!
}

type DigitalContentUrl implements Node {
  content: DigitalContent!
  created: DateTime!
  downloadNum: Int!
  id: ID!
  url: String
  token: UUID!
}

type DigitalContentUrlCreate {
  productErrors: [ProductError!]! @deprecated(reason: "This field will be removed in Saleor 4.0. Use `errors` field instead.")
  errors: [ProductError!]!
  digitalContentUrl: DigitalContentUrl
}

input DigitalContentUrlCreateInput {
  content: ID!
}

type DiscountError {
  field: String
  message: String
  products: [ID!]
  code: DiscountErrorCode!
  channels: [ID!]
}

enum DiscountErrorCode {
  ALREADY_EXISTS
  GRAPHQL_ERROR
  INVALID
  NOT_FOUND
  REQUIRED
  UNIQUE
  CANNOT_MANAGE_PRODUCT_WITHOUT_VARIANT
  DUPLICATED_INPUT_ITEM
}

enum DiscountStatusEnum {
  ACTIVE
  EXPIRED
  SCHEDULED
}

enum DiscountValueTypeEnum {
  FIXED
  PERCENTAGE
}

enum DistanceUnitsEnum {
  CM
  M
  KM
  FT
  YD
  INCH
}

type Domain {
  host: String!
  sslEnabled: Boolean!
  url: String!
}

type DraftOrderBulkDelete {
  count: Int!
  orderErrors: [OrderError!]! @deprecated(reason: "This field will be removed in Saleor 4.0. Use `errors` field instead.")
  errors: [OrderError!]!
}

type DraftOrderComplete {
  order: Order
  orderErrors: [OrderError!]! @deprecated(reason: "This field will be removed in Saleor 4.0. Use `errors` field instead.")
  errors: [OrderError!]!
}

type DraftOrderCreate {
  orderErrors: [OrderError!]! @deprecated(reason: "This field will be removed in Saleor 4.0. Use `errors` field instead.")
  errors: [OrderError!]!
  order: Order
}

input DraftOrderCreateInput {
  billingAddress: AddressInput
  user: ID
  userEmail: String
  discount: PositiveDecimal
  shippingAddress: AddressInput
  shippingMethod: ID
  voucher: ID
  customerNote: String
  channelId: ID
  redirectUrl: String
  lines: [OrderLineCreateInput]
}

type DraftOrderDelete {
  orderErrors: [OrderError!]! @deprecated(reason: "This field will be removed in Saleor 4.0. Use `errors` field instead.")
  errors: [OrderError!]!
  order: Order
}

input DraftOrderInput {
  billingAddress: AddressInput
  user: ID
  userEmail: String
  discount: PositiveDecimal
  shippingAddress: AddressInput
  shippingMethod: ID
  voucher: ID
  customerNote: String
  channelId: ID
  redirectUrl: String
}

type DraftOrderLinesBulkDelete {
  count: Int!
  orderErrors: [OrderError!]! @deprecated(reason: "This field will be removed in Saleor 4.0. Use `errors` field instead.")
  errors: [OrderError!]!
}

type DraftOrderUpdate {
  orderErrors: [OrderError!]! @deprecated(reason: "This field will be removed in Saleor 4.0. Use `errors` field instead.")
  errors: [OrderError!]!
  order: Order
}

type EventDelivery implements Node {
  id: ID!
  createdAt: DateTime!
  status: EventDeliveryStatusEnum!
  eventType: WebhookEventTypeEnum!
  attempts(sortBy: EventDeliveryAttemptSortingInput, before: String, after: String, first: Int, last: Int): EventDeliveryAttemptCountableConnection
  payload: String
}

type EventDeliveryAttempt implements Node {
  id: ID!
  createdAt: DateTime!
  taskId: String
  duration: Float
  response: String
  responseHeaders: String
  requestHeaders: String
  status: EventDeliveryStatusEnum!
}

type EventDeliveryAttemptCountableConnection {
  pageInfo: PageInfo!
  edges: [EventDeliveryAttemptCountableEdge!]!
  totalCount: Int
}

type EventDeliveryAttemptCountableEdge {
  node: EventDeliveryAttempt!
  cursor: String!
}

enum EventDeliveryAttemptSortField {
  CREATED_AT
}

input EventDeliveryAttemptSortingInput {
  direction: OrderDirection!
  field: EventDeliveryAttemptSortField!
}

type EventDeliveryCountableConnection {
  pageInfo: PageInfo!
  edges: [EventDeliveryCountableEdge!]!
  totalCount: Int
}

type EventDeliveryCountableEdge {
  node: EventDelivery!
  cursor: String!
}

input EventDeliveryFilterInput {
  status: EventDeliveryStatusEnum
  eventType: WebhookEventTypeEnum
}

type EventDeliveryRetry {
  delivery: EventDelivery
  errors: [WebhookError!]!
}

enum EventDeliverySortField {
  CREATED_AT
}

input EventDeliverySortingInput {
  direction: OrderDirection!
  field: EventDeliverySortField!
}

enum EventDeliveryStatusEnum {
  PENDING
  SUCCESS
  FAILED
}

type ExportError {
  field: String
  message: String
  code: ExportErrorCode!
}

enum ExportErrorCode {
  GRAPHQL_ERROR
  INVALID
  NOT_FOUND
  REQUIRED
}

type ExportEvent implements Node {
  id: ID!
  date: DateTime!
  type: ExportEventsEnum!
  user: User
  app: App
  message: String!
}

enum ExportEventsEnum {
  EXPORT_PENDING
  EXPORT_SUCCESS
  EXPORT_FAILED
  EXPORT_DELETED
  EXPORTED_FILE_SENT
  EXPORT_FAILED_INFO_SENT
}

type ExportFile implements Node & Job {
  id: ID!
  user: User
  app: App
  status: JobStatusEnum!
  createdAt: DateTime!
  updatedAt: DateTime!
  message: String
  url: String
  events: [ExportEvent!]
}

type ExportFileCountableConnection {
  pageInfo: PageInfo!
  edges: [ExportFileCountableEdge!]!
  totalCount: Int
}

type ExportFileCountableEdge {
  node: ExportFile!
  cursor: String!
}

input ExportFileFilterInput {
  createdAt: DateTimeRangeInput
  updatedAt: DateTimeRangeInput
  status: JobStatusEnum
  user: String
  app: String
}

enum ExportFileSortField {
  STATUS
  CREATED_AT
  UPDATED_AT
}

input ExportFileSortingInput {
  direction: OrderDirection!
  field: ExportFileSortField!
}

input ExportInfoInput {
  attributes: [ID!]
  warehouses: [ID!]
  channels: [ID!]
  fields: [ProductFieldEnum!]
}

type ExportProducts {
  exportFile: ExportFile
  exportErrors: [ExportError!]! @deprecated(reason: "This field will be removed in Saleor 4.0. Use `errors` field instead.")
  errors: [ExportError!]!
}

input ExportProductsInput {
  scope: ExportScope!
  filter: ProductFilterInput
  ids: [ID!]
  exportInfo: ExportInfoInput
  fileType: FileTypesEnum!
}

enum ExportScope {
  ALL
  IDS
  FILTER
}

type ExternalAuthentication {
  id: String!
  name: String
}

type ExternalAuthenticationUrl {
  authenticationData: JSONString
  accountErrors: [AccountError!]! @deprecated(reason: "This field will be removed in Saleor 4.0. Use `errors` field instead.")
  errors: [AccountError!]!
}

type ExternalLogout {
  logoutData: JSONString
  accountErrors: [AccountError!]! @deprecated(reason: "This field will be removed in Saleor 4.0. Use `errors` field instead.")
  errors: [AccountError!]!
}

type ExternalNotificationError {
  field: String
  message: String
  code: ExternalNotificationErrorCodes!
}

enum ExternalNotificationErrorCodes {
  REQUIRED
  INVALID_MODEL_TYPE
  NOT_FOUND
  CHANNEL_INACTIVE
}

type ExternalNotificationTrigger {
  errors: [ExternalNotificationError!]!
}

input ExternalNotificationTriggerInput {
  ids: [ID]!
  extraPayload: JSONString
  externalEventType: String!
}

type ExternalObtainAccessTokens {
  token: String
  refreshToken: String
  csrfToken: String
  user: User
  accountErrors: [AccountError!]! @deprecated(reason: "This field will be removed in Saleor 4.0. Use `errors` field instead.")
  errors: [AccountError!]!
}

type ExternalRefresh {
  token: String
  refreshToken: String
  csrfToken: String
  user: User
  accountErrors: [AccountError!]! @deprecated(reason: "This field will be removed in Saleor 4.0. Use `errors` field instead.")
  errors: [AccountError!]!
}

type ExternalVerify {
  user: User
  isValid: Boolean!
  verifyData: JSONString
  accountErrors: [AccountError!]! @deprecated(reason: "This field will be removed in Saleor 4.0. Use `errors` field instead.")
  errors: [AccountError!]!
}

type File {
  url: String!
  contentType: String
}

enum FileTypesEnum {
  CSV
  XLSX
}

type FileUpload {
  uploadedFile: File
  uploadErrors: [UploadError!]! @deprecated(reason: "This field will be removed in Saleor 4.0. Use `errors` field instead.")
  errors: [UploadError!]!
}

type Fulfillment implements Node & ObjectWithMetadata {
  id: ID!
  fulfillmentOrder: Int!
  status: FulfillmentStatus!
  trackingNumber: String!
  created: DateTime!
  privateMetadata: [MetadataItem]!
  metadata: [MetadataItem]!
  lines: [FulfillmentLine]
  statusDisplay: String
  warehouse: Warehouse
}

type FulfillmentApprove {
  fulfillment: Fulfillment
  order: Order
  orderErrors: [OrderError!]! @deprecated(reason: "This field will be removed in Saleor 4.0. Use `errors` field instead.")
  errors: [OrderError!]!
}

type FulfillmentCancel {
  fulfillment: Fulfillment
  order: Order
  orderErrors: [OrderError!]! @deprecated(reason: "This field will be removed in Saleor 4.0. Use `errors` field instead.")
  errors: [OrderError!]!
}

input FulfillmentCancelInput {
  warehouseId: ID
}

type FulfillmentLine implements Node {
  id: ID!
  quantity: Int!
  orderLine: OrderLine
}

type FulfillmentRefundProducts {
  fulfillment: Fulfillment
  order: Order
  orderErrors: [OrderError!]! @deprecated(reason: "This field will be removed in Saleor 4.0. Use `errors` field instead.")
  errors: [OrderError!]!
}

type FulfillmentReturnProducts {
  returnFulfillment: Fulfillment
  replaceFulfillment: Fulfillment
  order: Order
  replaceOrder: Order
  orderErrors: [OrderError!]! @deprecated(reason: "This field will be removed in Saleor 4.0. Use `errors` field instead.")
  errors: [OrderError!]!
}

enum FulfillmentStatus {
  FULFILLED
  REFUNDED
  RETURNED
  REPLACED
  REFUNDED_AND_RETURNED
  CANCELED
  WAITING_FOR_APPROVAL
}

type FulfillmentUpdateTracking {
  fulfillment: Fulfillment
  order: Order
  orderErrors: [OrderError!]! @deprecated(reason: "This field will be removed in Saleor 4.0. Use `errors` field instead.")
  errors: [OrderError!]!
}

input FulfillmentUpdateTrackingInput {
  trackingNumber: String
  notifyCustomer: Boolean = false
}

type GatewayConfigLine {
  field: String!
  value: String
}

scalar GenericScalar

type GiftCard implements Node & ObjectWithMetadata {
  code: String!
  isActive: Boolean!
  expiryDate: Date
  tag: String
  created: DateTime!
  lastUsedOn: DateTime
  initialBalance: Money
  currentBalance: Money
  id: ID!
  privateMetadata: [MetadataItem]!
  metadata: [MetadataItem]!
  displayCode: String!
  createdBy: User
  usedBy: User
  createdByEmail: String
  usedByEmail: String
  app: App
  product: Product
  events: [GiftCardEvent!]!
  boughtInChannel: String
  user: User @deprecated(reason: "This field will be removed in Saleor 4.0. Use `createdBy` field instead.")
  endDate: DateTime @deprecated(reason: "This field will be removed in Saleor 4.0. Use `expiryDate` field instead.")
  startDate: DateTime @deprecated(reason: "This field will be removed in Saleor 4.0.")
}

type GiftCardActivate {
  giftCard: GiftCard
  giftCardErrors: [GiftCardError!]! @deprecated(reason: "This field will be removed in Saleor 4.0. Use `errors` field instead.")
  errors: [GiftCardError!]!
}

type GiftCardAddNote {
  giftCard: GiftCard
  event: GiftCardEvent
  errors: [GiftCardError!]!
}

input GiftCardAddNoteInput {
  message: String!
}

type GiftCardBulkActivate {
  count: Int!
  errors: [GiftCardError!]!
}

type GiftCardBulkDeactivate {
  count: Int!
  errors: [GiftCardError!]!
}

type GiftCardBulkDelete {
  count: Int!
  errors: [GiftCardError!]!
}

type GiftCardCountableConnection {
  pageInfo: PageInfo!
  edges: [GiftCardCountableEdge!]!
  totalCount: Int
}

type GiftCardCountableEdge {
  node: GiftCard!
  cursor: String!
}

type GiftCardCreate {
  giftCardErrors: [GiftCardError!]! @deprecated(reason: "This field will be removed in Saleor 4.0. Use `errors` field instead.")
  errors: [GiftCardError!]!
  giftCard: GiftCard
}

input GiftCardCreateInput {
  tag: String
  expiryDate: Date
  startDate: Date
  endDate: Date
  balance: PriceInput!
  userEmail: String
  channel: String
  isActive: Boolean!
  code: String
  note: String
}

type GiftCardDeactivate {
  giftCard: GiftCard
  giftCardErrors: [GiftCardError!]! @deprecated(reason: "This field will be removed in Saleor 4.0. Use `errors` field instead.")
  errors: [GiftCardError!]!
}

type GiftCardDelete {
  giftCardErrors: [GiftCardError!]! @deprecated(reason: "This field will be removed in Saleor 4.0. Use `errors` field instead.")
  errors: [GiftCardError!]!
  giftCard: GiftCard
}

type GiftCardError {
  field: String
  message: String
  code: GiftCardErrorCode!
}

enum GiftCardErrorCode {
  ALREADY_EXISTS
  GRAPHQL_ERROR
  INVALID
  NOT_FOUND
  REQUIRED
  UNIQUE
}

type GiftCardEvent implements Node {
  id: ID!
  date: DateTime
  type: GiftCardEventsEnum
  user: User
  app: App
  message: String
  email: String
  orderId: ID
  orderNumber: String
  tag: String
  oldTag: String
  balance: GiftCardEventBalance
  expiryDate: Date
  oldExpiryDate: Date
}

type GiftCardEventBalance {
  initialBalance: Money
  currentBalance: Money!
  oldInitialBalance: Money
  oldCurrentBalance: Money
}

enum GiftCardEventsEnum {
  ISSUED
  BOUGHT
  UPDATED
  ACTIVATED
  DEACTIVATED
  BALANCE_RESET
  EXPIRY_DATE_UPDATED
  TAG_UPDATED
  SENT_TO_CUSTOMER
  RESENT
  NOTE_ADDED
  USED_IN_ORDER
}

input GiftCardFilterInput {
  isActive: Boolean
  metadata: [MetadataFilter]
  tag: String
  tags: [String]
  products: [ID]
  usedBy: [ID]
  currency: String
  currentBalance: PriceRangeInput
  initialBalance: PriceRangeInput
  code: String
}

type GiftCardResend {
  giftCard: GiftCard
  errors: [GiftCardError!]!
}

input GiftCardResendInput {
  id: ID!
  email: String
  channel: String!
}

type GiftCardSettings {
  expiryType: GiftCardSettingsExpiryTypeEnum!
  expiryPeriod: TimePeriod
}

type GiftCardSettingsError {
  field: String
  message: String
  code: GiftCardSettingsErrorCode!
}

enum GiftCardSettingsErrorCode {
  INVALID
  REQUIRED
  GRAPHQL_ERROR
}

enum GiftCardSettingsExpiryTypeEnum {
  NEVER_EXPIRE
  EXPIRY_PERIOD
}

type GiftCardSettingsUpdate {
  giftCardSettings: GiftCardSettings
  errors: [GiftCardSettingsError!]!
}

input GiftCardSettingsUpdateInput {
  expiryType: GiftCardSettingsExpiryTypeEnum
  expiryPeriod: TimePeriodInputType
}

enum GiftCardSortField {
  TAG
  PRODUCT
  USED_BY
  CURRENT_BALANCE
}

input GiftCardSortingInput {
  direction: OrderDirection!
  field: GiftCardSortField!
}

type GiftCardUpdate {
  giftCardErrors: [GiftCardError!]! @deprecated(reason: "This field will be removed in Saleor 4.0. Use `errors` field instead.")
  errors: [GiftCardError!]!
  giftCard: GiftCard
}

input GiftCardUpdateInput {
  tag: String
  expiryDate: Date
  startDate: Date
  endDate: Date
  balanceAmount: PositiveDecimal
}

type Group implements Node {
  id: ID!
  name: String!
  permissions: [Permission]
  users: [User]
  userCanManage: Boolean!
}

type GroupCountableConnection {
  pageInfo: PageInfo!
  edges: [GroupCountableEdge!]!
  totalCount: Int
}

type GroupCountableEdge {
  node: Group!
  cursor: String!
}

type Image {
  url: String!
  alt: String
}

input IntRangeInput {
  gte: Int
  lte: Int
}

type Invoice implements ObjectWithMetadata & Job & Node {
  id: ID!
  metadata: [MetadataItem]!
  status: JobStatusEnum!
  number: String
  externalUrl: String
  privateMetadata: [MetadataItem]!
  createdAt: DateTime!
  updatedAt: DateTime!
  message: String
  url: String
}

type InvoiceCreate {
  invoiceErrors: [InvoiceError!]! @deprecated(reason: "This field will be removed in Saleor 4.0. Use `errors` field instead.")
  errors: [InvoiceError!]!
  invoice: Invoice
}

input InvoiceCreateInput {
  number: String!
  url: String!
}

type InvoiceDelete {
  invoiceErrors: [InvoiceError!]! @deprecated(reason: "This field will be removed in Saleor 4.0. Use `errors` field instead.")
  errors: [InvoiceError!]!
  invoice: Invoice
}

type InvoiceError {
  field: String
  message: String
  code: InvoiceErrorCode!
}

enum InvoiceErrorCode {
  REQUIRED
  NOT_READY
  URL_NOT_SET
  EMAIL_NOT_SET
  NUMBER_NOT_SET
  NOT_FOUND
  INVALID_STATUS
  NO_INVOICE_PLUGIN
}

type InvoiceRequest {
  order: Order
  invoiceErrors: [InvoiceError!]! @deprecated(reason: "This field will be removed in Saleor 4.0. Use `errors` field instead.")
  errors: [InvoiceError!]!
  invoice: Invoice
}

type InvoiceRequestDelete {
  invoiceErrors: [InvoiceError!]! @deprecated(reason: "This field will be removed in Saleor 4.0. Use `errors` field instead.")
  errors: [InvoiceError!]!
  invoice: Invoice
}

type InvoiceSendNotification {
  invoiceErrors: [InvoiceError!]! @deprecated(reason: "This field will be removed in Saleor 4.0. Use `errors` field instead.")
  errors: [InvoiceError!]!
  invoice: Invoice
}

type InvoiceUpdate {
  invoiceErrors: [InvoiceError!]! @deprecated(reason: "This field will be removed in Saleor 4.0. Use `errors` field instead.")
  errors: [InvoiceError!]!
  invoice: Invoice
}

scalar JSONString

interface Job {
  status: JobStatusEnum!
  createdAt: DateTime!
  updatedAt: DateTime!
  message: String
}

enum JobStatusEnum {
  PENDING
  SUCCESS
  FAILED
  DELETED
}

enum LanguageCodeEnum {
  AF
  AF_NA
  AF_ZA
  AGQ
  AGQ_CM
  AK
  AK_GH
  AM
  AM_ET
  AR
  AR_AE
  AR_BH
  AR_DJ
  AR_DZ
  AR_EG
  AR_EH
  AR_ER
  AR_IL
  AR_IQ
  AR_JO
  AR_KM
  AR_KW
  AR_LB
  AR_LY
  AR_MA
  AR_MR
  AR_OM
  AR_PS
  AR_QA
  AR_SA
  AR_SD
  AR_SO
  AR_SS
  AR_SY
  AR_TD
  AR_TN
  AR_YE
  AS
  AS_IN
  ASA
  ASA_TZ
  AST
  AST_ES
  AZ
  AZ_CYRL
  AZ_CYRL_AZ
  AZ_LATN
  AZ_LATN_AZ
  BAS
  BAS_CM
  BE
  BE_BY
  BEM
  BEM_ZM
  BEZ
  BEZ_TZ
  BG
  BG_BG
  BM
  BM_ML
  BN
  BN_BD
  BN_IN
  BO
  BO_CN
  BO_IN
  BR
  BR_FR
  BRX
  BRX_IN
  BS
  BS_CYRL
  BS_CYRL_BA
  BS_LATN
  BS_LATN_BA
  CA
  CA_AD
  CA_ES
  CA_ES_VALENCIA
  CA_FR
  CA_IT
  CCP
  CCP_BD
  CCP_IN
  CE
  CE_RU
  CEB
  CEB_PH
  CGG
  CGG_UG
  CHR
  CHR_US
  CKB
  CKB_IQ
  CKB_IR
  CS
  CS_CZ
  CU
  CU_RU
  CY
  CY_GB
  DA
  DA_DK
  DA_GL
  DAV
  DAV_KE
  DE
  DE_AT
  DE_BE
  DE_CH
  DE_DE
  DE_IT
  DE_LI
  DE_LU
  DJE
  DJE_NE
  DSB
  DSB_DE
  DUA
  DUA_CM
  DYO
  DYO_SN
  DZ
  DZ_BT
  EBU
  EBU_KE
  EE
  EE_GH
  EE_TG
  EL
  EL_CY
  EL_GR
  EN
  EN_AE
  EN_AG
  EN_AI
  EN_AS
  EN_AT
  EN_AU
  EN_BB
  EN_BE
  EN_BI
  EN_BM
  EN_BS
  EN_BW
  EN_BZ
  EN_CA
  EN_CC
  EN_CH
  EN_CK
  EN_CM
  EN_CX
  EN_CY
  EN_DE
  EN_DG
  EN_DK
  EN_DM
  EN_ER
  EN_FI
  EN_FJ
  EN_FK
  EN_FM
  EN_GB
  EN_GD
  EN_GG
  EN_GH
  EN_GI
  EN_GM
  EN_GU
  EN_GY
  EN_HK
  EN_IE
  EN_IL
  EN_IM
  EN_IN
  EN_IO
  EN_JE
  EN_JM
  EN_KE
  EN_KI
  EN_KN
  EN_KY
  EN_LC
  EN_LR
  EN_LS
  EN_MG
  EN_MH
  EN_MO
  EN_MP
  EN_MS
  EN_MT
  EN_MU
  EN_MW
  EN_MY
  EN_NA
  EN_NF
  EN_NG
  EN_NL
  EN_NR
  EN_NU
  EN_NZ
  EN_PG
  EN_PH
  EN_PK
  EN_PN
  EN_PR
  EN_PW
  EN_RW
  EN_SB
  EN_SC
  EN_SD
  EN_SE
  EN_SG
  EN_SH
  EN_SI
  EN_SL
  EN_SS
  EN_SX
  EN_SZ
  EN_TC
  EN_TK
  EN_TO
  EN_TT
  EN_TV
  EN_TZ
  EN_UG
  EN_UM
  EN_US
  EN_VC
  EN_VG
  EN_VI
  EN_VU
  EN_WS
  EN_ZA
  EN_ZM
  EN_ZW
  EO
  ES
  ES_AR
  ES_BO
  ES_BR
  ES_BZ
  ES_CL
  ES_CO
  ES_CR
  ES_CU
  ES_DO
  ES_EA
  ES_EC
  ES_ES
  ES_GQ
  ES_GT
  ES_HN
  ES_IC
  ES_MX
  ES_NI
  ES_PA
  ES_PE
  ES_PH
  ES_PR
  ES_PY
  ES_SV
  ES_US
  ES_UY
  ES_VE
  ET
  ET_EE
  EU
  EU_ES
  EWO
  EWO_CM
  FA
  FA_AF
  FA_IR
  FF
  FF_ADLM
  FF_ADLM_BF
  FF_ADLM_CM
  FF_ADLM_GH
  FF_ADLM_GM
  FF_ADLM_GN
  FF_ADLM_GW
  FF_ADLM_LR
  FF_ADLM_MR
  FF_ADLM_NE
  FF_ADLM_NG
  FF_ADLM_SL
  FF_ADLM_SN
  FF_LATN
  FF_LATN_BF
  FF_LATN_CM
  FF_LATN_GH
  FF_LATN_GM
  FF_LATN_GN
  FF_LATN_GW
  FF_LATN_LR
  FF_LATN_MR
  FF_LATN_NE
  FF_LATN_NG
  FF_LATN_SL
  FF_LATN_SN
  FI
  FI_FI
  FIL
  FIL_PH
  FO
  FO_DK
  FO_FO
  FR
  FR_BE
  FR_BF
  FR_BI
  FR_BJ
  FR_BL
  FR_CA
  FR_CD
  FR_CF
  FR_CG
  FR_CH
  FR_CI
  FR_CM
  FR_DJ
  FR_DZ
  FR_FR
  FR_GA
  FR_GF
  FR_GN
  FR_GP
  FR_GQ
  FR_HT
  FR_KM
  FR_LU
  FR_MA
  FR_MC
  FR_MF
  FR_MG
  FR_ML
  FR_MQ
  FR_MR
  FR_MU
  FR_NC
  FR_NE
  FR_PF
  FR_PM
  FR_RE
  FR_RW
  FR_SC
  FR_SN
  FR_SY
  FR_TD
  FR_TG
  FR_TN
  FR_VU
  FR_WF
  FR_YT
  FUR
  FUR_IT
  FY
  FY_NL
  GA
  GA_GB
  GA_IE
  GD
  GD_GB
  GL
  GL_ES
  GSW
  GSW_CH
  GSW_FR
  GSW_LI
  GU
  GU_IN
  GUZ
  GUZ_KE
  GV
  GV_IM
  HA
  HA_GH
  HA_NE
  HA_NG
  HAW
  HAW_US
  HE
  HE_IL
  HI
  HI_IN
  HR
  HR_BA
  HR_HR
  HSB
  HSB_DE
  HU
  HU_HU
  HY
  HY_AM
  IA
  ID
  ID_ID
  IG
  IG_NG
  II
  II_CN
  IS
  IS_IS
  IT
  IT_CH
  IT_IT
  IT_SM
  IT_VA
  JA
  JA_JP
  JGO
  JGO_CM
  JMC
  JMC_TZ
  JV
  JV_ID
  KA
  KA_GE
  KAB
  KAB_DZ
  KAM
  KAM_KE
  KDE
  KDE_TZ
  KEA
  KEA_CV
  KHQ
  KHQ_ML
  KI
  KI_KE
  KK
  KK_KZ
  KKJ
  KKJ_CM
  KL
  KL_GL
  KLN
  KLN_KE
  KM
  KM_KH
  KN
  KN_IN
  KO
  KO_KP
  KO_KR
  KOK
  KOK_IN
  KS
  KS_ARAB
  KS_ARAB_IN
  KSB
  KSB_TZ
  KSF
  KSF_CM
  KSH
  KSH_DE
  KU
  KU_TR
  KW
  KW_GB
  KY
  KY_KG
  LAG
  LAG_TZ
  LB
  LB_LU
  LG
  LG_UG
  LKT
  LKT_US
  LN
  LN_AO
  LN_CD
  LN_CF
  LN_CG
  LO
  LO_LA
  LRC
  LRC_IQ
  LRC_IR
  LT
  LT_LT
  LU
  LU_CD
  LUO
  LUO_KE
  LUY
  LUY_KE
  LV
  LV_LV
  MAI
  MAI_IN
  MAS
  MAS_KE
  MAS_TZ
  MER
  MER_KE
  MFE
  MFE_MU
  MG
  MG_MG
  MGH
  MGH_MZ
  MGO
  MGO_CM
  MI
  MI_NZ
  MK
  MK_MK
  ML
  ML_IN
  MN
  MN_MN
  MNI
  MNI_BENG
  MNI_BENG_IN
  MR
  MR_IN
  MS
  MS_BN
  MS_ID
  MS_MY
  MS_SG
  MT
  MT_MT
  MUA
  MUA_CM
  MY
  MY_MM
  MZN
  MZN_IR
  NAQ
  NAQ_NA
  NB
  NB_NO
  NB_SJ
  ND
  ND_ZW
  NDS
  NDS_DE
  NDS_NL
  NE
  NE_IN
  NE_NP
  NL
  NL_AW
  NL_BE
  NL_BQ
  NL_CW
  NL_NL
  NL_SR
  NL_SX
  NMG
  NMG_CM
  NN
  NN_NO
  NNH
  NNH_CM
  NUS
  NUS_SS
  NYN
  NYN_UG
  OM
  OM_ET
  OM_KE
  OR
  OR_IN
  OS
  OS_GE
  OS_RU
  PA
  PA_ARAB
  PA_ARAB_PK
  PA_GURU
  PA_GURU_IN
  PCM
  PCM_NG
  PL
  PL_PL
  PRG
  PS
  PS_AF
  PS_PK
  PT
  PT_AO
  PT_BR
  PT_CH
  PT_CV
  PT_GQ
  PT_GW
  PT_LU
  PT_MO
  PT_MZ
  PT_PT
  PT_ST
  PT_TL
  QU
  QU_BO
  QU_EC
  QU_PE
  RM
  RM_CH
  RN
  RN_BI
  RO
  RO_MD
  RO_RO
  ROF
  ROF_TZ
  RU
  RU_BY
  RU_KG
  RU_KZ
  RU_MD
  RU_RU
  RU_UA
  RW
  RW_RW
  RWK
  RWK_TZ
  SAH
  SAH_RU
  SAQ
  SAQ_KE
  SAT
  SAT_OLCK
  SAT_OLCK_IN
  SBP
  SBP_TZ
  SD
  SD_ARAB
  SD_ARAB_PK
  SD_DEVA
  SD_DEVA_IN
  SE
  SE_FI
  SE_NO
  SE_SE
  SEH
  SEH_MZ
  SES
  SES_ML
  SG
  SG_CF
  SHI
  SHI_LATN
  SHI_LATN_MA
  SHI_TFNG
  SHI_TFNG_MA
  SI
  SI_LK
  SK
  SK_SK
  SL
  SL_SI
  SMN
  SMN_FI
  SN
  SN_ZW
  SO
  SO_DJ
  SO_ET
  SO_KE
  SO_SO
  SQ
  SQ_AL
  SQ_MK
  SQ_XK
  SR
  SR_CYRL
  SR_CYRL_BA
  SR_CYRL_ME
  SR_CYRL_RS
  SR_CYRL_XK
  SR_LATN
  SR_LATN_BA
  SR_LATN_ME
  SR_LATN_RS
  SR_LATN_XK
  SU
  SU_LATN
  SU_LATN_ID
  SV
  SV_AX
  SV_FI
  SV_SE
  SW
  SW_CD
  SW_KE
  SW_TZ
  SW_UG
  TA
  TA_IN
  TA_LK
  TA_MY
  TA_SG
  TE
  TE_IN
  TEO
  TEO_KE
  TEO_UG
  TG
  TG_TJ
  TH
  TH_TH
  TI
  TI_ER
  TI_ET
  TK
  TK_TM
  TO
  TO_TO
  TR
  TR_CY
  TR_TR
  TT
  TT_RU
  TWQ
  TWQ_NE
  TZM
  TZM_MA
  UG
  UG_CN
  UK
  UK_UA
  UR
  UR_IN
  UR_PK
  UZ
  UZ_ARAB
  UZ_ARAB_AF
  UZ_CYRL
  UZ_CYRL_UZ
  UZ_LATN
  UZ_LATN_UZ
  VAI
  VAI_LATN
  VAI_LATN_LR
  VAI_VAII
  VAI_VAII_LR
  VI
  VI_VN
  VO
  VUN
  VUN_TZ
  WAE
  WAE_CH
  WO
  WO_SN
  XH
  XH_ZA
  XOG
  XOG_UG
  YAV
  YAV_CM
  YI
  YO
  YO_BJ
  YO_NG
  YUE
  YUE_HANS
  YUE_HANS_CN
  YUE_HANT
  YUE_HANT_HK
  ZGH
  ZGH_MA
  ZH
  ZH_HANS
  ZH_HANS_CN
  ZH_HANS_HK
  ZH_HANS_MO
  ZH_HANS_SG
  ZH_HANT
  ZH_HANT_HK
  ZH_HANT_MO
  ZH_HANT_TW
  ZU
  ZU_ZA
}

type LanguageDisplay {
  code: LanguageCodeEnum!
  language: String!
}

type LimitInfo {
  currentUsage: Limits!
  allowedUsage: Limits!
}

type Limits {
  channels: Int
  orders: Int
  productVariants: Int
  staffUsers: Int
  warehouses: Int
}

type Manifest {
  identifier: String!
  version: String!
  name: String!
  about: String
  permissions: [Permission]
  appUrl: String
  configurationUrl: String
  tokenTargetUrl: String
  dataPrivacy: String
  dataPrivacyUrl: String
  homepageUrl: String
  supportUrl: String
  extensions: [AppManifestExtension!]!
}

type Margin {
  start: Int
  stop: Int
}

enum MeasurementUnitsEnum {
  CM
  M
  KM
  FT
  YD
  INCH
  SQ_CM
  SQ_M
  SQ_KM
  SQ_FT
  SQ_YD
  SQ_INCH
  CUBIC_MILLIMETER
  CUBIC_CENTIMETER
  CUBIC_DECIMETER
  CUBIC_METER
  LITER
  CUBIC_FOOT
  CUBIC_INCH
  CUBIC_YARD
  QT
  PINT
  FL_OZ
  ACRE_IN
  ACRE_FT
  G
  LB
  OZ
  KG
  TONNE
}

type Menu implements Node & ObjectWithMetadata {
  id: ID!
  name: String!
  slug: String!
  privateMetadata: [MetadataItem]!
  metadata: [MetadataItem]!
  items: [MenuItem]
}

type MenuBulkDelete {
  count: Int!
  menuErrors: [MenuError!]! @deprecated(reason: "This field will be removed in Saleor 4.0. Use `errors` field instead.")
  errors: [MenuError!]!
}

type MenuCountableConnection {
  pageInfo: PageInfo!
  edges: [MenuCountableEdge!]!
  totalCount: Int
}

type MenuCountableEdge {
  node: Menu!
  cursor: String!
}

type MenuCreate {
  menuErrors: [MenuError!]! @deprecated(reason: "This field will be removed in Saleor 4.0. Use `errors` field instead.")
  errors: [MenuError!]!
  menu: Menu
}

input MenuCreateInput {
  name: String!
  slug: String
  items: [MenuItemInput]
}

type MenuDelete {
  menuErrors: [MenuError!]! @deprecated(reason: "This field will be removed in Saleor 4.0. Use `errors` field instead.")
  errors: [MenuError!]!
  menu: Menu
}

type MenuError {
  field: String
  message: String
  code: MenuErrorCode!
}

enum MenuErrorCode {
  CANNOT_ASSIGN_NODE
  GRAPHQL_ERROR
  INVALID
  INVALID_MENU_ITEM
  NO_MENU_ITEM_PROVIDED
  NOT_FOUND
  REQUIRED
  TOO_MANY_MENU_ITEMS
  UNIQUE
}

input MenuFilterInput {
  search: String
  slug: [String]
  metadata: [MetadataFilter]
}

input MenuInput {
  name: String
  slug: String
}

type MenuItem implements Node & ObjectWithMetadata {
  id: ID!
  name: String!
  menu: Menu!
  parent: MenuItem
  category: Category
  collection: Collection
  page: Page
  level: Int!
  privateMetadata: [MetadataItem]!
  metadata: [MetadataItem]!
  children: [MenuItem]
  url: String
  translation(languageCode: LanguageCodeEnum!): MenuItemTranslation
}

type MenuItemBulkDelete {
  count: Int!
  menuErrors: [MenuError!]! @deprecated(reason: "This field will be removed in Saleor 4.0. Use `errors` field instead.")
  errors: [MenuError!]!
}

type MenuItemCountableConnection {
  pageInfo: PageInfo!
  edges: [MenuItemCountableEdge!]!
  totalCount: Int
}

type MenuItemCountableEdge {
  node: MenuItem!
  cursor: String!
}

type MenuItemCreate {
  menuErrors: [MenuError!]! @deprecated(reason: "This field will be removed in Saleor 4.0. Use `errors` field instead.")
  errors: [MenuError!]!
  menuItem: MenuItem
}

input MenuItemCreateInput {
  name: String!
  url: String
  category: ID
  collection: ID
  page: ID
  menu: ID!
  parent: ID
}

type MenuItemDelete {
  menuErrors: [MenuError!]! @deprecated(reason: "This field will be removed in Saleor 4.0. Use `errors` field instead.")
  errors: [MenuError!]!
  menuItem: MenuItem
}

input MenuItemFilterInput {
  search: String
  metadata: [MetadataFilter]
}

input MenuItemInput {
  name: String
  url: String
  category: ID
  collection: ID
  page: ID
}

type MenuItemMove {
  menu: Menu
  menuErrors: [MenuError!]! @deprecated(reason: "This field will be removed in Saleor 4.0. Use `errors` field instead.")
  errors: [MenuError!]!
}

input MenuItemMoveInput {
  itemId: ID!
  parentId: ID
  sortOrder: Int
}

input MenuItemSortingInput {
  direction: OrderDirection!
  field: MenuItemsSortField!
}

type MenuItemTranslatableContent implements Node {
  id: ID!
  name: String!
  translation(languageCode: LanguageCodeEnum!): MenuItemTranslation
  menuItem: MenuItem @deprecated(reason: "This field will be removed in Saleor 4.0. Get model fields from the root level queries.")
}

type MenuItemTranslate {
  translationErrors: [TranslationError!]! @deprecated(reason: "This field will be removed in Saleor 4.0. Use `errors` field instead.")
  errors: [TranslationError!]!
  menuItem: MenuItem
}

type MenuItemTranslation implements Node {
  id: ID!
  name: String!
  language: LanguageDisplay!
}

type MenuItemUpdate {
  menuErrors: [MenuError!]! @deprecated(reason: "This field will be removed in Saleor 4.0. Use `errors` field instead.")
  errors: [MenuError!]!
  menuItem: MenuItem
}

enum MenuItemsSortField {
  NAME
}

enum MenuSortField {
  NAME
  ITEMS_COUNT
}

input MenuSortingInput {
  direction: OrderDirection!
  field: MenuSortField!
}

type MenuUpdate {
  menuErrors: [MenuError!]! @deprecated(reason: "This field will be removed in Saleor 4.0. Use `errors` field instead.")
  errors: [MenuError!]!
  menu: Menu
}

type MetadataError {
  field: String
  message: String
  code: MetadataErrorCode!
}

enum MetadataErrorCode {
  GRAPHQL_ERROR
  INVALID
  NOT_FOUND
  REQUIRED
}

input MetadataFilter {
  key: String!
  value: String
}

input MetadataInput {
  key: String!
  value: String!
}

type MetadataItem {
  key: String!
  value: String!
}

type Money {
  currency: String!
  amount: Float!
}

input MoneyInput {
  currency: String!
  amount: PositiveDecimal!
}

type MoneyRange {
  start: Money
  stop: Money
}

input MoveProductInput {
  productId: ID!
  sortOrder: Int
}

type Mutation {
  webhookCreate(input: WebhookCreateInput!): WebhookCreate
  webhookDelete(id: ID!): WebhookDelete
  webhookUpdate(id: ID!, input: WebhookUpdateInput!): WebhookUpdate
  eventDeliveryRetry(id: ID!): EventDeliveryRetry
  createWarehouse(input: WarehouseCreateInput!): WarehouseCreate
  updateWarehouse(id: ID!, input: WarehouseUpdateInput!): WarehouseUpdate
  deleteWarehouse(id: ID!): WarehouseDelete
  assignWarehouseShippingZone(id: ID!, shippingZoneIds: [ID!]!): WarehouseShippingZoneAssign
  unassignWarehouseShippingZone(id: ID!, shippingZoneIds: [ID!]!): WarehouseShippingZoneUnassign
  staffNotificationRecipientCreate(input: StaffNotificationRecipientInput!): StaffNotificationRecipientCreate
  staffNotificationRecipientUpdate(id: ID!, input: StaffNotificationRecipientInput!): StaffNotificationRecipientUpdate
  staffNotificationRecipientDelete(id: ID!): StaffNotificationRecipientDelete
  shopDomainUpdate(input: SiteDomainInput): ShopDomainUpdate
  shopSettingsUpdate(input: ShopSettingsInput!): ShopSettingsUpdate
  shopFetchTaxRates: ShopFetchTaxRates
  shopSettingsTranslate(input: ShopSettingsTranslationInput!, languageCode: LanguageCodeEnum!): ShopSettingsTranslate
  shopAddressUpdate(input: AddressInput): ShopAddressUpdate
  orderSettingsUpdate(input: OrderSettingsUpdateInput!): OrderSettingsUpdate
  giftCardSettingsUpdate(input: GiftCardSettingsUpdateInput!): GiftCardSettingsUpdate
  shippingMethodChannelListingUpdate(id: ID!, input: ShippingMethodChannelListingInput!): ShippingMethodChannelListingUpdate
  shippingPriceCreate(input: ShippingPriceInput!): ShippingPriceCreate
  shippingPriceDelete(id: ID!): ShippingPriceDelete
  shippingPriceBulkDelete(ids: [ID]!): ShippingPriceBulkDelete
  shippingPriceUpdate(id: ID!, input: ShippingPriceInput!): ShippingPriceUpdate
  shippingPriceTranslate(id: ID!, input: ShippingPriceTranslationInput!, languageCode: LanguageCodeEnum!): ShippingPriceTranslate
  shippingPriceExcludeProducts(id: ID!, input: ShippingPriceExcludeProductsInput!): ShippingPriceExcludeProducts
  shippingPriceRemoveProductFromExclude(id: ID!, products: [ID]!): ShippingPriceRemoveProductFromExclude
  shippingZoneCreate(input: ShippingZoneCreateInput!): ShippingZoneCreate
  shippingZoneDelete(id: ID!): ShippingZoneDelete
  shippingZoneBulkDelete(ids: [ID]!): ShippingZoneBulkDelete
  shippingZoneUpdate(id: ID!, input: ShippingZoneUpdateInput!): ShippingZoneUpdate
  productAttributeAssign(operations: [ProductAttributeAssignInput]!, productTypeId: ID!): ProductAttributeAssign
  productAttributeAssignmentUpdate(operations: [ProductAttributeAssignmentUpdateInput]!, productTypeId: ID!): ProductAttributeAssignmentUpdate
  productAttributeUnassign(attributeIds: [ID]!, productTypeId: ID!): ProductAttributeUnassign
  categoryCreate(input: CategoryInput!, parent: ID): CategoryCreate
  categoryDelete(id: ID!): CategoryDelete
  categoryBulkDelete(ids: [ID]!): CategoryBulkDelete
  categoryUpdate(id: ID!, input: CategoryInput!): CategoryUpdate
  categoryTranslate(id: ID!, input: TranslationInput!, languageCode: LanguageCodeEnum!): CategoryTranslate
  collectionAddProducts(collectionId: ID!, products: [ID]!): CollectionAddProducts
  collectionCreate(input: CollectionCreateInput!): CollectionCreate
  collectionDelete(id: ID!): CollectionDelete
  collectionReorderProducts(collectionId: ID!, moves: [MoveProductInput]!): CollectionReorderProducts
  collectionBulkDelete(ids: [ID]!): CollectionBulkDelete
  collectionRemoveProducts(collectionId: ID!, products: [ID]!): CollectionRemoveProducts
  collectionUpdate(id: ID!, input: CollectionInput!): CollectionUpdate
  collectionTranslate(id: ID!, input: TranslationInput!, languageCode: LanguageCodeEnum!): CollectionTranslate
  collectionChannelListingUpdate(id: ID!, input: CollectionChannelListingUpdateInput!): CollectionChannelListingUpdate
  productCreate(input: ProductCreateInput!): ProductCreate
  productDelete(id: ID!): ProductDelete
  productBulkDelete(ids: [ID]!): ProductBulkDelete
  productUpdate(id: ID!, input: ProductInput!): ProductUpdate
  productTranslate(id: ID!, input: TranslationInput!, languageCode: LanguageCodeEnum!): ProductTranslate
  productChannelListingUpdate(id: ID!, input: ProductChannelListingUpdateInput!): ProductChannelListingUpdate
  productMediaCreate(input: ProductMediaCreateInput!): ProductMediaCreate
  productVariantReorder(moves: [ReorderInput]!, productId: ID!): ProductVariantReorder
  productMediaDelete(id: ID!): ProductMediaDelete
  productMediaBulkDelete(ids: [ID]!): ProductMediaBulkDelete
  productMediaReorder(mediaIds: [ID]!, productId: ID!): ProductMediaReorder
  productMediaUpdate(id: ID!, input: ProductMediaUpdateInput!): ProductMediaUpdate
  productTypeCreate(input: ProductTypeInput!): ProductTypeCreate
  productTypeDelete(id: ID!): ProductTypeDelete
  productTypeBulkDelete(ids: [ID]!): ProductTypeBulkDelete
  productTypeUpdate(id: ID!, input: ProductTypeInput!): ProductTypeUpdate
  productTypeReorderAttributes(moves: [ReorderInput]!, productTypeId: ID!, type: ProductAttributeType!): ProductTypeReorderAttributes
  productReorderAttributeValues(attributeId: ID!, moves: [ReorderInput]!, productId: ID!): ProductReorderAttributeValues
  digitalContentCreate(input: DigitalContentUploadInput!, variantId: ID!): DigitalContentCreate
  digitalContentDelete(variantId: ID!): DigitalContentDelete
  digitalContentUpdate(input: DigitalContentInput!, variantId: ID!): DigitalContentUpdate
  digitalContentUrlCreate(input: DigitalContentUrlCreateInput!): DigitalContentUrlCreate
  productVariantCreate(input: ProductVariantCreateInput!): ProductVariantCreate
  productVariantDelete(id: ID!): ProductVariantDelete
  productVariantBulkCreate(product: ID!, variants: [ProductVariantBulkCreateInput]!): ProductVariantBulkCreate
  productVariantBulkDelete(ids: [ID]!): ProductVariantBulkDelete
  productVariantStocksCreate(stocks: [StockInput!]!, variantId: ID!): ProductVariantStocksCreate
  productVariantStocksDelete(variantId: ID!, warehouseIds: [ID!]): ProductVariantStocksDelete
  productVariantStocksUpdate(stocks: [StockInput!]!, variantId: ID!): ProductVariantStocksUpdate
  productVariantUpdate(id: ID!, input: ProductVariantInput!): ProductVariantUpdate
  productVariantSetDefault(productId: ID!, variantId: ID!): ProductVariantSetDefault
  productVariantTranslate(id: ID!, input: NameTranslationInput!, languageCode: LanguageCodeEnum!): ProductVariantTranslate
  productVariantChannelListingUpdate(id: ID!, input: [ProductVariantChannelListingAddInput!]!): ProductVariantChannelListingUpdate
  productVariantReorderAttributeValues(attributeId: ID!, moves: [ReorderInput]!, variantId: ID!): ProductVariantReorderAttributeValues
  productVariantPreorderDeactivate(id: ID!): ProductVariantPreorderDeactivate
  variantMediaAssign(mediaId: ID!, variantId: ID!): VariantMediaAssign
  variantMediaUnassign(mediaId: ID!, variantId: ID!): VariantMediaUnassign
  paymentCapture(amount: PositiveDecimal, paymentId: ID!): PaymentCapture
  paymentRefund(amount: PositiveDecimal, paymentId: ID!): PaymentRefund
  paymentVoid(paymentId: ID!): PaymentVoid
  paymentInitialize(channel: String, gateway: String!, paymentData: JSONString): PaymentInitialize
  paymentCheckBalance(input: PaymentCheckBalanceInput!): PaymentCheckBalance
  pageCreate(input: PageCreateInput!): PageCreate
  pageDelete(id: ID!): PageDelete
  pageBulkDelete(ids: [ID]!): PageBulkDelete
  pageBulkPublish(ids: [ID]!, isPublished: Boolean!): PageBulkPublish
  pageUpdate(id: ID!, input: PageInput!): PageUpdate
  pageTranslate(id: ID!, input: PageTranslationInput!, languageCode: LanguageCodeEnum!): PageTranslate
  pageTypeCreate(input: PageTypeCreateInput!): PageTypeCreate
  pageTypeUpdate(id: ID, input: PageTypeUpdateInput!): PageTypeUpdate
  pageTypeDelete(id: ID!): PageTypeDelete
  pageTypeBulkDelete(ids: [ID!]!): PageTypeBulkDelete
  pageAttributeAssign(attributeIds: [ID!]!, pageTypeId: ID!): PageAttributeAssign
  pageAttributeUnassign(attributeIds: [ID!]!, pageTypeId: ID!): PageAttributeUnassign
  pageTypeReorderAttributes(moves: [ReorderInput!]!, pageTypeId: ID!): PageTypeReorderAttributes
  pageReorderAttributeValues(attributeId: ID!, moves: [ReorderInput]!, pageId: ID!): PageReorderAttributeValues
  draftOrderComplete(id: ID!): DraftOrderComplete
  draftOrderCreate(input: DraftOrderCreateInput!): DraftOrderCreate
  draftOrderDelete(id: ID!): DraftOrderDelete
  draftOrderBulkDelete(ids: [ID]!): DraftOrderBulkDelete
  draftOrderLinesBulkDelete(ids: [ID]!): DraftOrderLinesBulkDelete @deprecated(reason: "This field will be removed in Saleor 4.0.")
  draftOrderUpdate(id: ID!, input: DraftOrderInput!): DraftOrderUpdate
  orderAddNote(order: ID!, input: OrderAddNoteInput!): OrderAddNote
  orderCancel(id: ID!): OrderCancel
  orderCapture(amount: PositiveDecimal!, id: ID!): OrderCapture
  orderConfirm(id: ID!): OrderConfirm
  orderFulfill(input: OrderFulfillInput!, order: ID): OrderFulfill
  orderFulfillmentCancel(id: ID!, input: FulfillmentCancelInput): FulfillmentCancel
  orderFulfillmentApprove(allowStockToBeExceeded: Boolean = false, id: ID!, notifyCustomer: Boolean!): FulfillmentApprove
  orderFulfillmentUpdateTracking(id: ID!, input: FulfillmentUpdateTrackingInput!): FulfillmentUpdateTracking
  orderFulfillmentRefundProducts(input: OrderRefundProductsInput!, order: ID!): FulfillmentRefundProducts
  orderFulfillmentReturnProducts(input: OrderReturnProductsInput!, order: ID!): FulfillmentReturnProducts
  orderLinesCreate(id: ID!, input: [OrderLineCreateInput]!): OrderLinesCreate
  orderLineDelete(id: ID!): OrderLineDelete
  orderLineUpdate(id: ID!, input: OrderLineInput!): OrderLineUpdate
  orderDiscountAdd(input: OrderDiscountCommonInput!, orderId: ID!): OrderDiscountAdd
  orderDiscountUpdate(discountId: ID!, input: OrderDiscountCommonInput!): OrderDiscountUpdate
  orderDiscountDelete(discountId: ID!): OrderDiscountDelete
  orderLineDiscountUpdate(input: OrderDiscountCommonInput!, orderLineId: ID!): OrderLineDiscountUpdate
  orderLineDiscountRemove(orderLineId: ID!): OrderLineDiscountRemove
  orderMarkAsPaid(id: ID!, transactionReference: String): OrderMarkAsPaid
  orderRefund(amount: PositiveDecimal!, id: ID!): OrderRefund
  orderUpdate(id: ID!, input: OrderUpdateInput!): OrderUpdate
  orderUpdateShipping(order: ID!, input: OrderUpdateShippingInput!): OrderUpdateShipping
  orderVoid(id: ID!): OrderVoid
  orderBulkCancel(ids: [ID]!): OrderBulkCancel
  deleteMetadata(id: ID!, keys: [String!]!): DeleteMetadata
  deletePrivateMetadata(id: ID!, keys: [String!]!): DeletePrivateMetadata
  updateMetadata(id: ID!, input: [MetadataInput!]!): UpdateMetadata
  updatePrivateMetadata(id: ID!, input: [MetadataInput!]!): UpdatePrivateMetadata
  assignNavigation(menu: ID, navigationType: NavigationType!): AssignNavigation
  menuCreate(input: MenuCreateInput!): MenuCreate
  menuDelete(id: ID!): MenuDelete
  menuBulkDelete(ids: [ID]!): MenuBulkDelete
  menuUpdate(id: ID!, input: MenuInput!): MenuUpdate
  menuItemCreate(input: MenuItemCreateInput!): MenuItemCreate
  menuItemDelete(id: ID!): MenuItemDelete
  menuItemBulkDelete(ids: [ID]!): MenuItemBulkDelete
  menuItemUpdate(id: ID!, input: MenuItemInput!): MenuItemUpdate
  menuItemTranslate(id: ID!, input: NameTranslationInput!, languageCode: LanguageCodeEnum!): MenuItemTranslate
  menuItemMove(menu: ID!, moves: [MenuItemMoveInput]!): MenuItemMove
  invoiceRequest(number: String, orderId: ID!): InvoiceRequest
  invoiceRequestDelete(id: ID!): InvoiceRequestDelete
  invoiceCreate(input: InvoiceCreateInput!, orderId: ID!): InvoiceCreate
  invoiceDelete(id: ID!): InvoiceDelete
  invoiceUpdate(id: ID!, input: UpdateInvoiceInput!): InvoiceUpdate
  invoiceSendNotification(id: ID!): InvoiceSendNotification
  giftCardActivate(id: ID!): GiftCardActivate
  giftCardCreate(input: GiftCardCreateInput!): GiftCardCreate
  giftCardDelete(id: ID!): GiftCardDelete
  giftCardDeactivate(id: ID!): GiftCardDeactivate
  giftCardUpdate(id: ID!, input: GiftCardUpdateInput!): GiftCardUpdate
  giftCardResend(input: GiftCardResendInput!): GiftCardResend
  giftCardAddNote(id: ID!, input: GiftCardAddNoteInput!): GiftCardAddNote
  giftCardBulkDelete(ids: [ID]!): GiftCardBulkDelete
  giftCardBulkActivate(ids: [ID]!): GiftCardBulkActivate
  giftCardBulkDeactivate(ids: [ID]!): GiftCardBulkDeactivate
  pluginUpdate(channelId: ID, id: ID!, input: PluginUpdateInput!): PluginUpdate
  externalNotificationTrigger(channel: String!, input: ExternalNotificationTriggerInput!, pluginId: String): ExternalNotificationTrigger
  saleCreate(input: SaleInput!): SaleCreate
  saleDelete(id: ID!): SaleDelete
  saleBulkDelete(ids: [ID]!): SaleBulkDelete
  saleUpdate(id: ID!, input: SaleInput!): SaleUpdate
  saleCataloguesAdd(id: ID!, input: CatalogueInput!): SaleAddCatalogues
  saleCataloguesRemove(id: ID!, input: CatalogueInput!): SaleRemoveCatalogues
  saleTranslate(id: ID!, input: NameTranslationInput!, languageCode: LanguageCodeEnum!): SaleTranslate
  saleChannelListingUpdate(id: ID!, input: SaleChannelListingInput!): SaleChannelListingUpdate
  voucherCreate(input: VoucherInput!): VoucherCreate
  voucherDelete(id: ID!): VoucherDelete
  voucherBulkDelete(ids: [ID]!): VoucherBulkDelete
  voucherUpdate(id: ID!, input: VoucherInput!): VoucherUpdate
  voucherCataloguesAdd(id: ID!, input: CatalogueInput!): VoucherAddCatalogues
  voucherCataloguesRemove(id: ID!, input: CatalogueInput!): VoucherRemoveCatalogues
  voucherTranslate(id: ID!, input: NameTranslationInput!, languageCode: LanguageCodeEnum!): VoucherTranslate
  voucherChannelListingUpdate(id: ID!, input: VoucherChannelListingInput!): VoucherChannelListingUpdate
  exportProducts(input: ExportProductsInput!): ExportProducts
  fileUpload(file: Upload!): FileUpload
  checkoutAddPromoCode(checkoutId: ID, promoCode: String!, token: UUID): CheckoutAddPromoCode
  checkoutBillingAddressUpdate(billingAddress: AddressInput!, checkoutId: ID, token: UUID): CheckoutBillingAddressUpdate
  checkoutComplete(checkoutId: ID, paymentData: JSONString, redirectUrl: String, storeSource: Boolean = false, token: UUID): CheckoutComplete
  checkoutCreate(input: CheckoutCreateInput!): CheckoutCreate
  checkoutCustomerAttach(checkoutId: ID, customerId: ID, token: UUID): CheckoutCustomerAttach
  checkoutCustomerDetach(checkoutId: ID, token: UUID): CheckoutCustomerDetach
  checkoutEmailUpdate(checkoutId: ID, email: String!, token: UUID): CheckoutEmailUpdate
  checkoutLineDelete(checkoutId: ID, lineId: ID, token: UUID): CheckoutLineDelete @deprecated(reason: "DEPRECATED: Will be removed in Saleor 4.0. Use `checkoutLinesDelete` instead.")
  checkoutLinesDelete(linesIds: [ID]!, token: UUID!): CheckoutLinesDelete
  checkoutLinesAdd(checkoutId: ID, lines: [CheckoutLineInput]!, token: UUID): CheckoutLinesAdd
  checkoutLinesUpdate(checkoutId: ID, lines: [CheckoutLineInput]!, token: UUID): CheckoutLinesUpdate
  checkoutRemovePromoCode(checkoutId: ID, promoCode: String, promoCodeId: ID, token: UUID): CheckoutRemovePromoCode
  checkoutPaymentCreate(checkoutId: ID, input: PaymentInput!, token: UUID): CheckoutPaymentCreate
  checkoutShippingAddressUpdate(checkoutId: ID, shippingAddress: AddressInput!, token: UUID): CheckoutShippingAddressUpdate
  checkoutShippingMethodUpdate(checkoutId: ID, shippingMethodId: ID!, token: UUID): CheckoutShippingMethodUpdate @deprecated(reason: "This field will be removed in Saleor 4.0. Use `checkoutDeliveryMethodUpdate` instead.")
  checkoutDeliveryMethodUpdate(deliveryMethodId: ID, token: UUID): CheckoutDeliveryMethodUpdate
  checkoutLanguageCodeUpdate(checkoutId: ID, languageCode: LanguageCodeEnum!, token: UUID): CheckoutLanguageCodeUpdate
  channelCreate(input: ChannelCreateInput!): ChannelCreate
  channelUpdate(id: ID!, input: ChannelUpdateInput!): ChannelUpdate
  channelDelete(id: ID!, input: ChannelDeleteInput): ChannelDelete
  channelActivate(id: ID!): ChannelActivate
  channelDeactivate(id: ID!): ChannelDeactivate
  attributeCreate(input: AttributeCreateInput!): AttributeCreate
  attributeDelete(id: ID!): AttributeDelete
  attributeUpdate(id: ID!, input: AttributeUpdateInput!): AttributeUpdate
  attributeTranslate(id: ID!, input: NameTranslationInput!, languageCode: LanguageCodeEnum!): AttributeTranslate
  attributeBulkDelete(ids: [ID]!): AttributeBulkDelete
  attributeValueBulkDelete(ids: [ID]!): AttributeValueBulkDelete
  attributeValueCreate(attribute: ID!, input: AttributeValueCreateInput!): AttributeValueCreate
  attributeValueDelete(id: ID!): AttributeValueDelete
  attributeValueUpdate(id: ID!, input: AttributeValueUpdateInput!): AttributeValueUpdate
  attributeValueTranslate(id: ID!, input: AttributeValueTranslationInput!, languageCode: LanguageCodeEnum!): AttributeValueTranslate
  attributeReorderValues(attributeId: ID!, moves: [ReorderInput]!): AttributeReorderValues
  appCreate(input: AppInput!): AppCreate
  appUpdate(id: ID!, input: AppInput!): AppUpdate
  appDelete(id: ID!): AppDelete
  appTokenCreate(input: AppTokenInput!): AppTokenCreate
  appTokenDelete(id: ID!): AppTokenDelete
  appTokenVerify(token: String!): AppTokenVerify
  appInstall(input: AppInstallInput!): AppInstall
  appRetryInstall(activateAfterInstallation: Boolean = true, id: ID!): AppRetryInstall
  appDeleteFailedInstallation(id: ID!): AppDeleteFailedInstallation
  appFetchManifest(manifestUrl: String!): AppFetchManifest
  appActivate(id: ID!): AppActivate
  appDeactivate(id: ID!): AppDeactivate
  tokenCreate(email: String!, password: String!): CreateToken
  tokenRefresh(csrfToken: String, refreshToken: String): RefreshToken
  tokenVerify(token: String!): VerifyToken
  tokensDeactivateAll: DeactivateAllUserTokens
  externalAuthenticationUrl(input: JSONString!, pluginId: String!): ExternalAuthenticationUrl
  externalObtainAccessTokens(input: JSONString!, pluginId: String!): ExternalObtainAccessTokens
  externalRefresh(input: JSONString!, pluginId: String!): ExternalRefresh
  externalLogout(input: JSONString!, pluginId: String!): ExternalLogout
  externalVerify(input: JSONString!, pluginId: String!): ExternalVerify
  requestPasswordReset(channel: String, email: String!, redirectUrl: String!): RequestPasswordReset
  confirmAccount(email: String!, token: String!): ConfirmAccount
  setPassword(email: String!, password: String!, token: String!): SetPassword
  passwordChange(newPassword: String!, oldPassword: String!): PasswordChange
  requestEmailChange(channel: String, newEmail: String!, password: String!, redirectUrl: String!): RequestEmailChange
  confirmEmailChange(channel: String, token: String!): ConfirmEmailChange
  accountAddressCreate(input: AddressInput!, type: AddressTypeEnum): AccountAddressCreate
  accountAddressUpdate(id: ID!, input: AddressInput!): AccountAddressUpdate
  accountAddressDelete(id: ID!): AccountAddressDelete
  accountSetDefaultAddress(id: ID!, type: AddressTypeEnum!): AccountSetDefaultAddress
  accountRegister(input: AccountRegisterInput!): AccountRegister
  accountUpdate(input: AccountInput!): AccountUpdate
  accountRequestDeletion(channel: String, redirectUrl: String!): AccountRequestDeletion
  accountDelete(token: String!): AccountDelete
  addressCreate(input: AddressInput!, userId: ID!): AddressCreate
  addressUpdate(id: ID!, input: AddressInput!): AddressUpdate
  addressDelete(id: ID!): AddressDelete
  addressSetDefault(addressId: ID!, type: AddressTypeEnum!, userId: ID!): AddressSetDefault
  customerCreate(input: UserCreateInput!): CustomerCreate
  customerUpdate(id: ID!, input: CustomerInput!): CustomerUpdate
  customerDelete(id: ID!): CustomerDelete
  customerBulkDelete(ids: [ID]!): CustomerBulkDelete
  staffCreate(input: StaffCreateInput!): StaffCreate
  staffUpdate(id: ID!, input: StaffUpdateInput!): StaffUpdate
  staffDelete(id: ID!): StaffDelete
  staffBulkDelete(ids: [ID]!): StaffBulkDelete
  userAvatarUpdate(image: Upload!): UserAvatarUpdate
  userAvatarDelete: UserAvatarDelete
  userBulkSetActive(ids: [ID]!, isActive: Boolean!): UserBulkSetActive
  permissionGroupCreate(input: PermissionGroupCreateInput!): PermissionGroupCreate
  permissionGroupUpdate(id: ID!, input: PermissionGroupUpdateInput!): PermissionGroupUpdate
  permissionGroupDelete(id: ID!): PermissionGroupDelete
}

input NameTranslationInput {
  name: String
}

enum NavigationType {
  MAIN
  SECONDARY
}

interface Node {
  id: ID!
}

interface ObjectWithMetadata {
  privateMetadata: [MetadataItem]!
  metadata: [MetadataItem]!
}

type Order implements Node & ObjectWithMetadata {
  id: ID!
  created: DateTime!
  status: OrderStatus!
  user: User
  trackingClientId: String!
  billingAddress: Address
  shippingAddress: Address
  shippingMethodName: String
  collectionPointName: String
  channel: Channel!
  shippingPrice: TaxedMoney!
  shippingTaxRate: Float!
  token: String!
  voucher: Voucher
  giftCards: [GiftCard]
  displayGrossPrices: Boolean!
  customerNote: String!
  weight: Weight
  redirectUrl: String
  privateMetadata: [MetadataItem]!
  metadata: [MetadataItem]!
  fulfillments: [Fulfillment]!
  lines: [OrderLine]!
  actions: [OrderAction]!
  availableShippingMethods: [ShippingMethod] @deprecated(reason: "Use `shippingMethods`, this field will be removed in 4.0")
  shippingMethods: [ShippingMethod]
  availableCollectionPoints: [Warehouse!]!
  invoices: [Invoice]
  number: String
  original: ID
  origin: OrderOriginEnum!
  isPaid: Boolean!
  paymentStatus: PaymentChargeStatusEnum!
  paymentStatusDisplay: String!
  payments: [Payment]
  total: TaxedMoney!
  undiscountedTotal: TaxedMoney!
  shippingMethod: ShippingMethod @deprecated(reason: "This field will be removed in Saleor 4.0. Use `deliveryMethod` instead.")
  subtotal: TaxedMoney!
  statusDisplay: String
  canFinalize: Boolean!
  totalAuthorized: Money!
  totalCaptured: Money!
  events: [OrderEvent]
  totalBalance: Money!
  userEmail: String
  isShippingRequired: Boolean!
  deliveryMethod: DeliveryMethod
  languageCode: String! @deprecated(reason: "This field will be removed in Saleor 4.0. Use the `languageCodeEnum` field to fetch the language code. ")
  languageCodeEnum: LanguageCodeEnum!
  discount: Money @deprecated(reason: "This field will be removed in Saleor 4.0. Use discounts field.")
  discountName: String @deprecated(reason: "This field will be removed in Saleor 4.0. Use discounts field.")
  translatedDiscountName: String @deprecated(reason: "This field will be removed in Saleor 4.0. Use discounts field. ")
  discounts: [OrderDiscount!]
  errors: [OrderError!]!
}

enum OrderAction {
  CAPTURE
  MARK_AS_PAID
  REFUND
  VOID
}

type OrderAddNote {
  order: Order
  event: OrderEvent
  orderErrors: [OrderError!]! @deprecated(reason: "This field will be removed in Saleor 4.0. Use `errors` field instead.")
  errors: [OrderError!]!
}

input OrderAddNoteInput {
  message: String!
}

type OrderBulkCancel {
  count: Int!
  orderErrors: [OrderError!]! @deprecated(reason: "This field will be removed in Saleor 4.0. Use `errors` field instead.")
  errors: [OrderError!]!
}

type OrderCancel {
  order: Order
  orderErrors: [OrderError!]! @deprecated(reason: "This field will be removed in Saleor 4.0. Use `errors` field instead.")
  errors: [OrderError!]!
}

type OrderCapture {
  order: Order
  orderErrors: [OrderError!]! @deprecated(reason: "This field will be removed in Saleor 4.0. Use `errors` field instead.")
  errors: [OrderError!]!
}

type OrderConfirm {
  order: Order
  orderErrors: [OrderError!]! @deprecated(reason: "This field will be removed in Saleor 4.0. Use `errors` field instead.")
  errors: [OrderError!]!
}

type OrderCountableConnection {
  pageInfo: PageInfo!
  edges: [OrderCountableEdge!]!
  totalCount: Int
}

type OrderCountableEdge {
  node: Order!
  cursor: String!
}

enum OrderDirection {
  ASC
  DESC
}

type OrderDiscount implements Node {
  id: ID!
  type: OrderDiscountType!
  valueType: DiscountValueTypeEnum!
  value: PositiveDecimal!
  name: String
  translatedName: String
  reason: String
  amount: Money!
}

type OrderDiscountAdd {
  order: Order
  orderErrors: [OrderError!]! @deprecated(reason: "This field will be removed in Saleor 4.0. Use `errors` field instead.")
  errors: [OrderError!]!
}

input OrderDiscountCommonInput {
  valueType: DiscountValueTypeEnum!
  value: PositiveDecimal!
  reason: String
}

type OrderDiscountDelete {
  order: Order
  orderErrors: [OrderError!]! @deprecated(reason: "This field will be removed in Saleor 4.0. Use `errors` field instead.")
  errors: [OrderError!]!
}

enum OrderDiscountType {
  VOUCHER
  MANUAL
}

type OrderDiscountUpdate {
  order: Order
  orderErrors: [OrderError!]! @deprecated(reason: "This field will be removed in Saleor 4.0. Use `errors` field instead.")
  errors: [OrderError!]!
}

input OrderDraftFilterInput {
  customer: String
  created: DateRangeInput
  search: String
  metadata: [MetadataFilter]
  channels: [ID]
}

type OrderError {
  field: String
  message: String
  code: OrderErrorCode!
  warehouse: ID
  orderLines: [ID!]
  variants: [ID!]
  addressType: AddressTypeEnum
}

enum OrderErrorCode {
  BILLING_ADDRESS_NOT_SET
  CANNOT_CANCEL_FULFILLMENT
  CANNOT_CANCEL_ORDER
  CANNOT_DELETE
  CANNOT_DISCOUNT
  CANNOT_REFUND
  CANNOT_FULFILL_UNPAID_ORDER
  CAPTURE_INACTIVE_PAYMENT
  GIFT_CARD_LINE
  NOT_EDITABLE
  FULFILL_ORDER_LINE
  GRAPHQL_ERROR
  INVALID
  PRODUCT_NOT_PUBLISHED
  PRODUCT_UNAVAILABLE_FOR_PURCHASE
  NOT_FOUND
  ORDER_NO_SHIPPING_ADDRESS
  PAYMENT_ERROR
  PAYMENT_MISSING
  REQUIRED
  SHIPPING_METHOD_NOT_APPLICABLE
  SHIPPING_METHOD_REQUIRED
  TAX_ERROR
  UNIQUE
  VOID_INACTIVE_PAYMENT
  ZERO_QUANTITY
  INVALID_QUANTITY
  INSUFFICIENT_STOCK
  DUPLICATED_INPUT_ITEM
  NOT_AVAILABLE_IN_CHANNEL
  CHANNEL_INACTIVE
}

type OrderEvent implements Node {
  id: ID!
  date: DateTime
  type: OrderEventsEnum
  user: User
  app: App
  message: String
  email: String
  emailType: OrderEventsEmailsEnum
  amount: Float
  paymentId: String
  paymentGateway: String
  quantity: Int
  composedId: String
  orderNumber: String
  invoiceNumber: String
  oversoldItems: [String]
  lines: [OrderEventOrderLineObject]
  fulfilledItems: [FulfillmentLine]
  warehouse: Warehouse
  transactionReference: String
  shippingCostsIncluded: Boolean
  relatedOrder: Order
  discount: OrderEventDiscountObject
}

type OrderEventCountableConnection {
  pageInfo: PageInfo!
  edges: [OrderEventCountableEdge!]!
  totalCount: Int
}

type OrderEventCountableEdge {
  node: OrderEvent!
  cursor: String!
}

type OrderEventDiscountObject {
  valueType: DiscountValueTypeEnum!
  value: PositiveDecimal!
  reason: String
  amount: Money
  oldValueType: DiscountValueTypeEnum
  oldValue: PositiveDecimal
  oldAmount: Money
}

type OrderEventOrderLineObject {
  quantity: Int
  orderLine: OrderLine
  itemName: String
  discount: OrderEventDiscountObject
}

enum OrderEventsEmailsEnum {
  PAYMENT_CONFIRMATION
  CONFIRMED
  SHIPPING_CONFIRMATION
  TRACKING_UPDATED
  ORDER_CONFIRMATION
  ORDER_CANCEL
  ORDER_REFUND
  FULFILLMENT_CONFIRMATION
  DIGITAL_LINKS
}

enum OrderEventsEnum {
  DRAFT_CREATED
  DRAFT_CREATED_FROM_REPLACE
  ADDED_PRODUCTS
  REMOVED_PRODUCTS
  PLACED
  PLACED_FROM_DRAFT
  OVERSOLD_ITEMS
  CANCELED
  ORDER_MARKED_AS_PAID
  ORDER_FULLY_PAID
  ORDER_REPLACEMENT_CREATED
  ORDER_DISCOUNT_ADDED
  ORDER_DISCOUNT_AUTOMATICALLY_UPDATED
  ORDER_DISCOUNT_UPDATED
  ORDER_DISCOUNT_DELETED
  ORDER_LINE_DISCOUNT_UPDATED
  ORDER_LINE_DISCOUNT_REMOVED
  ORDER_LINE_PRODUCT_DELETED
  ORDER_LINE_VARIANT_DELETED
  UPDATED_ADDRESS
  EMAIL_SENT
  CONFIRMED
  PAYMENT_AUTHORIZED
  PAYMENT_CAPTURED
  EXTERNAL_SERVICE_NOTIFICATION
  PAYMENT_REFUNDED
  PAYMENT_VOIDED
  PAYMENT_FAILED
  INVOICE_REQUESTED
  INVOICE_GENERATED
  INVOICE_UPDATED
  INVOICE_SENT
  FULFILLMENT_CANCELED
  FULFILLMENT_RESTOCKED_ITEMS
  FULFILLMENT_FULFILLED_ITEMS
  FULFILLMENT_REFUNDED
  FULFILLMENT_RETURNED
  FULFILLMENT_REPLACED
  FULFILLMENT_AWAITS_APPROVAL
  TRACKING_UPDATED
  NOTE_ADDED
  OTHER
}

input OrderFilterInput {
  paymentStatus: [PaymentChargeStatusEnum]
  status: [OrderStatusFilter]
  customer: String
  created: DateRangeInput
  search: String
  metadata: [MetadataFilter]
  channels: [ID]
  isClickAndCollect: Boolean
  isPreorder: Boolean
  ids: [ID]
}

type OrderFulfill {
  fulfillments: [Fulfillment]
  order: Order
  orderErrors: [OrderError!]! @deprecated(reason: "This field will be removed in Saleor 4.0. Use `errors` field instead.")
  errors: [OrderError!]!
}

input OrderFulfillInput {
  lines: [OrderFulfillLineInput!]!
  notifyCustomer: Boolean
  allowStockToBeExceeded: Boolean = false
}

input OrderFulfillLineInput {
  orderLineId: ID
  stocks: [OrderFulfillStockInput!]!
}

input OrderFulfillStockInput {
  quantity: Int!
  warehouse: ID!
}

type OrderLine implements Node {
  id: ID!
  productName: String!
  variantName: String!
  productSku: String
  productVariantId: String
  isShippingRequired: Boolean!
  quantity: Int!
  quantityFulfilled: Int!
  unitDiscountReason: String
  taxRate: Float!
  digitalContentUrl: DigitalContentUrl
  thumbnail(size: Int): Image
  unitPrice: TaxedMoney!
  undiscountedUnitPrice: TaxedMoney!
  unitDiscount: Money!
  unitDiscountValue: PositiveDecimal!
  totalPrice: TaxedMoney!
  variant: ProductVariant
  translatedProductName: String!
  translatedVariantName: String!
  allocations: [Allocation!]
  quantityToFulfill: Int!
  unitDiscountType: DiscountValueTypeEnum
}

input OrderLineCreateInput {
  quantity: Int!
  variantId: ID!
}

type OrderLineDelete {
  order: Order
  orderLine: OrderLine
  orderErrors: [OrderError!]! @deprecated(reason: "This field will be removed in Saleor 4.0. Use `errors` field instead.")
  errors: [OrderError!]!
}

type OrderLineDiscountRemove {
  orderLine: OrderLine
  order: Order
  orderErrors: [OrderError!]! @deprecated(reason: "This field will be removed in Saleor 4.0. Use `errors` field instead.")
  errors: [OrderError!]!
}

type OrderLineDiscountUpdate {
  orderLine: OrderLine
  order: Order
  orderErrors: [OrderError!]! @deprecated(reason: "This field will be removed in Saleor 4.0. Use `errors` field instead.")
  errors: [OrderError!]!
}

input OrderLineInput {
  quantity: Int!
}

type OrderLineUpdate {
  order: Order
  orderErrors: [OrderError!]! @deprecated(reason: "This field will be removed in Saleor 4.0. Use `errors` field instead.")
  errors: [OrderError!]!
  orderLine: OrderLine
}

type OrderLinesCreate {
  order: Order
  orderLines: [OrderLine!]
  orderErrors: [OrderError!]! @deprecated(reason: "This field will be removed in Saleor 4.0. Use `errors` field instead.")
  errors: [OrderError!]!
}

type OrderMarkAsPaid {
  order: Order
  orderErrors: [OrderError!]! @deprecated(reason: "This field will be removed in Saleor 4.0. Use `errors` field instead.")
  errors: [OrderError!]!
}

enum OrderOriginEnum {
  CHECKOUT
  DRAFT
  REISSUE
}

type OrderRefund {
  order: Order
  orderErrors: [OrderError!]! @deprecated(reason: "This field will be removed in Saleor 4.0. Use `errors` field instead.")
  errors: [OrderError!]!
}

input OrderRefundFulfillmentLineInput {
  fulfillmentLineId: ID!
  quantity: Int!
}

input OrderRefundLineInput {
  orderLineId: ID!
  quantity: Int!
}

input OrderRefundProductsInput {
  orderLines: [OrderRefundLineInput!]
  fulfillmentLines: [OrderRefundFulfillmentLineInput!]
  amountToRefund: PositiveDecimal
  includeShippingCosts: Boolean = false
}

input OrderReturnFulfillmentLineInput {
  fulfillmentLineId: ID!
  quantity: Int!
  replace: Boolean = false
}

input OrderReturnLineInput {
  orderLineId: ID!
  quantity: Int!
  replace: Boolean = false
}

input OrderReturnProductsInput {
  orderLines: [OrderReturnLineInput!]
  fulfillmentLines: [OrderReturnFulfillmentLineInput!]
  amountToRefund: PositiveDecimal
  includeShippingCosts: Boolean = false
  refund: Boolean = false
}

type OrderSettings {
  automaticallyConfirmAllNewOrders: Boolean!
  automaticallyFulfillNonShippableGiftCard: Boolean!
}

type OrderSettingsError {
  field: String
  message: String
  code: OrderSettingsErrorCode!
}

enum OrderSettingsErrorCode {
  INVALID
}

type OrderSettingsUpdate {
  orderSettings: OrderSettings
  orderSettingsErrors: [OrderSettingsError!]! @deprecated(reason: "This field will be removed in Saleor 4.0. Use `errors` field instead.")
  errors: [OrderSettingsError!]!
}

input OrderSettingsUpdateInput {
  automaticallyConfirmAllNewOrders: Boolean
  automaticallyFulfillNonShippableGiftCard: Boolean
}

enum OrderSortField {
  NUMBER
  CREATION_DATE
  CUSTOMER
  PAYMENT
  FULFILLMENT_STATUS
}

input OrderSortingInput {
  direction: OrderDirection!
  field: OrderSortField!
}

enum OrderStatus {
  DRAFT
  UNCONFIRMED
  UNFULFILLED
  PARTIALLY_FULFILLED
  PARTIALLY_RETURNED
  RETURNED
  FULFILLED
  CANCELED
}

enum OrderStatusFilter {
  READY_TO_FULFILL
  READY_TO_CAPTURE
  UNFULFILLED
  UNCONFIRMED
  PARTIALLY_FULFILLED
  FULFILLED
  CANCELED
}

type OrderUpdate {
  orderErrors: [OrderError!]! @deprecated(reason: "This field will be removed in Saleor 4.0. Use `errors` field instead.")
  errors: [OrderError!]!
  order: Order
}

input OrderUpdateInput {
  billingAddress: AddressInput
  userEmail: String
  shippingAddress: AddressInput
}

type OrderUpdateShipping {
  order: Order
  orderErrors: [OrderError!]! @deprecated(reason: "This field will be removed in Saleor 4.0. Use `errors` field instead.")
  errors: [OrderError!]!
}

input OrderUpdateShippingInput {
  shippingMethod: ID
}

type OrderVoid {
  order: Order
  orderErrors: [OrderError!]! @deprecated(reason: "This field will be removed in Saleor 4.0. Use `errors` field instead.")
  errors: [OrderError!]!
}

type Page implements Node & ObjectWithMetadata {
  id: ID!
  seoTitle: String
  seoDescription: String
  title: String!
  content: JSONString
  publicationDate: Date
  isPublished: Boolean!
  slug: String!
  pageType: PageType!
  created: DateTime!
  privateMetadata: [MetadataItem]!
  metadata: [MetadataItem]!
  contentJson: JSONString! @deprecated(reason: "This field will be removed in Saleor 4.0. Use the `content` field instead.")
  translation(languageCode: LanguageCodeEnum!): PageTranslation
  attributes: [SelectedAttribute!]!
}

type PageAttributeAssign {
  pageType: PageType
  pageErrors: [PageError!]! @deprecated(reason: "This field will be removed in Saleor 4.0. Use `errors` field instead.")
  errors: [PageError!]!
}

type PageAttributeUnassign {
  pageType: PageType
  pageErrors: [PageError!]! @deprecated(reason: "This field will be removed in Saleor 4.0. Use `errors` field instead.")
  errors: [PageError!]!
}

type PageBulkDelete {
  count: Int!
  pageErrors: [PageError!]! @deprecated(reason: "This field will be removed in Saleor 4.0. Use `errors` field instead.")
  errors: [PageError!]!
}

type PageBulkPublish {
  count: Int!
  pageErrors: [PageError!]! @deprecated(reason: "This field will be removed in Saleor 4.0. Use `errors` field instead.")
  errors: [PageError!]!
}

type PageCountableConnection {
  pageInfo: PageInfo!
  edges: [PageCountableEdge!]!
  totalCount: Int
}

type PageCountableEdge {
  node: Page!
  cursor: String!
}

type PageCreate {
  pageErrors: [PageError!]! @deprecated(reason: "This field will be removed in Saleor 4.0. Use `errors` field instead.")
  errors: [PageError!]!
  page: Page
}

input PageCreateInput {
  slug: String
  title: String
  content: JSONString
  attributes: [AttributeValueInput!]
  isPublished: Boolean
  publicationDate: String
  seo: SeoInput
  pageType: ID!
}

type PageDelete {
  pageErrors: [PageError!]! @deprecated(reason: "This field will be removed in Saleor 4.0. Use `errors` field instead.")
  errors: [PageError!]!
  page: Page
}

type PageError {
  field: String
  message: String
  code: PageErrorCode!
  attributes: [ID!]
  values: [ID!]
}

enum PageErrorCode {
  GRAPHQL_ERROR
  INVALID
  NOT_FOUND
  REQUIRED
  UNIQUE
  DUPLICATED_INPUT_ITEM
  ATTRIBUTE_ALREADY_ASSIGNED
}

input PageFilterInput {
  search: String
  metadata: [MetadataFilter]
  pageTypes: [ID]
  ids: [ID]
}

type PageInfo {
  hasNextPage: Boolean!
  hasPreviousPage: Boolean!
  startCursor: String
  endCursor: String
}

input PageInput {
  slug: String
  title: String
  content: JSONString
  attributes: [AttributeValueInput!]
  isPublished: Boolean
  publicationDate: String
  seo: SeoInput
}

type PageReorderAttributeValues {
  page: Page
  pageErrors: [PageError!]! @deprecated(reason: "This field will be removed in Saleor 4.0. Use `errors` field instead.")
  errors: [PageError!]!
}

enum PageSortField {
  TITLE
  SLUG
  VISIBILITY
  CREATION_DATE
  PUBLICATION_DATE
}

input PageSortingInput {
  direction: OrderDirection!
  field: PageSortField!
}

type PageTranslatableContent implements Node {
  id: ID!
  seoTitle: String
  seoDescription: String
  title: String!
  content: JSONString
  contentJson: JSONString @deprecated(reason: "This field will be removed in Saleor 4.0. Use the `content` field instead.")
  translation(languageCode: LanguageCodeEnum!): PageTranslation
  page: Page @deprecated(reason: "This field will be removed in Saleor 4.0. Get model fields from the root level queries.")
  attributeValues: [AttributeValueTranslatableContent!]!
}

type PageTranslate {
  translationErrors: [TranslationError!]! @deprecated(reason: "This field will be removed in Saleor 4.0. Use `errors` field instead.")
  errors: [TranslationError!]!
  page: PageTranslatableContent
}

type PageTranslation implements Node {
  id: ID!
  seoTitle: String
  seoDescription: String
  title: String
  content: JSONString
  language: LanguageDisplay!
  contentJson: JSONString @deprecated(reason: "This field will be removed in Saleor 4.0. Use the `content` field instead.")
}

input PageTranslationInput {
  seoTitle: String
  seoDescription: String
  title: String
  content: JSONString
}

type PageType implements Node & ObjectWithMetadata {
  id: ID!
  name: String!
  slug: String!
  privateMetadata: [MetadataItem]!
  metadata: [MetadataItem]!
  attributes: [Attribute]
  availableAttributes(filter: AttributeFilterInput, before: String, after: String, first: Int, last: Int): AttributeCountableConnection
  hasPages: Boolean
}

type PageTypeBulkDelete {
  count: Int!
  pageErrors: [PageError!]! @deprecated(reason: "This field will be removed in Saleor 4.0. Use `errors` field instead.")
  errors: [PageError!]!
}

type PageTypeCountableConnection {
  pageInfo: PageInfo!
  edges: [PageTypeCountableEdge!]!
  totalCount: Int
}

type PageTypeCountableEdge {
  node: PageType!
  cursor: String!
}

type PageTypeCreate {
  pageErrors: [PageError!]! @deprecated(reason: "This field will be removed in Saleor 4.0. Use `errors` field instead.")
  errors: [PageError!]!
  pageType: PageType
}

input PageTypeCreateInput {
  name: String
  slug: String
  addAttributes: [ID!]
}

type PageTypeDelete {
  pageErrors: [PageError!]! @deprecated(reason: "This field will be removed in Saleor 4.0. Use `errors` field instead.")
  errors: [PageError!]!
  pageType: PageType
}

input PageTypeFilterInput {
  search: String
}

type PageTypeReorderAttributes {
  pageType: PageType
  pageErrors: [PageError!]! @deprecated(reason: "This field will be removed in Saleor 4.0. Use `errors` field instead.")
  errors: [PageError!]!
}

enum PageTypeSortField {
  NAME
  SLUG
}

input PageTypeSortingInput {
  direction: OrderDirection!
  field: PageTypeSortField!
}

type PageTypeUpdate {
  pageErrors: [PageError!]! @deprecated(reason: "This field will be removed in Saleor 4.0. Use `errors` field instead.")
  errors: [PageError!]!
  pageType: PageType
}

input PageTypeUpdateInput {
  name: String
  slug: String
  addAttributes: [ID!]
  removeAttributes: [ID!]
}

type PageUpdate {
  pageErrors: [PageError!]! @deprecated(reason: "This field will be removed in Saleor 4.0. Use `errors` field instead.")
  errors: [PageError!]!
  page: Page
}

type PasswordChange {
  user: User
  accountErrors: [AccountError!]! @deprecated(reason: "This field will be removed in Saleor 4.0. Use `errors` field instead.")
  errors: [AccountError!]!
}

type Payment implements Node & ObjectWithMetadata {
  id: ID!
  gateway: String!
  isActive: Boolean!
  created: DateTime!
  modified: DateTime!
  token: String!
  checkout: Checkout
  order: Order
  paymentMethodType: String!
  customerIpAddress: String
  privateMetadata: [MetadataItem]!
  metadata: [MetadataItem]!
  chargeStatus: PaymentChargeStatusEnum!
  actions: [OrderAction]!
  total: Money
  capturedAmount: Money
  transactions: [Transaction]
  availableCaptureAmount: Money
  availableRefundAmount: Money
  creditCard: CreditCard
}

type PaymentCapture {
  payment: Payment
  paymentErrors: [PaymentError!]! @deprecated(reason: "This field will be removed in Saleor 4.0. Use `errors` field instead.")
  errors: [PaymentError!]!
}

enum PaymentChargeStatusEnum {
  NOT_CHARGED
  PENDING
  PARTIALLY_CHARGED
  FULLY_CHARGED
  PARTIALLY_REFUNDED
  FULLY_REFUNDED
  REFUSED
  CANCELLED
}

type PaymentCheckBalance {
  data: JSONString
  paymentErrors: [PaymentError!]! @deprecated(reason: "This field will be removed in Saleor 4.0. Use `errors` field instead.")
  errors: [PaymentError!]!
}

input PaymentCheckBalanceInput {
  gatewayId: String!
  method: String!
  channel: String!
  card: CardInput!
}

type PaymentCountableConnection {
  pageInfo: PageInfo!
  edges: [PaymentCountableEdge!]!
  totalCount: Int
}

type PaymentCountableEdge {
  node: Payment!
  cursor: String!
}

type PaymentError {
  field: String
  message: String
  code: PaymentErrorCode!
}

enum PaymentErrorCode {
  BILLING_ADDRESS_NOT_SET
  GRAPHQL_ERROR
  INVALID
  NOT_FOUND
  REQUIRED
  UNIQUE
  PARTIAL_PAYMENT_NOT_ALLOWED
  SHIPPING_ADDRESS_NOT_SET
  INVALID_SHIPPING_METHOD
  SHIPPING_METHOD_NOT_SET
  PAYMENT_ERROR
  NOT_SUPPORTED_GATEWAY
  CHANNEL_INACTIVE
  BALANCE_CHECK_ERROR
  CHECKOUT_EMAIL_NOT_SET
}

input PaymentFilterInput {
  checkouts: [ID]
}

type PaymentGateway {
  name: String!
  id: ID!
  config: [GatewayConfigLine!]!
  currencies: [String]!
}

type PaymentInitialize {
  initializedPayment: PaymentInitialized
  paymentErrors: [PaymentError!]! @deprecated(reason: "This field will be removed in Saleor 4.0. Use `errors` field instead.")
  errors: [PaymentError!]!
}

type PaymentInitialized {
  gateway: String!
  name: String!
  data: JSONString
}

input PaymentInput {
  gateway: String!
  token: String
  amount: PositiveDecimal
  returnUrl: String
  storePaymentMethod: StorePaymentMethodEnum = none
  metadata: [MetadataInput!]
}

type PaymentRefund {
  payment: Payment
  paymentErrors: [PaymentError!]! @deprecated(reason: "This field will be removed in Saleor 4.0. Use `errors` field instead.")
  errors: [PaymentError!]!
}

type PaymentSource {
  gateway: String!
  paymentMethodId: String
  creditCardInfo: CreditCard
  metadata: [MetadataItem]!
}

type PaymentVoid {
  payment: Payment
  paymentErrors: [PaymentError!]! @deprecated(reason: "This field will be removed in Saleor 4.0. Use `errors` field instead.")
  errors: [PaymentError!]!
}

type Permission {
  code: PermissionEnum!
  name: String!
}

enum PermissionEnum {
  MANAGE_USERS
  MANAGE_STAFF
  IMPERSONATE_USER
  MANAGE_APPS
  MANAGE_CHANNELS
  MANAGE_DISCOUNTS
  MANAGE_PLUGINS
  MANAGE_GIFT_CARD
  MANAGE_MENUS
  MANAGE_ORDERS
  MANAGE_PAGES
  MANAGE_PAGE_TYPES_AND_ATTRIBUTES
  HANDLE_PAYMENTS
  MANAGE_PRODUCTS
  MANAGE_PRODUCT_TYPES_AND_ATTRIBUTES
  MANAGE_SHIPPING
  MANAGE_SETTINGS
  MANAGE_TRANSLATIONS
  MANAGE_CHECKOUTS
}

type PermissionGroupCreate {
  permissionGroupErrors: [PermissionGroupError!]! @deprecated(reason: "This field will be removed in Saleor 4.0. Use `errors` field instead.")
  errors: [PermissionGroupError!]!
  group: Group
}

input PermissionGroupCreateInput {
  addPermissions: [PermissionEnum!]
  addUsers: [ID!]
  name: String!
}

type PermissionGroupDelete {
  permissionGroupErrors: [PermissionGroupError!]! @deprecated(reason: "This field will be removed in Saleor 4.0. Use `errors` field instead.")
  errors: [PermissionGroupError!]!
  group: Group
}

type PermissionGroupError {
  field: String
  message: String
  code: PermissionGroupErrorCode!
  permissions: [PermissionEnum!]
  users: [ID!]
}

enum PermissionGroupErrorCode {
  ASSIGN_NON_STAFF_MEMBER
  DUPLICATED_INPUT_ITEM
  CANNOT_REMOVE_FROM_LAST_GROUP
  LEFT_NOT_MANAGEABLE_PERMISSION
  OUT_OF_SCOPE_PERMISSION
  OUT_OF_SCOPE_USER
  REQUIRED
  UNIQUE
}

input PermissionGroupFilterInput {
  search: String
}

enum PermissionGroupSortField {
  NAME
}

input PermissionGroupSortingInput {
  direction: OrderDirection!
  field: PermissionGroupSortField!
}

type PermissionGroupUpdate {
  permissionGroupErrors: [PermissionGroupError!]! @deprecated(reason: "This field will be removed in Saleor 4.0. Use `errors` field instead.")
  errors: [PermissionGroupError!]!
  group: Group
}

input PermissionGroupUpdateInput {
  addPermissions: [PermissionEnum!]
  addUsers: [ID!]
  name: String
  removePermissions: [PermissionEnum!]
  removeUsers: [ID!]
}

type Plugin {
  id: ID!
  name: String!
  description: String!
  globalConfiguration: PluginConfiguration
  channelConfigurations: [PluginConfiguration!]!
}

type PluginConfiguration {
  active: Boolean!
  channel: Channel
  configuration: [ConfigurationItem]
}

enum PluginConfigurationType {
  PER_CHANNEL
  GLOBAL
}

type PluginCountableConnection {
  pageInfo: PageInfo!
  edges: [PluginCountableEdge!]!
  totalCount: Int
}

type PluginCountableEdge {
  node: Plugin!
  cursor: String!
}

type PluginError {
  field: String
  message: String
  code: PluginErrorCode!
}

enum PluginErrorCode {
  GRAPHQL_ERROR
  INVALID
  PLUGIN_MISCONFIGURED
  NOT_FOUND
  REQUIRED
  UNIQUE
}

input PluginFilterInput {
  statusInChannels: PluginStatusInChannelsInput
  search: String
  type: PluginConfigurationType
}

enum PluginSortField {
  NAME
  IS_ACTIVE
}

input PluginSortingInput {
  direction: OrderDirection!
  field: PluginSortField!
}

input PluginStatusInChannelsInput {
  active: Boolean!
  channels: [ID!]!
}

type PluginUpdate {
  plugin: Plugin
  pluginsErrors: [PluginError!]! @deprecated(reason: "This field will be removed in Saleor 4.0. Use `errors` field instead.")
  errors: [PluginError!]!
}

input PluginUpdateInput {
  active: Boolean
  configuration: [ConfigurationItemInput]
}

scalar PositiveDecimal

enum PostalCodeRuleInclusionTypeEnum {
  INCLUDE
  EXCLUDE
}

type PreorderData {
  globalThreshold: Int
  globalSoldUnits: Int!
  endDate: DateTime
}

input PreorderSettingsInput {
  globalThreshold: Int
  endDate: DateTime
}

type PreorderThreshold {
  quantity: Int
  soldUnits: Int!
}

input PriceInput {
  currency: String!
  amount: PositiveDecimal!
}

input PriceRangeInput {
  gte: Float
  lte: Float
}

type Product implements Node & ObjectWithMetadata {
  id: ID!
  seoTitle: String
  seoDescription: String
  name: String!
  description: JSONString
  productType: ProductType!
  slug: String!
  category: Category
  updatedAt: DateTime
  chargeTaxes: Boolean!
  weight: Weight
  defaultVariant: ProductVariant
  rating: Float
  privateMetadata: [MetadataItem]!
  metadata: [MetadataItem]!
  channel: String
  descriptionJson: JSONString @deprecated(reason: "This field will be removed in Saleor 4.0. Use the `description` field instead.")
  thumbnail(size: Int): Image
  pricing(address: AddressInput): ProductPricingInfo
  isAvailable(address: AddressInput): Boolean
  taxType: TaxType
  attributes: [SelectedAttribute!]!
  channelListings: [ProductChannelListing!]
  mediaById(id: ID): ProductMedia
  imageById(id: ID): ProductImage @deprecated(reason: "This field will be removed in Saleor 4.0. Use the `mediaById` field instead.")
  variants: [ProductVariant]
  media: [ProductMedia!]
  images: [ProductImage] @deprecated(reason: "This field will be removed in Saleor 4.0. Use the `media` field instead.")
  collections: [Collection]
  translation(languageCode: LanguageCodeEnum!): ProductTranslation
  availableForPurchase: Date
  isAvailableForPurchase: Boolean
}

type ProductAttributeAssign {
  productType: ProductType
  productErrors: [ProductError!]! @deprecated(reason: "This field will be removed in Saleor 4.0. Use `errors` field instead.")
  errors: [ProductError!]!
}

input ProductAttributeAssignInput {
  id: ID!
  type: ProductAttributeType!
  variantSelection: Boolean
}

type ProductAttributeAssignmentUpdate {
  productType: ProductType
  productErrors: [ProductError!]! @deprecated(reason: "This field will be removed in Saleor 4.0. Use `errors` field instead.")
  errors: [ProductError!]!
}

input ProductAttributeAssignmentUpdateInput {
  id: ID!
  variantSelection: Boolean!
}

enum ProductAttributeType {
  PRODUCT
  VARIANT
}

type ProductAttributeUnassign {
  productType: ProductType
  productErrors: [ProductError!]! @deprecated(reason: "This field will be removed in Saleor 4.0. Use `errors` field instead.")
  errors: [ProductError!]!
}

type ProductBulkDelete {
  count: Int!
  productErrors: [ProductError!]! @deprecated(reason: "This field will be removed in Saleor 4.0. Use `errors` field instead.")
  errors: [ProductError!]!
}

type ProductChannelListing implements Node {
  id: ID!
  publicationDate: Date
  isPublished: Boolean!
  channel: Channel!
  visibleInListings: Boolean!
  availableForPurchase: Date
  discountedPrice: Money
  purchaseCost: MoneyRange
  margin: Margin
  isAvailableForPurchase: Boolean
  pricing(address: AddressInput): ProductPricingInfo
}

input ProductChannelListingAddInput {
  channelId: ID!
  isPublished: Boolean
  publicationDate: Date
  visibleInListings: Boolean
  isAvailableForPurchase: Boolean
  availableForPurchaseDate: Date
  addVariants: [ID!]
  removeVariants: [ID!]
}

type ProductChannelListingError {
  field: String
  message: String
  code: ProductErrorCode!
  attributes: [ID!]
  values: [ID!]
  channels: [ID!]
  variants: [ID!]
}

type ProductChannelListingUpdate {
  product: Product
  productChannelListingErrors: [ProductChannelListingError!]! @deprecated(reason: "This field will be removed in Saleor 4.0. Use `errors` field instead.")
  errors: [ProductChannelListingError!]!
}

input ProductChannelListingUpdateInput {
  updateChannels: [ProductChannelListingAddInput!]
  removeChannels: [ID!]
}

type ProductCountableConnection {
  pageInfo: PageInfo!
  edges: [ProductCountableEdge!]!
  totalCount: Int
}

type ProductCountableEdge {
  node: Product!
  cursor: String!
}

type ProductCreate {
  productErrors: [ProductError!]! @deprecated(reason: "This field will be removed in Saleor 4.0. Use `errors` field instead.")
  errors: [ProductError!]!
  product: Product
}

input ProductCreateInput {
  attributes: [AttributeValueInput!]
  category: ID
  chargeTaxes: Boolean
  collections: [ID!]
  description: JSONString
  name: String
  slug: String
  taxCode: String
  seo: SeoInput
  weight: WeightScalar
  rating: Float
  productType: ID!
}

type ProductDelete {
  productErrors: [ProductError!]! @deprecated(reason: "This field will be removed in Saleor 4.0. Use `errors` field instead.")
  errors: [ProductError!]!
  product: Product
}

type ProductError {
  field: String
  message: String
  code: ProductErrorCode!
  attributes: [ID!]
  values: [ID!]
}

enum ProductErrorCode {
  ALREADY_EXISTS
  ATTRIBUTE_ALREADY_ASSIGNED
  ATTRIBUTE_CANNOT_BE_ASSIGNED
  ATTRIBUTE_VARIANTS_DISABLED
  DUPLICATED_INPUT_ITEM
  GRAPHQL_ERROR
  INVALID
  PRODUCT_WITHOUT_CATEGORY
  NOT_PRODUCTS_IMAGE
  NOT_PRODUCTS_VARIANT
  NOT_FOUND
  REQUIRED
  UNIQUE
  VARIANT_NO_DIGITAL_CONTENT
  CANNOT_MANAGE_PRODUCT_WITHOUT_VARIANT
  PRODUCT_NOT_ASSIGNED_TO_CHANNEL
  UNSUPPORTED_MEDIA_PROVIDER
  PREORDER_VARIANT_CANNOT_BE_DEACTIVATED
}

enum ProductFieldEnum {
  NAME
  DESCRIPTION
  PRODUCT_TYPE
  CATEGORY
  PRODUCT_WEIGHT
  COLLECTIONS
  CHARGE_TAXES
  PRODUCT_MEDIA
  VARIANT_ID
  VARIANT_SKU
  VARIANT_WEIGHT
  VARIANT_MEDIA
}

input ProductFilterInput {
  isPublished: Boolean
  collections: [ID]
  categories: [ID]
  hasCategory: Boolean
  attributes: [AttributeInput]
  stockAvailability: StockAvailability
  stocks: ProductStockFilterInput
  search: String
  metadata: [MetadataFilter]
  price: PriceRangeInput
  minimalPrice: PriceRangeInput
  productTypes: [ID]
  giftCard: Boolean
  ids: [ID]
  hasPreorderedVariants: Boolean
  channel: String
}

type ProductImage {
  id: ID!
  alt: String
  sortOrder: Int
  url(size: Int): String!
}

input ProductInput {
  attributes: [AttributeValueInput!]
  category: ID
  chargeTaxes: Boolean
  collections: [ID!]
  description: JSONString
  name: String
  slug: String
  taxCode: String
  seo: SeoInput
  weight: WeightScalar
  rating: Float
}

type ProductMedia implements Node {
  id: ID!
  sortOrder: Int
  alt: String!
  type: ProductMediaType!
  oembedData: JSONString!
  url(size: Int): String!
}

type ProductMediaBulkDelete {
  count: Int!
  productErrors: [ProductError!]! @deprecated(reason: "This field will be removed in Saleor 4.0. Use `errors` field instead.")
  errors: [ProductError!]!
}

type ProductMediaCreate {
  product: Product
  media: ProductMedia
  productErrors: [ProductError!]! @deprecated(reason: "This field will be removed in Saleor 4.0. Use `errors` field instead.")
  errors: [ProductError!]!
}

input ProductMediaCreateInput {
  alt: String
  image: Upload
  product: ID!
  mediaUrl: String
}

type ProductMediaDelete {
  product: Product
  media: ProductMedia
  productErrors: [ProductError!]! @deprecated(reason: "This field will be removed in Saleor 4.0. Use `errors` field instead.")
  errors: [ProductError!]!
}

type ProductMediaReorder {
  product: Product
  media: [ProductMedia!]
  productErrors: [ProductError!]! @deprecated(reason: "This field will be removed in Saleor 4.0. Use `errors` field instead.")
  errors: [ProductError!]!
}

enum ProductMediaType {
  IMAGE
  VIDEO
}

type ProductMediaUpdate {
  product: Product
  media: ProductMedia
  productErrors: [ProductError!]! @deprecated(reason: "This field will be removed in Saleor 4.0. Use `errors` field instead.")
  errors: [ProductError!]!
}

input ProductMediaUpdateInput {
  alt: String
}

input ProductOrder {
  direction: OrderDirection!
  channel: String
  attributeId: ID
  field: ProductOrderField
}

enum ProductOrderField {
  NAME
  RANK
  PRICE
  MINIMAL_PRICE
  DATE
  TYPE
  PUBLISHED
  PUBLICATION_DATE
  COLLECTION
  RATING
}

type ProductPricingInfo {
  onSale: Boolean
  discount: TaxedMoney
  discountLocalCurrency: TaxedMoney
  priceRange: TaxedMoneyRange
  priceRangeUndiscounted: TaxedMoneyRange
  priceRangeLocalCurrency: TaxedMoneyRange
}

type ProductReorderAttributeValues {
  product: Product
  productErrors: [ProductError!]! @deprecated(reason: "This field will be removed in Saleor 4.0. Use `errors` field instead.")
  errors: [ProductError!]!
}

input ProductStockFilterInput {
  warehouseIds: [ID!]
  quantity: IntRangeInput
}

type ProductTranslatableContent implements Node {
  id: ID!
  seoTitle: String
  seoDescription: String
  name: String!
  description: JSONString
  descriptionJson: JSONString @deprecated(reason: "This field will be removed in Saleor 4.0. Use the `description` field instead.")
  translation(languageCode: LanguageCodeEnum!): ProductTranslation
  product: Product @deprecated(reason: "This field will be removed in Saleor 4.0. Get model fields from the root level queries.")
  attributeValues: [AttributeValueTranslatableContent!]!
}

type ProductTranslate {
  translationErrors: [TranslationError!]! @deprecated(reason: "This field will be removed in Saleor 4.0. Use `errors` field instead.")
  errors: [TranslationError!]!
  product: Product
}

type ProductTranslation implements Node {
  id: ID!
  seoTitle: String
  seoDescription: String
  name: String
  description: JSONString
  language: LanguageDisplay!
  descriptionJson: JSONString @deprecated(reason: "This field will be removed in Saleor 4.0. Use the `description` field instead.")
}

type ProductType implements Node & ObjectWithMetadata {
  id: ID!
  name: String!
  slug: String!
  hasVariants: Boolean!
  isShippingRequired: Boolean!
  isDigital: Boolean!
  weight: Weight
  privateMetadata: [MetadataItem]!
  metadata: [MetadataItem]!
  kind: ProductTypeKindEnum!
  products(channel: String, before: String, after: String, first: Int, last: Int): ProductCountableConnection @deprecated(reason: "This field will be removed in Saleor 4.0. Use the top-level `products` query with the `productTypes` filter.")
  taxType: TaxType
  variantAttributes(variantSelection: VariantAttributeScope): [Attribute] @deprecated(reason: "This field will be removed in Saleor 4.0. Use `assignedVariantAttributes` instead.")
  assignedVariantAttributes(variantSelection: VariantAttributeScope): [AssignedVariantAttribute]
  productAttributes: [Attribute]
  availableAttributes(filter: AttributeFilterInput, before: String, after: String, first: Int, last: Int): AttributeCountableConnection
}

type ProductTypeBulkDelete {
  count: Int!
  productErrors: [ProductError!]! @deprecated(reason: "This field will be removed in Saleor 4.0. Use `errors` field instead.")
  errors: [ProductError!]!
}

enum ProductTypeConfigurable {
  CONFIGURABLE
  SIMPLE
}

type ProductTypeCountableConnection {
  pageInfo: PageInfo!
  edges: [ProductTypeCountableEdge!]!
  totalCount: Int
}

type ProductTypeCountableEdge {
  node: ProductType!
  cursor: String!
}

type ProductTypeCreate {
  productErrors: [ProductError!]! @deprecated(reason: "This field will be removed in Saleor 4.0. Use `errors` field instead.")
  errors: [ProductError!]!
  productType: ProductType
}

type ProductTypeDelete {
  productErrors: [ProductError!]! @deprecated(reason: "This field will be removed in Saleor 4.0. Use `errors` field instead.")
  errors: [ProductError!]!
  productType: ProductType
}

enum ProductTypeEnum {
  DIGITAL
  SHIPPABLE
}

input ProductTypeFilterInput {
  search: String
  configurable: ProductTypeConfigurable
  productType: ProductTypeEnum
  metadata: [MetadataFilter]
  kind: ProductTypeKindEnum
  ids: [ID]
}

input ProductTypeInput {
  name: String
  slug: String
  kind: ProductTypeKindEnum
  hasVariants: Boolean
  productAttributes: [ID]
  variantAttributes: [ID]
  isShippingRequired: Boolean
  isDigital: Boolean
  weight: WeightScalar
  taxCode: String
}

enum ProductTypeKindEnum {
  NORMAL
  GIFT_CARD
}

type ProductTypeReorderAttributes {
  productType: ProductType
  productErrors: [ProductError!]! @deprecated(reason: "This field will be removed in Saleor 4.0. Use `errors` field instead.")
  errors: [ProductError!]!
}

enum ProductTypeSortField {
  NAME
  DIGITAL
  SHIPPING_REQUIRED
}

input ProductTypeSortingInput {
  direction: OrderDirection!
  field: ProductTypeSortField!
}

type ProductTypeUpdate {
  productErrors: [ProductError!]! @deprecated(reason: "This field will be removed in Saleor 4.0. Use `errors` field instead.")
  errors: [ProductError!]!
  productType: ProductType
}

type ProductUpdate {
  productErrors: [ProductError!]! @deprecated(reason: "This field will be removed in Saleor 4.0. Use `errors` field instead.")
  errors: [ProductError!]!
  product: Product
}

type ProductVariant implements Node & ObjectWithMetadata {
  id: ID!
  name: String!
  sku: String
  product: Product!
  trackInventory: Boolean!
  quantityLimitPerCustomer: Int
  weight: Weight
  privateMetadata: [MetadataItem]!
  metadata: [MetadataItem]!
  channel: String
  channelListings: [ProductVariantChannelListing!]
  pricing(address: AddressInput): VariantPricingInfo
  attributes(variantSelection: VariantAttributeScope): [SelectedAttribute!]!
  margin: Int
  quantityOrdered: Int
  revenue(period: ReportingPeriod): TaxedMoney
  images: [ProductImage] @deprecated(reason: "This field will be removed in Saleor 4.0. Use the `media` field instead.")
  media: [ProductMedia!]
  translation(languageCode: LanguageCodeEnum!): ProductVariantTranslation
  digitalContent: DigitalContent
  stocks(address: AddressInput, countryCode: CountryCode): [Stock]
  quantityAvailable(address: AddressInput, countryCode: CountryCode): Int
  preorder: PreorderData
}

type ProductVariantBulkCreate {
  count: Int!
  productVariants: [ProductVariant!]!
  bulkProductErrors: [BulkProductError!]! @deprecated(reason: "This field will be removed in Saleor 4.0. Use `errors` field instead.")
  errors: [BulkProductError!]!
}

input ProductVariantBulkCreateInput {
  attributes: [BulkAttributeValueInput!]!
  sku: String
  trackInventory: Boolean
  weight: WeightScalar
  preorder: PreorderSettingsInput
  quantityLimitPerCustomer: Int
  stocks: [StockInput!]
  channelListings: [ProductVariantChannelListingAddInput!]
}

type ProductVariantBulkDelete {
  count: Int!
  productErrors: [ProductError!]! @deprecated(reason: "This field will be removed in Saleor 4.0. Use `errors` field instead.")
  errors: [ProductError!]!
}

type ProductVariantChannelListing implements Node {
  id: ID!
  channel: Channel!
  price: Money
  costPrice: Money
  margin: Int
  preorderThreshold: PreorderThreshold
}

input ProductVariantChannelListingAddInput {
  channelId: ID!
  price: PositiveDecimal!
  costPrice: PositiveDecimal
  preorderThreshold: Int
}

type ProductVariantChannelListingUpdate {
  variant: ProductVariant
  productChannelListingErrors: [ProductChannelListingError!]! @deprecated(reason: "This field will be removed in Saleor 4.0. Use `errors` field instead.")
  errors: [ProductChannelListingError!]!
}

type ProductVariantCountableConnection {
  pageInfo: PageInfo!
  edges: [ProductVariantCountableEdge!]!
  totalCount: Int
}

type ProductVariantCountableEdge {
  node: ProductVariant!
  cursor: String!
}

type ProductVariantCreate {
  productErrors: [ProductError!]! @deprecated(reason: "This field will be removed in Saleor 4.0. Use `errors` field instead.")
  errors: [ProductError!]!
  productVariant: ProductVariant
}

input ProductVariantCreateInput {
  attributes: [AttributeValueInput!]!
  sku: String
  trackInventory: Boolean
  weight: WeightScalar
  preorder: PreorderSettingsInput
  quantityLimitPerCustomer: Int
  product: ID!
  stocks: [StockInput!]
}

type ProductVariantDelete {
  productErrors: [ProductError!]! @deprecated(reason: "This field will be removed in Saleor 4.0. Use `errors` field instead.")
  errors: [ProductError!]!
  productVariant: ProductVariant
}

input ProductVariantFilterInput {
  search: String
  sku: [String]
  metadata: [MetadataFilter]
  isPreorder: Boolean
}

input ProductVariantInput {
  attributes: [AttributeValueInput!]
  sku: String
  trackInventory: Boolean
  weight: WeightScalar
  preorder: PreorderSettingsInput
  quantityLimitPerCustomer: Int
}

type ProductVariantPreorderDeactivate {
  productVariant: ProductVariant
  errors: [ProductError!]!
}

type ProductVariantReorder {
  product: Product
  productErrors: [ProductError!]! @deprecated(reason: "This field will be removed in Saleor 4.0. Use `errors` field instead.")
  errors: [ProductError!]!
}

type ProductVariantReorderAttributeValues {
  productVariant: ProductVariant
  productErrors: [ProductError!]! @deprecated(reason: "This field will be removed in Saleor 4.0. Use `errors` field instead.")
  errors: [ProductError!]!
}

type ProductVariantSetDefault {
  product: Product
  productErrors: [ProductError!]! @deprecated(reason: "This field will be removed in Saleor 4.0. Use `errors` field instead.")
  errors: [ProductError!]!
}

type ProductVariantStocksCreate {
  productVariant: ProductVariant
  bulkStockErrors: [BulkStockError!]! @deprecated(reason: "This field will be removed in Saleor 4.0. Use `errors` field instead.")
  errors: [BulkStockError!]!
}

type ProductVariantStocksDelete {
  productVariant: ProductVariant
  stockErrors: [StockError!]! @deprecated(reason: "This field will be removed in Saleor 4.0. Use `errors` field instead.")
  errors: [StockError!]!
}

type ProductVariantStocksUpdate {
  productVariant: ProductVariant
  bulkStockErrors: [BulkStockError!]! @deprecated(reason: "This field will be removed in Saleor 4.0. Use `errors` field instead.")
  errors: [BulkStockError!]!
}

type ProductVariantTranslatableContent implements Node {
  id: ID!
  name: String!
  translation(languageCode: LanguageCodeEnum!): ProductVariantTranslation
  productVariant: ProductVariant @deprecated(reason: "This field will be removed in Saleor 4.0. Get model fields from the root level queries.")
  attributeValues: [AttributeValueTranslatableContent!]!
}

type ProductVariantTranslate {
  translationErrors: [TranslationError!]! @deprecated(reason: "This field will be removed in Saleor 4.0. Use `errors` field instead.")
  errors: [TranslationError!]!
  productVariant: ProductVariant
}

type ProductVariantTranslation implements Node {
  id: ID!
  name: String!
  language: LanguageDisplay!
}

type ProductVariantUpdate {
  productErrors: [ProductError!]! @deprecated(reason: "This field will be removed in Saleor 4.0. Use `errors` field instead.")
  errors: [ProductError!]!
  productVariant: ProductVariant
}

input PublishableChannelListingInput {
  channelId: ID!
  isPublished: Boolean
  publicationDate: Date
}

type Query {
  webhook(id: ID!): Webhook
  webhookEvents: [WebhookEvent] @deprecated(reason: "This field will be removed in Saleor 4.0. Use `WebhookEventTypeAsyncEnum` and `WebhookEventTypeSyncEnum` to get available event types.")
  webhookSamplePayload(eventType: WebhookSampleEventTypeEnum!): JSONString
  warehouse(id: ID!): Warehouse
  warehouses(filter: WarehouseFilterInput, sortBy: WarehouseSortingInput, before: String, after: String, first: Int, last: Int): WarehouseCountableConnection
  translations(kind: TranslatableKinds!, before: String, after: String, first: Int, last: Int): TranslatableItemConnection
  translation(id: ID!, kind: TranslatableKinds!): TranslatableItem
  stock(id: ID!): Stock
  stocks(filter: StockFilterInput, before: String, after: String, first: Int, last: Int): StockCountableConnection
  shop: Shop!
  orderSettings: OrderSettings
  giftCardSettings: GiftCardSettings!
  shippingZone(id: ID!, channel: String): ShippingZone
  shippingZones(filter: ShippingZoneFilterInput, channel: String, before: String, after: String, first: Int, last: Int): ShippingZoneCountableConnection
  digitalContent(id: ID!): DigitalContent
  digitalContents(before: String, after: String, first: Int, last: Int): DigitalContentCountableConnection
  categories(filter: CategoryFilterInput, sortBy: CategorySortingInput, level: Int, before: String, after: String, first: Int, last: Int): CategoryCountableConnection
  category(id: ID, slug: String): Category
  collection(id: ID, slug: String, channel: String): Collection
  collections(filter: CollectionFilterInput, sortBy: CollectionSortingInput, channel: String, before: String, after: String, first: Int, last: Int): CollectionCountableConnection
  product(id: ID, slug: String, channel: String): Product
  products(filter: ProductFilterInput, sortBy: ProductOrder, channel: String, before: String, after: String, first: Int, last: Int): ProductCountableConnection
  productType(id: ID!): ProductType
  productTypes(filter: ProductTypeFilterInput, sortBy: ProductTypeSortingInput, before: String, after: String, first: Int, last: Int): ProductTypeCountableConnection
  productVariant(id: ID, sku: String, channel: String): ProductVariant
  productVariants(ids: [ID], channel: String, filter: ProductVariantFilterInput, before: String, after: String, first: Int, last: Int): ProductVariantCountableConnection
  reportProductSales(period: ReportingPeriod!, channel: String!, before: String, after: String, first: Int, last: Int): ProductVariantCountableConnection
  payment(id: ID!): Payment
  payments(filter: PaymentFilterInput, before: String, after: String, first: Int, last: Int): PaymentCountableConnection
  page(id: ID, slug: String): Page
  pages(sortBy: PageSortingInput, filter: PageFilterInput, before: String, after: String, first: Int, last: Int): PageCountableConnection
  pageType(id: ID!): PageType
  pageTypes(sortBy: PageTypeSortingInput, filter: PageTypeFilterInput, before: String, after: String, first: Int, last: Int): PageTypeCountableConnection
  homepageEvents(before: String, after: String, first: Int, last: Int): OrderEventCountableConnection
  order(id: ID!): Order
  orders(sortBy: OrderSortingInput, filter: OrderFilterInput, channel: String, before: String, after: String, first: Int, last: Int): OrderCountableConnection
  draftOrders(sortBy: OrderSortingInput, filter: OrderDraftFilterInput, before: String, after: String, first: Int, last: Int): OrderCountableConnection
  ordersTotal(period: ReportingPeriod, channel: String): TaxedMoney
  orderByToken(token: UUID!): Order
  menu(channel: String, id: ID, name: String, slug: String): Menu
  menus(channel: String, sortBy: MenuSortingInput, filter: MenuFilterInput, before: String, after: String, first: Int, last: Int): MenuCountableConnection
  menuItem(id: ID!, channel: String): MenuItem
  menuItems(channel: String, sortBy: MenuItemSortingInput, filter: MenuItemFilterInput, before: String, after: String, first: Int, last: Int): MenuItemCountableConnection
  giftCard(id: ID!): GiftCard
  giftCards(sortBy: GiftCardSortingInput, filter: GiftCardFilterInput, before: String, after: String, first: Int, last: Int): GiftCardCountableConnection
  giftCardCurrencies: [String!]!
  plugin(id: ID!): Plugin
  plugins(filter: PluginFilterInput, sortBy: PluginSortingInput, before: String, after: String, first: Int, last: Int): PluginCountableConnection
  sale(id: ID!, channel: String): Sale
  sales(filter: SaleFilterInput, sortBy: SaleSortingInput, query: String, channel: String, before: String, after: String, first: Int, last: Int): SaleCountableConnection
  voucher(id: ID!, channel: String): Voucher
  vouchers(filter: VoucherFilterInput, sortBy: VoucherSortingInput, query: String, channel: String, before: String, after: String, first: Int, last: Int): VoucherCountableConnection
  exportFile(id: ID!): ExportFile
  exportFiles(filter: ExportFileFilterInput, sortBy: ExportFileSortingInput, before: String, after: String, first: Int, last: Int): ExportFileCountableConnection
  taxTypes: [TaxType]
  checkout(token: UUID): Checkout
  checkouts(sortBy: CheckoutSortingInput, filter: CheckoutFilterInput, channel: String, before: String, after: String, first: Int, last: Int): CheckoutCountableConnection
  checkoutLines(before: String, after: String, first: Int, last: Int): CheckoutLineCountableConnection
  channel(id: ID): Channel
  channels: [Channel!]
  attributes(filter: AttributeFilterInput, sortBy: AttributeSortingInput, channel: String, before: String, after: String, first: Int, last: Int): AttributeCountableConnection
  attribute(id: ID, slug: String): Attribute
  appsInstallations: [AppInstallation!]!
  apps(filter: AppFilterInput, sortBy: AppSortingInput, before: String, after: String, first: Int, last: Int): AppCountableConnection
  app(id: ID): App
  appExtensions(filter: AppExtensionFilterInput, before: String, after: String, first: Int, last: Int): AppExtensionCountableConnection
  appExtension(id: ID!): AppExtension
  addressValidationRules(countryCode: CountryCode!, countryArea: String, city: String, cityArea: String): AddressValidationData
  address(id: ID!): Address
  customers(filter: CustomerFilterInput, sortBy: UserSortingInput, before: String, after: String, first: Int, last: Int): UserCountableConnection
  permissionGroups(filter: PermissionGroupFilterInput, sortBy: PermissionGroupSortingInput, before: String, after: String, first: Int, last: Int): GroupCountableConnection
  permissionGroup(id: ID!): Group
  me: User
  staffUsers(filter: StaffUserInput, sortBy: UserSortingInput, before: String, after: String, first: Int, last: Int): UserCountableConnection
  user(id: ID, email: String): User
  _entities(representations: [_Any]): [_Entity]
  _service: _Service
}

type ReducedRate {
  rate: Float!
  rateType: String!
}

type RefreshToken {
  token: String
  user: User
  accountErrors: [AccountError!]! @deprecated(reason: "This field will be removed in Saleor 4.0. Use `errors` field instead.")
  errors: [AccountError!]!
}

input ReorderInput {
  id: ID!
  sortOrder: Int
}

enum ReportingPeriod {
  TODAY
  THIS_MONTH
}

type RequestEmailChange {
  user: User
  accountErrors: [AccountError!]! @deprecated(reason: "This field will be removed in Saleor 4.0. Use `errors` field instead.")
  errors: [AccountError!]!
}

type RequestPasswordReset {
  accountErrors: [AccountError!]! @deprecated(reason: "This field will be removed in Saleor 4.0. Use `errors` field instead.")
  errors: [AccountError!]!
}

type Sale implements Node & ObjectWithMetadata {
  id: ID!
  name: String!
  type: SaleType!
  startDate: DateTime!
  endDate: DateTime
  privateMetadata: [MetadataItem]!
  metadata: [MetadataItem]!
  categories(before: String, after: String, first: Int, last: Int): CategoryCountableConnection
  collections(before: String, after: String, first: Int, last: Int): CollectionCountableConnection
  products(before: String, after: String, first: Int, last: Int): ProductCountableConnection
  variants(before: String, after: String, first: Int, last: Int): ProductVariantCountableConnection
  translation(languageCode: LanguageCodeEnum!): SaleTranslation
  channelListings: [SaleChannelListing!]
  discountValue: Float
  currency: String
}

type SaleAddCatalogues {
  sale: Sale
  discountErrors: [DiscountError!]! @deprecated(reason: "This field will be removed in Saleor 4.0. Use `errors` field instead.")
  errors: [DiscountError!]!
}

type SaleBulkDelete {
  count: Int!
  discountErrors: [DiscountError!]! @deprecated(reason: "This field will be removed in Saleor 4.0. Use `errors` field instead.")
  errors: [DiscountError!]!
}

type SaleChannelListing implements Node {
  id: ID!
  channel: Channel!
  discountValue: Float!
  currency: String!
}

input SaleChannelListingAddInput {
  channelId: ID!
  discountValue: PositiveDecimal!
}

input SaleChannelListingInput {
  addChannels: [SaleChannelListingAddInput!]
  removeChannels: [ID!]
}

type SaleChannelListingUpdate {
  sale: Sale
  discountErrors: [DiscountError!]! @deprecated(reason: "This field will be removed in Saleor 4.0. Use `errors` field instead.")
  errors: [DiscountError!]!
}

type SaleCountableConnection {
  pageInfo: PageInfo!
  edges: [SaleCountableEdge!]!
  totalCount: Int
}

type SaleCountableEdge {
  node: Sale!
  cursor: String!
}

type SaleCreate {
  discountErrors: [DiscountError!]! @deprecated(reason: "This field will be removed in Saleor 4.0. Use `errors` field instead.")
  errors: [DiscountError!]!
  sale: Sale
}

type SaleDelete {
  discountErrors: [DiscountError!]! @deprecated(reason: "This field will be removed in Saleor 4.0. Use `errors` field instead.")
  errors: [DiscountError!]!
  sale: Sale
}

input SaleFilterInput {
  status: [DiscountStatusEnum]
  saleType: DiscountValueTypeEnum
  started: DateTimeRangeInput
  search: String
  metadata: [MetadataFilter]
}

input SaleInput {
  name: String
  type: DiscountValueTypeEnum
  value: PositiveDecimal
  products: [ID]
  variants: [ID]
  categories: [ID]
  collections: [ID]
  startDate: DateTime
  endDate: DateTime
}

type SaleRemoveCatalogues {
  sale: Sale
  discountErrors: [DiscountError!]! @deprecated(reason: "This field will be removed in Saleor 4.0. Use `errors` field instead.")
  errors: [DiscountError!]!
}

enum SaleSortField {
  NAME
  START_DATE
  END_DATE
  VALUE
  TYPE
}

input SaleSortingInput {
  direction: OrderDirection!
  channel: String
  field: SaleSortField!
}

type SaleTranslatableContent implements Node {
  id: ID!
  name: String!
  translation(languageCode: LanguageCodeEnum!): SaleTranslation
  sale: Sale @deprecated(reason: "This field will be removed in Saleor 4.0. Get model fields from the root level queries.")
}

type SaleTranslate {
  translationErrors: [TranslationError!]! @deprecated(reason: "This field will be removed in Saleor 4.0. Use `errors` field instead.")
  errors: [TranslationError!]!
  sale: Sale
}

type SaleTranslation implements Node {
  id: ID!
  name: String
  language: LanguageDisplay!
}

enum SaleType {
  FIXED
  PERCENTAGE
}

type SaleUpdate {
  discountErrors: [DiscountError!]! @deprecated(reason: "This field will be removed in Saleor 4.0. Use `errors` field instead.")
  errors: [DiscountError!]!
  sale: Sale
}

type SelectedAttribute {
  attribute: Attribute!
  values: [AttributeValue]!
}

input SeoInput {
  title: String
  description: String
}

type SetPassword {
  token: String
  refreshToken: String
  csrfToken: String
  user: User
  accountErrors: [AccountError!]! @deprecated(reason: "This field will be removed in Saleor 4.0. Use `errors` field instead.")
  errors: [AccountError!]!
}

type ShippingError {
  field: String
  message: String
  code: ShippingErrorCode!
  warehouses: [ID!]
  channels: [ID!]
}

enum ShippingErrorCode {
  ALREADY_EXISTS
  GRAPHQL_ERROR
  INVALID
  MAX_LESS_THAN_MIN
  NOT_FOUND
  REQUIRED
  UNIQUE
  DUPLICATED_INPUT_ITEM
}

type ShippingMethod implements Node & ObjectWithMetadata {
  id: ID!
  privateMetadata: [MetadataItem]!
  metadata: [MetadataItem]!
  type: ShippingMethodTypeEnum @deprecated(reason: "This field will be removed in Saleor 4.0.")
  name: String!
  description: JSONString
  maximumDeliveryDays: Int
  minimumDeliveryDays: Int
  maximumOrderWeight: Weight @deprecated(reason: "This field will be removed in Saleor 4.0.")
  minimumOrderWeight: Weight @deprecated(reason: "This field will be removed in Saleor 4.0.")
  translation(languageCode: LanguageCodeEnum!): ShippingMethodTranslation
  price: Money!
  maximumOrderPrice: Money
  minimumOrderPrice: Money
  active: Boolean!
  message: String
}

type ShippingMethodChannelListing implements Node {
  id: ID!
  channel: Channel!
  minimumOrderPrice: Money
  maximumOrderPrice: Money
  price: Money
}

input ShippingMethodChannelListingAddInput {
  channelId: ID!
  price: PositiveDecimal
  minimumOrderPrice: PositiveDecimal
  maximumOrderPrice: PositiveDecimal
}

input ShippingMethodChannelListingInput {
  addChannels: [ShippingMethodChannelListingAddInput!]
  removeChannels: [ID!]
}

type ShippingMethodChannelListingUpdate {
  shippingMethod: ShippingMethodType
  shippingErrors: [ShippingError!]! @deprecated(reason: "This field will be removed in Saleor 4.0. Use `errors` field instead.")
  errors: [ShippingError!]!
}

type ShippingMethodPostalCodeRule implements Node {
  start: String
  end: String
  inclusionType: PostalCodeRuleInclusionTypeEnum
  id: ID!
}

type ShippingMethodTranslatableContent implements Node {
  id: ID!
  name: String!
  description: JSONString
  translation(languageCode: LanguageCodeEnum!): ShippingMethodTranslation
  shippingMethod: ShippingMethodType @deprecated(reason: "This field will be removed in Saleor 4.0. Get model fields from the root level queries.")
}

type ShippingMethodTranslation implements Node {
  id: ID!
  name: String
  description: JSONString
  language: LanguageDisplay!
}

type ShippingMethodType implements Node & ObjectWithMetadata {
  id: ID!
  privateMetadata: [MetadataItem]!
  metadata: [MetadataItem]!
  name: String!
  description: JSONString
  type: ShippingMethodTypeEnum
  translation(languageCode: LanguageCodeEnum!): ShippingMethodTranslation
  channelListings: [ShippingMethodChannelListing!]
  maximumOrderPrice: Money
  minimumOrderPrice: Money
  postalCodeRules: [ShippingMethodPostalCodeRule]
  excludedProducts(before: String, after: String, first: Int, last: Int): ProductCountableConnection
  minimumOrderWeight: Weight
  maximumOrderWeight: Weight
  maximumDeliveryDays: Int
  minimumDeliveryDays: Int
}

enum ShippingMethodTypeEnum {
  PRICE
  WEIGHT
}

input ShippingPostalCodeRulesCreateInputRange {
  start: String!
  end: String
}

type ShippingPriceBulkDelete {
  count: Int!
  shippingErrors: [ShippingError!]! @deprecated(reason: "This field will be removed in Saleor 4.0. Use `errors` field instead.")
  errors: [ShippingError!]!
}

type ShippingPriceCreate {
  shippingZone: ShippingZone
  shippingMethod: ShippingMethodType
  shippingErrors: [ShippingError!]! @deprecated(reason: "This field will be removed in Saleor 4.0. Use `errors` field instead.")
  errors: [ShippingError!]!
}

type ShippingPriceDelete {
  shippingMethod: ShippingMethodType
  shippingZone: ShippingZone
  shippingErrors: [ShippingError!]! @deprecated(reason: "This field will be removed in Saleor 4.0. Use `errors` field instead.")
  errors: [ShippingError!]!
}

type ShippingPriceExcludeProducts {
  shippingMethod: ShippingMethodType
  shippingErrors: [ShippingError!]! @deprecated(reason: "This field will be removed in Saleor 4.0. Use `errors` field instead.")
  errors: [ShippingError!]!
}

input ShippingPriceExcludeProductsInput {
  products: [ID]!
}

input ShippingPriceInput {
  name: String
  description: JSONString
  minimumOrderWeight: WeightScalar
  maximumOrderWeight: WeightScalar
  maximumDeliveryDays: Int
  minimumDeliveryDays: Int
  type: ShippingMethodTypeEnum
  shippingZone: ID
  addPostalCodeRules: [ShippingPostalCodeRulesCreateInputRange!]
  deletePostalCodeRules: [ID!]
  inclusionType: PostalCodeRuleInclusionTypeEnum
}

type ShippingPriceRemoveProductFromExclude {
  shippingMethod: ShippingMethodType
  shippingErrors: [ShippingError!]! @deprecated(reason: "This field will be removed in Saleor 4.0. Use `errors` field instead.")
  errors: [ShippingError!]!
}

type ShippingPriceTranslate {
  translationErrors: [TranslationError!]! @deprecated(reason: "This field will be removed in Saleor 4.0. Use `errors` field instead.")
  errors: [TranslationError!]!
  shippingMethod: ShippingMethodType
}

input ShippingPriceTranslationInput {
  name: String
  description: JSONString
}

type ShippingPriceUpdate {
  shippingZone: ShippingZone
  shippingMethod: ShippingMethodType
  shippingErrors: [ShippingError!]! @deprecated(reason: "This field will be removed in Saleor 4.0. Use `errors` field instead.")
  errors: [ShippingError!]!
}

type ShippingZone implements Node & ObjectWithMetadata {
  id: ID!
  name: String!
  default: Boolean!
  privateMetadata: [MetadataItem]!
  metadata: [MetadataItem]!
  priceRange: MoneyRange
  countries: [CountryDisplay]
  shippingMethods: [ShippingMethodType]
  warehouses: [Warehouse!]!
  channels: [Channel!]!
  description: String
}

type ShippingZoneBulkDelete {
  count: Int!
  shippingErrors: [ShippingError!]! @deprecated(reason: "This field will be removed in Saleor 4.0. Use `errors` field instead.")
  errors: [ShippingError!]!
}

type ShippingZoneCountableConnection {
  pageInfo: PageInfo!
  edges: [ShippingZoneCountableEdge!]!
  totalCount: Int
}

type ShippingZoneCountableEdge {
  node: ShippingZone!
  cursor: String!
}

type ShippingZoneCreate {
  shippingErrors: [ShippingError!]! @deprecated(reason: "This field will be removed in Saleor 4.0. Use `errors` field instead.")
  errors: [ShippingError!]!
  shippingZone: ShippingZone
}

input ShippingZoneCreateInput {
  name: String
  description: String
  countries: [String]
  default: Boolean
  addWarehouses: [ID]
  addChannels: [ID!]
}

type ShippingZoneDelete {
  shippingErrors: [ShippingError!]! @deprecated(reason: "This field will be removed in Saleor 4.0. Use `errors` field instead.")
  errors: [ShippingError!]!
  shippingZone: ShippingZone
}

input ShippingZoneFilterInput {
  search: String
  channels: [ID]
}

type ShippingZoneUpdate {
  shippingErrors: [ShippingError!]! @deprecated(reason: "This field will be removed in Saleor 4.0. Use `errors` field instead.")
  errors: [ShippingError!]!
  shippingZone: ShippingZone
}

input ShippingZoneUpdateInput {
  name: String
  description: String
  countries: [String]
  default: Boolean
  addWarehouses: [ID]
  addChannels: [ID!]
  removeWarehouses: [ID]
  removeChannels: [ID!]
}

type Shop {
  availablePaymentGateways(currency: String, channel: String): [PaymentGateway!]!
  availableExternalAuthentications: [ExternalAuthentication!]!
  availableShippingMethods(channel: String!, address: AddressInput): [ShippingMethod]
  channelCurrencies: [String!]!
  countries(languageCode: LanguageCodeEnum): [CountryDisplay!]!
  defaultCountry: CountryDisplay
  defaultMailSenderName: String
  defaultMailSenderAddress: String
  description: String
  domain: Domain!
  languages: [LanguageDisplay]!
  name: String!
  permissions: [Permission]!
  phonePrefixes: [String]!
  headerText: String
  includeTaxesInPrices: Boolean!
  fulfillmentAutoApprove: Boolean!
  fulfillmentAllowUnpaid: Boolean!
  displayGrossPrices: Boolean!
  chargeTaxesOnShipping: Boolean!
  trackInventoryByDefault: Boolean
  defaultWeightUnit: WeightUnitsEnum
  translation(languageCode: LanguageCodeEnum!): ShopTranslation
  automaticFulfillmentDigitalProducts: Boolean
  reserveStockDurationAnonymousUser: Int
  reserveStockDurationAuthenticatedUser: Int
  limitQuantityPerCheckout: Int
  defaultDigitalMaxDownloads: Int
  defaultDigitalUrlValidDays: Int
  companyAddress: Address
  customerSetPasswordUrl: String
  staffNotificationRecipients: [StaffNotificationRecipient]
  limits: LimitInfo!
  version: String!
}

type ShopAddressUpdate {
  shop: Shop
  shopErrors: [ShopError!]! @deprecated(reason: "This field will be removed in Saleor 4.0. Use `errors` field instead.")
  errors: [ShopError!]!
}

type ShopDomainUpdate {
  shop: Shop
  shopErrors: [ShopError!]! @deprecated(reason: "This field will be removed in Saleor 4.0. Use `errors` field instead.")
  errors: [ShopError!]!
}

type ShopError {
  field: String
  message: String
  code: ShopErrorCode!
}

enum ShopErrorCode {
  ALREADY_EXISTS
  CANNOT_FETCH_TAX_RATES
  GRAPHQL_ERROR
  INVALID
  NOT_FOUND
  REQUIRED
  UNIQUE
}

type ShopFetchTaxRates {
  shop: Shop
  shopErrors: [ShopError!]! @deprecated(reason: "This field will be removed in Saleor 4.0. Use `errors` field instead.")
  errors: [ShopError!]!
}

input ShopSettingsInput {
  headerText: String
  description: String
  includeTaxesInPrices: Boolean
  displayGrossPrices: Boolean
  chargeTaxesOnShipping: Boolean
  trackInventoryByDefault: Boolean
  defaultWeightUnit: WeightUnitsEnum
  automaticFulfillmentDigitalProducts: Boolean
  fulfillmentAutoApprove: Boolean
  fulfillmentAllowUnpaid: Boolean
  defaultDigitalMaxDownloads: Int
  defaultDigitalUrlValidDays: Int
  defaultMailSenderName: String
  defaultMailSenderAddress: String
  customerSetPasswordUrl: String
  reserveStockDurationAnonymousUser: Int
  reserveStockDurationAuthenticatedUser: Int
  limitQuantityPerCheckout: Int
}

type ShopSettingsTranslate {
  shop: Shop
  translationErrors: [TranslationError!]! @deprecated(reason: "This field will be removed in Saleor 4.0. Use `errors` field instead.")
  errors: [TranslationError!]!
}

input ShopSettingsTranslationInput {
  headerText: String
  description: String
}

type ShopSettingsUpdate {
  shop: Shop
  shopErrors: [ShopError!]! @deprecated(reason: "This field will be removed in Saleor 4.0. Use `errors` field instead.")
  errors: [ShopError!]!
}

type ShopTranslation implements Node {
  id: ID!
  headerText: String!
  description: String!
  language: LanguageDisplay!
}

input SiteDomainInput {
  domain: String
  name: String
}

type StaffBulkDelete {
  count: Int!
  staffErrors: [StaffError!]! @deprecated(reason: "This field will be removed in Saleor 4.0. Use `errors` field instead.")
  errors: [StaffError!]!
}

type StaffCreate {
  staffErrors: [StaffError!]! @deprecated(reason: "This field will be removed in Saleor 4.0. Use `errors` field instead.")
  errors: [StaffError!]!
  user: User
}

input StaffCreateInput {
  firstName: String
  lastName: String
  email: String
  isActive: Boolean
  note: String
  addGroups: [ID!]
  redirectUrl: String
}

type StaffDelete {
  staffErrors: [StaffError!]! @deprecated(reason: "This field will be removed in Saleor 4.0. Use `errors` field instead.")
  errors: [StaffError!]!
  user: User
}

type StaffError {
  field: String
  message: String
  code: AccountErrorCode!
  addressType: AddressTypeEnum
  permissions: [PermissionEnum!]
  groups: [ID!]
  users: [ID!]
}

enum StaffMemberStatus {
  ACTIVE
  DEACTIVATED
}

type StaffNotificationRecipient implements Node {
  user: User
  active: Boolean
  id: ID!
  email: String
}

type StaffNotificationRecipientCreate {
  shopErrors: [ShopError!]! @deprecated(reason: "This field will be removed in Saleor 4.0. Use `errors` field instead.")
  errors: [ShopError!]!
  staffNotificationRecipient: StaffNotificationRecipient
}

type StaffNotificationRecipientDelete {
  shopErrors: [ShopError!]! @deprecated(reason: "This field will be removed in Saleor 4.0. Use `errors` field instead.")
  errors: [ShopError!]!
  staffNotificationRecipient: StaffNotificationRecipient
}

input StaffNotificationRecipientInput {
  user: ID
  email: String
  active: Boolean
}

type StaffNotificationRecipientUpdate {
  shopErrors: [ShopError!]! @deprecated(reason: "This field will be removed in Saleor 4.0. Use `errors` field instead.")
  errors: [ShopError!]!
  staffNotificationRecipient: StaffNotificationRecipient
}

type StaffUpdate {
  staffErrors: [StaffError!]! @deprecated(reason: "This field will be removed in Saleor 4.0. Use `errors` field instead.")
  errors: [StaffError!]!
  user: User
}

input StaffUpdateInput {
  firstName: String
  lastName: String
  email: String
  isActive: Boolean
  note: String
  addGroups: [ID!]
  removeGroups: [ID!]
}

input StaffUserInput {
  status: StaffMemberStatus
  search: String
}

type Stock implements Node {
  warehouse: Warehouse!
  productVariant: ProductVariant!
  quantity: Int!
  id: ID!
  quantityAllocated: Int!
  quantityReserved: Int!
}

enum StockAvailability {
  IN_STOCK
  OUT_OF_STOCK
}

type StockCountableConnection {
  pageInfo: PageInfo!
  edges: [StockCountableEdge!]!
  totalCount: Int
}

type StockCountableEdge {
  node: Stock!
  cursor: String!
}

type StockError {
  field: String
  message: String
  code: StockErrorCode!
}

enum StockErrorCode {
  ALREADY_EXISTS
  GRAPHQL_ERROR
  INVALID
  NOT_FOUND
  REQUIRED
  UNIQUE
}

input StockFilterInput {
  quantity: Float
  search: String
}

input StockInput {
  warehouse: ID!
  quantity: Int!
}

enum StorePaymentMethodEnum {
  ON_SESSION
  OFF_SESSION
  NONE
}

type TaxType {
  description: String
  taxCode: String
}

type TaxedMoney {
  currency: String!
  gross: Money!
  net: Money!
  tax: Money!
}

type TaxedMoneyRange {
  start: TaxedMoney
  stop: TaxedMoney
}

type TimePeriod {
  amount: Int!
  type: TimePeriodTypeEnum!
}

input TimePeriodInputType {
  amount: Int!
  type: TimePeriodTypeEnum!
}

enum TimePeriodTypeEnum {
  DAY
  WEEK
  MONTH
  YEAR
}

type Transaction implements Node {
  id: ID!
  created: DateTime!
  payment: Payment!
  token: String!
  kind: TransactionKind!
  isSuccess: Boolean!
  error: String
  gatewayResponse: JSONString!
  amount: Money
}

enum TransactionKind {
  EXTERNAL
  AUTH
  PENDING
  ACTION_TO_CONFIRM
  REFUND
  REFUND_ONGOING
  CAPTURE
  VOID
  CONFIRM
  CANCEL
}

union TranslatableItem = ProductTranslatableContent | CollectionTranslatableContent | CategoryTranslatableContent | AttributeTranslatableContent | AttributeValueTranslatableContent | ProductVariantTranslatableContent | PageTranslatableContent | ShippingMethodTranslatableContent | SaleTranslatableContent | VoucherTranslatableContent | MenuItemTranslatableContent

type TranslatableItemConnection {
  pageInfo: PageInfo!
  edges: [TranslatableItemEdge!]!
  totalCount: Int
}

type TranslatableItemEdge {
  node: TranslatableItem!
  cursor: String!
}

enum TranslatableKinds {
  ATTRIBUTE
  ATTRIBUTE_VALUE
  CATEGORY
  COLLECTION
  MENU_ITEM
  PAGE
  PRODUCT
  SALE
  SHIPPING_METHOD
  VARIANT
  VOUCHER
}

type TranslationError {
  field: String
  message: String
  code: TranslationErrorCode!
}

enum TranslationErrorCode {
  GRAPHQL_ERROR
  NOT_FOUND
  REQUIRED
}

input TranslationInput {
  seoTitle: String
  seoDescription: String
  name: String
  description: JSONString
}

scalar UUID

input UpdateInvoiceInput {
  number: String
  url: String
}

type UpdateMetadata {
  metadataErrors: [MetadataError!]! @deprecated(reason: "This field will be removed in Saleor 4.0. Use `errors` field instead.")
  errors: [MetadataError!]!
  item: ObjectWithMetadata
}

type UpdatePrivateMetadata {
  metadataErrors: [MetadataError!]! @deprecated(reason: "This field will be removed in Saleor 4.0. Use `errors` field instead.")
  errors: [MetadataError!]!
  item: ObjectWithMetadata
}

scalar Upload

type UploadError {
  field: String
  message: String
  code: UploadErrorCode!
}

enum UploadErrorCode {
  GRAPHQL_ERROR
}

type User implements Node & ObjectWithMetadata {
  id: ID!
  lastLogin: DateTime
  email: String!
  firstName: String!
  lastName: String!
  isStaff: Boolean!
  isActive: Boolean!
  note: String
  dateJoined: DateTime!
  defaultShippingAddress: Address
  defaultBillingAddress: Address
  privateMetadata: [MetadataItem]!
  metadata: [MetadataItem]!
  addresses: [Address]
  checkout: Checkout @deprecated(reason: "This field will be removed in Saleor 4.0. Use the `checkout_tokens` field to fetch the user checkouts.")
  checkoutTokens(channel: String): [UUID!]
  giftCards(before: String, after: String, first: Int, last: Int): GiftCardCountableConnection
  orders(before: String, after: String, first: Int, last: Int): OrderCountableConnection
  userPermissions: [UserPermission]
  permissionGroups: [Group]
  editableGroups: [Group]
  avatar(size: Int): Image
  events: [CustomerEvent]
  storedPaymentSources(channel: String): [PaymentSource]
  languageCode: LanguageCodeEnum!
}

type UserAvatarDelete {
  user: User
  accountErrors: [AccountError!]! @deprecated(reason: "This field will be removed in Saleor 4.0. Use `errors` field instead.")
  errors: [AccountError!]!
}

type UserAvatarUpdate {
  user: User
  accountErrors: [AccountError!]! @deprecated(reason: "This field will be removed in Saleor 4.0. Use `errors` field instead.")
  errors: [AccountError!]!
}

type UserBulkSetActive {
  count: Int!
  accountErrors: [AccountError!]! @deprecated(reason: "This field will be removed in Saleor 4.0. Use `errors` field instead.")
  errors: [AccountError!]!
}

type UserCountableConnection {
  pageInfo: PageInfo!
  edges: [UserCountableEdge!]!
  totalCount: Int
}

type UserCountableEdge {
  node: User!
  cursor: String!
}

input UserCreateInput {
  defaultBillingAddress: AddressInput
  defaultShippingAddress: AddressInput
  firstName: String
  lastName: String
  email: String
  isActive: Boolean
  note: String
  languageCode: LanguageCodeEnum
  redirectUrl: String
  channel: String
}

type UserPermission {
  code: PermissionEnum!
  name: String!
  sourcePermissionGroups(userId: ID!): [Group!]
}

enum UserSortField {
  FIRST_NAME
  LAST_NAME
  EMAIL
  ORDER_COUNT
}

input UserSortingInput {
  direction: OrderDirection!
  field: UserSortField!
}

type VAT {
  countryCode: String!
  standardRate: Float
  reducedRates: [ReducedRate]!
}

enum VariantAttributeScope {
  ALL
  VARIANT_SELECTION
  NOT_VARIANT_SELECTION
}

type VariantMediaAssign {
  productVariant: ProductVariant
  media: ProductMedia
  productErrors: [ProductError!]! @deprecated(reason: "This field will be removed in Saleor 4.0. Use `errors` field instead.")
  errors: [ProductError!]!
}

type VariantMediaUnassign {
  productVariant: ProductVariant
  media: ProductMedia
  productErrors: [ProductError!]! @deprecated(reason: "This field will be removed in Saleor 4.0. Use `errors` field instead.")
  errors: [ProductError!]!
}

type VariantPricingInfo {
  onSale: Boolean
  discount: TaxedMoney
  discountLocalCurrency: TaxedMoney
  price: TaxedMoney
  priceUndiscounted: TaxedMoney
  priceLocalCurrency: TaxedMoney
}

type VerifyToken {
  user: User
  isValid: Boolean!
  payload: GenericScalar
  accountErrors: [AccountError!]! @deprecated(reason: "This field will be removed in Saleor 4.0. Use `errors` field instead.")
  errors: [AccountError!]!
}

enum VolumeUnitsEnum {
  CUBIC_MILLIMETER
  CUBIC_CENTIMETER
  CUBIC_DECIMETER
  CUBIC_METER
  LITER
  CUBIC_FOOT
  CUBIC_INCH
  CUBIC_YARD
  QT
  PINT
  FL_OZ
  ACRE_IN
  ACRE_FT
}

type Voucher implements Node & ObjectWithMetadata {
  id: ID!
  name: String
  type: VoucherTypeEnum!
  code: String!
  usageLimit: Int
  used: Int!
  startDate: DateTime!
  endDate: DateTime
  applyOncePerOrder: Boolean!
  applyOncePerCustomer: Boolean!
  onlyForStaff: Boolean!
  discountValueType: DiscountValueTypeEnum!
  minCheckoutItemsQuantity: Int
  privateMetadata: [MetadataItem]!
  metadata: [MetadataItem]!
  categories(before: String, after: String, first: Int, last: Int): CategoryCountableConnection
  collections(before: String, after: String, first: Int, last: Int): CollectionCountableConnection
  products(before: String, after: String, first: Int, last: Int): ProductCountableConnection
  variants(before: String, after: String, first: Int, last: Int): ProductVariantCountableConnection
  countries: [CountryDisplay]
  translation(languageCode: LanguageCodeEnum!): VoucherTranslation
  discountValue: Float
  currency: String
  minSpent: Money
  channelListings: [VoucherChannelListing!]
}

type VoucherAddCatalogues {
  voucher: Voucher
  discountErrors: [DiscountError!]! @deprecated(reason: "This field will be removed in Saleor 4.0. Use `errors` field instead.")
  errors: [DiscountError!]!
}

type VoucherBulkDelete {
  count: Int!
  discountErrors: [DiscountError!]! @deprecated(reason: "This field will be removed in Saleor 4.0. Use `errors` field instead.")
  errors: [DiscountError!]!
}

type VoucherChannelListing implements Node {
  id: ID!
  channel: Channel!
  discountValue: Float!
  currency: String!
  minSpent: Money
}

input VoucherChannelListingAddInput {
  channelId: ID!
  discountValue: PositiveDecimal
  minAmountSpent: PositiveDecimal
}

input VoucherChannelListingInput {
  addChannels: [VoucherChannelListingAddInput!]
  removeChannels: [ID!]
}

type VoucherChannelListingUpdate {
  voucher: Voucher
  discountErrors: [DiscountError!]! @deprecated(reason: "This field will be removed in Saleor 4.0. Use `errors` field instead.")
  errors: [DiscountError!]!
}

type VoucherCountableConnection {
  pageInfo: PageInfo!
  edges: [VoucherCountableEdge!]!
  totalCount: Int
}

type VoucherCountableEdge {
  node: Voucher!
  cursor: String!
}

type VoucherCreate {
  discountErrors: [DiscountError!]! @deprecated(reason: "This field will be removed in Saleor 4.0. Use `errors` field instead.")
  errors: [DiscountError!]!
  voucher: Voucher
}

type VoucherDelete {
  discountErrors: [DiscountError!]! @deprecated(reason: "This field will be removed in Saleor 4.0. Use `errors` field instead.")
  errors: [DiscountError!]!
  voucher: Voucher
}

enum VoucherDiscountType {
  FIXED
  PERCENTAGE
  SHIPPING
}

input VoucherFilterInput {
  status: [DiscountStatusEnum]
  timesUsed: IntRangeInput
  discountType: [VoucherDiscountType]
  started: DateTimeRangeInput
  search: String
  metadata: [MetadataFilter]
}

input VoucherInput {
  type: VoucherTypeEnum
  name: String
  code: String
  startDate: DateTime
  endDate: DateTime
  discountValueType: DiscountValueTypeEnum
  products: [ID]
  variants: [ID]
  collections: [ID]
  categories: [ID]
  minCheckoutItemsQuantity: Int
  countries: [String]
  applyOncePerOrder: Boolean
  applyOncePerCustomer: Boolean
  onlyForStaff: Boolean
  usageLimit: Int
}

type VoucherRemoveCatalogues {
  voucher: Voucher
  discountErrors: [DiscountError!]! @deprecated(reason: "This field will be removed in Saleor 4.0. Use `errors` field instead.")
  errors: [DiscountError!]!
}

enum VoucherSortField {
  CODE
  START_DATE
  END_DATE
  VALUE
  TYPE
  USAGE_LIMIT
  MINIMUM_SPENT_AMOUNT
}

input VoucherSortingInput {
  direction: OrderDirection!
  channel: String
  field: VoucherSortField!
}

type VoucherTranslatableContent implements Node {
  id: ID!
  name: String
  translation(languageCode: LanguageCodeEnum!): VoucherTranslation
  voucher: Voucher @deprecated(reason: "This field will be removed in Saleor 4.0. Get model fields from the root level queries.")
}

type VoucherTranslate {
  translationErrors: [TranslationError!]! @deprecated(reason: "This field will be removed in Saleor 4.0. Use `errors` field instead.")
  errors: [TranslationError!]!
  voucher: Voucher
}

type VoucherTranslation implements Node {
  id: ID!
  name: String
  language: LanguageDisplay!
}

enum VoucherTypeEnum {
  SHIPPING
  ENTIRE_ORDER
  SPECIFIC_PRODUCT
}

type VoucherUpdate {
  discountErrors: [DiscountError!]! @deprecated(reason: "This field will be removed in Saleor 4.0. Use `errors` field instead.")
  errors: [DiscountError!]!
  voucher: Voucher
}

type Warehouse implements Node & ObjectWithMetadata {
  id: ID!
  name: String!
  slug: String!
  address: Address!
  email: String!
  isPrivate: Boolean!
  privateMetadata: [MetadataItem]!
  metadata: [MetadataItem]!
  companyName: String! @deprecated(reason: "This field will be removed in Saleor 4.0. Use `Address.companyName` instead.")
  clickAndCollectOption: WarehouseClickAndCollectOptionEnum!
  shippingZones(before: String, after: String, first: Int, last: Int): ShippingZoneCountableConnection!
}

enum WarehouseClickAndCollectOptionEnum {
  DISABLED
  LOCAL
  ALL
}

type WarehouseCountableConnection {
  pageInfo: PageInfo!
  edges: [WarehouseCountableEdge!]!
  totalCount: Int
}

type WarehouseCountableEdge {
  node: Warehouse!
  cursor: String!
}

type WarehouseCreate {
  warehouseErrors: [WarehouseError!]! @deprecated(reason: "This field will be removed in Saleor 4.0. Use `errors` field instead.")
  errors: [WarehouseError!]!
  warehouse: Warehouse
}

input WarehouseCreateInput {
  slug: String
  email: String
  name: String!
  address: AddressInput!
  shippingZones: [ID]
}

type WarehouseDelete {
  warehouseErrors: [WarehouseError!]! @deprecated(reason: "This field will be removed in Saleor 4.0. Use `errors` field instead.")
  errors: [WarehouseError!]!
  warehouse: Warehouse
}

type WarehouseError {
  field: String
  message: String
  code: WarehouseErrorCode!
}

enum WarehouseErrorCode {
  ALREADY_EXISTS
  GRAPHQL_ERROR
  INVALID
  NOT_FOUND
  REQUIRED
  UNIQUE
}

input WarehouseFilterInput {
  clickAndCollectOption: WarehouseClickAndCollectOptionEnum
  search: String
  ids: [ID]
  isPrivate: Boolean
}

type WarehouseShippingZoneAssign {
  warehouseErrors: [WarehouseError!]! @deprecated(reason: "This field will be removed in Saleor 4.0. Use `errors` field instead.")
  errors: [WarehouseError!]!
  warehouse: Warehouse
}

type WarehouseShippingZoneUnassign {
  warehouseErrors: [WarehouseError!]! @deprecated(reason: "This field will be removed in Saleor 4.0. Use `errors` field instead.")
  errors: [WarehouseError!]!
  warehouse: Warehouse
}

enum WarehouseSortField {
  NAME
}

input WarehouseSortingInput {
  direction: OrderDirection!
  field: WarehouseSortField!
}

type WarehouseUpdate {
  warehouseErrors: [WarehouseError!]! @deprecated(reason: "This field will be removed in Saleor 4.0. Use `errors` field instead.")
  errors: [WarehouseError!]!
  warehouse: Warehouse
}

input WarehouseUpdateInput {
  slug: String
  email: String
  name: String
  address: AddressInput
  clickAndCollectOption: WarehouseClickAndCollectOptionEnum
  isPrivate: Boolean
}

type Webhook implements Node {
  name: String!
  targetUrl: String!
  isActive: Boolean!
  secretKey: String
  id: ID!
  events: [WebhookEvent!]! @deprecated(reason: "This field will be removed in Saleor 4.0. Use `asyncEvents` or `syncEvents` instead.")
  syncEvents: [WebhookEventSync!]!
  asyncEvents: [WebhookEventAsync!]!
  app: App!
  eventDeliveries(sortBy: EventDeliverySortingInput, filter: EventDeliveryFilterInput, before: String, after: String, first: Int, last: Int): EventDeliveryCountableConnection
}

type WebhookCreate {
  webhookErrors: [WebhookError!]! @deprecated(reason: "This field will be removed in Saleor 4.0. Use `errors` field instead.")
  errors: [WebhookError!]!
  webhook: Webhook
}

input WebhookCreateInput {
  name: String
  targetUrl: String
  events: [WebhookEventTypeEnum]
  asyncEvents: [WebhookEventTypeAsyncEnum!]
  syncEvents: [WebhookEventTypeSyncEnum!]
  app: ID
  isActive: Boolean
  secretKey: String
}

type WebhookDelete {
  webhookErrors: [WebhookError!]! @deprecated(reason: "This field will be removed in Saleor 4.0. Use `errors` field instead.")
  errors: [WebhookError!]!
  webhook: Webhook
}

type WebhookError {
  field: String
  message: String
  code: WebhookErrorCode!
}

enum WebhookErrorCode {
  GRAPHQL_ERROR
  INVALID
  NOT_FOUND
  REQUIRED
  UNIQUE
}

type WebhookEvent {
  eventType: WebhookEventTypeEnum!
  name: String!
}

type WebhookEventAsync {
  eventType: WebhookEventTypeAsyncEnum!
  name: String!
}

type WebhookEventSync {
  eventType: WebhookEventTypeSyncEnum!
  name: String!
}

enum WebhookEventTypeAsyncEnum {
  ANY_EVENTS
  ORDER_CREATED
  ORDER_CONFIRMED
  ORDER_FULLY_PAID
  ORDER_UPDATED
  ORDER_CANCELLED
  ORDER_FULFILLED
  DRAFT_ORDER_CREATED
  DRAFT_ORDER_UPDATED
  DRAFT_ORDER_DELETED
  SALE_CREATED
  SALE_UPDATED
  SALE_DELETED
  INVOICE_REQUESTED
  INVOICE_DELETED
  INVOICE_SENT
  CUSTOMER_CREATED
  CUSTOMER_UPDATED
  PRODUCT_CREATED
  PRODUCT_UPDATED
  PRODUCT_DELETED
  PRODUCT_VARIANT_CREATED
  PRODUCT_VARIANT_UPDATED
  PRODUCT_VARIANT_DELETED
  PRODUCT_VARIANT_OUT_OF_STOCK
  PRODUCT_VARIANT_BACK_IN_STOCK
  CHECKOUT_CREATED
  CHECKOUT_UPDATED
  FULFILLMENT_CREATED
  FULFILLMENT_CANCELED
  NOTIFY_USER
  PAGE_CREATED
  PAGE_UPDATED
  PAGE_DELETED
  TRANSLATION_CREATED
  TRANSLATION_UPDATED
}

enum WebhookEventTypeEnum {
  ANY_EVENTS
  ORDER_CREATED
  ORDER_CONFIRMED
  ORDER_FULLY_PAID
  ORDER_UPDATED
  ORDER_CANCELLED
  ORDER_FULFILLED
  DRAFT_ORDER_CREATED
  DRAFT_ORDER_UPDATED
  DRAFT_ORDER_DELETED
  SALE_CREATED
  SALE_UPDATED
  SALE_DELETED
  INVOICE_REQUESTED
  INVOICE_DELETED
  INVOICE_SENT
  CUSTOMER_CREATED
  CUSTOMER_UPDATED
  PRODUCT_CREATED
  PRODUCT_UPDATED
  PRODUCT_DELETED
  PRODUCT_VARIANT_CREATED
  PRODUCT_VARIANT_UPDATED
  PRODUCT_VARIANT_DELETED
  PRODUCT_VARIANT_OUT_OF_STOCK
  PRODUCT_VARIANT_BACK_IN_STOCK
  CHECKOUT_CREATED
  CHECKOUT_UPDATED
  FULFILLMENT_CREATED
  FULFILLMENT_CANCELED
  NOTIFY_USER
  PAGE_CREATED
  PAGE_UPDATED
  PAGE_DELETED
  TRANSLATION_CREATED
  TRANSLATION_UPDATED
  PAYMENT_AUTHORIZE
  PAYMENT_CAPTURE
  PAYMENT_CONFIRM
  PAYMENT_LIST_GATEWAYS
  PAYMENT_PROCESS
  PAYMENT_REFUND
  PAYMENT_VOID
  SHIPPING_LIST_METHODS_FOR_CHECKOUT
<<<<<<< HEAD
  ORDER_FILTER_SHIPPING_METHODS
  CHECKOUT_FILTER_SHIPPING_METHODS
  TRANSLATION_CREATED
  TRANSLATION_UPDATED
=======
>>>>>>> fadb8335
}

enum WebhookEventTypeSyncEnum {
  PAYMENT_AUTHORIZE
  PAYMENT_CAPTURE
  PAYMENT_CONFIRM
  PAYMENT_LIST_GATEWAYS
  PAYMENT_PROCESS
  PAYMENT_REFUND
  PAYMENT_VOID
  SHIPPING_LIST_METHODS_FOR_CHECKOUT
  ORDER_FILTER_SHIPPING_METHODS
  CHECKOUT_FILTER_SHIPPING_METHODS
}

enum WebhookSampleEventTypeEnum {
  ORDER_CREATED
  ORDER_CONFIRMED
  ORDER_FULLY_PAID
  ORDER_UPDATED
  ORDER_CANCELLED
  ORDER_FULFILLED
  DRAFT_ORDER_CREATED
  DRAFT_ORDER_UPDATED
  DRAFT_ORDER_DELETED
  SALE_CREATED
  SALE_UPDATED
  SALE_DELETED
  INVOICE_REQUESTED
  INVOICE_DELETED
  INVOICE_SENT
  CUSTOMER_CREATED
  CUSTOMER_UPDATED
  PRODUCT_CREATED
  PRODUCT_UPDATED
  PRODUCT_DELETED
  PRODUCT_VARIANT_CREATED
  PRODUCT_VARIANT_UPDATED
  PRODUCT_VARIANT_DELETED
  PRODUCT_VARIANT_OUT_OF_STOCK
  PRODUCT_VARIANT_BACK_IN_STOCK
  CHECKOUT_CREATED
  CHECKOUT_UPDATED
  FULFILLMENT_CREATED
  FULFILLMENT_CANCELED
  NOTIFY_USER
  PAGE_CREATED
  PAGE_UPDATED
  PAGE_DELETED
  TRANSLATION_CREATED
  TRANSLATION_UPDATED
}

type WebhookUpdate {
  webhookErrors: [WebhookError!]! @deprecated(reason: "This field will be removed in Saleor 4.0. Use `errors` field instead.")
  errors: [WebhookError!]!
  webhook: Webhook
}

input WebhookUpdateInput {
  name: String
  targetUrl: String
  events: [WebhookEventTypeEnum]
  asyncEvents: [WebhookEventTypeAsyncEnum!]
  syncEvents: [WebhookEventTypeSyncEnum!]
  app: ID
  isActive: Boolean
  secretKey: String
}

type Weight {
  unit: WeightUnitsEnum!
  value: Float!
}

scalar WeightScalar

enum WeightUnitsEnum {
  G
  LB
  OZ
  KG
  TONNE
}

scalar _Any

union _Entity = App | Address | User | Group | ProductVariant | Product | ProductType | Collection | Category | ProductMedia | PageType

type _Service {
  sdl: String
}<|MERGE_RESOLUTION|>--- conflicted
+++ resolved
@@ -7503,13 +7503,8 @@
   PAYMENT_REFUND
   PAYMENT_VOID
   SHIPPING_LIST_METHODS_FOR_CHECKOUT
-<<<<<<< HEAD
   ORDER_FILTER_SHIPPING_METHODS
   CHECKOUT_FILTER_SHIPPING_METHODS
-  TRANSLATION_CREATED
-  TRANSLATION_UPDATED
-=======
->>>>>>> fadb8335
 }
 
 enum WebhookEventTypeSyncEnum {
