--- conflicted
+++ resolved
@@ -900,11 +900,7 @@
   lastChange: DateTime!
   user: User
   quantity: Int!
-<<<<<<< HEAD
-  channel: Channel
-=======
   channel: Channel!
->>>>>>> 5974b8b2
   billingAddress: Address
   shippingAddress: Address
   shippingMethod: ShippingMethod
