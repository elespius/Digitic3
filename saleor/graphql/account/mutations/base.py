--- conflicted
+++ resolved
@@ -332,12 +332,7 @@
         user = address.user_addresses.first()
         user.search_document = prepare_user_search_document_value(user)
         user.save(update_fields=["search_document", "updated_at"])
-<<<<<<< HEAD
-        manager = load_plugin_manager(info.context)
-=======
         manager = get_plugin_manager_promise(info.context).get()
-        cls.call_event(manager.customer_updated, user)
->>>>>>> 0db2ace7
         address = manager.change_user_address(address, None, user)
         cls.call_event(manager.address_updated, address)
 
@@ -399,12 +394,7 @@
         response = cls.success_response(instance)
 
         response.user = user
-<<<<<<< HEAD
-        manager = load_plugin_manager(info.context)
-=======
         manager = get_plugin_manager_promise(info.context).get()
-        cls.call_event(manager.customer_updated, user)
->>>>>>> 0db2ace7
         cls.call_event(manager.address_deleted, instance)
         return response
 
