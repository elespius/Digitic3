--- conflicted
+++ resolved
@@ -1,9 +1,3 @@
-<<<<<<< HEAD
-from typing import Optional
-=======
-from datetime import timedelta
->>>>>>> a76e77e4
-
 import graphene
 from django.core.exceptions import ValidationError
 
