--- conflicted
+++ resolved
@@ -18,11 +18,8 @@
     get_out_of_scope_permissions,
     get_out_of_scope_users,
 )
-<<<<<<< HEAD
-=======
 from ...app.dataloaders import get_app_promise
 from ...core import ResolveInfo
->>>>>>> 792acfb0
 from ...core.enums import PermissionEnum
 from ...core.mutations import ModelDeleteMutation, ModelMutation
 from ...core.types import NonNullList, PermissionGroupError
@@ -115,12 +112,8 @@
 
     @classmethod
     def check_permissions(cls, context, permissions=None):
-<<<<<<< HEAD
-        if context.app:
-=======
         app = get_app_promise(context).get()
         if app:
->>>>>>> 792acfb0
             raise PermissionDenied(
                 message="Apps are not allowed to perform this mutation."
             )
@@ -470,12 +463,8 @@
 
     @classmethod
     def check_permissions(cls, context, permissions=None):
-<<<<<<< HEAD
-        if context.app:
-=======
         app = get_app_promise(context).get()
         if app:
->>>>>>> 792acfb0
             raise PermissionDenied(
                 message="Apps are not allowed to perform this mutation."
             )
