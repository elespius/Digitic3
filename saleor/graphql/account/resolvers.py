from itertools import chain
from typing import Optional

from django.db.models import Q
from i18naddress import get_validation_rules

from ...account import models
from ...core.exceptions import PermissionDenied
from ...core.permissions import (
    AccountPermissions,
    AuthorizationFilters,
    OrderPermissions,
    has_one_of_permissions,
)
from ...payment import gateway
from ...payment.utils import fetch_customer_id
<<<<<<< HEAD
=======
from ..core import ResolveInfo
from ..core.tracing import traced_resolver
>>>>>>> 792acfb0
from ..core.utils import from_global_id_or_error
from ..meta.resolvers import resolve_metadata
from ..utils import format_permissions_for_display, get_user_or_app_from_context
from .types import Address, AddressValidationData, ChoiceValue, User
from .utils import (
    get_allowed_fields_camel_case,
    get_required_fields_camel_case,
    get_upper_fields_camel_case,
    get_user_permissions,
)

USER_SEARCH_FIELDS = (
    "email",
    "first_name",
    "last_name",
    "default_shipping_address__first_name",
    "default_shipping_address__last_name",
    "default_shipping_address__city",
    "default_shipping_address__country",
)


def resolve_customers(_info):
    return models.User.objects.customers()


def resolve_permission_group(id):
    return models.Group.objects.filter(id=id).first()


def resolve_permission_groups(_info):
    return models.Group.objects.all()


def resolve_staff_users(_info):
    return models.User.objects.staff()


@traced_resolver
def resolve_user(info, id=None, email=None, external_reference=None):
    requester = get_user_or_app_from_context(info.context)
    if requester:
        filter_kwargs = {}
        if id:
            _model, filter_kwargs["pk"] = from_global_id_or_error(id, User)
        if email:
            filter_kwargs["email"] = email
        if external_reference:
            filter_kwargs["external_reference"] = external_reference
        if requester.has_perms(
            [AccountPermissions.MANAGE_STAFF, AccountPermissions.MANAGE_USERS]
        ):
            return models.User.objects.filter(**filter_kwargs).first()
        if requester.has_perm(AccountPermissions.MANAGE_STAFF):
            return models.User.objects.staff().filter(**filter_kwargs).first()
        if has_one_of_permissions(
            requester, [AccountPermissions.MANAGE_USERS, OrderPermissions.MANAGE_ORDERS]
        ):
            return models.User.objects.customers().filter(**filter_kwargs).first()
    return PermissionDenied(
        permissions=[
            AccountPermissions.MANAGE_STAFF,
            AccountPermissions.MANAGE_USERS,
            OrderPermissions.MANAGE_ORDERS,
        ]
    )


@traced_resolver
def resolve_users(info, ids=None, emails=None):
    requester = get_user_or_app_from_context(info.context)
    if not requester:
        return models.User.objects.none()

    if requester.has_perms(
        [AccountPermissions.MANAGE_STAFF, AccountPermissions.MANAGE_USERS]
    ):
        qs = models.User.objects.all()
    elif requester.has_perm(AccountPermissions.MANAGE_STAFF):
        qs = models.User.objects.staff()
    elif requester.has_perm(AccountPermissions.MANAGE_USERS):
        qs = models.User.objects.customers()
    elif requester.id:
        # If user has no access to all users, we can only return themselves, but
        # only if they are authenticated and one of requested users
        qs = models.User.objects.filter(id=requester.id)
    else:
        qs = models.User.objects.none()

    if ids:
        ids = {from_global_id_or_error(id, User, raise_error=True)[1] for id in ids}

    if ids and emails:
        return qs.filter(Q(id__in=ids) | Q(email__in=emails))
    elif ids:
        return qs.filter(id__in=ids)
    return qs.filter(email__in=emails)


@traced_resolver
def resolve_address_validation_rules(
    info: ResolveInfo,
    country_code: str,
    country_area: Optional[str],
    city: Optional[str],
    city_area: Optional[str],
):

    params = {
        "country_code": country_code,
        "country_area": country_area,
        "city": city,
        "city_area": city_area,
    }
    rules = get_validation_rules(params)
    return AddressValidationData(
        country_code=rules.country_code,
        country_name=rules.country_name,
        address_format=rules.address_format,
        address_latin_format=rules.address_latin_format,
        allowed_fields=get_allowed_fields_camel_case(rules.allowed_fields),
        required_fields=get_required_fields_camel_case(rules.required_fields),
        upper_fields=get_upper_fields_camel_case(rules.upper_fields),
        country_area_type=rules.country_area_type,
        country_area_choices=[
            ChoiceValue(area[0], area[1]) for area in rules.country_area_choices
        ],
        city_type=rules.city_type,
        city_choices=[ChoiceValue(area[0], area[1]) for area in rules.city_choices],
        city_area_type=rules.city_area_type,
        city_area_choices=[
            ChoiceValue(area[0], area[1]) for area in rules.city_area_choices
        ],
        postal_code_type=rules.postal_code_type,
        postal_code_matchers=[
            compiled.pattern for compiled in rules.postal_code_matchers
        ],
        postal_code_examples=rules.postal_code_examples,
        postal_code_prefix=rules.postal_code_prefix,
    )


@traced_resolver
def resolve_payment_sources(_info, user: models.User, manager, channel_slug: str):
    stored_customer_accounts = (
        (gtw.id, fetch_customer_id(user, gtw.id))
        for gtw in gateway.list_gateways(manager, channel_slug)
    )
    return list(
        chain(
            *[
                prepare_graphql_payment_sources_type(
                    gateway.list_payment_sources(
                        gtw, customer_id, manager, channel_slug
                    )
                )
                for gtw, customer_id in stored_customer_accounts
                if customer_id is not None
            ]
        )
    )


def prepare_graphql_payment_sources_type(payment_sources):
    sources = []
    for src in payment_sources:
        sources.append(
            {
                "gateway": src.gateway,
                "payment_method_id": src.id,
                "credit_card_info": {
                    "last_digits": src.credit_card_info.last_4,
                    "exp_year": src.credit_card_info.exp_year,
                    "exp_month": src.credit_card_info.exp_month,
                    "brand": src.credit_card_info.brand,
                    "first_digits": src.credit_card_info.first_4,
                },
                "metadata": resolve_metadata(src.metadata),
            }
        )
    return sources


@traced_resolver
def resolve_address(info, id, app):
    user = info.context.user
<<<<<<< HEAD
    app = info.context.app
=======
>>>>>>> 792acfb0
    _, address_pk = from_global_id_or_error(id, Address)
    if app and app.has_perm(AccountPermissions.MANAGE_USERS):
        return models.Address.objects.filter(pk=address_pk).first()
    if user:
        return user.addresses.filter(id=address_pk).first()
    raise PermissionDenied(
        permissions=[AccountPermissions.MANAGE_USERS, AuthorizationFilters.OWNER]
    )


def resolve_addresses(info, ids, app):
    user = info.context.user
<<<<<<< HEAD
    app = info.context.app
=======
>>>>>>> 792acfb0
    ids = [
        from_global_id_or_error(address_id, Address, raise_error=True)[1]
        for address_id in ids
    ]
    if app and app.has_perm(AccountPermissions.MANAGE_USERS):
        return models.Address.objects.filter(id__in=ids)
    if user:
        return user.addresses.filter(id__in=ids)
    return models.Address.objects.none()


def resolve_permissions(root: models.User):
    permissions = get_user_permissions(root)
    permissions = permissions.order_by("codename")
    return format_permissions_for_display(permissions)<|MERGE_RESOLUTION|>--- conflicted
+++ resolved
@@ -14,11 +14,8 @@
 )
 from ...payment import gateway
 from ...payment.utils import fetch_customer_id
-<<<<<<< HEAD
-=======
 from ..core import ResolveInfo
 from ..core.tracing import traced_resolver
->>>>>>> 792acfb0
 from ..core.utils import from_global_id_or_error
 from ..meta.resolvers import resolve_metadata
 from ..utils import format_permissions_for_display, get_user_or_app_from_context
@@ -205,10 +202,6 @@
 @traced_resolver
 def resolve_address(info, id, app):
     user = info.context.user
-<<<<<<< HEAD
-    app = info.context.app
-=======
->>>>>>> 792acfb0
     _, address_pk = from_global_id_or_error(id, Address)
     if app and app.has_perm(AccountPermissions.MANAGE_USERS):
         return models.Address.objects.filter(pk=address_pk).first()
@@ -221,10 +214,6 @@
 
 def resolve_addresses(info, ids, app):
     user = info.context.user
-<<<<<<< HEAD
-    app = info.context.app
-=======
->>>>>>> 792acfb0
     ids = [
         from_global_id_or_error(address_id, Address, raise_error=True)[1]
         for address_id in ids
