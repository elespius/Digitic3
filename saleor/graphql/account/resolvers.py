--- conflicted
+++ resolved
@@ -12,22 +12,17 @@
 from ...core.permissions import AccountPermissions
 from ...payment import gateway
 from ...payment.utils import fetch_customer_id
-<<<<<<< HEAD
-from ..utils import filter_by_query_param, sort_queryset
+from ..utils import (
+    filter_by_query_param,
+    get_user_or_service_account_from_context,
+    sort_queryset,
+)
 from .sorters import (
     PermissionGroupSortingInput,
     ServiceAccountSortField,
     UserSortField,
     UserSortingInput,
 )
-=======
-from ..utils import (
-    filter_by_query_param,
-    get_user_or_service_account_from_context,
-    sort_queryset,
-)
-from .sorters import ServiceAccountSortField, UserSortField, UserSortingInput
->>>>>>> 8f8fc386
 from .types import AddressValidationData, ChoiceValue
 from .utils import get_allowed_fields_camel_case, get_required_fields_camel_case
 
