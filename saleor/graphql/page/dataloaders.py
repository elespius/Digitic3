--- conflicted
+++ resolved
@@ -3,19 +3,12 @@
 from django.db.models import Exists, OuterRef
 from promise import Promise
 
-<<<<<<< HEAD
-from ...attribute.models import AssignedPageAttributeValue, AttributePage
+from ...attribute.models import AssignedPageAttributeValue, Attribute, AttributePage
 from ...page.models import Page, PageType, PageMedia
 from ...permission.enums import PagePermissions
 from ..attribute.dataloaders import AttributesByAttributeId, AttributeValueByIdLoader
 from ..core.dataloaders import DataLoader, BaseThumbnailBySizeAndFormatLoader
 from ..utils import get_user_or_app_from_context
-=======
-from ...attribute.models import AssignedPageAttributeValue, Attribute, AttributePage
-from ...page.models import Page, PageType
-from ..attribute.dataloaders import AttributesByAttributeId, AttributeValueByIdLoader
-from ..core.dataloaders import DataLoader
->>>>>>> 20929abf
 
 
 class PageByIdLoader(DataLoader):
@@ -167,7 +160,22 @@
         return PageByIdLoader(self.context).load_many(keys).then(with_pages)
 
 
-<<<<<<< HEAD
+class AttributeValuesAllByPageIdLoader(BaseAttributeValuesByPageIdLoader):
+    context_key = "attributevalues_all_by_page"
+
+    def get_page_attributes_dataloader(self):
+        return PageAttributesAllByPageTypeIdLoader(self.context)
+
+
+class AttributeValuesVisibleInStorefrontByPageIdLoader(
+    BaseAttributeValuesByPageIdLoader
+):
+    context_key = "attributevalues_visible_in_storefront_by_page"
+
+    def get_page_attributes_dataloader(self):
+        return PageAttributesVisibleInStorefrontByPageTypeIdLoader(self.context)
+
+
 class MediaByPageIdLoader(DataLoader[int, list[PageMedia]]):
     context_key = "media_by_page"
 
@@ -181,45 +189,23 @@
         return [media_map[page_id] for page_id in keys]
 
 
-class SelectedAttributesByPageIdLoader(DataLoader):
-    context_key = "selectedattributes_by_page"
+
+class SelectedAttributesAllByPageIdLoader(DataLoader):
+    context_key = "selectedattributes_all_by_page"
 
     def batch_load(self, page_ids):
-        return AttributeValuesByPageIdLoader(self.context).load_many(page_ids)
+        return AttributeValuesAllByPageIdLoader(self.context).load_many(page_ids)
+
+
+class SelectedAttributesVisibleInStorefrontPageIdLoader(DataLoader):
+    context_key = "selectedattributes_visible_in_storefront_by_page"
+
+    def batch_load(self, page_ids):
+        return AttributeValuesVisibleInStorefrontByPageIdLoader(self.context).load_many(
+            page_ids
+        )
 
 
 class ThumbnailByPageMediaIdSizeAndFormatLoader(BaseThumbnailBySizeAndFormatLoader):
     context_key = "thumbnail_by_pagemedia_size_and_format"
     model_name = "page_media"
-=======
-class AttributeValuesAllByPageIdLoader(BaseAttributeValuesByPageIdLoader):
-    context_key = "attributevalues_all_by_page"
-
-    def get_page_attributes_dataloader(self):
-        return PageAttributesAllByPageTypeIdLoader(self.context)
-
-
-class AttributeValuesVisibleInStorefrontByPageIdLoader(
-    BaseAttributeValuesByPageIdLoader
-):
-    context_key = "attributevalues_visible_in_storefront_by_page"
-
-    def get_page_attributes_dataloader(self):
-        return PageAttributesVisibleInStorefrontByPageTypeIdLoader(self.context)
-
-
-class SelectedAttributesAllByPageIdLoader(DataLoader):
-    context_key = "selectedattributes_all_by_page"
-
-    def batch_load(self, page_ids):
-        return AttributeValuesAllByPageIdLoader(self.context).load_many(page_ids)
-
-
-class SelectedAttributesVisibleInStorefrontPageIdLoader(DataLoader):
-    context_key = "selectedattributes_visible_in_storefront_by_page"
-
-    def batch_load(self, page_ids):
-        return AttributeValuesVisibleInStorefrontByPageIdLoader(self.context).load_many(
-            page_ids
-        )
->>>>>>> 20929abf
