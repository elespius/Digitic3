from typing import Iterable

import graphene
from django.core.exceptions import ValidationError
from django.db import transaction

from ...core.permissions import GiftcardPermissions
from ...core.tracing import traced_atomic_transaction
from ...core.utils.promo_code import generate_promo_code
from ...core.utils.validators import is_date_in_future
from ...giftcard import events, models
from ...giftcard.error_codes import GiftCardErrorCode
from ...giftcard.utils import is_gift_card_expired
<<<<<<< HEAD
=======
from ..app.dataloaders import get_app_promise
from ..core import ResolveInfo
>>>>>>> 792acfb0
from ..core.descriptions import ADDED_IN_31, PREVIEW_FEATURE
from ..core.mutations import BaseBulkMutation, BaseMutation, ModelBulkDeleteMutation
from ..core.scalars import Date
from ..core.types import GiftCardError, NonNullList, PriceInput
from ..core.validators import validate_price_precision
from ..plugins.dataloaders import get_plugin_manager_promise
from .mutations import GiftCardCreate
from .types import GiftCard


class GiftCardBulkCreateInput(graphene.InputObjectType):
    count = graphene.Int(required=True, description="The number of cards to issue.")
    balance = graphene.Field(
        PriceInput, description="Balance of the gift card.", required=True
    )
    tags = NonNullList(
        graphene.String,
        description="The gift card tags.",
    )
    expiry_date = Date(description="The gift card expiry date.")
    is_active = graphene.Boolean(
        required=True, description="Determine if gift card is active."
    )


class GiftCardBulkCreate(BaseMutation):
    count = graphene.Int(
        required=True,
        default_value=0,
        description="Returns how many objects were created.",
    )
    gift_cards = NonNullList(
        GiftCard,
        required=True,
        default_value=[],
        description="List of created gift cards.",
    )

    class Arguments:
        input = GiftCardBulkCreateInput(
            required=True, description="Fields required to create gift cards."
        )

    class Meta:
        description = "Create gift cards." + ADDED_IN_31 + PREVIEW_FEATURE
        model = models.GiftCard
        permissions = (GiftcardPermissions.MANAGE_GIFT_CARD,)
        error_type_class = GiftCardError

    @classmethod
    @traced_atomic_transaction()
    def perform_mutation(  # type: ignore[override]
        cls, _root, info: ResolveInfo, /, *, input
    ):
        cls.clean_count_value(input)
        cls.clean_expiry_date(input)
        cls.clean_balance(input)
        GiftCardCreate.set_created_by_user(input, info)
        tags = input.pop("tags", None)
        instances = cls.create_instances(input, info)
        if tags:
            cls.assign_gift_card_tags(instances, tags)
        manager = get_plugin_manager_promise(info.context).get()
        transaction.on_commit(
            lambda: cls.call_gift_card_created_on_plugins(instances, manager)
        )
        return cls(count=len(instances), gift_cards=instances)

    @staticmethod
    def clean_count_value(input_data):
        if not input_data["count"] > 0:
            raise ValidationError(
                {
                    "count": ValidationError(
                        "Count value must be greater than 0.",
                        code=GiftCardErrorCode.INVALID.value,
                    )
                }
            )

    @staticmethod
    def clean_expiry_date(input_data):
        expiry_date = input_data.get("expiry_date")
        if expiry_date and not is_date_in_future(expiry_date):
            raise ValidationError(
                {
                    "expiry_date": ValidationError(
                        "Expiry date cannot be in the past.",
                        code=GiftCardErrorCode.INVALID.value,
                    )
                }
            )

    @staticmethod
    def clean_balance(cleaned_input):
        balance = cleaned_input["balance"]
        amount = balance["amount"]
        currency = balance["currency"]
        try:
            validate_price_precision(amount, currency)
        except ValidationError as error:
            error.code = GiftCardErrorCode.INVALID.value
            raise ValidationError({"balance": error})
        if not amount > 0:
            raise ValidationError(
                {
                    "balance": ValidationError(
                        "Balance amount have to be greater than 0.",
                        code=GiftCardErrorCode.INVALID.value,
                    )
                }
            )
        cleaned_input["currency"] = currency
        cleaned_input["current_balance_amount"] = amount
        cleaned_input["initial_balance_amount"] = amount

    @staticmethod
    def create_instances(cleaned_input, info):
        count = cleaned_input.pop("count")
        balance = cleaned_input.pop("balance")
<<<<<<< HEAD
=======
        app = get_app_promise(info.context).get()
>>>>>>> 792acfb0
        gift_cards = models.GiftCard.objects.bulk_create(
            [
                models.GiftCard(code=generate_promo_code(), **cleaned_input)
                for _ in range(count)
            ]
        )
        events.gift_cards_issued_event(
            gift_cards, info.context.user, info.context.app, balance
        )
        return gift_cards

    @staticmethod
    def assign_gift_card_tags(
        instances: Iterable[models.GiftCard], tags_values: Iterable[str]
    ):
        tags = {tag.lower() for tag in tags_values}
        tags_instances = models.GiftCardTag.objects.filter(name__in=tags)
        tags_to_create = tags - set(tags_instances.values_list("name", flat=True))
        models.GiftCardTag.objects.bulk_create(
            [models.GiftCardTag(name=tag) for tag in tags_to_create]
        )
        for tag_instance in tags_instances.iterator():
            tag_instance.gift_cards.set(instances)

    @staticmethod
    def call_gift_card_created_on_plugins(instances, manager):
        for instance in instances:
            manager.gift_card_created(instance)


class GiftCardBulkDelete(ModelBulkDeleteMutation):
    class Arguments:
        ids = NonNullList(
            graphene.ID, required=True, description="List of gift card IDs to delete."
        )

    class Meta:
        description = "Delete gift cards." + ADDED_IN_31 + PREVIEW_FEATURE
        model = models.GiftCard
        object_type = GiftCard
        permissions = (GiftcardPermissions.MANAGE_GIFT_CARD,)
        error_type_class = GiftCardError

    @classmethod
    def bulk_action(cls, info: ResolveInfo, queryset, /):
        instances = [card for card in queryset]
        queryset.delete()
        manager = get_plugin_manager_promise(info.context).get()
        for instance in instances:
            manager.gift_card_deleted(instance)


class GiftCardBulkActivate(BaseBulkMutation):
    class Arguments:
        ids = NonNullList(
            graphene.ID, required=True, description="List of gift card IDs to activate."
        )

    class Meta:
        description = "Activate gift cards." + ADDED_IN_31 + PREVIEW_FEATURE
        model = models.GiftCard
        object_type = GiftCard
        permissions = (GiftcardPermissions.MANAGE_GIFT_CARD,)
        error_type_class = GiftCardError

    @classmethod
    def clean_instance(cls, _info: ResolveInfo, instance):
        if is_gift_card_expired(instance):
            raise ValidationError(
                "Cannot activate expired card.",
                code=GiftCardErrorCode.EXPIRED_GIFT_CARD.value,
            )

    @classmethod
    @traced_atomic_transaction()
    def bulk_action(cls, info: ResolveInfo, queryset, /):
        queryset = queryset.filter(is_active=False)
        gift_card_ids = [gift_card.id for gift_card in queryset]
<<<<<<< HEAD
=======
        app = get_app_promise(info.context).get()
>>>>>>> 792acfb0
        queryset.update(is_active=True)
        events.gift_cards_activated_event(
            gift_card_ids, user=info.context.user, app=info.context.app
        )
        manager = get_plugin_manager_promise(info.context).get()
        for card in models.GiftCard.objects.filter(id__in=gift_card_ids):
            manager.gift_card_status_changed(card)


class GiftCardBulkDeactivate(BaseBulkMutation):
    class Arguments:
        ids = NonNullList(
            graphene.ID,
            required=True,
            description="List of gift card IDs to deactivate.",
        )

    class Meta:
        description = "Deactivate gift cards." + ADDED_IN_31 + PREVIEW_FEATURE
        model = models.GiftCard
        object_type = GiftCard
        permissions = (GiftcardPermissions.MANAGE_GIFT_CARD,)
        error_type_class = GiftCardError

    @classmethod
    @traced_atomic_transaction()
<<<<<<< HEAD
    def bulk_action(cls, info, queryset):
=======
    def bulk_action(cls, info: ResolveInfo, queryset, /):
        app = get_app_promise(info.context).get()
>>>>>>> 792acfb0
        queryset = queryset.filter(is_active=True)
        gift_card_ids = [gift_card.id for gift_card in queryset]
        queryset.update(is_active=False)
        events.gift_cards_deactivated_event(
            gift_card_ids, user=info.context.user, app=info.context.app
        )
        manager = get_plugin_manager_promise(info.context).get()
        for card in models.GiftCard.objects.filter(id__in=gift_card_ids):
            manager.gift_card_status_changed(card)<|MERGE_RESOLUTION|>--- conflicted
+++ resolved
@@ -11,11 +11,8 @@
 from ...giftcard import events, models
 from ...giftcard.error_codes import GiftCardErrorCode
 from ...giftcard.utils import is_gift_card_expired
-<<<<<<< HEAD
-=======
 from ..app.dataloaders import get_app_promise
 from ..core import ResolveInfo
->>>>>>> 792acfb0
 from ..core.descriptions import ADDED_IN_31, PREVIEW_FEATURE
 from ..core.mutations import BaseBulkMutation, BaseMutation, ModelBulkDeleteMutation
 from ..core.scalars import Date
@@ -136,19 +133,14 @@
     def create_instances(cleaned_input, info):
         count = cleaned_input.pop("count")
         balance = cleaned_input.pop("balance")
-<<<<<<< HEAD
-=======
         app = get_app_promise(info.context).get()
->>>>>>> 792acfb0
         gift_cards = models.GiftCard.objects.bulk_create(
             [
                 models.GiftCard(code=generate_promo_code(), **cleaned_input)
                 for _ in range(count)
             ]
         )
-        events.gift_cards_issued_event(
-            gift_cards, info.context.user, info.context.app, balance
-        )
+        events.gift_cards_issued_event(gift_cards, info.context.user, app, balance)
         return gift_cards
 
     @staticmethod
@@ -218,13 +210,10 @@
     def bulk_action(cls, info: ResolveInfo, queryset, /):
         queryset = queryset.filter(is_active=False)
         gift_card_ids = [gift_card.id for gift_card in queryset]
-<<<<<<< HEAD
-=======
         app = get_app_promise(info.context).get()
->>>>>>> 792acfb0
         queryset.update(is_active=True)
         events.gift_cards_activated_event(
-            gift_card_ids, user=info.context.user, app=info.context.app
+            gift_card_ids, user=info.context.user, app=app
         )
         manager = get_plugin_manager_promise(info.context).get()
         for card in models.GiftCard.objects.filter(id__in=gift_card_ids):
@@ -248,17 +237,13 @@
 
     @classmethod
     @traced_atomic_transaction()
-<<<<<<< HEAD
-    def bulk_action(cls, info, queryset):
-=======
     def bulk_action(cls, info: ResolveInfo, queryset, /):
         app = get_app_promise(info.context).get()
->>>>>>> 792acfb0
         queryset = queryset.filter(is_active=True)
         gift_card_ids = [gift_card.id for gift_card in queryset]
         queryset.update(is_active=False)
         events.gift_cards_deactivated_event(
-            gift_card_ids, user=info.context.user, app=info.context.app
+            gift_card_ids, user=info.context.user, app=app
         )
         manager = get_plugin_manager_promise(info.context).get()
         for card in models.GiftCard.objects.filter(id__in=gift_card_ids):
