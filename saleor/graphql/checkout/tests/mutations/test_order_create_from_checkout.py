--- conflicted
+++ resolved
@@ -183,8 +183,6 @@
 
     order_confirmed_mock.assert_called_once_with(order)
     _recalculate_order_prices_mock.assert_not_called()
-<<<<<<< HEAD
-=======
 
 
 @pytest.mark.integration
@@ -253,7 +251,6 @@
         **{metadata_key: metadata_value},
     }
     order_confirmed_mock.assert_called_once_with(order)
->>>>>>> f5b8251d
 
 
 def test_order_from_checkout_by_app_with_missing_permission(
