from datetime import datetime, timedelta

import graphene
import pytz

from .....checkout.error_codes import CheckoutCreateFromOrderUnavailableVariantErrorCode
from .....checkout.models import Checkout
from .....product.models import ProductVariantChannelListing
from .....warehouse.models import Stock
from ....tests.utils import get_graphql_content
from ...enums import CheckoutCreateFromOrderErrorCode

MUTATION_CHECKOUT_CREATE_FROM_ORDER = """
mutation CheckoutCreateFromOrder($id: ID!) {
  checkoutCreateFromOrder(id:$id){
    errors{
      field
      message
      code
    }
    unavailableVariants{
      message
      code
      variantId
      lineId
    }
    checkout{
      id
      lines{
        isGift
        quantity
        variant{
          id
        }
      }
    }
  }
}
"""


def _assert_checkout_lines(
    order_lines_map, checkout_lines, checkout_lines_from_response_map
):
    for line in checkout_lines:
        order_line = order_lines_map.get(line.variant.pk)
        assert line.quantity == order_line.quantity
        assert line.variant_id == order_line.variant_id
        variant_global_id = graphene.Node.to_global_id(
            "ProductVariant", line.variant.pk
        )
        line_from_response = checkout_lines_from_response_map.get(variant_global_id)
        assert line.quantity == line_from_response["quantity"]
        assert variant_global_id == line_from_response["variant"]["id"]


def test_checkout_create_from_order_with_same_user(user_api_client, order_with_lines):
    # given
    order_with_lines.user = user_api_client.user
    order_with_lines.save()
    Stock.objects.update(quantity=10)

    variables = {"id": graphene.Node.to_global_id("Order", order_with_lines.pk)}
    # when
    response = user_api_client.post_graphql(
        MUTATION_CHECKOUT_CREATE_FROM_ORDER, variables
    )

    # then
    order_lines_map = {line.variant.pk: line for line in order_with_lines.lines.all()}

    content = get_graphql_content(response)
    data = content["data"]["checkoutCreateFromOrder"]
    checkout = Checkout.objects.get()
    checkout_lines = checkout.lines.all()
    assert checkout.user == order_with_lines.user
    assert checkout.email == order_with_lines.user_email
    checkout_lines_from_response = data["checkout"]["lines"]
    assert len(checkout_lines_from_response) == checkout_lines.count()
    checkout_lines_from_response_map = {
        line["variant"]["id"]: line for line in checkout_lines_from_response
    }
    assert not data["unavailableVariants"]
    assert data["checkout"]["id"] == graphene.Node.to_global_id("Checkout", checkout.pk)
    _assert_checkout_lines(
        order_lines_map, checkout_lines, checkout_lines_from_response_map
    )


def test_checkout_create_from_order_with_different_user(
    user_api_client, order_with_lines, customer_user2
):
    # given
    order_with_lines.user = customer_user2
    order_with_lines.save()
    assert user_api_client.user != customer_user2
    Stock.objects.update(quantity=10)

    variables = {"id": graphene.Node.to_global_id("Order", order_with_lines.pk)}
    # when
    response = user_api_client.post_graphql(
        MUTATION_CHECKOUT_CREATE_FROM_ORDER, variables
    )

    # then
    order_lines_map = {line.variant.pk: line for line in order_with_lines.lines.all()}

    content = get_graphql_content(response)
    data = content["data"]["checkoutCreateFromOrder"]
    checkout = Checkout.objects.get()
    checkout_lines = checkout.lines.all()
    assert checkout.user == user_api_client.user
    assert checkout.email == user_api_client.user.email
    checkout_lines_from_response = data["checkout"]["lines"]
    assert len(checkout_lines_from_response) == checkout_lines.count()
    checkout_lines_from_response_map = {
        line["variant"]["id"]: line for line in checkout_lines_from_response
    }
    assert not data["unavailableVariants"]
    assert data["checkout"]["id"] == graphene.Node.to_global_id("Checkout", checkout.pk)
    _assert_checkout_lines(
        order_lines_map, checkout_lines, checkout_lines_from_response_map
    )


def test_checkout_create_from_order_with_anonymous_user(api_client, order_with_lines):
    # given
    Stock.objects.update(quantity=10)
    variables = {"id": graphene.Node.to_global_id("Order", order_with_lines.pk)}
    # when
    response = api_client.post_graphql(MUTATION_CHECKOUT_CREATE_FROM_ORDER, variables)

    # then
    order_lines_map = {line.variant.pk: line for line in order_with_lines.lines.all()}

    content = get_graphql_content(response)
    data = content["data"]["checkoutCreateFromOrder"]
    checkout = Checkout.objects.get()
    checkout_lines = checkout.lines.all()
    assert not checkout.user
    assert not checkout.email
    checkout_lines_from_response = data["checkout"]["lines"]
    assert len(checkout_lines_from_response) == checkout_lines.count()
    checkout_lines_from_response_map = {
        line["variant"]["id"]: line for line in checkout_lines_from_response
    }
    assert not data["unavailableVariants"]
    assert data["checkout"]["id"] == graphene.Node.to_global_id("Checkout", checkout.pk)
    _assert_checkout_lines(
        order_lines_map, checkout_lines, checkout_lines_from_response_map
    )


def test_checkout_create_from_anonymous_order_and_logged_in_user(
    user_api_client,
    order_with_lines,
):
    # given
    order_with_lines.user = None
    order_with_lines.save()
    Stock.objects.update(quantity=10)

    variables = {"id": graphene.Node.to_global_id("Order", order_with_lines.pk)}
    # when
    response = user_api_client.post_graphql(
        MUTATION_CHECKOUT_CREATE_FROM_ORDER, variables
    )

    # then
    order_lines_map = {line.variant.pk: line for line in order_with_lines.lines.all()}

    content = get_graphql_content(response)
    data = content["data"]["checkoutCreateFromOrder"]
    checkout = Checkout.objects.get()
    checkout_lines = checkout.lines.all()
    assert checkout.user == user_api_client.user
    assert checkout.email == user_api_client.user.email
    checkout_lines_from_response = data["checkout"]["lines"]
    assert len(checkout_lines_from_response) == checkout_lines.count()
    checkout_lines_from_response_map = {
        line["variant"]["id"]: line for line in checkout_lines_from_response
    }
    assert not data["unavailableVariants"]
    assert data["checkout"]["id"] == graphene.Node.to_global_id("Checkout", checkout.pk)
    _assert_checkout_lines(
        order_lines_map, checkout_lines, checkout_lines_from_response_map
    )


def test_checkout_create_from_order_with_gift_reward(
    user_api_client, order_with_lines, gift_promotion_rule
):
    # given
    order_with_lines.user = user_api_client.user
    order_with_lines.save()

    order_lines_count = order_with_lines.lines.count()

    Stock.objects.update(quantity=10)

    variables = {"id": graphene.Node.to_global_id("Order", order_with_lines.pk)}
    # when
    response = user_api_client.post_graphql(
        MUTATION_CHECKOUT_CREATE_FROM_ORDER, variables
    )

    # then
    variants = gift_promotion_rule.gifts.all()
    variant_listings = ProductVariantChannelListing.objects.filter(variant__in=variants)
    top_price, variant_id = max(
        variant_listings.values_list("discounted_price_amount", "variant")
    )
    order_lines_map = {line.variant.pk: line for line in order_with_lines.lines.all()}

    content = get_graphql_content(response)
    data = content["data"]["checkoutCreateFromOrder"]
    checkout = Checkout.objects.get()
    checkout_lines = checkout.lines.all()
    gift_line = checkout_lines.filter(is_gift=True).first()
    order_lines_map[variant_id] = gift_line
    assert checkout.user == order_with_lines.user
    assert checkout.email == order_with_lines.user_email
    checkout_lines_from_response = data["checkout"]["lines"]
    assert (
        len(checkout_lines_from_response)
        == checkout_lines.count()
        == order_lines_count + 1
    )
    checkout_lines_from_response_map = {
        line["variant"]["id"]: line for line in checkout_lines_from_response
    }
    assert not data["unavailableVariants"]
    assert data["checkout"]["id"] == graphene.Node.to_global_id("Checkout", checkout.pk)
    _assert_checkout_lines(
        order_lines_map, checkout_lines, checkout_lines_from_response_map
    )
<<<<<<< HEAD
=======
    assert gift_line.discounts.count() == 1
    discount = gift_line.discounts.first()
    gift_variant_listing = gift_line.variant.channel_listings.get(
        channel=checkout.channel
    )
    assert discount.amount_value == gift_variant_listing.price_amount
>>>>>>> 81a31f13


def test_checkout_create_from_order_when_order_not_found(
    user_api_client,
    order_with_lines,
):
    # given
    variables = {"id": graphene.Node.to_global_id("Order", order_with_lines.pk)}
    order_with_lines.delete()
    # when
    response = user_api_client.post_graphql(
        MUTATION_CHECKOUT_CREATE_FROM_ORDER, variables
    )

    # then
    content = get_graphql_content(response)
    errors = content["data"]["checkoutCreateFromOrder"]["errors"]
    assert len(errors) == 1
    error = errors[0]
    assert error["field"] == "id"
    assert error["code"] == CheckoutCreateFromOrderErrorCode.ORDER_NOT_FOUND.name


def test_checkout_create_from_order_variant_not_found(
    user_api_client, order_with_lines
):
    # given
    order_with_lines.user = user_api_client.user
    order_with_lines.save()
    Stock.objects.update(quantity=10)
    first_line = order_with_lines.lines.first()
    first_line.variant.delete()

    variables = {"id": graphene.Node.to_global_id("Order", order_with_lines.pk)}
    # when
    response = user_api_client.post_graphql(
        MUTATION_CHECKOUT_CREATE_FROM_ORDER, variables
    )

    # then
    order_lines_map = {
        line.variant.pk: line for line in order_with_lines.lines.all() if line.variant
    }

    content = get_graphql_content(response)
    data = content["data"]["checkoutCreateFromOrder"]
    checkout = Checkout.objects.get()
    checkout_lines = checkout.lines.all()
    assert checkout.user == order_with_lines.user
    assert checkout.email == order_with_lines.user_email
    checkout_lines_from_response = data["checkout"]["lines"]
    assert (
        len(checkout_lines_from_response)
        == checkout_lines.count()
        == len(order_lines_map)
    )
    checkout_lines_from_response_map = {
        line["variant"]["id"]: line for line in checkout_lines_from_response
    }

    assert data["checkout"]["id"] == graphene.Node.to_global_id("Checkout", checkout.pk)
    _assert_checkout_lines(
        order_lines_map, checkout_lines, checkout_lines_from_response_map
    )

    error_codes = CheckoutCreateFromOrderUnavailableVariantErrorCode
    assert len(data["unavailableVariants"]) == 1
    unavailable_variant = data["unavailableVariants"][0]
    assert unavailable_variant["code"] == error_codes.NOT_FOUND.name
    assert unavailable_variant["lineId"] == graphene.Node.to_global_id(
        "OrderLine", first_line.pk
    )
    assert unavailable_variant["variantId"] == first_line.product_variant_id


def test_checkout_create_from_order_variant_not_available_in_channel(
    user_api_client, order_with_lines
):
    # given
    order_with_lines.user = user_api_client.user
    order_with_lines.save()
    Stock.objects.update(quantity=10)
    first_line = order_with_lines.lines.first()
    first_line.variant.channel_listings.all().delete()

    variables = {"id": graphene.Node.to_global_id("Order", order_with_lines.pk)}
    # when
    response = user_api_client.post_graphql(
        MUTATION_CHECKOUT_CREATE_FROM_ORDER, variables
    )

    # then
    order_lines_map = {line.variant.pk: line for line in order_with_lines.lines.all()}

    content = get_graphql_content(response)
    data = content["data"]["checkoutCreateFromOrder"]
    checkout = Checkout.objects.get()
    checkout_lines = checkout.lines.all()
    assert checkout.user == order_with_lines.user
    assert checkout.email == order_with_lines.user_email
    checkout_lines_from_response = data["checkout"]["lines"]
    assert (
        len(checkout_lines_from_response)
        == checkout_lines.count()
        == len(order_lines_map) - 1
    )
    checkout_lines_from_response_map = {
        line["variant"]["id"]: line for line in checkout_lines_from_response
    }

    assert data["checkout"]["id"] == graphene.Node.to_global_id("Checkout", checkout.pk)
    _assert_checkout_lines(
        order_lines_map, checkout_lines, checkout_lines_from_response_map
    )

    error_codes = CheckoutCreateFromOrderUnavailableVariantErrorCode
    assert len(data["unavailableVariants"]) == 1
    unavailable_variant = data["unavailableVariants"][0]
    assert (
        unavailable_variant["code"] == error_codes.UNAVAILABLE_VARIANT_IN_CHANNEL.name
    )
    assert unavailable_variant["lineId"] == graphene.Node.to_global_id(
        "OrderLine", first_line.pk
    )
    assert unavailable_variant["variantId"] == first_line.product_variant_id


def test_checkout_create_from_order_variant_not_published(
    user_api_client, order_with_lines
):
    # given
    order_with_lines.user = user_api_client.user
    order_with_lines.save()
    Stock.objects.update(quantity=10)
    first_line = order_with_lines.lines.first()
    first_line.variant.product.channel_listings.all().update(is_published=False)

    variables = {"id": graphene.Node.to_global_id("Order", order_with_lines.pk)}
    # when
    response = user_api_client.post_graphql(
        MUTATION_CHECKOUT_CREATE_FROM_ORDER, variables
    )

    # then
    order_lines_map = {line.variant.pk: line for line in order_with_lines.lines.all()}

    content = get_graphql_content(response)
    data = content["data"]["checkoutCreateFromOrder"]
    checkout = Checkout.objects.get()
    checkout_lines = checkout.lines.all()
    assert checkout.user == order_with_lines.user
    assert checkout.email == order_with_lines.user_email
    checkout_lines_from_response = data["checkout"]["lines"]
    assert (
        len(checkout_lines_from_response)
        == checkout_lines.count()
        == len(order_lines_map) - 1
    )
    checkout_lines_from_response_map = {
        line["variant"]["id"]: line for line in checkout_lines_from_response
    }

    assert data["checkout"]["id"] == graphene.Node.to_global_id("Checkout", checkout.pk)
    _assert_checkout_lines(
        order_lines_map, checkout_lines, checkout_lines_from_response_map
    )

    error_codes = CheckoutCreateFromOrderUnavailableVariantErrorCode
    assert len(data["unavailableVariants"]) == 1
    unavailable_variant = data["unavailableVariants"][0]
    assert unavailable_variant["code"] == error_codes.PRODUCT_NOT_PUBLISHED.name
    assert unavailable_variant["lineId"] == graphene.Node.to_global_id(
        "OrderLine", first_line.pk
    )
    assert unavailable_variant["variantId"] == first_line.product_variant_id


def test_checkout_create_from_order_variant_exceed_variant_quantity_limit(
    user_api_client, order_with_lines
):
    # given
    order_with_lines.user = user_api_client.user
    order_with_lines.save()
    Stock.objects.update(quantity=10)
    first_line = order_with_lines.lines.first()
    variant = first_line.variant
    variant.quantity_limit_per_customer = first_line.quantity - 1
    variant.save()

    variables = {"id": graphene.Node.to_global_id("Order", order_with_lines.pk)}
    # when
    response = user_api_client.post_graphql(
        MUTATION_CHECKOUT_CREATE_FROM_ORDER, variables
    )

    # then
    order_lines_map = {line.variant.pk: line for line in order_with_lines.lines.all()}

    content = get_graphql_content(response)
    data = content["data"]["checkoutCreateFromOrder"]
    checkout = Checkout.objects.get()
    checkout_lines = checkout.lines.all()
    assert checkout.user == order_with_lines.user
    assert checkout.email == order_with_lines.user_email
    checkout_lines_from_response = data["checkout"]["lines"]
    assert (
        len(checkout_lines_from_response)
        == checkout_lines.count()
        == len(order_lines_map) - 1
    )
    checkout_lines_from_response_map = {
        line["variant"]["id"]: line for line in checkout_lines_from_response
    }

    assert data["checkout"]["id"] == graphene.Node.to_global_id("Checkout", checkout.pk)
    _assert_checkout_lines(
        order_lines_map, checkout_lines, checkout_lines_from_response_map
    )

    error_codes = CheckoutCreateFromOrderUnavailableVariantErrorCode
    assert len(data["unavailableVariants"]) == 1
    unavailable_variant = data["unavailableVariants"][0]
    assert unavailable_variant["code"] == error_codes.QUANTITY_GREATER_THAN_LIMIT.name
    assert unavailable_variant["lineId"] == graphene.Node.to_global_id(
        "OrderLine", first_line.pk
    )
    assert unavailable_variant["variantId"] == first_line.product_variant_id


def test_checkout_create_from_order_variant_exceed_global_quantity_limit(
    user_api_client, order_with_lines, site_settings
):
    # given
    order_with_lines.user = user_api_client.user
    order_with_lines.save()
    Stock.objects.update(quantity=10)
    first_line = order_with_lines.lines.first()
    first_line.quantity = 25
    first_line.save()

    site_settings.limit_quantity_per_checkout = 20
    site_settings.save()

    variables = {"id": graphene.Node.to_global_id("Order", order_with_lines.pk)}
    # when
    response = user_api_client.post_graphql(
        MUTATION_CHECKOUT_CREATE_FROM_ORDER, variables
    )

    # then
    order_lines_map = {line.variant.pk: line for line in order_with_lines.lines.all()}

    content = get_graphql_content(response)
    data = content["data"]["checkoutCreateFromOrder"]
    checkout = Checkout.objects.get()
    checkout_lines = checkout.lines.all()
    assert checkout.user == order_with_lines.user
    assert checkout.email == order_with_lines.user_email
    checkout_lines_from_response = data["checkout"]["lines"]
    assert (
        len(checkout_lines_from_response)
        == checkout_lines.count()
        == len(order_lines_map) - 1
    )
    checkout_lines_from_response_map = {
        line["variant"]["id"]: line for line in checkout_lines_from_response
    }

    assert data["checkout"]["id"] == graphene.Node.to_global_id("Checkout", checkout.pk)
    _assert_checkout_lines(
        order_lines_map, checkout_lines, checkout_lines_from_response_map
    )

    error_codes = CheckoutCreateFromOrderUnavailableVariantErrorCode
    assert len(data["unavailableVariants"]) == 1
    unavailable_variant = data["unavailableVariants"][0]
    assert unavailable_variant["code"] == error_codes.QUANTITY_GREATER_THAN_LIMIT.name
    assert unavailable_variant["lineId"] == graphene.Node.to_global_id(
        "OrderLine", first_line.pk
    )
    assert unavailable_variant["variantId"] == first_line.product_variant_id


def test_checkout_create_from_order_variant_not_available_for_purchase(
    user_api_client, order_with_lines
):
    # given
    available_at = datetime.now(pytz.UTC) + timedelta(days=2)
    order_with_lines.user = user_api_client.user
    order_with_lines.save()
    Stock.objects.update(quantity=10)
    first_line = order_with_lines.lines.first()
    first_line.variant.product.channel_listings.all().update(
        available_for_purchase_at=available_at
    )

    variables = {"id": graphene.Node.to_global_id("Order", order_with_lines.pk)}
    # when
    response = user_api_client.post_graphql(
        MUTATION_CHECKOUT_CREATE_FROM_ORDER, variables
    )

    # then
    order_lines_map = {line.variant.pk: line for line in order_with_lines.lines.all()}

    content = get_graphql_content(response)
    data = content["data"]["checkoutCreateFromOrder"]
    checkout = Checkout.objects.get()
    checkout_lines = checkout.lines.all()
    assert checkout.user == order_with_lines.user
    assert checkout.email == order_with_lines.user_email
    checkout_lines_from_response = data["checkout"]["lines"]
    assert (
        len(checkout_lines_from_response)
        == checkout_lines.count()
        == len(order_lines_map) - 1
    )
    checkout_lines_from_response_map = {
        line["variant"]["id"]: line for line in checkout_lines_from_response
    }

    assert data["checkout"]["id"] == graphene.Node.to_global_id("Checkout", checkout.pk)
    _assert_checkout_lines(
        order_lines_map, checkout_lines, checkout_lines_from_response_map
    )

    error_codes = CheckoutCreateFromOrderUnavailableVariantErrorCode
    assert len(data["unavailableVariants"]) == 1
    unavailable_variant = data["unavailableVariants"][0]
    assert (
        unavailable_variant["code"] == error_codes.PRODUCT_UNAVAILABLE_FOR_PURCHASE.name
    )
    assert unavailable_variant["lineId"] == graphene.Node.to_global_id(
        "OrderLine", first_line.pk
    )
    assert unavailable_variant["variantId"] == first_line.product_variant_id


def test_checkout_create_from_order_variant_out_of_stock(
    user_api_client, order_with_lines
):
    # given
    order_with_lines.user = user_api_client.user
    order_with_lines.save()
    first_line = order_with_lines.lines.first()
    Stock.objects.exclude(product_variant=first_line.variant).update(quantity=10)

    variables = {"id": graphene.Node.to_global_id("Order", order_with_lines.pk)}
    # when
    response = user_api_client.post_graphql(
        MUTATION_CHECKOUT_CREATE_FROM_ORDER, variables
    )

    # then
    order_lines_map = {line.variant.pk: line for line in order_with_lines.lines.all()}

    content = get_graphql_content(response)
    data = content["data"]["checkoutCreateFromOrder"]
    checkout = Checkout.objects.get()
    checkout_lines = checkout.lines.all()
    assert checkout.user == order_with_lines.user
    assert checkout.email == order_with_lines.user_email
    checkout_lines_from_response = data["checkout"]["lines"]
    assert (
        len(checkout_lines_from_response)
        == checkout_lines.count()
        == len(order_lines_map) - 1
    )
    checkout_lines_from_response_map = {
        line["variant"]["id"]: line for line in checkout_lines_from_response
    }

    assert data["checkout"]["id"] == graphene.Node.to_global_id("Checkout", checkout.pk)
    _assert_checkout_lines(
        order_lines_map, checkout_lines, checkout_lines_from_response_map
    )

    error_codes = CheckoutCreateFromOrderUnavailableVariantErrorCode
    assert len(data["unavailableVariants"]) == 1
    unavailable_variant = data["unavailableVariants"][0]
    assert unavailable_variant["code"] == error_codes.INSUFFICIENT_STOCK.name
    assert unavailable_variant["lineId"] == graphene.Node.to_global_id(
        "OrderLine", first_line.pk
    )
    assert unavailable_variant["variantId"] == first_line.product_variant_id


def test_checkout_create_from_order_variant_not_enough_stock(
    user_api_client, order_with_lines
):
    # given
    order_with_lines.user = user_api_client.user
    order_with_lines.save()
    first_line = order_with_lines.lines.first()
    Stock.objects.exclude(product_variant=first_line.variant).update(quantity=10)
    Stock.objects.filter(product_variant=first_line.variant).update(
        quantity=first_line.quantity - 1
    )

    variables = {"id": graphene.Node.to_global_id("Order", order_with_lines.pk)}
    # when
    response = user_api_client.post_graphql(
        MUTATION_CHECKOUT_CREATE_FROM_ORDER, variables
    )

    # then
    order_lines_map = {line.variant.pk: line for line in order_with_lines.lines.all()}

    content = get_graphql_content(response)
    data = content["data"]["checkoutCreateFromOrder"]
    checkout = Checkout.objects.get()
    checkout_lines = checkout.lines.all()
    assert checkout.user == order_with_lines.user
    assert checkout.email == order_with_lines.user_email
    checkout_lines_from_response = data["checkout"]["lines"]
    assert (
        len(checkout_lines_from_response)
        == checkout_lines.count()
        == len(order_lines_map) - 1
    )
    checkout_lines_from_response_map = {
        line["variant"]["id"]: line for line in checkout_lines_from_response
    }

    assert data["checkout"]["id"] == graphene.Node.to_global_id("Checkout", checkout.pk)
    _assert_checkout_lines(
        order_lines_map, checkout_lines, checkout_lines_from_response_map
    )

    error_codes = CheckoutCreateFromOrderUnavailableVariantErrorCode
    assert len(data["unavailableVariants"]) == 1
    unavailable_variant = data["unavailableVariants"][0]
    assert unavailable_variant["code"] == error_codes.INSUFFICIENT_STOCK.name
    assert unavailable_variant["lineId"] == graphene.Node.to_global_id(
        "OrderLine", first_line.pk
    )
    assert unavailable_variant["variantId"] == first_line.product_variant_id


def test_checkout_create_from_order_multiple_unavailable_variants(
    user_api_client, order_with_lines, order_line
):
    # given
    order_with_lines.user = user_api_client.user
    order_with_lines.save()
    order_line.order_id = order_with_lines.pk
    order_line.save()
    first_line = order_with_lines.lines.first()

    Stock.objects.exclude(product_variant=first_line.variant).update(quantity=10)
    order_line.variant.channel_listings.all().delete()

    variables = {"id": graphene.Node.to_global_id("Order", order_with_lines.pk)}
    # when
    response = user_api_client.post_graphql(
        MUTATION_CHECKOUT_CREATE_FROM_ORDER, variables
    )

    # then
    order_lines_map = {line.variant.pk: line for line in order_with_lines.lines.all()}

    content = get_graphql_content(response)
    data = content["data"]["checkoutCreateFromOrder"]
    checkout = Checkout.objects.get()
    checkout_lines = checkout.lines.all()
    assert checkout.user == order_with_lines.user
    assert checkout.email == order_with_lines.user_email
    checkout_lines_from_response = data["checkout"]["lines"]
    assert (
        len(checkout_lines_from_response)
        == checkout_lines.count()
        == len(order_lines_map) - 2
    )
    checkout_lines_from_response_map = {
        line["variant"]["id"]: line for line in checkout_lines_from_response
    }

    assert data["checkout"]["id"] == graphene.Node.to_global_id("Checkout", checkout.pk)
    _assert_checkout_lines(
        order_lines_map, checkout_lines, checkout_lines_from_response_map
    )

    error_codes = CheckoutCreateFromOrderUnavailableVariantErrorCode
    assert len(data["unavailableVariants"]) == 2

    unavailable_variants = data["unavailableVariants"]
    errors = {variant_data["code"] for variant_data in unavailable_variants}
    line_ids = {variant_data["lineId"] for variant_data in unavailable_variants}
    variant_ids = {variant_data["variantId"] for variant_data in unavailable_variants}
    assert errors == {
        error_codes.INSUFFICIENT_STOCK.name,
        error_codes.UNAVAILABLE_VARIANT_IN_CHANNEL.name,
    }
    assert line_ids == {
        graphene.Node.to_global_id("OrderLine", first_line.pk),
        graphene.Node.to_global_id("OrderLine", order_line.pk),
    }
    assert variant_ids == {first_line.product_variant_id, order_line.product_variant_id}


def test_checkout_create_from_order_with_the_same_variant_in_multiple_lines(
    user_api_client, order_with_lines
):
    # given
    order_with_lines.user = user_api_client.user
    order_with_lines.save()
    Stock.objects.update(quantity=10)
    first_line = order_with_lines.lines.first()
    first_line.pk = None
    first_line.save()

    variables = {"id": graphene.Node.to_global_id("Order", order_with_lines.pk)}
    # when
    response = user_api_client.post_graphql(
        MUTATION_CHECKOUT_CREATE_FROM_ORDER, variables
    )

    # then
    order_lines_map = {line.variant.pk: line for line in order_with_lines.lines.all()}

    content = get_graphql_content(response)
    data = content["data"]["checkoutCreateFromOrder"]
    checkout = Checkout.objects.get()
    checkout_lines = checkout.lines.all()
    assert checkout.user == order_with_lines.user
    assert checkout.email == order_with_lines.user_email
    checkout_lines_from_response = data["checkout"]["lines"]
    assert (
        len(checkout_lines_from_response)
        == checkout_lines.count()
        == order_with_lines.lines.count()
    )
    checkout_lines_from_response_map = {
        line["variant"]["id"]: line for line in checkout_lines_from_response
    }
    assert not data["unavailableVariants"]
    assert data["checkout"]["id"] == graphene.Node.to_global_id("Checkout", checkout.pk)
    _assert_checkout_lines(
        order_lines_map, checkout_lines, checkout_lines_from_response_map
    )<|MERGE_RESOLUTION|>--- conflicted
+++ resolved
@@ -234,15 +234,12 @@
     _assert_checkout_lines(
         order_lines_map, checkout_lines, checkout_lines_from_response_map
     )
-<<<<<<< HEAD
-=======
     assert gift_line.discounts.count() == 1
     discount = gift_line.discounts.first()
     gift_variant_listing = gift_line.variant.channel_listings.get(
         channel=checkout.channel
     )
     assert discount.amount_value == gift_variant_listing.price_amount
->>>>>>> 81a31f13
 
 
 def test_checkout_create_from_order_when_order_not_found(
