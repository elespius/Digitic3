--- conflicted
+++ resolved
@@ -5,12 +5,7 @@
 from django.utils import timezone
 from freezegun import freeze_time
 
-<<<<<<< HEAD
-from saleor.checkout.utils import invalidate_checkout_prices
-
-=======
 from ....checkout.utils import invalidate_checkout_prices
->>>>>>> 484a0353
 from ...tests.utils import get_graphql_content
 
 ADD_CHECKOUT_LINE = """
