import datetime
from decimal import Decimal
from unittest import mock

import graphene
import pytest
from django.core.exceptions import ValidationError
from django.db.models import Sum
from django.utils import timezone
from django.utils.dateparse import parse_datetime
from django_countries.fields import Country
from measurement.measures import Weight
from prices import Money

from ....checkout import base_calculations, calculations
from ....checkout.checkout_cleaner import (
    clean_checkout_payment,
    clean_checkout_shipping,
)
from ....checkout.error_codes import CheckoutErrorCode
from ....checkout.fetch import fetch_checkout_info, fetch_checkout_lines
from ....checkout.utils import add_voucher_to_checkout
from ....core.prices import quantize_price
from ....discount import DiscountValueType, VoucherType
from ....discount.utils import generate_sale_discount_objects_for_checkout
from ....payment import TransactionAction
from ....payment.interface import (
    ListStoredPaymentMethodsRequestData,
    PaymentGateway,
    PaymentMethodCreditCardInfo,
    PaymentMethodData,
)
from ....plugins.manager import get_plugins_manager
from ....plugins.tests.sample_plugins import ActiveDummyPaymentGateway
from ....product.models import ProductVariant
from ....shipping.models import ShippingMethodTranslation
from ....shipping.utils import convert_to_shipping_method_data
from ....tests.utils import dummy_editorjs
from ....warehouse import WarehouseClickAndCollectOption
from ....warehouse.models import PreorderReservation, Reservation, Stock, Warehouse
from ...core.utils import to_global_id_or_none
from ...payment.enums import TokenizedPaymentFlowEnum
from ...tests.utils import assert_no_permission, get_graphql_content
from ..enums import CheckoutAuthorizeStatusEnum, CheckoutChargeStatusEnum
from ..mutations.utils import (
    clean_delivery_method,
    update_checkout_shipping_method_if_invalid,
)


def test_clean_delivery_method_after_shipping_address_changes_stay_the_same(
    checkout_with_single_item, address, shipping_method, other_shipping_method
):
    """Ensure the current shipping method applies to new address.

    If it does, then it doesn't need to be changed.
    """

    checkout = checkout_with_single_item
    checkout.shipping_address = address

    manager = get_plugins_manager()
    lines, _ = fetch_checkout_lines(checkout)
    checkout_info = fetch_checkout_info(checkout, lines, manager)
    delivery_method = convert_to_shipping_method_data(
        shipping_method, shipping_method.channel_listings.first()
    )
    is_valid_method = clean_delivery_method(checkout_info, lines, delivery_method)
    assert is_valid_method is True


def test_clean_delivery_method_with_preorder_is_valid_for_enabled_warehouse(
    checkout_with_preorders_only, address, warehouses_for_cc
):
    checkout = checkout_with_preorders_only
    checkout.shipping_address = address

    manager = get_plugins_manager()
    lines, _ = fetch_checkout_lines(checkout)
    checkout_info = fetch_checkout_info(checkout, lines, manager)
    is_valid_method = clean_delivery_method(checkout_info, lines, warehouses_for_cc[1])

    assert is_valid_method is True


def test_clean_delivery_method_does_nothing_if_no_shipping_method(
    checkout_with_single_item, address, other_shipping_method
):
    """If no shipping method was selected, it shouldn't return an error."""

    checkout = checkout_with_single_item
    checkout.shipping_address = address
    manager = get_plugins_manager()
    lines, _ = fetch_checkout_lines(checkout)
    checkout_info = fetch_checkout_info(checkout, lines, manager)
    is_valid_method = clean_delivery_method(checkout_info, lines, None)
    assert is_valid_method is True


def test_update_checkout_shipping_method_if_invalid(
    checkout_with_single_item,
    address,
    shipping_method,
    other_shipping_method,
    shipping_zone_without_countries,
):
    # If the shipping method is invalid, it should be removed.

    checkout = checkout_with_single_item
    checkout.shipping_address = address
    checkout.shipping_method = shipping_method

    shipping_method.shipping_zone = shipping_zone_without_countries
    shipping_method.save(update_fields=["shipping_zone"])

    manager = get_plugins_manager()
    lines, _ = fetch_checkout_lines(checkout)
    checkout_info = fetch_checkout_info(checkout, lines, manager)
    update_checkout_shipping_method_if_invalid(checkout_info, lines)

    assert checkout.shipping_method is None
    assert checkout_info.delivery_method_info.delivery_method is None

    # Ensure the checkout's shipping method was saved
    checkout.refresh_from_db(fields=["shipping_method"])
    assert checkout.shipping_method is None


def test_update_checkout_shipping_method_if_invalid_no_checkout_metadata(
    checkout_with_single_item,
    address,
    shipping_method,
    other_shipping_method,
    shipping_zone_without_countries,
):
    # If the shipping method is invalid, it should be removed.

    # given
    checkout = checkout_with_single_item
    checkout.metadata_storage.delete()
    checkout.shipping_address = address
    checkout.shipping_method = shipping_method

    shipping_method.shipping_zone = shipping_zone_without_countries
    shipping_method.save(update_fields=["shipping_zone"])

    manager = get_plugins_manager()
    lines, _ = fetch_checkout_lines(checkout)
    checkout_info = fetch_checkout_info(checkout, lines, manager)

    # when
    update_checkout_shipping_method_if_invalid(checkout_info, lines)

    # then
    assert checkout.shipping_method is None
    assert checkout_info.delivery_method_info.delivery_method is None

    # Ensure the checkout's shipping method was saved
    checkout.refresh_from_db(fields=["shipping_method"])
    assert checkout.shipping_method is None


@pytest.fixture
def expected_dummy_gateway():
    return {
        "id": "mirumee.payments.dummy",
        "name": "Dummy",
        "config": [{"field": "store_customer_card", "value": "false"}],
        "currencies": ["USD", "PLN"],
    }


GET_CHECKOUT_PAYMENTS_QUERY = """
query getCheckoutPayments($id: ID) {
    checkout(id: $id) {
        availablePaymentGateways {
            id
            name
            config {
                field
                value
            }
            currencies
        }
    }
}
"""


def test_checkout_available_payment_gateways(
    api_client,
    checkout_with_item,
    expected_dummy_gateway,
):
    query = GET_CHECKOUT_PAYMENTS_QUERY
    variables = {"id": to_global_id_or_none(checkout_with_item)}
    response = api_client.post_graphql(query, variables)

    content = get_graphql_content(response)
    data = content["data"]["checkout"]
    assert data["availablePaymentGateways"] == [
        expected_dummy_gateway,
    ]


def test_checkout_available_payment_gateways_currency_specified_USD(
    api_client,
    checkout_with_item,
    expected_dummy_gateway,
    sample_gateway,
):
    checkout_with_item.currency = "USD"
    checkout_with_item.save(update_fields=["currency"])

    query = GET_CHECKOUT_PAYMENTS_QUERY

    variables = {"id": to_global_id_or_none(checkout_with_item)}
    response = api_client.post_graphql(query, variables)

    content = get_graphql_content(response)
    data = content["data"]["checkout"]
    assert {gateway["id"] for gateway in data["availablePaymentGateways"]} == {
        expected_dummy_gateway["id"],
        ActiveDummyPaymentGateway.PLUGIN_ID,
    }


def test_checkout_available_payment_gateways_currency_specified_EUR(
    api_client, checkout_with_item, expected_dummy_gateway, sample_gateway
):
    checkout_with_item.currency = "EUR"
    checkout_with_item.save(update_fields=["currency"])

    query = GET_CHECKOUT_PAYMENTS_QUERY

    variables = {"id": to_global_id_or_none(checkout_with_item)}
    response = api_client.post_graphql(query, variables)

    content = get_graphql_content(response)
    data = content["data"]["checkout"]
    assert (
        data["availablePaymentGateways"][0]["id"] == ActiveDummyPaymentGateway.PLUGIN_ID
    )


GET_CHECKOUT_SELECTED_SHIPPING_METHOD = """
query getCheckout($id: ID) {
    checkout(id: $id) {
        shippingMethod {
            id
            name
            description
            price {
                amount
            }
            translation(languageCode: PL) {
                name
                description
            }
            minimumOrderPrice {
                amount
            }
            maximumOrderPrice {
                amount
            }
            minimumOrderWeight {
               unit
               value
            }
            maximumOrderWeight {
               unit
               value
            }
            message
            active
            minimumDeliveryDays
            maximumDeliveryDays
            metadata {
                key
                value
            }
            metadata {
                key
                value
            }
        }
    }
}
"""


def test_checkout_selected_shipping_method(
    api_client, checkout_with_item, address, shipping_zone
):
    checkout_with_item.shipping_address = address
    checkout_with_item.save()

    shipping_method = shipping_zone.shipping_methods.first()
    min_weight = 0
    shipping_method.minimum_order_weight = Weight(oz=min_weight)
    max_weight = 10
    shipping_method.maximum_order_weight = Weight(kg=max_weight)
    metadata_key = "md key"
    metadata_value = "md value"
    raw_description = "this is descr"
    description = dummy_editorjs(raw_description)
    shipping_method.description = description
    shipping_method.store_value_in_metadata({metadata_key: metadata_value})
    shipping_method.save()
    translated_name = "Dostawa ekspresowa"
    ShippingMethodTranslation.objects.create(
        language_code="pl", shipping_method=shipping_method, name=translated_name
    )
    checkout_with_item.shipping_method = shipping_method
    checkout_with_item.save()

    # when
    query = GET_CHECKOUT_SELECTED_SHIPPING_METHOD
    variables = {"id": to_global_id_or_none(checkout_with_item)}
    response = api_client.post_graphql(query, variables)
    content = get_graphql_content(response)
    data = content["data"]["checkout"]

    shipping_method = shipping_zone.shipping_methods.first()
    # then
    assert data["shippingMethod"]["id"] == (
        graphene.Node.to_global_id("ShippingMethod", shipping_method.id)
    )
    assert data["shippingMethod"]["name"] == shipping_method.name
    assert raw_description in data["shippingMethod"]["description"]
    assert data["shippingMethod"]["active"]
    assert data["shippingMethod"]["message"] == ""
    assert (
        data["shippingMethod"]["minimumDeliveryDays"]
        == shipping_method.minimum_delivery_days
    )
    assert (
        data["shippingMethod"]["maximumDeliveryDays"]
        == shipping_method.maximum_delivery_days
    )
    assert data["shippingMethod"]["minimumOrderWeight"]["unit"] == "KG"
    assert data["shippingMethod"]["minimumOrderWeight"]["value"] == min_weight
    assert data["shippingMethod"]["maximumOrderWeight"]["unit"] == "KG"
    assert data["shippingMethod"]["maximumOrderWeight"]["value"] == max_weight
    assert data["shippingMethod"]["metadata"][0]["key"] == metadata_key
    assert data["shippingMethod"]["metadata"][0]["value"] == metadata_value
    assert data["shippingMethod"]["translation"]["name"] == translated_name


GET_CHECKOUT_SELECTED_SHIPPING_METHOD_PRIVATE_FIELDS = """
query getCheckout($id: ID) {
    checkout(id: $id) {
        shippingMethod {
            id
            privateMetadata {
                key
                value
            }
        }
    }
}
"""


def test_checkout_selected_shipping_method_as_staff(
    staff_api_client, checkout_with_item, shipping_zone, permission_manage_shipping
):
    # given
    staff_api_client.user.user_permissions.add(permission_manage_shipping)
    shipping_method = shipping_zone.shipping_methods.first()
    metadata_key = "md key"
    metadata_value = "md value"
    shipping_method.store_value_in_private_metadata({metadata_key: metadata_value})
    shipping_method.save()
    checkout_with_item.shipping_method = shipping_method
    checkout_with_item.save()

    # when
    query = GET_CHECKOUT_SELECTED_SHIPPING_METHOD_PRIVATE_FIELDS
    variables = {"id": to_global_id_or_none(checkout_with_item)}
    response = staff_api_client.post_graphql(query, variables)
    content = get_graphql_content(response)
    data = content["data"]["checkout"]

    response_metadata = data["shippingMethod"]["privateMetadata"][0]
    assert response_metadata["key"] == metadata_key
    assert response_metadata["value"] == metadata_value


GET_CHECKOUT_AVAILABLE_SHIPPING_METHODS_TEMPLATE = """
query getCheckout($id: ID) {
    checkout(id: $id) {
        %s {
            id
            type
            name
            description
            price {
                amount
            }
            translation(languageCode: PL) {
                name
                description
            }
            minimumOrderPrice {
                amount
            }
            maximumOrderPrice {
                amount
            }
            minimumOrderWeight {
               unit
               value
            }
            maximumOrderWeight {
               unit
               value
            }
            message
            active
            minimumDeliveryDays
            maximumDeliveryDays
            metadata {
                key
                value
            }
        }
    }
}
"""

GET_CHECKOUT_AVAILABLE_SHIPPING_METHODS = (
    GET_CHECKOUT_AVAILABLE_SHIPPING_METHODS_TEMPLATE % "availableShippingMethods"
)


@pytest.mark.parametrize("field", ["availableShippingMethods", "shippingMethods"])
def test_checkout_available_shipping_methods(
    api_client, checkout_with_item, address, shipping_zone, field
):
    # given
    checkout_with_item.shipping_address = address
    checkout_with_item.save()
    shipping_method = shipping_zone.shipping_methods.first()
    min_weight = 0
    shipping_method.minimum_order_weight = Weight(oz=min_weight)
    max_weight = 10
    shipping_method.maximum_order_weight = Weight(kg=max_weight)
    metadata_key = "md key"
    metadata_value = "md value"
    raw_description = "this is descr"
    description = dummy_editorjs(raw_description)
    shipping_method.description = description
    shipping_method.store_value_in_metadata({metadata_key: metadata_value})
    shipping_method.save()
    translated_name = "Dostawa ekspresowa"
    ShippingMethodTranslation.objects.create(
        language_code="pl", shipping_method=shipping_method, name=translated_name
    )

    # when
    query = GET_CHECKOUT_AVAILABLE_SHIPPING_METHODS_TEMPLATE % field
    variables = {"id": to_global_id_or_none(checkout_with_item)}
    response = api_client.post_graphql(query, variables)
    content = get_graphql_content(response)
    data = content["data"]["checkout"]

    # then
    assert data[field][0]["id"] == (
        graphene.Node.to_global_id("ShippingMethod", shipping_method.id)
    )
    assert data[field][0]["name"] == shipping_method.name
    assert data[field][0]["type"] == shipping_method.type.upper()
    assert raw_description in data[field][0]["description"]
    assert data[field][0]["active"]
    assert data[field][0]["message"] == ""
    assert (
        data[field][0]["minimumDeliveryDays"] == shipping_method.minimum_delivery_days
    )
    assert (
        data[field][0]["maximumDeliveryDays"] == shipping_method.maximum_delivery_days
    )
    assert data[field][0]["minimumOrderWeight"]["unit"] == "KG"
    assert data[field][0]["minimumOrderWeight"]["value"] == min_weight
    assert data[field][0]["maximumOrderWeight"]["unit"] == "KG"
    assert data[field][0]["maximumOrderWeight"]["value"] == max_weight
    assert data[field][0]["metadata"][0]["key"] == metadata_key
    assert data[field][0]["metadata"][0]["value"] == metadata_value
    assert data[field][0]["translation"]["name"] == translated_name


@pytest.mark.parametrize("minimum_order_weight_value", [0, 2, None])
def test_checkout_available_shipping_methods_with_weight_based_shipping_method(
    api_client,
    checkout_with_item,
    address,
    shipping_method_weight_based,
    minimum_order_weight_value,
):
    checkout_with_item.shipping_address = address
    checkout_with_item.save()

    shipping_method = shipping_method_weight_based
    if minimum_order_weight_value is not None:
        weight = Weight(kg=minimum_order_weight_value)
        shipping_method.minimum_order_weight = weight
        variant = checkout_with_item.lines.first().variant
        variant.weight = weight
        variant.save(update_fields=["weight"])
    else:
        shipping_method.minimum_order_weight = minimum_order_weight_value

    shipping_method.save(update_fields=["minimum_order_weight"])

    query = GET_CHECKOUT_AVAILABLE_SHIPPING_METHODS
    variables = {"id": to_global_id_or_none(checkout_with_item)}
    response = api_client.post_graphql(query, variables)
    content = get_graphql_content(response)
    data = content["data"]["checkout"]

    shipping_methods = [method["name"] for method in data["availableShippingMethods"]]
    assert shipping_method.name in shipping_methods


def test_checkout_available_shipping_methods_weight_method_with_higher_minimal_weigh(
    api_client, checkout_with_item, address, shipping_method_weight_based
):
    checkout_with_item.shipping_address = address
    checkout_with_item.save()

    shipping_method = shipping_method_weight_based
    weight_value = 5
    shipping_method.minimum_order_weight = Weight(kg=weight_value)
    shipping_method.save(update_fields=["minimum_order_weight"])

    variants = []
    for line in checkout_with_item.lines.all():
        variant = line.variant
        variant.weight = Weight(kg=1)
        variants.append(variant)
    ProductVariant.objects.bulk_update(variants, ["weight"])

    query = GET_CHECKOUT_AVAILABLE_SHIPPING_METHODS
    variables = {"id": to_global_id_or_none(checkout_with_item)}
    response = api_client.post_graphql(query, variables)
    content = get_graphql_content(response)
    data = content["data"]["checkout"]

    shipping_methods = [method["name"] for method in data["availableShippingMethods"]]
    assert shipping_method.name not in shipping_methods


def test_checkout_shipping_methods_with_price_based_shipping_method_and_discount(
    api_client,
    checkout_with_item,
    address,
    shipping_method,
):
    """Ensure that price based shipping method is not returned when
    checkout with discounts subtotal is lower than minimal order price."""
    checkout_with_item.shipping_address = address
    manager = get_plugins_manager()
    lines, _ = fetch_checkout_lines(checkout_with_item)
    checkout_info = fetch_checkout_info(checkout_with_item, lines, manager)

    subtotal = calculations.checkout_subtotal(
        manager=manager,
        checkout_info=checkout_info,
        lines=lines,
        address=checkout_with_item.shipping_address,
    )

    checkout_with_item.discount_amount = Decimal(5.0)
    checkout_with_item.save(update_fields=["shipping_address", "discount_amount"])

    shipping_method.name = "Price based"
    shipping_method.save(update_fields=["name"])

    shipping_channel_listing = shipping_method.channel_listings.get(
        channel=checkout_with_item.channel
    )
    shipping_channel_listing.minimum_order_price_amount = subtotal.gross.amount - 1
    shipping_channel_listing.save(update_fields=["minimum_order_price_amount"])

    query = GET_CHECKOUT_AVAILABLE_SHIPPING_METHODS
    variables = {"id": to_global_id_or_none(checkout_with_item)}
    response = api_client.post_graphql(query, variables)
    content = get_graphql_content(response)
    data = content["data"]["checkout"]

    shipping_methods = [method["name"] for method in data["availableShippingMethods"]]
    assert shipping_method.name not in shipping_methods


def test_checkout_shipping_methods_with_price_based_shipping_and_shipping_discount(
    api_client,
    checkout_with_item,
    address,
    shipping_method,
    voucher_shipping_type,
):
    """Ensure that price based shipping method is returned when checkout
    has discount on shipping."""
    checkout_with_item.shipping_address = address
    manager = get_plugins_manager()
    lines, _ = fetch_checkout_lines(checkout_with_item)
    checkout_info = fetch_checkout_info(checkout_with_item, lines, manager)

    subtotal = calculations.checkout_subtotal(
        manager=manager,
        checkout_info=checkout_info,
        lines=lines,
        address=checkout_with_item.shipping_address,
    )

    checkout_with_item.discount_amount = Decimal(5.0)
    checkout_with_item.voucher_code = voucher_shipping_type.code
    checkout_with_item.save(
        update_fields=["shipping_address", "discount_amount", "voucher_code"]
    )

    shipping_method.name = "Price based"
    shipping_method.save(update_fields=["name"])

    shipping_channel_listing = shipping_method.channel_listings.get(
        channel=checkout_with_item.channel
    )
    shipping_channel_listing.minimum_order_price_amount = subtotal.gross.amount - 1
    shipping_channel_listing.save(update_fields=["minimum_order_price_amount"])

    query = GET_CHECKOUT_AVAILABLE_SHIPPING_METHODS
    variables = {"id": to_global_id_or_none(checkout_with_item)}
    response = api_client.post_graphql(query, variables)
    content = get_graphql_content(response)
    data = content["data"]["checkout"]

    shipping_methods = [method["name"] for method in data["availableShippingMethods"]]
    assert shipping_method.name in shipping_methods


def test_checkout_shipping_methods_with_price_based_method_and_product_voucher(
    api_client, checkout_with_item, address, shipping_method, voucher, channel_USD
):
    """Ensure that price based shipping method is returned when
    checkout with discounts subtotal is lower than maximal order price with
    specific product discount."""

    # given
    checkout_with_item.shipping_address = address
    manager = get_plugins_manager()
    lines, _ = fetch_checkout_lines(checkout_with_item)

    line = checkout_with_item.lines.first()

    voucher.products.add(line.variant.product)
    voucher.type = VoucherType.SPECIFIC_PRODUCT
    voucher.discount_value_type = DiscountValueType.PERCENTAGE
    voucher.save()

    voucher_percent_value = Decimal(50)
    voucher_channel_listing = voucher.channel_listings.get(channel=channel_USD)
    voucher_channel_listing.discount_value = voucher_percent_value
    voucher_channel_listing.save()

    checkout_with_item.save(update_fields=["shipping_address"])

    checkout_info = fetch_checkout_info(checkout_with_item, lines, manager)
    add_voucher_to_checkout(manager, checkout_info, lines, voucher)

    subtotal = calculations.checkout_subtotal(
        manager=manager,
        checkout_info=checkout_info,
        lines=lines,
        address=checkout_with_item.shipping_address,
    )
    shipping_method.name = "Price based"
    shipping_method.save(update_fields=["name"])

    shipping_channel_listing = shipping_method.channel_listings.get(
        channel=checkout_with_item.channel
    )
    shipping_channel_listing.price_amount = Decimal(0)

    # set minimum order price on 50% of total. It's to ensure that discount was not
    # doubled during shipping methods fetching. If it was subtotal would be 0
    shipping_channel_listing.minimum_order_price_amount = subtotal.gross.amount / 2
    shipping_channel_listing.save(
        update_fields=["minimum_order_price_amount", "price_amount"]
    )

    query = GET_CHECKOUT_AVAILABLE_SHIPPING_METHODS
    variables = {"id": to_global_id_or_none(checkout_with_item)}

    # when
    response = api_client.post_graphql(query, variables)

    # then
    content = get_graphql_content(response)
    data = content["data"]["checkout"]
    shipping_methods = [method["name"] for method in data["availableShippingMethods"]]
    assert shipping_method.name in shipping_methods


def test_checkout_available_shipping_methods_shipping_zone_without_channels(
    api_client, checkout_with_item, address, shipping_zone
):
    shipping_zone.channels.clear()
    checkout_with_item.shipping_address = address
    checkout_with_item.save()

    query = GET_CHECKOUT_AVAILABLE_SHIPPING_METHODS
    variables = {"id": to_global_id_or_none(checkout_with_item)}
    response = api_client.post_graphql(query, variables)
    content = get_graphql_content(response)
    data = content["data"]["checkout"]

    assert len(data["availableShippingMethods"]) == 0


def test_checkout_available_shipping_methods_excluded_postal_codes(
    api_client, checkout_with_item, address, shipping_zone
):
    address.country = Country("GB")
    address.postal_code = "BH16 7HF"
    address.save()
    checkout_with_item.shipping_address = address
    checkout_with_item.save()
    shipping_method = shipping_zone.shipping_methods.first()
    shipping_method.postal_code_rules.create(start="BH16 7HA", end="BH16 7HG")

    query = GET_CHECKOUT_AVAILABLE_SHIPPING_METHODS
    variables = {"id": to_global_id_or_none(checkout_with_item)}
    response = api_client.post_graphql(query, variables)
    content = get_graphql_content(response)
    data = content["data"]["checkout"]
    assert data["availableShippingMethods"] == []


@mock.patch("saleor.plugins.webhook.tasks.send_webhook_request_sync")
def test_checkout_available_shipping_methods_with_price_displayed(
    send_webhook_request_sync,
    monkeypatch,
    api_client,
    checkout_with_item,
    address,
    shipping_zone,
    site_settings,
    shipping_app,
):
    shipping_method = shipping_zone.shipping_methods.first()
    listing = shipping_zone.shipping_methods.first().channel_listings.first()
    expected_shipping_price = Money(10, "USD")
    expected_min_order_price = Money(10, "USD")
    expected_max_order_price = Money(999, "USD")
    listing.price = expected_shipping_price
    listing.minimum_order_price = expected_min_order_price
    listing.maximum_order_price = expected_max_order_price
    listing.save()
    checkout_with_item.shipping_address = address
    checkout_with_item.save()
    translated_name = "Dostawa ekspresowa"
    ShippingMethodTranslation.objects.create(
        language_code="pl", shipping_method=shipping_method, name=translated_name
    )

    query = GET_CHECKOUT_AVAILABLE_SHIPPING_METHODS

    variables = {"id": to_global_id_or_none(checkout_with_item)}
    response = api_client.post_graphql(query, variables)
    content = get_graphql_content(response)
    data = content["data"]["checkout"]

    assert len(data["availableShippingMethods"]) == 1
    assert data["availableShippingMethods"][0]["name"] == "DHL"
    assert (
        data["availableShippingMethods"][0]["price"]["amount"]
        == expected_shipping_price.amount
    )
    assert (
        data["availableShippingMethods"][0]["minimumOrderPrice"]["amount"]
        == expected_min_order_price.amount
    )
    assert (
        data["availableShippingMethods"][0]["maximumOrderPrice"]["amount"]
        == expected_max_order_price.amount
    )
    assert data["availableShippingMethods"][0]["translation"]["name"] == translated_name


def test_checkout_no_available_shipping_methods_without_address(
    api_client, checkout_with_item
):
    query = GET_CHECKOUT_AVAILABLE_SHIPPING_METHODS
    variables = {"id": to_global_id_or_none(checkout_with_item)}
    response = api_client.post_graphql(query, variables)
    content = get_graphql_content(response)
    data = content["data"]["checkout"]

    assert data["availableShippingMethods"] == []


def test_checkout_no_available_shipping_methods_without_lines(api_client, checkout):
    query = GET_CHECKOUT_AVAILABLE_SHIPPING_METHODS

    variables = {"id": to_global_id_or_none(checkout)}
    response = api_client.post_graphql(query, variables)
    content = get_graphql_content(response)
    data = content["data"]["checkout"]

    assert data["availableShippingMethods"] == []


GET_CHECKOUT_AVAILABLE_COLLECTION_POINTS = """
query getCheckout($id: ID) {
    checkout(id: $id) {
        availableCollectionPoints {
            name
            address {
                streetAddress1
            }
        }
    }
}
"""

QUERY_GET_ALL_COLLECTION_POINTS_FROM_CHECKOUT = """
query AvailableCollectionPoints($id: ID) {
  checkout(id: $id) {
    availableCollectionPoints {
      name
    }
  }
}
"""


def test_available_collection_points_for_preorders_variants_in_checkout(
    api_client, staff_api_client, checkout_with_preorders_only, channel_USD
):
    # given
    expected_collection_points = list(
        Warehouse.objects.for_channel(channel_USD.id)
        .exclude(
            click_and_collect_option=WarehouseClickAndCollectOption.DISABLED,
        )
        .values("name")
    )

    # when
    response = staff_api_client.post_graphql(
        QUERY_GET_ALL_COLLECTION_POINTS_FROM_CHECKOUT,
        variables={"id": to_global_id_or_none(checkout_with_preorders_only)},
    )

    # then
    response_content = get_graphql_content(response)
    assert (
        expected_collection_points
        == response_content["data"]["checkout"]["availableCollectionPoints"]
    )


def test_available_collection_points_for_preorders_and_regular_variants_in_checkout(
    api_client,
    staff_api_client,
    checkout_with_preorders_and_regular_variant,
    warehouses_for_cc,
):
    expected_collection_points = [{"name": warehouses_for_cc[1].name}]
    response = staff_api_client.post_graphql(
        QUERY_GET_ALL_COLLECTION_POINTS_FROM_CHECKOUT,
        variables={
            "id": to_global_id_or_none(checkout_with_preorders_and_regular_variant)
        },
    )
    response_content = get_graphql_content(response)
    assert (
        expected_collection_points
        == response_content["data"]["checkout"]["availableCollectionPoints"]
    )


def test_checkout_available_collection_points_with_lines_avail_in_1_local_and_1_all(
    api_client, checkout_with_items_for_cc, stocks_for_cc
):
    # given
    expected_collection_points = [
        {"address": {"streetAddress1": "Tęczowa 7"}, "name": "Warehouse4"},
        {"address": {"streetAddress1": "Tęczowa 7"}, "name": "Warehouse2"},
    ]

    query = GET_CHECKOUT_AVAILABLE_COLLECTION_POINTS
    variables = {"id": to_global_id_or_none(checkout_with_items_for_cc)}

    # when
    response = api_client.post_graphql(query, variables)

    # then
    content = get_graphql_content(response)
    received_collection_points = content["data"]["checkout"][
        "availableCollectionPoints"
    ]

    assert len(received_collection_points) == len(expected_collection_points)
    assert all(c in expected_collection_points for c in received_collection_points)


def test_checkout_available_collection_points_with_line_avail_in_2_local_and_1_all(
    api_client, checkout_with_item_for_cc, stocks_for_cc
):
    expected_collection_points = [
        {"address": {"streetAddress1": "Tęczowa 7"}, "name": "Warehouse4"},
        {"address": {"streetAddress1": "Tęczowa 7"}, "name": "Warehouse3"},
        {"address": {"streetAddress1": "Tęczowa 7"}, "name": "Warehouse2"},
    ]

    query = GET_CHECKOUT_AVAILABLE_COLLECTION_POINTS
    variables = {"id": to_global_id_or_none(checkout_with_item_for_cc)}
    response = api_client.post_graphql(query, variables)
    content = get_graphql_content(response)
    received_collection_points = content["data"]["checkout"][
        "availableCollectionPoints"
    ]

    assert len(received_collection_points) == len(expected_collection_points)
    assert all(c in expected_collection_points for c in received_collection_points)


def test_checkout_available_collection_points_two_lines_for_same_checkout(
    api_client, checkout_with_items_for_cc, stocks_for_cc
):
    # given
    expected_collection_points = [
        {"address": {"streetAddress1": "Tęczowa 7"}, "name": "Warehouse4"},
        {"address": {"streetAddress1": "Tęczowa 7"}, "name": "Warehouse2"},
    ]

    line = checkout_with_items_for_cc.lines.first()
    line_2 = checkout_with_items_for_cc.lines.all()[1]
    line_2.variant = line.variant
    line_2.save(update_fields=["variant"])

    query = GET_CHECKOUT_AVAILABLE_COLLECTION_POINTS
    variables = {"id": to_global_id_or_none(checkout_with_items_for_cc)}

    # when
    response = api_client.post_graphql(query, variables)

    # then
    content = get_graphql_content(response)
    received_collection_points = content["data"]["checkout"][
        "availableCollectionPoints"
    ]

    assert len(received_collection_points) == len(expected_collection_points)
    assert all(c in expected_collection_points for c in received_collection_points)


def test_checkout_avail_collect_points_exceeded_quantity_shows_only_all_warehouse(
    api_client, checkout_with_items_for_cc, stocks_for_cc
):
    query = GET_CHECKOUT_AVAILABLE_COLLECTION_POINTS
    line = checkout_with_items_for_cc.lines.last()
    line.quantity = (
        Stock.objects.filter(product_variant=line.variant)
        .aggregate(total_quantity=Sum("quantity"))
        .get("total_quantity")
        + 1
    )
    line.save(update_fields=["quantity"])
    checkout_with_items_for_cc.refresh_from_db()

    variables = {"id": to_global_id_or_none(checkout_with_items_for_cc)}
    response = api_client.post_graphql(query, variables)
    content = get_graphql_content(response)
    data = content["data"]["checkout"]

    assert data["availableCollectionPoints"] == [
        {"address": {"streetAddress1": "Tęczowa 7"}, "name": "Warehouse2"}
    ]


def test_checkout_avail_collect_points_returns_empty_list_when_no_channels(
    api_client, warehouse_for_cc, checkout_with_items_for_cc
):
    query = GET_CHECKOUT_AVAILABLE_COLLECTION_POINTS
    checkout_with_items_for_cc.channel.warehouses.remove(warehouse_for_cc)

    variables = {"id": to_global_id_or_none(checkout_with_items_for_cc)}
    response = api_client.post_graphql(query, variables)
    content = get_graphql_content(response)
    data = content["data"]["checkout"]

    assert not data["availableCollectionPoints"]


def test_checkout_avail_collect_fallbacks_to_channel_country_when_no_shipping_address(
    api_client, warehouse_for_cc, checkout_with_items_for_cc
):
    query = GET_CHECKOUT_AVAILABLE_COLLECTION_POINTS
    checkout_with_items_for_cc.shipping_address = None
    checkout_with_items_for_cc.save()

    variables = {"id": to_global_id_or_none(checkout_with_items_for_cc)}
    response = api_client.post_graphql(query, variables)
    content = get_graphql_content(response)
    data = content["data"]["checkout"]

    assert data["availableCollectionPoints"] == [
        {
            "address": {"streetAddress1": warehouse_for_cc.address.street_address_1},
            "name": warehouse_for_cc.name,
        }
    ]


GET_CHECKOUT_STOCK_RESERVATION_EXPIRES_QUERY = """
query getCheckoutStockReservationExpiration($id: ID) {
    checkout(id: $id) {
        stockReservationExpires
    }
}
"""


def test_checkout_reservation_date_for_stock_reservation(
    site_settings_with_reservations,
    api_client,
    checkout_line_with_one_reservation,
    address,
):
    reservation = Reservation.objects.order_by("reserved_until").first()
    query = GET_CHECKOUT_STOCK_RESERVATION_EXPIRES_QUERY
    variables = {
        "id": to_global_id_or_none(checkout_line_with_one_reservation.checkout)
    }
    response = api_client.post_graphql(query, variables)
    data = get_graphql_content(response)["data"]["checkout"]["stockReservationExpires"]
    assert parse_datetime(data) == reservation.reserved_until


def test_checkout_reservation_date_for_preorder_reservation(
    site_settings_with_reservations,
    api_client,
    checkout_line_with_reserved_preorder_item,
    address,
):
    reservation = PreorderReservation.objects.order_by("reserved_until").first()
    query = GET_CHECKOUT_STOCK_RESERVATION_EXPIRES_QUERY
    variables = {
        "id": to_global_id_or_none(checkout_line_with_reserved_preorder_item.checkout)
    }
    response = api_client.post_graphql(query, variables)
    data = get_graphql_content(response)["data"]["checkout"]["stockReservationExpires"]
    assert parse_datetime(data) == reservation.reserved_until


def test_checkout_reservation_date_for_multiple_reservations(
    site_settings_with_reservations,
    api_client,
    checkout_line_with_one_reservation,
    checkout_line_with_reservation_in_many_stocks,
    address,
):
    reservation = Reservation.objects.order_by("reserved_until").first()
    query = GET_CHECKOUT_STOCK_RESERVATION_EXPIRES_QUERY
    variables = {
        "id": to_global_id_or_none(checkout_line_with_one_reservation.checkout)
    }
    response = api_client.post_graphql(query, variables)
    data = get_graphql_content(response)["data"]["checkout"]["stockReservationExpires"]
    assert parse_datetime(data) == reservation.reserved_until


def test_checkout_reservation_date_for_multiple_reservations_types(
    site_settings_with_reservations,
    api_client,
    checkout_line_with_one_reservation,
    checkout_line_with_reserved_preorder_item,
    address,
):
    Reservation.objects.update(
        reserved_until=timezone.now() + datetime.timedelta(minutes=3)
    )
    PreorderReservation.objects.update(
        reserved_until=timezone.now() + datetime.timedelta(minutes=1)
    )

    reservation = PreorderReservation.objects.order_by("reserved_until").first()
    query = GET_CHECKOUT_STOCK_RESERVATION_EXPIRES_QUERY
    variables = {
        "id": to_global_id_or_none(checkout_line_with_one_reservation.checkout)
    }
    response = api_client.post_graphql(query, variables)
    data = get_graphql_content(response)["data"]["checkout"]["stockReservationExpires"]
    assert parse_datetime(data) == reservation.reserved_until


def test_checkout_reservation_date_for_expired_reservations(
    site_settings_with_reservations,
    api_client,
    checkout_line_with_one_reservation,
    checkout_line_with_reserved_preorder_item,
    address,
):
    Reservation.objects.update(
        reserved_until=timezone.now() - datetime.timedelta(minutes=1)
    )
    PreorderReservation.objects.update(
        reserved_until=timezone.now() - datetime.timedelta(minutes=1)
    )

    query = GET_CHECKOUT_STOCK_RESERVATION_EXPIRES_QUERY
    variables = {
        "id": to_global_id_or_none(checkout_line_with_one_reservation.checkout)
    }
    response = api_client.post_graphql(query, variables)
    content = get_graphql_content(response)
    assert content["data"]["checkout"]["stockReservationExpires"] is None


def test_checkout_reservation_date_for_no_reservations(
    site_settings_with_reservations,
    api_client,
    checkout_line_with_one_reservation,
    checkout_line_with_reserved_preorder_item,
    address,
):
    Reservation.objects.all().delete()
    PreorderReservation.objects.all().delete()

    query = GET_CHECKOUT_STOCK_RESERVATION_EXPIRES_QUERY
    variables = {
        "id": to_global_id_or_none(checkout_line_with_one_reservation.checkout)
    }
    response = api_client.post_graphql(query, variables)
    content = get_graphql_content(response)
    assert content["data"]["checkout"]["stockReservationExpires"] is None


def test_checkout_reservation_date_for_disabled_reservations(
    api_client,
    checkout_line_with_one_reservation,
    checkout_line_with_reserved_preorder_item,
    address,
):
    query = GET_CHECKOUT_STOCK_RESERVATION_EXPIRES_QUERY
    variables = {
        "id": to_global_id_or_none(checkout_line_with_one_reservation.checkout)
    }
    response = api_client.post_graphql(query, variables)
    content = get_graphql_content(response)
    assert content["data"]["checkout"]["stockReservationExpires"] is None


# @pytest.fixture
# def fake_manager(mocker):
#     return mocker.Mock(spec=PaymentInterface)


# @pytest.fixture
# def mock_get_manager(mocker, fake_manager):
#     manager = mocker.patch(
#         "saleor.payment.gateway.get_plugins_manager",
#         autospec=True,
#         return_value=fake_manager,
#     )
#     yield fake_manager
#     manager.assert_called_once()


QUERY_CHECKOUT_USER_ID = """
    query getCheckout($id: ID) {
        checkout(id: $id) {
           user {
               id
           }
        }
    }
    """


def test_anonymous_client_can_fetch_anonymoues_checkout_user(api_client, checkout):
    # given
    query = QUERY_CHECKOUT_USER_ID
    variables = {"id": to_global_id_or_none(checkout)}

    # when
    response = api_client.post_graphql(query, variables)

    # then

    content = get_graphql_content(response)
    assert not content["data"]["checkout"]["user"]


def test_anonymous_client_cant_fetch_checkout_with_attached_user(
    api_client, checkout, customer_user
):
    # given
    checkout.user = customer_user
    checkout.save()

    query = QUERY_CHECKOUT_USER_ID
    variables = {"id": to_global_id_or_none(checkout)}

    # when
    response = api_client.post_graphql(query, variables)

    # then
    content = get_graphql_content(response)
    assert not content["data"]["checkout"]


def test_authorized_access_to_checkout_user_as_customer(
    user_api_client,
    checkout,
    customer_user,
):
    query = QUERY_CHECKOUT_USER_ID
    checkout.user = customer_user
    checkout.save()

    variables = {"id": to_global_id_or_none(checkout)}
    customer_user_id = graphene.Node.to_global_id("User", customer_user.id)

    response = user_api_client.post_graphql(query, variables)
    content = get_graphql_content(response)
    assert content["data"]["checkout"]["user"]["id"] == customer_user_id


def test_authorized_access_to_checkout_user_as_staff(
    staff_api_client,
    checkout,
    customer_user,
    permission_manage_users,
    permission_manage_checkouts,
):
    query = QUERY_CHECKOUT_USER_ID
    checkout.user = customer_user
    checkout.save()

    variables = {"id": to_global_id_or_none(checkout)}
    customer_user_id = graphene.Node.to_global_id("User", customer_user.id)

    response = staff_api_client.post_graphql(
        query,
        variables,
        permissions=[permission_manage_users, permission_manage_checkouts],
        check_no_permissions=False,
    )
    content = get_graphql_content(response)
    assert content["data"]["checkout"]["user"]["id"] == customer_user_id


def test_authorized_access_to_checkout_user_as_staff_no_permission(
    staff_api_client,
    checkout,
    customer_user,
    permission_manage_checkouts,
):
    query = QUERY_CHECKOUT_USER_ID

    checkout.user = customer_user
    checkout.save()

    variables = {"id": to_global_id_or_none(checkout)}

    response = staff_api_client.post_graphql(
        query,
        variables,
        permissions=[permission_manage_checkouts],
        check_no_permissions=False,
    )
    assert_no_permission(response)


QUERY_CHECKOUT = """
    query getCheckout($id: ID) {
        checkout(id: $id) {
            token
        }
    }
"""


def test_query_anonymous_customer_checkout_as_anonymous_customer(api_client, checkout):
    variables = {"id": to_global_id_or_none(checkout), "channel": checkout.channel.slug}
    response = api_client.post_graphql(QUERY_CHECKOUT, variables)
    content = get_graphql_content(response)
    assert content["data"]["checkout"]["token"] == str(checkout.token)


QUERY_CHECKOUT_CHANNEL_SLUG = """
    query getCheckout($id: ID) {
        checkout(id: $id) {
            token
            channel {
                slug
            }
        }
    }
"""


def test_query_anonymous_customer_channel_checkout_as_anonymous_customer(
    api_client, checkout
):
    query = QUERY_CHECKOUT_CHANNEL_SLUG
    checkout_token = str(checkout.token)
    channel_slug = checkout.channel.slug
    variables = {"id": to_global_id_or_none(checkout)}

    response = api_client.post_graphql(query, variables)
    content = get_graphql_content(response)

    assert content["data"]["checkout"]["token"] == checkout_token
    assert content["data"]["checkout"]["channel"]["slug"] == channel_slug


def test_query_anonymous_customer_channel_checkout_as_customer(
    user_api_client, checkout
):
    query = QUERY_CHECKOUT_CHANNEL_SLUG
    checkout_token = str(checkout.token)
    channel_slug = checkout.channel.slug
    variables = {
        "id": to_global_id_or_none(checkout),
    }

    response = user_api_client.post_graphql(query, variables)
    content = get_graphql_content(response)

    assert content["data"]["checkout"]["token"] == checkout_token
    assert content["data"]["checkout"]["channel"]["slug"] == channel_slug


def test_query_anonymous_customer_checkout_as_customer(user_api_client, checkout):
    variables = {"id": to_global_id_or_none(checkout)}
    response = user_api_client.post_graphql(QUERY_CHECKOUT, variables)
    content = get_graphql_content(response)
    assert content["data"]["checkout"]["token"] == str(checkout.token)


def test_query_anonymous_customer_checkout_as_staff_user(
    staff_api_client, checkout, permission_manage_checkouts
):
    variables = {"id": to_global_id_or_none(checkout)}
    response = staff_api_client.post_graphql(
        QUERY_CHECKOUT,
        variables,
        permissions=[permission_manage_checkouts],
        check_no_permissions=False,
    )
    content = get_graphql_content(response)
    assert content["data"]["checkout"]["token"] == str(checkout.token)


def test_query_anonymous_customer_checkout_as_app(
    app_api_client, checkout, permission_manage_checkouts
):
    variables = {"id": to_global_id_or_none(checkout)}
    response = app_api_client.post_graphql(
        QUERY_CHECKOUT,
        variables,
        permissions=[permission_manage_checkouts],
        check_no_permissions=False,
    )
    content = get_graphql_content(response)
    assert content["data"]["checkout"]["token"] == str(checkout.token)


def test_query_customer_checkout_as_anonymous_customer(
    api_client, checkout, customer_user
):
    checkout.user = customer_user
    checkout.save(update_fields=["user"])
    variables = {"id": to_global_id_or_none(checkout)}
    response = api_client.post_graphql(QUERY_CHECKOUT, variables)
    content = get_graphql_content(response)
    assert not content["data"]["checkout"]


def test_query_customer_checkout_as_customer(user_api_client, checkout, customer_user):
    checkout.user = customer_user
    checkout.save(update_fields=["user"])
    variables = {"id": to_global_id_or_none(checkout)}
    response = user_api_client.post_graphql(QUERY_CHECKOUT, variables)
    content = get_graphql_content(response)
    assert content["data"]["checkout"]["token"] == str(checkout.token)


def test_query_other_customer_checkout_as_customer(
    user_api_client, checkout, staff_user
):
    checkout.user = staff_user
    checkout.save(update_fields=["user"])
    variables = {"id": to_global_id_or_none(checkout)}
    response = user_api_client.post_graphql(QUERY_CHECKOUT, variables)
    content = get_graphql_content(response)
    assert not content["data"]["checkout"]


def test_query_customer_checkout_as_staff_user(
    app_api_client, checkout, customer_user, permission_manage_checkouts
):
    checkout.user = customer_user
    checkout.save(update_fields=["user"])
    variables = {"id": to_global_id_or_none(checkout)}
    response = app_api_client.post_graphql(
        QUERY_CHECKOUT,
        variables,
        permissions=[permission_manage_checkouts],
        check_no_permissions=False,
    )
    content = get_graphql_content(response)
    assert content["data"]["checkout"]["token"] == str(checkout.token)


def test_query_customer_checkout_as_app(
    staff_api_client, checkout, customer_user, permission_manage_checkouts
):
    checkout.user = customer_user
    checkout.save(update_fields=["user"])
    variables = {"id": to_global_id_or_none(checkout)}
    response = staff_api_client.post_graphql(
        QUERY_CHECKOUT,
        variables,
        permissions=[permission_manage_checkouts],
        check_no_permissions=False,
    )
    content = get_graphql_content(response)
    assert content["data"]["checkout"]["token"] == str(checkout.token)


def test_fetch_checkout_invalid_token(user_api_client, channel_USD, checkout):
    variables = {"id": to_global_id_or_none(checkout)}
    checkout.delete()
    response = user_api_client.post_graphql(QUERY_CHECKOUT, variables)
    content = get_graphql_content(response)
    data = content["data"]["checkout"]
    assert data is None


QUERY_CHECKOUT_PRICES = """
    query getCheckout($id: ID) {
        checkout(id: $id) {
           displayGrossPrices
           token
           totalPrice {
                currency
                gross {
                    amount
                }
            }
            subtotalPrice {
                currency
                gross {
                    amount
                }
            }
           lines {
                unitPrice {
                    gross {
                        amount
                    }
                }
                undiscountedUnitPrice {
                    amount
                    currency
                }
                totalPrice {
                    currency
                    gross {
                        amount
                    }
                }
                undiscountedTotalPrice {
                    amount
                    currency
                }
           }
        }
    }
"""


def test_checkout_prices(user_api_client, checkout_with_item):
    # given
    query = QUERY_CHECKOUT_PRICES
    variables = {"id": to_global_id_or_none(checkout_with_item)}

    # when
    response = user_api_client.post_graphql(query, variables)
    content = get_graphql_content(response)
    data = content["data"]["checkout"]

    # then
    assert data["token"] == str(checkout_with_item.token)
    assert len(data["lines"]) == checkout_with_item.lines.count()

    manager = get_plugins_manager()
    lines, _ = fetch_checkout_lines(checkout_with_item)
    checkout_info = fetch_checkout_info(checkout_with_item, lines, manager)

    total = calculations.checkout_total(
        manager=manager,
        checkout_info=checkout_info,
        lines=lines,
        address=checkout_with_item.shipping_address,
    )
    assert data["totalPrice"]["gross"]["amount"] == (total.gross.amount)

    subtotal = calculations.checkout_subtotal(
        manager=manager,
        checkout_info=checkout_info,
        lines=lines,
        address=checkout_with_item.shipping_address,
    )
    assert data["subtotalPrice"]["gross"]["amount"] == (subtotal.gross.amount)

    line_info = lines[0]
    assert line_info.line.quantity > 0
    line_total_price = calculations.checkout_line_total(
        manager=manager,
        checkout_info=checkout_info,
        lines=lines,
        checkout_line_info=line_info,
    )
    assert (
        data["lines"][0]["unitPrice"]["gross"]["amount"]
        == line_total_price.gross.amount / line_info.line.quantity
    )
    assert (
        data["lines"][0]["totalPrice"]["gross"]["amount"]
        == line_total_price.gross.amount
    )
    undiscounted_unit_price = line_info.variant.get_price(
        line_info.product,
        line_info.collections,
        checkout_info.channel,
        line_info.channel_listing,
        [],
        line_info.line.price_override,
    )
    assert (
        data["lines"][0]["undiscountedUnitPrice"]["amount"]
        == undiscounted_unit_price.amount
    )
    assert (
        data["lines"][0]["undiscountedTotalPrice"]["amount"]
        == undiscounted_unit_price.amount * line_info.line.quantity
    )


def test_checkout_prices_checkout_with_custom_prices(
    user_api_client, checkout_with_item
):
    # given
    query = QUERY_CHECKOUT_PRICES
    checkout_line = checkout_with_item.lines.first()
    price_override = Decimal("20.00")
    checkout_line.price_override = price_override
    checkout_line.save(update_fields=["price_override"])

    variables = {"id": to_global_id_or_none(checkout_with_item)}

    # when
    response = user_api_client.post_graphql(query, variables)
    content = get_graphql_content(response)
    data = content["data"]["checkout"]

    # then
    assert data["token"] == str(checkout_with_item.token)
    assert len(data["lines"]) == checkout_with_item.lines.count()

    manager = get_plugins_manager()
    lines, _ = fetch_checkout_lines(checkout_with_item)
    checkout_info = fetch_checkout_info(checkout_with_item, lines, manager)

    shipping_price = base_calculations.base_checkout_delivery_price(
        checkout_info, lines
    )
    assert (
        data["totalPrice"]["gross"]["amount"]
        == checkout_line.quantity * price_override + shipping_price.amount
    )
    assert (
        data["subtotalPrice"]["gross"]["amount"]
        == checkout_line.quantity * price_override
    )
    line_info = lines[0]
    assert line_info.line.quantity > 0
    assert data["lines"][0]["unitPrice"]["gross"]["amount"] == price_override
    assert (
        data["lines"][0]["totalPrice"]["gross"]["amount"]
        == checkout_line.quantity * price_override
    )
    assert data["lines"][0]["undiscountedUnitPrice"]["amount"] == price_override
    assert (
        data["lines"][0]["undiscountedTotalPrice"]["amount"]
        == price_override * line_info.line.quantity
    )


def test_checkout_prices_with_sales(user_api_client, checkout_with_item, discount_info):
    # given
    query = QUERY_CHECKOUT_PRICES
    variables = {"id": to_global_id_or_none(checkout_with_item)}

    manager = get_plugins_manager()
    lines, _ = fetch_checkout_lines(checkout_with_item)
    checkout_info = fetch_checkout_info(checkout_with_item, lines, manager)
    # To properly apply a sale at checkout, we need to generate discount objects.
    generate_sale_discount_objects_for_checkout(checkout_info, lines)

    # when
    response = user_api_client.post_graphql(query, variables)
    content = get_graphql_content(response)
    data = content["data"]["checkout"]

    # then
    assert data["token"] == str(checkout_with_item.token)
    assert len(data["lines"]) == checkout_with_item.lines.count()

    checkout_with_item.refresh_from_db()
    lines, _ = fetch_checkout_lines(checkout_with_item)
    checkout_info = fetch_checkout_info(checkout_with_item, lines, manager)

    total = calculations.checkout_total(
        manager=manager,
        checkout_info=checkout_info,
        lines=lines,
        address=checkout_with_item.shipping_address,
    )
    assert data["totalPrice"]["gross"]["amount"] == (total.gross.amount)
    subtotal = calculations.checkout_subtotal(
        manager=manager,
        checkout_info=checkout_info,
        lines=lines,
        address=checkout_with_item.shipping_address,
    )
    assert data["subtotalPrice"]["gross"]["amount"] == (subtotal.gross.amount)
    line_info = lines[0]
    assert line_info.line.quantity > 0
    line_total_price = calculations.checkout_line_total(
        manager=manager,
        checkout_info=checkout_info,
        lines=lines,
        checkout_line_info=line_info,
    )
    assert data["lines"][0]["unitPrice"]["gross"]["amount"] == round(
        line_total_price.gross.amount / line_info.line.quantity, 2
    )
    assert (
        data["lines"][0]["totalPrice"]["gross"]["amount"]
        == line_total_price.gross.amount
    )
    undiscounted_unit_price = line_info.variant.get_price(
        line_info.product,
        line_info.collections,
        checkout_info.channel,
        line_info.channel_listing,
        [],
        line_info.line.price_override,
    )
    undiscounted_total_price = undiscounted_unit_price.amount * line_info.line.quantity
    assert (
        data["lines"][0]["undiscountedUnitPrice"]["amount"]
        == undiscounted_unit_price.amount
    )
    assert (
        data["lines"][0]["undiscountedTotalPrice"]["amount"] == undiscounted_total_price
    )
    assert line_total_price.gross.amount < undiscounted_total_price


def test_checkout_display_gross_prices_use_default(user_api_client, checkout_with_item):
    # given
    variables = {"id": to_global_id_or_none(checkout_with_item)}
    tax_config = checkout_with_item.channel.tax_configuration
    tax_config.country_exceptions.all().delete()

    # when
    response = user_api_client.post_graphql(QUERY_CHECKOUT_PRICES, variables)
    content = get_graphql_content(response)
    data = content["data"]["checkout"]

    # then
    assert data["displayGrossPrices"] == tax_config.display_gross_prices


def test_checkout_display_gross_prices_use_country_exception(
    user_api_client, checkout_with_item
):
    # given
    variables = {"id": to_global_id_or_none(checkout_with_item)}
    tax_config = checkout_with_item.channel.tax_configuration
    tax_config.country_exceptions.all().delete()
    country_code = checkout_with_item.get_country()
    tax_country_config = tax_config.country_exceptions.create(
        country=country_code, display_gross_prices=False
    )

    # when
    response = user_api_client.post_graphql(QUERY_CHECKOUT_PRICES, variables)
    content = get_graphql_content(response)
    data = content["data"]["checkout"]

    # then
    assert data["displayGrossPrices"] == tax_country_config.display_gross_prices


def test_checkout_prices_with_specific_voucher(
    user_api_client, checkout_with_item_and_voucher_specific_products
):
    # given
    checkout = checkout_with_item_and_voucher_specific_products
    query = QUERY_CHECKOUT_PRICES
    variables = {"id": to_global_id_or_none(checkout)}

    # when
    response = user_api_client.post_graphql(query, variables)
    content = get_graphql_content(response)
    data = content["data"]["checkout"]

    # then
    assert data["token"] == str(checkout.token)
    assert len(data["lines"]) == checkout.lines.count()

    manager = get_plugins_manager()
    lines, _ = fetch_checkout_lines(checkout)
    checkout_info = fetch_checkout_info(checkout, lines, manager)

    total = calculations.checkout_total(
        manager=manager,
        checkout_info=checkout_info,
        lines=lines,
        address=checkout_info.shipping_address,
    )
    assert data["totalPrice"]["gross"]["amount"] == (total.gross.amount)
    subtotal = calculations.checkout_subtotal(
        manager=manager,
        checkout_info=checkout_info,
        lines=lines,
        address=checkout_info.shipping_address,
    )
    assert data["subtotalPrice"]["gross"]["amount"] == (subtotal.gross.amount)
    line_info = lines[0]
    assert line_info.line.quantity > 0
    line_total_price = calculations.checkout_line_total(
        manager=manager,
        checkout_info=checkout_info,
        lines=lines,
        checkout_line_info=line_info,
    )
    assert data["lines"][0]["unitPrice"]["gross"]["amount"] == round(
        line_total_price.gross.amount / line_info.line.quantity, 2
    )
    assert (
        data["lines"][0]["totalPrice"]["gross"]["amount"]
        == line_total_price.gross.amount
    )
    undiscounted_unit_price = line_info.variant.get_price(
        line_info.product,
        line_info.collections,
        checkout_info.channel,
        line_info.channel_listing,
        [],
        line_info.line.price_override,
    )
    assert (
        data["lines"][0]["undiscountedUnitPrice"]["amount"]
        == undiscounted_unit_price.amount
    )
    assert (
        data["lines"][0]["undiscountedTotalPrice"]["amount"]
        == undiscounted_unit_price.amount * line_info.line.quantity
    )


def test_checkout_prices_with_voucher_once_per_order(
    user_api_client, checkout_with_item_and_voucher_once_per_order
):
    # given
    checkout = checkout_with_item_and_voucher_once_per_order
    query = QUERY_CHECKOUT_PRICES
    variables = {"id": to_global_id_or_none(checkout)}

    # when
    response = user_api_client.post_graphql(query, variables)
    content = get_graphql_content(response)
    data = content["data"]["checkout"]

    # then
    assert data["token"] == str(checkout.token)
    assert len(data["lines"]) == checkout.lines.count()
    manager = get_plugins_manager()
    lines, _ = fetch_checkout_lines(checkout)
    checkout_info = fetch_checkout_info(checkout, lines, manager)
    total = calculations.checkout_total(
        manager=manager,
        checkout_info=checkout_info,
        lines=lines,
        address=checkout_info.shipping_address,
    )
    assert data["totalPrice"]["gross"]["amount"] == (total.gross.amount)
    subtotal = calculations.checkout_subtotal(
        manager=manager,
        checkout_info=checkout_info,
        lines=lines,
        address=checkout_info.shipping_address,
    )
    assert data["subtotalPrice"]["gross"]["amount"] == (subtotal.gross.amount)
    line_info = lines[0]
    assert line_info.line.quantity > 0
    line_total_price = calculations.checkout_line_total(
        manager=manager,
        checkout_info=checkout_info,
        lines=lines,
        checkout_line_info=line_info,
    )
    assert data["lines"][0]["unitPrice"]["gross"]["amount"] == float(
        quantize_price(
            line_total_price.gross.amount / line_info.line.quantity, checkout.currency
        )
    )
    assert (
        data["lines"][0]["totalPrice"]["gross"]["amount"]
        == line_total_price.gross.amount
    )
    undiscounted_unit_price = line_info.variant.get_price(
        line_info.product,
        line_info.collections,
        checkout_info.channel,
        line_info.channel_listing,
        [],
        line_info.line.price_override,
    )
    assert (
        data["lines"][0]["undiscountedUnitPrice"]["amount"]
        == undiscounted_unit_price.amount
    )
    assert (
        data["lines"][0]["undiscountedTotalPrice"]["amount"]
        == undiscounted_unit_price.amount * line_info.line.quantity
    )


def test_checkout_prices_with_voucher(user_api_client, checkout_with_item_and_voucher):
    # given
    checkout = checkout_with_item_and_voucher
    query = QUERY_CHECKOUT_PRICES
    variables = {"id": to_global_id_or_none(checkout)}

    # when
    response = user_api_client.post_graphql(query, variables)
    content = get_graphql_content(response)
    data = content["data"]["checkout"]

    # then
    assert data["token"] == str(checkout.token)
    assert len(data["lines"]) == checkout.lines.count()
    manager = get_plugins_manager()
    lines, _ = fetch_checkout_lines(checkout)
    checkout_info = fetch_checkout_info(checkout, lines, manager)
    total = calculations.checkout_total(
        manager=manager,
        checkout_info=checkout_info,
        lines=lines,
        address=checkout_info.shipping_address,
    )
    assert data["totalPrice"]["gross"]["amount"] == (total.gross.amount)
    subtotal = calculations.checkout_subtotal(
        manager=manager,
        checkout_info=checkout_info,
        lines=lines,
        address=checkout_info.shipping_address,
    )
    assert data["subtotalPrice"]["gross"]["amount"] == (subtotal.gross.amount)
    line_info = lines[0]
    assert line_info.line.quantity > 0
    line_total_price = calculations.checkout_line_total(
        manager=manager,
        checkout_info=checkout_info,
        lines=lines,
        checkout_line_info=line_info,
    )
    assert data["lines"][0]["unitPrice"]["gross"]["amount"] == float(
        quantize_price(
            line_total_price.gross.amount / line_info.line.quantity, checkout.currency
        )
    )
    assert (
        data["lines"][0]["totalPrice"]["gross"]["amount"]
        == line_total_price.gross.amount
    )
    undiscounted_unit_price = line_info.variant.get_price(
        line_info.product,
        line_info.collections,
        checkout_info.channel,
        line_info.channel_listing,
        [],
        line_info.line.price_override,
    )
    assert (
        data["lines"][0]["undiscountedUnitPrice"]["amount"]
        == undiscounted_unit_price.amount
    )
    assert (
        data["lines"][0]["undiscountedTotalPrice"]["amount"]
        == undiscounted_unit_price.amount * line_info.line.quantity
    )


def test_query_checkouts(
    checkout_with_item, staff_api_client, permission_manage_checkouts
):
    query = """
    {
        checkouts(first: 20) {
            edges {
                node {
                    token
                }
            }
        }
    }
    """
    checkout = checkout_with_item
    response = staff_api_client.post_graphql(
        query, {}, permissions=[permission_manage_checkouts]
    )
    content = get_graphql_content(response)
    received_checkout = content["data"]["checkouts"]["edges"][0]["node"]
    assert str(checkout.token) == received_checkout["token"]


def test_query_with_channel(
    checkouts_list, staff_api_client, permission_manage_checkouts, channel_USD
):
    query = """
    query CheckoutsQuery($channel: String) {
        checkouts(first: 20, channel: $channel) {
            edges {
                node {
                    token
                }
            }
        }
    }
    """
    variables = {"channel": channel_USD.slug}
    response = staff_api_client.post_graphql(
        query, variables, permissions=[permission_manage_checkouts]
    )
    content = get_graphql_content(response)
    assert len(content["data"]["checkouts"]["edges"]) == 3


def test_query_without_channel(
    checkouts_list, staff_api_client, permission_manage_checkouts
):
    query = """
    {
        checkouts(first: 20) {
            edges {
                node {
                    token
                }
            }
        }
    }
    """
    response = staff_api_client.post_graphql(
        query, {}, permissions=[permission_manage_checkouts]
    )
    content = get_graphql_content(response)
    assert len(content["data"]["checkouts"]["edges"]) == 5


def test_query_checkout_lines(
    checkout_with_item, staff_api_client, permission_manage_checkouts
):
    query = """
    {
        checkoutLines(first: 20) {
            edges {
                node {
                    id
                }
            }
        }
    }
    """
    checkout = checkout_with_item
    response = staff_api_client.post_graphql(
        query, permissions=[permission_manage_checkouts]
    )
    content = get_graphql_content(response)
    lines = content["data"]["checkoutLines"]["edges"]
    checkout_lines_ids = [line["node"]["id"] for line in lines]
    expected_lines_ids = [
        graphene.Node.to_global_id("CheckoutLine", item.pk) for item in checkout
    ]
    assert expected_lines_ids == checkout_lines_ids


def test_query_checkout_lines_with_meta(
    checkout_with_item, staff_api_client, permission_manage_checkouts
):
    query = """
    {
        checkoutLines(first: 20) {
            edges {
                node {
                    id
                    metadata {
                        key
                        value
                    }
                    privateMetadata {
                        key
                        value
                    }
                }
            }
        }
    }
    """
    checkout = checkout_with_item
    items = [item for item in checkout]

    metadata_key = "md key"
    metadata_value = "md value"

    for item in items:
        item.store_value_in_private_metadata({metadata_key: metadata_value})
        item.store_value_in_metadata({metadata_key: metadata_value})
        item.save()

    response = staff_api_client.post_graphql(
        query, permissions=[permission_manage_checkouts]
    )
    content = get_graphql_content(response)
    lines = content["data"]["checkoutLines"]["edges"]
    expected_lines = [
        {
            "node": {
                "id": graphene.Node.to_global_id("CheckoutLine", item.pk),
                "metadata": [{"key": metadata_key, "value": metadata_value}],
                "privateMetadata": [{"key": metadata_key, "value": metadata_value}],
            }
        }
        for item in items
    ]
    assert lines == expected_lines


def test_clean_checkout(checkout_with_item, payment_dummy, address, shipping_method):
    checkout = checkout_with_item
    checkout.shipping_address = address
    checkout.shipping_method = shipping_method
    checkout.billing_address = address
    checkout.save()

    manager = get_plugins_manager()
    lines, _ = fetch_checkout_lines(checkout_with_item)
    checkout_info = fetch_checkout_info(checkout, lines, manager)
    manager = get_plugins_manager()
    total = calculations.checkout_total(
        manager=manager, checkout_info=checkout_info, lines=lines, address=address
    )

    payment = payment_dummy
    payment.is_active = True
    payment.order = None
    payment.total = total.gross.amount
    payment.currency = total.gross.currency
    payment.checkout = checkout
    payment.save()
    # Shouldn't raise any errors

    clean_checkout_shipping(checkout_info, lines, CheckoutErrorCode)
    clean_checkout_payment(
        manager, checkout_info, lines, CheckoutErrorCode, last_payment=payment
    )


def test_clean_checkout_no_shipping_method(checkout_with_item, address):
    checkout = checkout_with_item
    checkout.shipping_address = address
    checkout.save()

    manager = get_plugins_manager()
    lines, _ = fetch_checkout_lines(checkout)
    checkout_info = fetch_checkout_info(checkout, lines, manager)
    with pytest.raises(ValidationError) as e:
        clean_checkout_shipping(checkout_info, lines, CheckoutErrorCode)

    msg = "Shipping method is not set"
    assert e.value.error_dict["shipping_method"][0].message == msg


def test_clean_checkout_no_shipping_address(checkout_with_item, shipping_method):
    checkout = checkout_with_item
    checkout.shipping_method = shipping_method
    checkout.save()

    manager = get_plugins_manager()
    lines, _ = fetch_checkout_lines(checkout)
    checkout_info = fetch_checkout_info(checkout, lines, manager)
    with pytest.raises(ValidationError) as e:
        clean_checkout_shipping(checkout_info, lines, CheckoutErrorCode)
    msg = "Shipping address is not set"
    assert e.value.error_dict["shipping_address"][0].message == msg


def test_clean_checkout_invalid_shipping_method(
    checkout_with_item, address, shipping_zone_without_countries
):
    checkout = checkout_with_item
    checkout.shipping_address = address
    shipping_method = shipping_zone_without_countries.shipping_methods.first()
    checkout.shipping_method = shipping_method
    checkout.save()

    manager = get_plugins_manager()
    lines, _ = fetch_checkout_lines(checkout)
    checkout_info = fetch_checkout_info(checkout, lines, manager)
    with pytest.raises(ValidationError) as e:
        clean_checkout_shipping(checkout_info, lines, CheckoutErrorCode)

    msg = "Delivery method is not valid for your shipping address"

    assert e.value.error_dict["shipping_method"][0].message == msg


def test_clean_checkout_no_billing_address(
    checkout_with_item, address, shipping_method
):
    checkout = checkout_with_item
    checkout.shipping_address = address
    checkout.shipping_method = shipping_method
    checkout.save()
    payment = checkout.get_last_active_payment()
    manager = get_plugins_manager()
    lines, _ = fetch_checkout_lines(checkout)
    checkout_info = fetch_checkout_info(checkout, lines, manager)

    with pytest.raises(ValidationError) as e:
        clean_checkout_payment(
            manager, checkout_info, lines, CheckoutErrorCode, last_payment=payment
        )
    msg = "Billing address is not set"
    assert e.value.error_dict["billing_address"][0].message == msg


def test_clean_checkout_no_payment(checkout_with_item, shipping_method, address):
    checkout = checkout_with_item
    checkout.shipping_address = address
    checkout.shipping_method = shipping_method
    checkout.billing_address = address
    checkout.save()
    payment = checkout.get_last_active_payment()
    manager = get_plugins_manager()
    lines, _ = fetch_checkout_lines(checkout)
    checkout_info = fetch_checkout_info(checkout, lines, manager)

    with pytest.raises(ValidationError) as e:
        clean_checkout_payment(
            manager, checkout_info, lines, CheckoutErrorCode, last_payment=payment
        )

    msg = "Provided payment methods can not cover the checkout's total amount"
    assert e.value.error_list[0].message == msg


QUERY_CHECKOUT = """
    query getCheckout($id: ID){
        checkout(id: $id){
            id
            token
            lines{
                id
                variant{
                    id
                }
            }
            shippingPrice{
                currency
                gross {
                    amount
                }
                net {
                    amount
                }
            }
        }
    }
"""


def test_get_variant_data_from_checkout_line_variant_hidden_in_listings(
    checkout_with_item, api_client
):
    # given
    query = QUERY_CHECKOUT
    checkout = checkout_with_item
    variant = checkout.lines.get().variant
    variant.product.channel_listings.update(visible_in_listings=False)
    variables = {"id": to_global_id_or_none(checkout)}

    # when
    response = api_client.post_graphql(query, variables)

    # then
    content = get_graphql_content(response)
    assert content["data"]["checkout"]["lines"][0]["variant"]["id"]


QUERY_CHECKOUT_TRANSACTIONS = """
    query getCheckout($id: ID) {
        checkout(id: $id) {
           transactions {
               id
           }
        }
    }
    """


def test_checkout_transactions_missing_permission(api_client, checkout):
    # given
    checkout.payment_transactions.create(
        name="Credit card",
        psp_reference="123",
        currency="USD",
        authorized_value=Decimal("15"),
        available_actions=[TransactionAction.CHARGE, TransactionAction.CANCEL],
    )
    query = QUERY_CHECKOUT_TRANSACTIONS
    variables = {"id": to_global_id_or_none(checkout)}

    # when
    response = api_client.post_graphql(query, variables)

    # then
    assert_no_permission(response)


def test_checkout_transactions_with_manage_checkouts(
    staff_api_client, checkout, permission_manage_checkouts
):
    # given
    transaction = checkout.payment_transactions.create(
        name="Credit card",
        psp_reference="123",
        currency="USD",
        authorized_value=Decimal("15"),
        available_actions=[TransactionAction.CHARGE, TransactionAction.CANCEL],
    )
    query = QUERY_CHECKOUT_TRANSACTIONS
    variables = {"id": to_global_id_or_none(checkout)}

    # when
    response = staff_api_client.post_graphql(
        query, variables, permissions=[permission_manage_checkouts]
    )

    # then
    content = get_graphql_content(response)
    assert len(content["data"]["checkout"]["transactions"]) == 1
    transaction_id = content["data"]["checkout"]["transactions"][0]["id"]
    assert transaction_id == graphene.Node.to_global_id(
        "TransactionItem", transaction.token
    )


def test_checkout_transactions_with_handle_payments(
    staff_api_client, checkout, permission_manage_payments
):
    # given
    transaction = checkout.payment_transactions.create(
        name="Credit card",
        psp_reference="123",
        currency="USD",
        authorized_value=Decimal("15"),
        available_actions=[TransactionAction.CHARGE, TransactionAction.CANCEL],
    )
    query = QUERY_CHECKOUT_TRANSACTIONS
    variables = {"id": to_global_id_or_none(checkout)}

    # when
    response = staff_api_client.post_graphql(
        query, variables, permissions=[permission_manage_payments]
    )

    # then
    content = get_graphql_content(response)
    assert len(content["data"]["checkout"]["transactions"]) == 1
    transaction_id = content["data"]["checkout"]["transactions"][0]["id"]
    assert transaction_id == graphene.Node.to_global_id(
        "TransactionItem", transaction.token
    )


QUERY_CHECKOUT_STATUSES_AND_BALANCE = """
query getCheckout($id: ID) {
  checkout(id: $id) {
    updatedAt
    chargeStatus
    authorizeStatus
    totalBalance {
      currency
      amount
    }
  }
}
"""


def test_checkout_payment_statuses(
    user_api_client,
    checkout_with_prices,
):
    # given
    checkout_with_prices.payment_transactions.create(
        name="Credit card",
        psp_reference="123",
        currency="USD",
        authorized_value=Decimal("15"),
        charged_value=Decimal("5"),
        charge_pending_value=Decimal("6"),
        available_actions=[TransactionAction.CHARGE, TransactionAction.CANCEL],
    )
    query = QUERY_CHECKOUT_STATUSES_AND_BALANCE
    variables = {"id": to_global_id_or_none(checkout_with_prices)}

    # when
    response = user_api_client.post_graphql(
        query,
        variables,
    )

    # then
    checkout_with_prices.refresh_from_db()
    content = get_graphql_content(response)
    assert (
        content["data"]["checkout"]["chargeStatus"]
        == CheckoutChargeStatusEnum.PARTIAL.name
    )
    assert (
        content["data"]["checkout"]["authorizeStatus"]
        == CheckoutAuthorizeStatusEnum.PARTIAL.name
    )


def test_checkout_balance(
    user_api_client,
    checkout_with_prices,
):
    # given
    transaction = checkout_with_prices.payment_transactions.create(
        name="Credit card",
        psp_reference="123",
        currency="USD",
        authorized_value=Decimal("15"),
        charged_value=Decimal("5"),
        charge_pending_value=Decimal("6"),
        available_actions=[TransactionAction.CHARGE, TransactionAction.CANCEL],
    )
    query = QUERY_CHECKOUT_STATUSES_AND_BALANCE
    variables = {"id": to_global_id_or_none(checkout_with_prices)}

    # when
    response = user_api_client.post_graphql(
        query,
        variables,
    )

    # then
    checkout_with_prices.refresh_from_db()
    content = get_graphql_content(response)
    assert (
        content["data"]["checkout"]["totalBalance"]["amount"]
        == transaction.charged_value
        + transaction.charge_pending_value
        - checkout_with_prices.total.gross.amount
    )


<<<<<<< HEAD
=======
def test_checkout_metadata(checkout, user_api_client):
    # given
    checkout.metadata_storage.metadata = {"foo": "bar"}
    checkout.metadata_storage.save()

    query = """
        query getCheckout($id: ID) {
            checkout(id: $id) {
                metadata {
                    key
                    value
                }
                foo: metafield(key: "foo")
                nonexistent: metafield(key: "nonexistent")
                metafields
            }
        }
    """
    variables = {"id": to_global_id_or_none(checkout)}

    # when
    response = user_api_client.post_graphql(
        query,
        variables,
    )

    # then
    content = get_graphql_content(response)
    assert content["data"]["checkout"]["metadata"] == [{"key": "foo", "value": "bar"}]
    assert content["data"]["checkout"]["foo"] == "bar"
    assert content["data"]["checkout"]["nonexistent"] is None
    assert content["data"]["checkout"]["metafields"] == {"foo": "bar"}


def test_checkout_no_metadata(checkout, user_api_client):
    # given
    checkout.metadata_storage.delete()

    query = """
        query getCheckout($id: ID) {
            checkout(id: $id) {
                metadata {
                    key
                    value
                }
                metafield(key: "foo")
                metafields
            }
        }
    """
    variables = {"id": to_global_id_or_none(checkout)}

    # when
    response = user_api_client.post_graphql(
        query,
        variables,
    )

    # then
    content = get_graphql_content(response)
    assert content["data"]["checkout"]["metadata"] == []
    assert content["data"]["checkout"]["metafield"] is None
    assert content["data"]["checkout"]["metafields"] == {}


>>>>>>> e90db31f
QUERY_CHECKOUT_STORED_PAYMENT_METHODS = """
query getCheckout($id: ID, $amount: PositiveDecimal) {
  checkout(id: $id) {
    storedPaymentMethods(amount: $amount){
      id
      gateway{
        name
        id
        config{
          field
          value
        }
        currencies
      }
      paymentMethodId
      creditCardInfo{
        brand
        firstDigits
        lastDigits
        expMonth
        expYear
      }
      supportedPaymentFlows
      type
      name
      data
    }
  }
}
"""


@mock.patch("saleor.plugins.manager.PluginsManager.list_stored_payment_methods")
def test_checkout_with_stored_payment_methods_empty_response(
    mocked_list_stored_payment_methods,
    user_api_client,
    checkout_with_prices,
):
    # given
    checkout_with_prices.user = user_api_client.user
    checkout_with_prices.save(update_fields=["user"])

    mocked_list_stored_payment_methods.return_value = []
    query = QUERY_CHECKOUT_STORED_PAYMENT_METHODS
    variables = {"id": to_global_id_or_none(checkout_with_prices)}

    request_data = ListStoredPaymentMethodsRequestData(
        user=checkout_with_prices.user,
        channel=checkout_with_prices.channel,
    )

    # when
    response = user_api_client.post_graphql(
        query,
        variables,
    )

    # then
    content = get_graphql_content(response)

    mocked_list_stored_payment_methods.assert_called_once_with(request_data)
    assert content["data"]["checkout"]["storedPaymentMethods"] == []


@mock.patch("saleor.plugins.manager.PluginsManager.list_stored_payment_methods")
def test_checkout_with_stored_payment_methods(
    mocked_list_stored_payment_methods,
    user_api_client,
    checkout_with_prices,
):
    # given
    checkout_with_prices.user = user_api_client.user
    checkout_with_prices.save(update_fields=["user"])

    payment_method_id = "app:payment-method-id"
    external_id = "payment-method-id"
    supported_payment_flow = TokenizedPaymentFlowEnum.INTERACTIVE
    payment_method_type = "credit-card"
    payment_method_name = "Payment method name"
    payment_method_data = {"additional_data": "value"}

    payment_gateway_id = "gateway-id"
    payment_gateway_name = "gateway-name"

    credit_card_brand = "brand"
    credit_card_first_digits = "123"
    credit_card_last_digits = "456"
    credit_card_exp_month = 1
    credit_card_exp_year = 2021

    mocked_list_stored_payment_methods.return_value = [
        PaymentMethodData(
            id=payment_method_id,
            external_id=external_id,
            supported_payment_flows=[supported_payment_flow.value],
            type=payment_method_type,
            credit_card_info=PaymentMethodCreditCardInfo(
                brand=credit_card_brand,
                first_digits=credit_card_first_digits,
                last_digits=credit_card_last_digits,
                exp_month=credit_card_exp_month,
                exp_year=credit_card_exp_year,
            ),
            name=payment_method_name,
            data=payment_method_data,
            gateway=PaymentGateway(
                id=payment_gateway_id,
                name=payment_gateway_name,
                currencies=[checkout_with_prices.currency],
                config=[],
            ),
        )
    ]

    query = QUERY_CHECKOUT_STORED_PAYMENT_METHODS
    variables = {"id": to_global_id_or_none(checkout_with_prices)}

    request_data = ListStoredPaymentMethodsRequestData(
        user=checkout_with_prices.user,
        channel=checkout_with_prices.channel,
    )

    # when
    response = user_api_client.post_graphql(
        query,
        variables,
    )

    # then
    content = get_graphql_content(response)

    mocked_list_stored_payment_methods.assert_called_once_with(request_data)
    assert content["data"]["checkout"]["storedPaymentMethods"] == [
        {
            "id": payment_method_id,
            "gateway": {
                "name": payment_gateway_name,
                "id": payment_gateway_id,
                "config": [],
                "currencies": [checkout_with_prices.currency],
            },
            "paymentMethodId": external_id,
            "creditCardInfo": {
                "brand": credit_card_brand,
                "firstDigits": credit_card_first_digits,
                "lastDigits": credit_card_last_digits,
                "expMonth": credit_card_exp_month,
                "expYear": credit_card_exp_year,
            },
            "supportedPaymentFlows": [supported_payment_flow.name],
            "type": payment_method_type,
            "name": payment_method_name,
            "data": payment_method_data,
        }
    ]


@mock.patch("saleor.plugins.manager.PluginsManager.list_stored_payment_methods")
def test_checkout_with_stored_payment_methods_requested_by_staff_user(
    mocked_list_stored_payment_methods,
    staff_api_client,
    checkout_with_prices,
    customer_user2,
    permission_manage_checkouts,
    permission_manage_users,
):
    # given
    checkout_with_prices.user = customer_user2
    checkout_with_prices.save(update_fields=["user"])

    staff_api_client.user.user_permissions.add(permission_manage_checkouts)

    mocked_list_stored_payment_methods.return_value = []
    query = QUERY_CHECKOUT_STORED_PAYMENT_METHODS
    variables = {"id": to_global_id_or_none(checkout_with_prices)}

    # when
    response = staff_api_client.post_graphql(
        query,
        variables,
    )

    # then
    assert customer_user2 != staff_api_client.user

    content = get_graphql_content(response)

    assert not mocked_list_stored_payment_methods.called
    assert content["data"]["checkout"]["storedPaymentMethods"] == []


@mock.patch("saleor.plugins.manager.PluginsManager.list_stored_payment_methods")
def test_checkout_with_stored_payment_methods_requested_by_app(
    mocked_list_stored_payment_methods,
    app_api_client,
    checkout_with_prices,
    customer_user2,
    permission_manage_checkouts,
    permission_manage_users,
):
    # given
    app = app_api_client.app
    app.permissions.add(
        permission_manage_checkouts,
        permission_manage_users,
    )
    checkout_with_prices.user = customer_user2
    checkout_with_prices.save(update_fields=["user"])

    mocked_list_stored_payment_methods.return_value = []
    query = QUERY_CHECKOUT_STORED_PAYMENT_METHODS
    variables = {"id": to_global_id_or_none(checkout_with_prices)}

    # when
    response = app_api_client.post_graphql(
        query,
        variables,
    )

    # then
    content = get_graphql_content(response)

    assert not mocked_list_stored_payment_methods.called
    assert content["data"]["checkout"]["storedPaymentMethods"] == []<|MERGE_RESOLUTION|>--- conflicted
+++ resolved
@@ -2390,8 +2390,6 @@
     )
 
 
-<<<<<<< HEAD
-=======
 def test_checkout_metadata(checkout, user_api_client):
     # given
     checkout.metadata_storage.metadata = {"foo": "bar"}
@@ -2457,7 +2455,6 @@
     assert content["data"]["checkout"]["metafields"] == {}
 
 
->>>>>>> e90db31f
 QUERY_CHECKOUT_STORED_PAYMENT_METHODS = """
 query getCheckout($id: ID, $amount: PositiveDecimal) {
   checkout(id: $id) {
