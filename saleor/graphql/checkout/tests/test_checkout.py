--- conflicted
+++ resolved
@@ -2390,7 +2390,71 @@
     )
 
 
-<<<<<<< HEAD
+def test_checkout_metadata(checkout, user_api_client):
+    # given
+    checkout.metadata_storage.metadata = {"foo": "bar"}
+    checkout.metadata_storage.save()
+
+    query = """
+        query getCheckout($id: ID) {
+            checkout(id: $id) {
+                metadata {
+                    key
+                    value
+                }
+                foo: metafield(key: "foo")
+                nonexistent: metafield(key: "nonexistent")
+                metafields
+            }
+        }
+    """
+    variables = {"id": to_global_id_or_none(checkout)}
+
+    # when
+    response = user_api_client.post_graphql(
+        query,
+        variables,
+    )
+
+    # then
+    content = get_graphql_content(response)
+    assert content["data"]["checkout"]["metadata"] == [{"key": "foo", "value": "bar"}]
+    assert content["data"]["checkout"]["foo"] == "bar"
+    assert content["data"]["checkout"]["nonexistent"] is None
+    assert content["data"]["checkout"]["metafields"] == {"foo": "bar"}
+
+
+def test_checkout_no_metadata(checkout, user_api_client):
+    # given
+    checkout.metadata_storage.delete()
+
+    query = """
+        query getCheckout($id: ID) {
+            checkout(id: $id) {
+                metadata {
+                    key
+                    value
+                }
+                metafield(key: "foo")
+                metafields
+            }
+        }
+    """
+    variables = {"id": to_global_id_or_none(checkout)}
+
+    # when
+    response = user_api_client.post_graphql(
+        query,
+        variables,
+    )
+
+    # then
+    content = get_graphql_content(response)
+    assert content["data"]["checkout"]["metadata"] == []
+    assert content["data"]["checkout"]["metafield"] is None
+    assert content["data"]["checkout"]["metafields"] == {}
+
+
 QUERY_CHECKOUT_STORED_PAYMENT_METHODS = """
 query getCheckout($id: ID, $amount: PositiveDecimal) {
   checkout(id: $id) {
@@ -2441,27 +2505,6 @@
         user=checkout_with_prices.user,
         channel=checkout_with_prices.channel,
     )
-=======
-def test_checkout_metadata(checkout, user_api_client):
-    # given
-    checkout.metadata_storage.metadata = {"foo": "bar"}
-    checkout.metadata_storage.save()
-
-    query = """
-        query getCheckout($id: ID) {
-            checkout(id: $id) {
-                metadata {
-                    key
-                    value
-                }
-                foo: metafield(key: "foo")
-                nonexistent: metafield(key: "nonexistent")
-                metafields
-            }
-        }
-    """
-    variables = {"id": to_global_id_or_none(checkout)}
->>>>>>> 63efdd6e
 
     # when
     response = user_api_client.post_graphql(
@@ -2471,7 +2514,6 @@
 
     # then
     content = get_graphql_content(response)
-<<<<<<< HEAD
 
     mocked_list_stored_payment_methods.assert_called_once_with(request_data)
     assert content["data"]["checkout"]["storedPaymentMethods"] == []
@@ -2628,46 +2670,12 @@
 
     # when
     response = app_api_client.post_graphql(
-=======
-    assert content["data"]["checkout"]["metadata"] == [{"key": "foo", "value": "bar"}]
-    assert content["data"]["checkout"]["foo"] == "bar"
-    assert content["data"]["checkout"]["nonexistent"] is None
-    assert content["data"]["checkout"]["metafields"] == {"foo": "bar"}
-
-
-def test_checkout_no_metadata(checkout, user_api_client):
-    # given
-    checkout.metadata_storage.delete()
-
-    query = """
-        query getCheckout($id: ID) {
-            checkout(id: $id) {
-                metadata {
-                    key
-                    value
-                }
-                metafield(key: "foo")
-                metafields
-            }
-        }
-    """
-    variables = {"id": to_global_id_or_none(checkout)}
-
-    # when
-    response = user_api_client.post_graphql(
->>>>>>> 63efdd6e
         query,
         variables,
     )
 
     # then
     content = get_graphql_content(response)
-<<<<<<< HEAD
 
     assert not mocked_list_stored_payment_methods.called
-    assert content["data"]["checkout"]["storedPaymentMethods"] == []
-=======
-    assert content["data"]["checkout"]["metadata"] == []
-    assert content["data"]["checkout"]["metafield"] is None
-    assert content["data"]["checkout"]["metafields"] == {}
->>>>>>> 63efdd6e
+    assert content["data"]["checkout"]["storedPaymentMethods"] == []