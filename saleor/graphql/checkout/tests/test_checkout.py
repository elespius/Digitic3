--- conflicted
+++ resolved
@@ -728,19 +728,24 @@
 
 
 def test_available_collection_points_for_preorders_variants_in_checkout(
-    api_client, staff_api_client, checkout_with_preorders_only
-):
+    api_client, staff_api_client, checkout_with_preorders_only, channel_USD
+):
+    # given
     expected_collection_points = list(
-        Warehouse.objects.for_country("US")
+        Warehouse.objects.for_channel(channel_USD.id)
         .exclude(
             click_and_collect_option=WarehouseClickAndCollectOption.DISABLED,
         )
         .values("name")
     )
+
+    # when
     response = staff_api_client.post_graphql(
         QUERY_GET_ALL_COLLECTION_POINTS_FROM_CHECKOUT,
         variables={"id": to_global_id_or_none(checkout_with_preorders_only)},
     )
+
+    # then
     response_content = get_graphql_content(response)
     assert (
         expected_collection_points
@@ -833,11 +838,11 @@
     ]
 
 
-def test_checkout_avail_collect_points_returns_empty_list_when_not_in_shipping_zone(
+def test_checkout_avail_collect_points_returns_empty_list_when_no_channels(
     api_client, warehouse_for_cc, checkout_with_items_for_cc
 ):
     query = GET_CHECKOUT_AVAILABLE_COLLECTION_POINTS
-    warehouse_for_cc.shipping_zones.filter(name="Poland").delete()
+    checkout_with_items_for_cc.channel.warehouses.remove(warehouse_for_cc)
 
     variables = {"id": to_global_id_or_none(checkout_with_items_for_cc)}
     response = api_client.post_graphql(query, variables)
@@ -991,1530 +996,11 @@
     assert content["data"]["checkout"]["stockReservationExpires"] is None
 
 
-<<<<<<< HEAD
-GET_CHECKOUT_SELECTED_SHIPPING_METHOD = """
-query getCheckout($id: ID) {
-    checkout(id: $id) {
-        shippingMethod {
-            id
-            name
-            description
-            price {
-                amount
-            }
-            translation(languageCode: PL) {
-                name
-                description
-            }
-            minimumOrderPrice {
-                amount
-            }
-            maximumOrderPrice {
-                amount
-            }
-            minimumOrderWeight {
-               unit
-               value
-            }
-            maximumOrderWeight {
-               unit
-               value
-            }
-            message
-            active
-            minimumDeliveryDays
-            maximumDeliveryDays
-            metadata {
-                key
-                value
-            }
-            metadata {
-                key
-                value
-            }
-        }
-    }
-}
-"""
-
-
-def test_checkout_selected_shipping_method(
-    api_client, checkout_with_item, address, shipping_zone
-):
-    checkout_with_item.shipping_address = address
-    checkout_with_item.save()
-
-    shipping_method = shipping_zone.shipping_methods.first()
-    min_weight = 0
-    shipping_method.minimum_order_weight = Weight(oz=min_weight)
-    max_weight = 10
-    shipping_method.maximum_order_weight = Weight(kg=max_weight)
-    metadata_key = "md key"
-    metadata_value = "md value"
-    raw_description = "this is descr"
-    description = dummy_editorjs(raw_description)
-    shipping_method.description = description
-    shipping_method.store_value_in_metadata({metadata_key: metadata_value})
-    shipping_method.save()
-    translated_name = "Dostawa ekspresowa"
-    ShippingMethodTranslation.objects.create(
-        language_code="pl", shipping_method=shipping_method, name=translated_name
-    )
-    checkout_with_item.shipping_method = shipping_method
-    checkout_with_item.save()
-
-    # when
-    query = GET_CHECKOUT_SELECTED_SHIPPING_METHOD
-    variables = {"id": to_global_id_or_none(checkout_with_item)}
-    response = api_client.post_graphql(query, variables)
-    content = get_graphql_content(response)
-    data = content["data"]["checkout"]
-
-    shipping_method = shipping_zone.shipping_methods.first()
-    # then
-    assert data["shippingMethod"]["id"] == (
-        graphene.Node.to_global_id("ShippingMethod", shipping_method.id)
-    )
-    assert data["shippingMethod"]["name"] == shipping_method.name
-    assert raw_description in data["shippingMethod"]["description"]
-    assert data["shippingMethod"]["active"]
-    assert data["shippingMethod"]["message"] == ""
-    assert (
-        data["shippingMethod"]["minimumDeliveryDays"]
-        == shipping_method.minimum_delivery_days
-    )
-    assert (
-        data["shippingMethod"]["maximumDeliveryDays"]
-        == shipping_method.maximum_delivery_days
-    )
-    assert data["shippingMethod"]["minimumOrderWeight"]["unit"] == "KG"
-    assert data["shippingMethod"]["minimumOrderWeight"]["value"] == min_weight
-    assert data["shippingMethod"]["maximumOrderWeight"]["unit"] == "KG"
-    assert data["shippingMethod"]["maximumOrderWeight"]["value"] == max_weight
-    assert data["shippingMethod"]["metadata"][0]["key"] == metadata_key
-    assert data["shippingMethod"]["metadata"][0]["value"] == metadata_value
-    assert data["shippingMethod"]["translation"]["name"] == translated_name
-
-
-GET_CHECKOUT_SELECTED_SHIPPING_METHOD_PRIVATE_FIELDS = """
-query getCheckout($id: ID) {
-    checkout(id: $id) {
-        shippingMethod {
-            id
-            privateMetadata {
-                key
-                value
-            }
-        }
-    }
-}
-"""
-
-
-def test_checkout_selected_shipping_method_as_staff(
-    staff_api_client, checkout_with_item, shipping_zone, permission_manage_shipping
-):
-    # given
-    staff_api_client.user.user_permissions.add(permission_manage_shipping)
-    shipping_method = shipping_zone.shipping_methods.first()
-    metadata_key = "md key"
-    metadata_value = "md value"
-    shipping_method.store_value_in_private_metadata({metadata_key: metadata_value})
-    shipping_method.save()
-    checkout_with_item.shipping_method = shipping_method
-    checkout_with_item.save()
-
-    # when
-    query = GET_CHECKOUT_SELECTED_SHIPPING_METHOD_PRIVATE_FIELDS
-    variables = {"id": to_global_id_or_none(checkout_with_item)}
-    response = staff_api_client.post_graphql(query, variables)
-    content = get_graphql_content(response)
-    data = content["data"]["checkout"]
-
-    response_metadata = data["shippingMethod"]["privateMetadata"][0]
-    assert response_metadata["key"] == metadata_key
-    assert response_metadata["value"] == metadata_value
-
-
-GET_CHECKOUT_AVAILABLE_SHIPPING_METHODS_TEMPLATE = """
-query getCheckout($id: ID) {
-    checkout(id: $id) {
-        %s {
-            id
-            type
-            name
-            description
-            price {
-                amount
-            }
-            translation(languageCode: PL) {
-                name
-                description
-            }
-            minimumOrderPrice {
-                amount
-            }
-            maximumOrderPrice {
-                amount
-            }
-            minimumOrderWeight {
-               unit
-               value
-            }
-            maximumOrderWeight {
-               unit
-               value
-            }
-            message
-            active
-            minimumDeliveryDays
-            maximumDeliveryDays
-            metadata {
-                key
-                value
-            }
-        }
-    }
-}
-"""
-
-GET_CHECKOUT_AVAILABLE_SHIPPING_METHODS = (
-    GET_CHECKOUT_AVAILABLE_SHIPPING_METHODS_TEMPLATE % "availableShippingMethods"
-)
-
-
-@pytest.mark.parametrize("field", ["availableShippingMethods", "shippingMethods"])
-def test_checkout_available_shipping_methods(
-    api_client, checkout_with_item, address, shipping_zone, field
-):
-    # given
-    checkout_with_item.shipping_address = address
-    checkout_with_item.save()
-    shipping_method = shipping_zone.shipping_methods.first()
-    min_weight = 0
-    shipping_method.minimum_order_weight = Weight(oz=min_weight)
-    max_weight = 10
-    shipping_method.maximum_order_weight = Weight(kg=max_weight)
-    metadata_key = "md key"
-    metadata_value = "md value"
-    raw_description = "this is descr"
-    description = dummy_editorjs(raw_description)
-    shipping_method.description = description
-    shipping_method.store_value_in_metadata({metadata_key: metadata_value})
-    shipping_method.save()
-    translated_name = "Dostawa ekspresowa"
-    ShippingMethodTranslation.objects.create(
-        language_code="pl", shipping_method=shipping_method, name=translated_name
-    )
-
-    # when
-    query = GET_CHECKOUT_AVAILABLE_SHIPPING_METHODS_TEMPLATE % field
-    variables = {"id": to_global_id_or_none(checkout_with_item)}
-    response = api_client.post_graphql(query, variables)
-    content = get_graphql_content(response)
-    data = content["data"]["checkout"]
-
-    # then
-    assert data[field][0]["id"] == (
-        graphene.Node.to_global_id("ShippingMethod", shipping_method.id)
-    )
-    assert data[field][0]["name"] == shipping_method.name
-    assert data[field][0]["type"] == shipping_method.type.upper()
-    assert raw_description in data[field][0]["description"]
-    assert data[field][0]["active"]
-    assert data[field][0]["message"] == ""
-    assert (
-        data[field][0]["minimumDeliveryDays"] == shipping_method.minimum_delivery_days
-    )
-    assert (
-        data[field][0]["maximumDeliveryDays"] == shipping_method.maximum_delivery_days
-    )
-    assert data[field][0]["minimumOrderWeight"]["unit"] == "KG"
-    assert data[field][0]["minimumOrderWeight"]["value"] == min_weight
-    assert data[field][0]["maximumOrderWeight"]["unit"] == "KG"
-    assert data[field][0]["maximumOrderWeight"]["value"] == max_weight
-    assert data[field][0]["metadata"][0]["key"] == metadata_key
-    assert data[field][0]["metadata"][0]["value"] == metadata_value
-    assert data[field][0]["translation"]["name"] == translated_name
-
-
-@pytest.mark.parametrize("minimum_order_weight_value", [0, 2, None])
-def test_checkout_available_shipping_methods_with_weight_based_shipping_method(
-    api_client,
-    checkout_with_item,
-    address,
-    shipping_method_weight_based,
-    minimum_order_weight_value,
-):
-    checkout_with_item.shipping_address = address
-    checkout_with_item.save()
-
-    shipping_method = shipping_method_weight_based
-    if minimum_order_weight_value is not None:
-        weight = Weight(kg=minimum_order_weight_value)
-        shipping_method.minimum_order_weight = weight
-        variant = checkout_with_item.lines.first().variant
-        variant.weight = weight
-        variant.save(update_fields=["weight"])
-    else:
-        shipping_method.minimum_order_weight = minimum_order_weight_value
-
-    shipping_method.save(update_fields=["minimum_order_weight"])
-
-    query = GET_CHECKOUT_AVAILABLE_SHIPPING_METHODS
-    variables = {"id": to_global_id_or_none(checkout_with_item)}
-    response = api_client.post_graphql(query, variables)
-    content = get_graphql_content(response)
-    data = content["data"]["checkout"]
-
-    shipping_methods = [method["name"] for method in data["availableShippingMethods"]]
-    assert shipping_method.name in shipping_methods
-
-
-def test_checkout_available_shipping_methods_weight_method_with_higher_minimal_weigh(
-    api_client, checkout_with_item, address, shipping_method_weight_based
-):
-    checkout_with_item.shipping_address = address
-    checkout_with_item.save()
-
-    shipping_method = shipping_method_weight_based
-    weight_value = 5
-    shipping_method.minimum_order_weight = Weight(kg=weight_value)
-    shipping_method.save(update_fields=["minimum_order_weight"])
-
-    variants = []
-    for line in checkout_with_item.lines.all():
-        variant = line.variant
-        variant.weight = Weight(kg=1)
-        variants.append(variant)
-    ProductVariant.objects.bulk_update(variants, ["weight"])
-
-    query = GET_CHECKOUT_AVAILABLE_SHIPPING_METHODS
-    variables = {"id": to_global_id_or_none(checkout_with_item)}
-    response = api_client.post_graphql(query, variables)
-    content = get_graphql_content(response)
-    data = content["data"]["checkout"]
-
-    shipping_methods = [method["name"] for method in data["availableShippingMethods"]]
-    assert shipping_method.name not in shipping_methods
-
-
-def test_checkout_shipping_methods_with_price_based_shipping_method_and_discount(
-    api_client,
-    checkout_with_item,
-    address,
-    shipping_method,
-):
-    """Ensure that price based shipping method is not returned when
-    checkout with discounts subtotal is lower than minimal order price."""
-    checkout_with_item.shipping_address = address
-    manager = get_plugins_manager()
-    lines, _ = fetch_checkout_lines(checkout_with_item)
-    checkout_info = fetch_checkout_info(checkout_with_item, lines, [], manager)
-
-    subtotal = calculations.checkout_subtotal(
-        manager=manager,
-        checkout_info=checkout_info,
-        lines=lines,
-        address=checkout_with_item.shipping_address,
-    )
-
-    checkout_with_item.discount_amount = Decimal(5.0)
-    checkout_with_item.save(update_fields=["shipping_address", "discount_amount"])
-
-    shipping_method.name = "Price based"
-    shipping_method.save(update_fields=["name"])
-
-    shipping_channel_listing = shipping_method.channel_listings.get(
-        channel=checkout_with_item.channel
-    )
-    shipping_channel_listing.minimum_order_price_amount = subtotal.gross.amount - 1
-    shipping_channel_listing.save(update_fields=["minimum_order_price_amount"])
-
-    query = GET_CHECKOUT_AVAILABLE_SHIPPING_METHODS
-    variables = {"id": to_global_id_or_none(checkout_with_item)}
-    response = api_client.post_graphql(query, variables)
-    content = get_graphql_content(response)
-    data = content["data"]["checkout"]
-
-    shipping_methods = [method["name"] for method in data["availableShippingMethods"]]
-    assert shipping_method.name not in shipping_methods
-
-
-def test_checkout_shipping_methods_with_price_based_shipping_and_shipping_discount(
-    api_client,
-    checkout_with_item,
-    address,
-    shipping_method,
-    voucher_shipping_type,
-):
-    """Ensure that price based shipping method is returned when checkout
-    has discount on shipping."""
-    checkout_with_item.shipping_address = address
-    manager = get_plugins_manager()
-    lines, _ = fetch_checkout_lines(checkout_with_item)
-    checkout_info = fetch_checkout_info(checkout_with_item, lines, [], manager)
-
-    subtotal = calculations.checkout_subtotal(
-        manager=manager,
-        checkout_info=checkout_info,
-        lines=lines,
-        address=checkout_with_item.shipping_address,
-    )
-
-    checkout_with_item.discount_amount = Decimal(5.0)
-    checkout_with_item.voucher_code = voucher_shipping_type.code
-    checkout_with_item.save(
-        update_fields=["shipping_address", "discount_amount", "voucher_code"]
-    )
-
-    shipping_method.name = "Price based"
-    shipping_method.save(update_fields=["name"])
-
-    shipping_channel_listing = shipping_method.channel_listings.get(
-        channel=checkout_with_item.channel
-    )
-    shipping_channel_listing.minimum_order_price_amount = subtotal.gross.amount - 1
-    shipping_channel_listing.save(update_fields=["minimum_order_price_amount"])
-
-    query = GET_CHECKOUT_AVAILABLE_SHIPPING_METHODS
-    variables = {"id": to_global_id_or_none(checkout_with_item)}
-    response = api_client.post_graphql(query, variables)
-    content = get_graphql_content(response)
-    data = content["data"]["checkout"]
-
-    shipping_methods = [method["name"] for method in data["availableShippingMethods"]]
-    assert shipping_method.name in shipping_methods
-
-
-def test_checkout_available_shipping_methods_shipping_zone_without_channels(
-    api_client, checkout_with_item, address, shipping_zone
-):
-    shipping_zone.channels.clear()
-    checkout_with_item.shipping_address = address
-    checkout_with_item.save()
-
-    query = GET_CHECKOUT_AVAILABLE_SHIPPING_METHODS
-    variables = {"id": to_global_id_or_none(checkout_with_item)}
-    response = api_client.post_graphql(query, variables)
-    content = get_graphql_content(response)
-    data = content["data"]["checkout"]
-
-    assert len(data["availableShippingMethods"]) == 0
-
-
-def test_checkout_available_shipping_methods_excluded_postal_codes(
-    api_client, checkout_with_item, address, shipping_zone
-):
-    address.country = Country("GB")
-    address.postal_code = "BH16 7HF"
-    address.save()
-    checkout_with_item.shipping_address = address
-    checkout_with_item.save()
-    shipping_method = shipping_zone.shipping_methods.first()
-    shipping_method.postal_code_rules.create(start="BH16 7HA", end="BH16 7HG")
-
-    query = GET_CHECKOUT_AVAILABLE_SHIPPING_METHODS
-    variables = {"id": to_global_id_or_none(checkout_with_item)}
-    response = api_client.post_graphql(query, variables)
-    content = get_graphql_content(response)
-    data = content["data"]["checkout"]
-    assert data["availableShippingMethods"] == []
-
-
-@mock.patch("saleor.plugins.webhook.tasks.send_webhook_request_sync")
-def test_checkout_available_shipping_methods_with_price_displayed(
-    send_webhook_request_sync,
-    monkeypatch,
-    api_client,
-    checkout_with_item,
-    address,
-    shipping_zone,
-    site_settings,
-    shipping_app,
-):
-    shipping_method = shipping_zone.shipping_methods.first()
-    listing = shipping_zone.shipping_methods.first().channel_listings.first()
-    expected_shipping_price = Money(10, "USD")
-    expected_min_order_price = Money(10, "USD")
-    expected_max_order_price = Money(999, "USD")
-    listing.price = expected_shipping_price
-    listing.minimum_order_price = expected_min_order_price
-    listing.maximum_order_price = expected_max_order_price
-    listing.save()
-    checkout_with_item.shipping_address = address
-    checkout_with_item.save()
-    translated_name = "Dostawa ekspresowa"
-    ShippingMethodTranslation.objects.create(
-        language_code="pl", shipping_method=shipping_method, name=translated_name
-    )
-
-    query = GET_CHECKOUT_AVAILABLE_SHIPPING_METHODS
-
-    variables = {"id": to_global_id_or_none(checkout_with_item)}
-    response = api_client.post_graphql(query, variables)
-    content = get_graphql_content(response)
-    data = content["data"]["checkout"]
-
-    assert len(data["availableShippingMethods"]) == 1
-    assert data["availableShippingMethods"][0]["name"] == "DHL"
-    assert (
-        data["availableShippingMethods"][0]["price"]["amount"]
-        == expected_shipping_price.amount
-    )
-    assert (
-        data["availableShippingMethods"][0]["minimumOrderPrice"]["amount"]
-        == expected_min_order_price.amount
-    )
-    assert (
-        data["availableShippingMethods"][0]["maximumOrderPrice"]["amount"]
-        == expected_max_order_price.amount
-    )
-    assert data["availableShippingMethods"][0]["translation"]["name"] == translated_name
-
-
-def test_checkout_no_available_shipping_methods_without_address(
-    api_client, checkout_with_item
-):
-    query = GET_CHECKOUT_AVAILABLE_SHIPPING_METHODS
-    variables = {"id": to_global_id_or_none(checkout_with_item)}
-    response = api_client.post_graphql(query, variables)
-    content = get_graphql_content(response)
-    data = content["data"]["checkout"]
-
-    assert data["availableShippingMethods"] == []
-
-
-def test_checkout_no_available_shipping_methods_without_lines(api_client, checkout):
-    query = GET_CHECKOUT_AVAILABLE_SHIPPING_METHODS
-
-    variables = {"id": to_global_id_or_none(checkout)}
-    response = api_client.post_graphql(query, variables)
-    content = get_graphql_content(response)
-    data = content["data"]["checkout"]
-
-    assert data["availableShippingMethods"] == []
-
-
-GET_CHECKOUT_AVAILABLE_COLLECTION_POINTS = """
-query getCheckout($id: ID) {
-    checkout(id: $id) {
-        availableCollectionPoints {
-            name
-            address {
-                streetAddress1
-            }
-        }
-    }
-}
-"""
-
-QUERY_GET_ALL_COLLECTION_POINTS_FROM_CHECKOUT = """
-query AvailableCollectionPoints($id: ID) {
-  checkout(id: $id) {
-    availableCollectionPoints {
-      name
-    }
-  }
-}
-"""
-
-
-def test_available_collection_points_for_preorders_variants_in_checkout(
-    api_client, staff_api_client, checkout_with_preorders_only, channel_USD
-):
-    # given
-    expected_collection_points = list(
-        Warehouse.objects.for_channel(channel_USD.id)
-        .exclude(
-            click_and_collect_option=WarehouseClickAndCollectOption.DISABLED,
-        )
-        .values("name")
-    )
-
-    # when
-    response = staff_api_client.post_graphql(
-        QUERY_GET_ALL_COLLECTION_POINTS_FROM_CHECKOUT,
-        variables={"id": to_global_id_or_none(checkout_with_preorders_only)},
-    )
-
-    # then
-    response_content = get_graphql_content(response)
-    assert (
-        expected_collection_points
-        == response_content["data"]["checkout"]["availableCollectionPoints"]
-    )
-
-
-def test_available_collection_points_for_preorders_and_regular_variants_in_checkout(
-    api_client,
-    staff_api_client,
-    checkout_with_preorders_and_regular_variant,
-    warehouses_for_cc,
-):
-    expected_collection_points = [{"name": warehouses_for_cc[1].name}]
-    response = staff_api_client.post_graphql(
-        QUERY_GET_ALL_COLLECTION_POINTS_FROM_CHECKOUT,
-        variables={
-            "id": to_global_id_or_none(checkout_with_preorders_and_regular_variant)
-        },
-    )
-    response_content = get_graphql_content(response)
-    assert (
-        expected_collection_points
-        == response_content["data"]["checkout"]["availableCollectionPoints"]
-    )
-
-
-def test_checkout_available_collection_points_with_lines_avail_in_1_local_and_1_all(
-    api_client, checkout_with_items_for_cc, stocks_for_cc
-):
-    expected_collection_points = [
-        {"address": {"streetAddress1": "Tęczowa 7"}, "name": "Warehouse4"},
-        {"address": {"streetAddress1": "Tęczowa 7"}, "name": "Warehouse2"},
-    ]
-
-    query = GET_CHECKOUT_AVAILABLE_COLLECTION_POINTS
-    variables = {"id": to_global_id_or_none(checkout_with_items_for_cc)}
-    response = api_client.post_graphql(query, variables)
-    content = get_graphql_content(response)
-    received_collection_points = content["data"]["checkout"][
-        "availableCollectionPoints"
-    ]
-
-    assert len(received_collection_points) == len(expected_collection_points)
-    assert all(c in expected_collection_points for c in received_collection_points)
-
-
-def test_checkout_available_collection_points_with_line_avail_in_2_local_and_1_all(
-    api_client, checkout_with_item_for_cc, stocks_for_cc
-):
-    expected_collection_points = [
-        {"address": {"streetAddress1": "Tęczowa 7"}, "name": "Warehouse4"},
-        {"address": {"streetAddress1": "Tęczowa 7"}, "name": "Warehouse3"},
-        {"address": {"streetAddress1": "Tęczowa 7"}, "name": "Warehouse2"},
-    ]
-
-    query = GET_CHECKOUT_AVAILABLE_COLLECTION_POINTS
-    variables = {"id": to_global_id_or_none(checkout_with_item_for_cc)}
-    response = api_client.post_graphql(query, variables)
-    content = get_graphql_content(response)
-    received_collection_points = content["data"]["checkout"][
-        "availableCollectionPoints"
-    ]
-
-    assert len(received_collection_points) == len(expected_collection_points)
-    assert all(c in expected_collection_points for c in received_collection_points)
-
-
-def test_checkout_avail_collect_points_exceeded_quantity_shows_only_all_warehouse(
-    api_client, checkout_with_items_for_cc, stocks_for_cc
-):
-    query = GET_CHECKOUT_AVAILABLE_COLLECTION_POINTS
-    line = checkout_with_items_for_cc.lines.last()
-    line.quantity = (
-        Stock.objects.filter(product_variant=line.variant)
-        .aggregate(total_quantity=Sum("quantity"))
-        .get("total_quantity")
-        + 1
-    )
-    line.save(update_fields=["quantity"])
-    checkout_with_items_for_cc.refresh_from_db()
-
-    variables = {"id": to_global_id_or_none(checkout_with_items_for_cc)}
-    response = api_client.post_graphql(query, variables)
-    content = get_graphql_content(response)
-    data = content["data"]["checkout"]
-
-    assert data["availableCollectionPoints"] == [
-        {"address": {"streetAddress1": "Tęczowa 7"}, "name": "Warehouse2"}
-    ]
-
-
-def test_checkout_avail_collect_points_returns_empty_list_when_no_channels(
-    api_client, warehouse_for_cc, checkout_with_items_for_cc
-):
-    query = GET_CHECKOUT_AVAILABLE_COLLECTION_POINTS
-    checkout_with_items_for_cc.channel.warehouses.remove(warehouse_for_cc)
-
-    variables = {"id": to_global_id_or_none(checkout_with_items_for_cc)}
-    response = api_client.post_graphql(query, variables)
-    content = get_graphql_content(response)
-    data = content["data"]["checkout"]
-
-    assert not data["availableCollectionPoints"]
-
-
-def test_checkout_avail_collect_fallbacks_to_channel_country_when_no_shipping_address(
-    api_client, warehouse_for_cc, checkout_with_items_for_cc
-):
-    query = GET_CHECKOUT_AVAILABLE_COLLECTION_POINTS
-    checkout_with_items_for_cc.shipping_address = None
-    checkout_with_items_for_cc.save()
-
-    variables = {"id": to_global_id_or_none(checkout_with_items_for_cc)}
-    response = api_client.post_graphql(query, variables)
-    content = get_graphql_content(response)
-    data = content["data"]["checkout"]
-
-    assert data["availableCollectionPoints"] == [
-        {
-            "address": {"streetAddress1": warehouse_for_cc.address.street_address_1},
-            "name": warehouse_for_cc.name,
-        }
-    ]
-
-
-def test_create_checkout_with_unpublished_product(
-    user_api_client, checkout_with_item, stock, channel_USD
-):
-    variant = stock.product_variant
-    product = variant.product
-    ProductChannelListing.objects.filter(product=product, channel=channel_USD).update(
-        is_published=False
-    )
-    variant_id = graphene.Node.to_global_id("ProductVariant", variant.pk)
-
-    query = """
-            mutation CreateCheckout($checkoutInput: CheckoutCreateInput!) {
-              checkoutCreate(input: $checkoutInput) {
-                errors {
-                  code
-                  message
-                }
-                checkout {
-                  id
-                }
-              }
-            }
-        """
-    variables = {
-        "checkoutInput": {
-            "channel": channel_USD.slug,
-            "email": "test@example.com",
-            "lines": [{"variantId": variant_id, "quantity": 1}],
-        }
-    }
-    response = get_graphql_content(user_api_client.post_graphql(query, variables))
-    error = response["data"]["checkoutCreate"]["errors"][0]
-    assert error["code"] == CheckoutErrorCode.PRODUCT_NOT_PUBLISHED.name
-
-
-MUTATION_CHECKOUT_CUSTOMER_ATTACH = """
-    mutation checkoutCustomerAttach($id: ID, $customerId: ID) {
-        checkoutCustomerAttach(id: $id, customerId: $customerId) {
-            checkout {
-                token
-            }
-            errors {
-                code
-                field
-                message
-            }
-        }
-    }
-"""
-
-
-def test_checkout_customer_attach(
-    user_api_client, checkout_with_item, customer_user, permission_impersonate_user
-):
-    checkout = checkout_with_item
-    checkout.email = "old@email.com"
-    checkout.save()
-    assert checkout.user is None
-    previous_last_change = checkout.last_change
-
-    query = MUTATION_CHECKOUT_CUSTOMER_ATTACH
-    customer_id = graphene.Node.to_global_id("User", customer_user.pk)
-    variables = {"id": to_global_id_or_none(checkout), "customerId": customer_id}
-
-    response = user_api_client.post_graphql(
-        query, variables, permissions=[permission_impersonate_user]
-    )
-    content = get_graphql_content(response)
-
-    data = content["data"]["checkoutCustomerAttach"]
-    assert not data["errors"]
-    checkout.refresh_from_db()
-    assert checkout.user == customer_user
-    assert checkout.email == customer_user.email
-    assert checkout.last_change != previous_last_change
-
-
-def test_checkout_customer_attach_no_customer_id(
-    api_client, user_api_client, checkout_with_item, customer_user
-):
-    checkout = checkout_with_item
-    checkout.email = "old@email.com"
-    checkout.save()
-    assert checkout.user is None
-    previous_last_change = checkout.last_change
-
-    query = MUTATION_CHECKOUT_CUSTOMER_ATTACH
-    variables = {"id": to_global_id_or_none(checkout)}
-
-    # Mutation should fail for unauthenticated customers
-    response = api_client.post_graphql(query, variables)
-    assert_no_permission(response)
-
-    # Mutation should succeed for authenticated customer
-    response = user_api_client.post_graphql(query, variables)
-    content = get_graphql_content(response)
-    data = content["data"]["checkoutCustomerAttach"]
-    assert not data["errors"]
-    checkout.refresh_from_db()
-    assert checkout.user == customer_user
-    assert checkout.email == customer_user.email
-    assert checkout.last_change != previous_last_change
-
-
-def test_checkout_customer_attach_by_app(
-    app_api_client, checkout_with_item, customer_user, permission_impersonate_user
-):
-    checkout = checkout_with_item
-    checkout.email = "old@email.com"
-    checkout.save()
-    assert checkout.user is None
-    previous_last_change = checkout.last_change
-
-    query = MUTATION_CHECKOUT_CUSTOMER_ATTACH
-    customer_id = graphene.Node.to_global_id("User", customer_user.pk)
-    variables = {"id": to_global_id_or_none(checkout), "customerId": customer_id}
-
-    # Mutation should succeed for authenticated customer
-    response = app_api_client.post_graphql(
-        query, variables, permissions=[permission_impersonate_user]
-    )
-    content = get_graphql_content(response)
-    data = content["data"]["checkoutCustomerAttach"]
-    assert not data["errors"]
-    checkout.refresh_from_db()
-    assert checkout.user == customer_user
-    assert checkout.email == customer_user.email
-    assert checkout.last_change != previous_last_change
-
-
-def test_checkout_customer_attach_by_app_no_customer_id(
-    app_api_client, checkout_with_item, permission_impersonate_user
-):
-    checkout = checkout_with_item
-    checkout.email = "old@email.com"
-    checkout.save()
-    assert checkout.user is None
-
-    query = MUTATION_CHECKOUT_CUSTOMER_ATTACH
-    variables = {"id": to_global_id_or_none(checkout)}
-
-    # Mutation should succeed for authenticated customer
-    response = app_api_client.post_graphql(
-        query,
-        variables,
-        permissions=[permission_impersonate_user],
-        check_no_permissions=False,
-    )
-    content = get_graphql_content(response)
-    data = content["data"]["checkoutCustomerAttach"]
-    assert len(data["errors"]) == 1
-    assert data["errors"][0]["code"] == CheckoutErrorCode.REQUIRED.name
-    assert data["errors"][0]["field"] == "customerId"
-
-
-def test_checkout_customer_attach_by_app_without_permission(
-    app_api_client, checkout_with_item, customer_user
-):
-    checkout = checkout_with_item
-    checkout.email = "old@email.com"
-    checkout.save()
-    assert checkout.user is None
-
-    query = MUTATION_CHECKOUT_CUSTOMER_ATTACH
-    customer_id = graphene.Node.to_global_id("User", customer_user.pk)
-    variables = {"id": to_global_id_or_none(checkout), "customerId": customer_id}
-
-    # Mutation should succeed for authenticated customer
-    response = app_api_client.post_graphql(
-        query,
-        variables,
-    )
-
-    assert_no_permission(response)
-
-
-def test_checkout_customer_attach_user_to_checkout_with_user(
-    user_api_client, customer_user, user_checkout, address
-):
-    checkout = user_checkout
-
-    query = """
-    mutation checkoutCustomerAttach($id: ID) {
-        checkoutCustomerAttach(id: $id) {
-            checkout {
-                token
-            }
-            errors {
-                field
-                message
-                code
-            }
-        }
-    }
-"""
-
-    default_address = address.get_copy()
-    second_user = User.objects.create_user(
-        "test2@example.com",
-        "password",
-        default_billing_address=default_address,
-        default_shipping_address=default_address,
-        first_name="Test2",
-        last_name="Tested",
-    )
-
-    checkout_id = graphene.Node.to_global_id("Checkout", checkout.pk)
-    customer_id = graphene.Node.to_global_id("User", second_user.pk)
-    variables = {"id": checkout_id, "customerId": customer_id}
-    response = user_api_client.post_graphql(query, variables)
-    assert_no_permission(response)
-
-
-GET_CHECKOUT_STOCK_RESERVATION_EXPIRES_QUERY = """
-query getCheckoutStockReservationExpiration($id: ID) {
-    checkout(id: $id) {
-        stockReservationExpires
-    }
-}
-"""
-
-
-def test_checkout_reservation_date_for_stock_reservation(
-    site_settings_with_reservations,
-    api_client,
-    checkout_line_with_one_reservation,
-    address,
-):
-    reservation = Reservation.objects.order_by("reserved_until").first()
-    query = GET_CHECKOUT_STOCK_RESERVATION_EXPIRES_QUERY
-    variables = {
-        "id": to_global_id_or_none(checkout_line_with_one_reservation.checkout)
-    }
-    response = api_client.post_graphql(query, variables)
-    data = get_graphql_content(response)["data"]["checkout"]["stockReservationExpires"]
-    assert parse_datetime(data) == reservation.reserved_until
-
-
-def test_checkout_reservation_date_for_preorder_reservation(
-    site_settings_with_reservations,
-    api_client,
-    checkout_line_with_reserved_preorder_item,
-    address,
-):
-    reservation = PreorderReservation.objects.order_by("reserved_until").first()
-    query = GET_CHECKOUT_STOCK_RESERVATION_EXPIRES_QUERY
-    variables = {
-        "id": to_global_id_or_none(checkout_line_with_reserved_preorder_item.checkout)
-    }
-    response = api_client.post_graphql(query, variables)
-    data = get_graphql_content(response)["data"]["checkout"]["stockReservationExpires"]
-    assert parse_datetime(data) == reservation.reserved_until
-
-
-def test_checkout_reservation_date_for_multiple_reservations(
-    site_settings_with_reservations,
-    api_client,
-    checkout_line_with_one_reservation,
-    checkout_line_with_reservation_in_many_stocks,
-    address,
-):
-    reservation = Reservation.objects.order_by("reserved_until").first()
-    query = GET_CHECKOUT_STOCK_RESERVATION_EXPIRES_QUERY
-    variables = {
-        "id": to_global_id_or_none(checkout_line_with_one_reservation.checkout)
-    }
-    response = api_client.post_graphql(query, variables)
-    data = get_graphql_content(response)["data"]["checkout"]["stockReservationExpires"]
-    assert parse_datetime(data) == reservation.reserved_until
-
-
-def test_checkout_reservation_date_for_multiple_reservations_types(
-    site_settings_with_reservations,
-    api_client,
-    checkout_line_with_one_reservation,
-    checkout_line_with_reserved_preorder_item,
-    address,
-):
-    Reservation.objects.update(
-        reserved_until=timezone.now() + datetime.timedelta(minutes=3)
-    )
-    PreorderReservation.objects.update(
-        reserved_until=timezone.now() + datetime.timedelta(minutes=1)
-    )
-
-    reservation = PreorderReservation.objects.order_by("reserved_until").first()
-    query = GET_CHECKOUT_STOCK_RESERVATION_EXPIRES_QUERY
-    variables = {
-        "id": to_global_id_or_none(checkout_line_with_one_reservation.checkout)
-    }
-    response = api_client.post_graphql(query, variables)
-    data = get_graphql_content(response)["data"]["checkout"]["stockReservationExpires"]
-    assert parse_datetime(data) == reservation.reserved_until
-
-
-def test_checkout_reservation_date_for_expired_reservations(
-    site_settings_with_reservations,
-    api_client,
-    checkout_line_with_one_reservation,
-    checkout_line_with_reserved_preorder_item,
-    address,
-):
-    Reservation.objects.update(
-        reserved_until=timezone.now() - datetime.timedelta(minutes=1)
-    )
-    PreorderReservation.objects.update(
-        reserved_until=timezone.now() - datetime.timedelta(minutes=1)
-    )
-
-    query = GET_CHECKOUT_STOCK_RESERVATION_EXPIRES_QUERY
-    variables = {
-        "id": to_global_id_or_none(checkout_line_with_one_reservation.checkout)
-    }
-    response = api_client.post_graphql(query, variables)
-    content = get_graphql_content(response)
-    assert content["data"]["checkout"]["stockReservationExpires"] is None
-
-
-def test_checkout_reservation_date_for_no_reservations(
-    site_settings_with_reservations,
-    api_client,
-    checkout_line_with_one_reservation,
-    checkout_line_with_reserved_preorder_item,
-    address,
-):
-    Reservation.objects.all().delete()
-    PreorderReservation.objects.all().delete()
-
-    query = GET_CHECKOUT_STOCK_RESERVATION_EXPIRES_QUERY
-    variables = {
-        "id": to_global_id_or_none(checkout_line_with_one_reservation.checkout)
-    }
-    response = api_client.post_graphql(query, variables)
-    content = get_graphql_content(response)
-    assert content["data"]["checkout"]["stockReservationExpires"] is None
-
-
-=======
->>>>>>> edbeb42f
 def test_checkout_reservation_date_for_disabled_reservations(
     api_client,
     checkout_line_with_one_reservation,
     checkout_line_with_reserved_preorder_item,
     address,
-<<<<<<< HEAD
-):
-    query = GET_CHECKOUT_STOCK_RESERVATION_EXPIRES_QUERY
-    variables = {
-        "id": to_global_id_or_none(checkout_line_with_one_reservation.checkout)
-    }
-    response = api_client.post_graphql(query, variables)
-    content = get_graphql_content(response)
-    assert content["data"]["checkout"]["stockReservationExpires"] is None
-
-
-MUTATION_CHECKOUT_CUSTOMER_DETACH = """
-    mutation checkoutCustomerDetach($id: ID) {
-        checkoutCustomerDetach(id: $id) {
-            checkout {
-                token
-            }
-            errors {
-                field
-                message
-            }
-        }
-    }
-    """
-
-
-def test_checkout_customer_detach(user_api_client, checkout_with_item, customer_user):
-    checkout = checkout_with_item
-    checkout.user = customer_user
-    checkout.save(update_fields=["user"])
-    previous_last_change = checkout.last_change
-
-    variables = {"id": to_global_id_or_none(checkout)}
-
-    # Mutation should succeed if the user owns this checkout.
-    response = user_api_client.post_graphql(
-        MUTATION_CHECKOUT_CUSTOMER_DETACH, variables
-    )
-    content = get_graphql_content(response)
-    data = content["data"]["checkoutCustomerDetach"]
-    assert not data["errors"]
-    checkout.refresh_from_db()
-    assert checkout.user is None
-    assert checkout.last_change != previous_last_change
-
-    # Mutation should fail when user calling it doesn't own the checkout.
-    other_user = User.objects.create_user("othercustomer@example.com", "password")
-    checkout.user = other_user
-    checkout.save()
-    response = user_api_client.post_graphql(
-        MUTATION_CHECKOUT_CUSTOMER_DETACH, variables
-    )
-    assert_no_permission(response)
-
-
-def test_checkout_customer_detach_by_app(
-    app_api_client, checkout_with_item, customer_user, permission_impersonate_user
-):
-    checkout = checkout_with_item
-    checkout.user = customer_user
-    checkout.save(update_fields=["user"])
-    previous_last_change = checkout.last_change
-
-    variables = {"id": to_global_id_or_none(checkout)}
-
-    # Mutation should succeed if the user owns this checkout.
-    response = app_api_client.post_graphql(
-        MUTATION_CHECKOUT_CUSTOMER_DETACH,
-        variables,
-        permissions=[permission_impersonate_user],
-    )
-    content = get_graphql_content(response)
-    data = content["data"]["checkoutCustomerDetach"]
-    assert not data["errors"]
-    checkout.refresh_from_db()
-    assert checkout.user is None
-    assert checkout.last_change != previous_last_change
-
-
-def test_checkout_customer_detach_by_app_without_permissions(
-    app_api_client, checkout_with_item, customer_user
-):
-    checkout = checkout_with_item
-    checkout.user = customer_user
-    checkout.save(update_fields=["user"])
-    previous_last_change = checkout.last_change
-
-    variables = {"id": to_global_id_or_none(checkout)}
-
-    # Mutation should succeed if the user owns this checkout.
-    response = app_api_client.post_graphql(MUTATION_CHECKOUT_CUSTOMER_DETACH, variables)
-
-    assert_no_permission(response)
-    checkout.refresh_from_db()
-    assert checkout.last_change == previous_last_change
-
-
-MUTATION_CHECKOUT_SHIPPING_ADDRESS_UPDATE = """
-    mutation checkoutShippingAddressUpdate(
-            $id: ID, $shippingAddress: AddressInput!) {
-        checkoutShippingAddressUpdate(
-                id: $id, shippingAddress: $shippingAddress) {
-            checkout {
-                token,
-                id
-            },
-            errors {
-                field
-                message
-                code
-            }
-        }
-    }"""
-
-
-@mock.patch(
-    "saleor.graphql.checkout.mutations.checkout_shipping_address_update."
-    "update_checkout_shipping_method_if_invalid",
-    wraps=update_checkout_shipping_method_if_invalid,
-)
-def test_checkout_shipping_address_update(
-    mocked_update_shipping_method,
-    user_api_client,
-    checkout_with_item,
-    graphql_address_data,
-):
-    checkout = checkout_with_item
-    assert checkout.shipping_address is None
-    previous_last_change = checkout.last_change
-
-    shipping_address = graphql_address_data
-    variables = {
-        "id": to_global_id_or_none(checkout_with_item),
-        "shippingAddress": shipping_address,
-    }
-
-    response = user_api_client.post_graphql(
-        MUTATION_CHECKOUT_SHIPPING_ADDRESS_UPDATE, variables
-    )
-    content = get_graphql_content(response)
-    data = content["data"]["checkoutShippingAddressUpdate"]
-    assert not data["errors"]
-    checkout.refresh_from_db()
-    assert checkout.shipping_address is not None
-    assert checkout.shipping_address.first_name == shipping_address["firstName"]
-    assert checkout.shipping_address.last_name == shipping_address["lastName"]
-    assert (
-        checkout.shipping_address.street_address_1 == shipping_address["streetAddress1"]
-    )
-    assert (
-        checkout.shipping_address.street_address_2 == shipping_address["streetAddress2"]
-    )
-    assert checkout.shipping_address.postal_code == shipping_address["postalCode"]
-    assert checkout.shipping_address.country == shipping_address["country"]
-    assert checkout.shipping_address.city == shipping_address["city"].upper()
-    manager = get_plugins_manager()
-    lines, _ = fetch_checkout_lines(checkout)
-    checkout_info = fetch_checkout_info(checkout, lines, [], manager)
-    mocked_update_shipping_method.assert_called_once_with(checkout_info, lines)
-    assert checkout.last_change != previous_last_change
-
-
-@mock.patch(
-    "saleor.graphql.checkout.mutations.checkout_shipping_address_update."
-    "update_checkout_shipping_method_if_invalid",
-    wraps=update_checkout_shipping_method_if_invalid,
-)
-@override_settings(DEFAULT_COUNTRY="DE")
-def test_checkout_shipping_address_update_changes_checkout_country(
-    mocked_update_shipping_method,
-    user_api_client,
-    channel_USD,
-    variant_with_many_stocks_different_shipping_zones,
-    graphql_address_data,
-):
-    variant = variant_with_many_stocks_different_shipping_zones
-    checkout = Checkout.objects.create(channel=channel_USD, currency="USD")
-    checkout.set_country("PL", commit=True)
-    checkout_info = fetch_checkout_info(checkout, [], [], get_plugins_manager())
-    add_variant_to_checkout(checkout_info, variant, 1)
-    assert checkout.shipping_address is None
-    previous_last_change = checkout.last_change
-
-    shipping_address = graphql_address_data
-    shipping_address["country"] = "US"
-    shipping_address["countryArea"] = "New York"
-    shipping_address["postalCode"] = "10001"
-    variables = {
-        "id": to_global_id_or_none(checkout),
-        "shippingAddress": shipping_address,
-    }
-
-    response = user_api_client.post_graphql(
-        MUTATION_CHECKOUT_SHIPPING_ADDRESS_UPDATE, variables
-    )
-    content = get_graphql_content(response)
-    data = content["data"]["checkoutShippingAddressUpdate"]
-    assert not data["errors"]
-    checkout.refresh_from_db()
-    assert checkout.shipping_address is not None
-    assert checkout.shipping_address.first_name == shipping_address["firstName"]
-    assert checkout.shipping_address.last_name == shipping_address["lastName"]
-    assert (
-        checkout.shipping_address.street_address_1 == shipping_address["streetAddress1"]
-    )
-    assert (
-        checkout.shipping_address.street_address_2 == shipping_address["streetAddress2"]
-    )
-    assert checkout.shipping_address.postal_code == shipping_address["postalCode"]
-    assert checkout.shipping_address.country == shipping_address["country"]
-    assert checkout.shipping_address.city == shipping_address["city"].upper()
-    manager = get_plugins_manager()
-    lines, _ = fetch_checkout_lines(checkout)
-    checkout_info = fetch_checkout_info(checkout, lines, [], manager)
-    mocked_update_shipping_method.assert_called_once_with(checkout_info, lines)
-    assert checkout.country == shipping_address["country"]
-    assert checkout.last_change != previous_last_change
-
-
-@mock.patch(
-    "saleor.graphql.checkout.mutations.checkout_shipping_address_update."
-    "update_checkout_shipping_method_if_invalid",
-    wraps=update_checkout_shipping_method_if_invalid,
-)
-@override_settings(DEFAULT_COUNTRY="DE")
-def test_checkout_shipping_address_update_insufficient_stocks(
-    mocked_update_shipping_method,
-    channel_USD,
-    user_api_client,
-    variant_with_many_stocks_different_shipping_zones,
-    graphql_address_data,
-):
-    variant = variant_with_many_stocks_different_shipping_zones
-    checkout = Checkout.objects.create(channel=channel_USD, currency="USD")
-    checkout.set_country("PL", commit=True)
-    checkout_info = fetch_checkout_info(checkout, [], [], get_plugins_manager())
-    add_variant_to_checkout(checkout_info, variant, 1)
-    Stock.objects.filter(
-        warehouse__shipping_zones__countries__contains="US", product_variant=variant
-    ).update(quantity=0)
-    assert checkout.shipping_address is None
-    previous_last_change = checkout.last_change
-
-    shipping_address = graphql_address_data
-    shipping_address["country"] = "US"
-    shipping_address["countryArea"] = "New York"
-    shipping_address["postalCode"] = "10001"
-    variables = {
-        "id": to_global_id_or_none(checkout),
-        "shippingAddress": shipping_address,
-    }
-
-    response = user_api_client.post_graphql(
-        MUTATION_CHECKOUT_SHIPPING_ADDRESS_UPDATE, variables
-    )
-    content = get_graphql_content(response)
-    data = content["data"]["checkoutShippingAddressUpdate"]
-    errors = data["errors"]
-    assert errors[0]["code"] == CheckoutErrorCode.INSUFFICIENT_STOCK.name
-    assert errors[0]["field"] == "quantity"
-    checkout.refresh_from_db()
-    assert checkout.last_change == previous_last_change
-
-
-@mock.patch(
-    "saleor.graphql.checkout.mutations.checkout_shipping_address_update."
-    "update_checkout_shipping_method_if_invalid",
-    wraps=update_checkout_shipping_method_if_invalid,
-)
-@override_settings(DEFAULT_COUNTRY="DE")
-def test_checkout_shipping_address_update_with_reserved_stocks(
-    mocked_update_shipping_method,
-    site_settings_with_reservations,
-    channel_USD,
-    user_api_client,
-    variant_with_many_stocks_different_shipping_zones,
-    graphql_address_data,
-):
-    variant = variant_with_many_stocks_different_shipping_zones
-    checkout = Checkout.objects.create(channel=channel_USD, currency="USD")
-    checkout.set_country("PL", commit=True)
-    checkout_info = fetch_checkout_info(checkout, [], [], get_plugins_manager())
-    add_variant_to_checkout(checkout_info, variant, 2)
-    assert checkout.shipping_address is None
-
-    shipping_address = graphql_address_data
-    shipping_address["country"] = "US"
-    shipping_address["countryArea"] = "New York"
-    shipping_address["postalCode"] = "10001"
-    variables = {
-        "id": to_global_id_or_none(checkout),
-        "shippingAddress": shipping_address,
-    }
-    other_checkout = Checkout.objects.create(channel=channel_USD, currency="USD")
-    other_checkout_line = other_checkout.lines.create(
-        variant=variant,
-        quantity=1,
-    )
-    Reservation.objects.create(
-        checkout_line=other_checkout_line,
-        stock=variant.stocks.filter(
-            warehouse__shipping_zones__countries__contains="US"
-        ).first(),
-        quantity_reserved=1,
-        reserved_until=timezone.now() + datetime.timedelta(minutes=5),
-    )
-
-    response = user_api_client.post_graphql(
-        MUTATION_CHECKOUT_SHIPPING_ADDRESS_UPDATE, variables
-    )
-    content = get_graphql_content(response)
-    data = content["data"]["checkoutShippingAddressUpdate"]
-    assert not data["errors"]
-
-
-@mock.patch(
-    "saleor.graphql.checkout.mutations.checkout_shipping_address_update."
-    "update_checkout_shipping_method_if_invalid",
-    wraps=update_checkout_shipping_method_if_invalid,
-)
-@override_settings(DEFAULT_COUNTRY="DE")
-def test_checkout_shipping_address_update_against_reserved_stocks(
-    mocked_update_shipping_method,
-    site_settings_with_reservations,
-    channel_USD,
-    user_api_client,
-    variant_with_many_stocks_different_shipping_zones,
-    graphql_address_data,
-):
-    variant = variant_with_many_stocks_different_shipping_zones
-    checkout = Checkout.objects.create(channel=channel_USD, currency="USD")
-    checkout.set_country("PL", commit=True)
-    checkout_info = fetch_checkout_info(checkout, [], [], get_plugins_manager())
-    add_variant_to_checkout(checkout_info, variant, 2)
-    Stock.objects.filter(
-        warehouse__shipping_zones__countries__contains="US", product_variant=variant
-    ).update(quantity=2)
-    assert checkout.shipping_address is None
-
-    shipping_address = graphql_address_data
-    shipping_address["country"] = "US"
-    shipping_address["countryArea"] = "New York"
-    shipping_address["postalCode"] = "10001"
-    variables = {
-        "id": to_global_id_or_none(checkout),
-        "shippingAddress": shipping_address,
-    }
-
-    other_checkout = Checkout.objects.create(channel=channel_USD, currency="USD")
-    other_checkout_line = other_checkout.lines.create(
-        variant=variant,
-        quantity=3,
-    )
-    Reservation.objects.create(
-        checkout_line=other_checkout_line,
-        stock=variant.stocks.filter(
-            warehouse__shipping_zones__countries__contains="US"
-        ).first(),
-        quantity_reserved=3,
-        reserved_until=timezone.now() + datetime.timedelta(minutes=5),
-    )
-
-    response = user_api_client.post_graphql(
-        MUTATION_CHECKOUT_SHIPPING_ADDRESS_UPDATE, variables
-    )
-    content = get_graphql_content(response)
-    data = content["data"]["checkoutShippingAddressUpdate"]
-    errors = data["errors"]
-    assert errors[0]["code"] == CheckoutErrorCode.INSUFFICIENT_STOCK.name
-    assert errors[0]["field"] == "quantity"
-
-
-def test_checkout_shipping_address_update_channel_without_shipping_zones(
-    user_api_client,
-    checkout_with_item,
-    graphql_address_data,
-):
-    checkout = checkout_with_item
-    checkout.channel.shipping_zones.clear()
-    assert checkout.shipping_address is None
-    previous_last_change = checkout.last_change
-
-    shipping_address = graphql_address_data
-    variables = {
-        "id": to_global_id_or_none(checkout),
-        "shippingAddress": shipping_address,
-    }
-
-    response = user_api_client.post_graphql(
-        MUTATION_CHECKOUT_SHIPPING_ADDRESS_UPDATE, variables
-    )
-    content = get_graphql_content(response)
-    data = content["data"]["checkoutShippingAddressUpdate"]
-    errors = data["errors"]
-    assert errors[0]["code"] == CheckoutErrorCode.INSUFFICIENT_STOCK.name
-    assert errors[0]["field"] == "quantity"
-    checkout.refresh_from_db()
-    assert checkout.last_change == previous_last_change
-
-
-def test_checkout_shipping_address_with_invalid_phone_number_returns_error(
-    user_api_client, checkout_with_item, graphql_address_data
-):
-    checkout = checkout_with_item
-    assert checkout.shipping_address is None
-
-    shipping_address = graphql_address_data
-    shipping_address["phone"] = "+33600000"
-
-    response = get_graphql_content(
-        user_api_client.post_graphql(
-            MUTATION_CHECKOUT_SHIPPING_ADDRESS_UPDATE,
-            {
-                "id": to_global_id_or_none(checkout),
-                "shippingAddress": shipping_address,
-            },
-        )
-    )["data"]["checkoutShippingAddressUpdate"]
-
-    assert response["errors"] == [
-        {
-            "field": "phone",
-            "message": "'+33600000' is not a valid phone number.",
-            "code": CheckoutErrorCode.INVALID.name,
-        }
-    ]
-
-
-@pytest.mark.parametrize(
-    "number", ["+48321321888", "+44 (113) 892-1113", "00 44 (0) 20 7839 1377"]
-)
-def test_checkout_shipping_address_update_with_phone_country_prefix(
-    number, user_api_client, checkout_with_item, graphql_address_data
-):
-    checkout = checkout_with_item
-    assert checkout.shipping_address is None
-
-    shipping_address = graphql_address_data
-    shipping_address["phone"] = number
-    variables = {
-        "id": to_global_id_or_none(checkout),
-        "shippingAddress": shipping_address,
-    }
-
-    response = user_api_client.post_graphql(
-        MUTATION_CHECKOUT_SHIPPING_ADDRESS_UPDATE, variables
-    )
-    content = get_graphql_content(response)
-    data = content["data"]["checkoutShippingAddressUpdate"]
-    assert not data["errors"]
-
-
-def test_checkout_shipping_address_update_without_phone_country_prefix(
-    user_api_client, checkout_with_item, graphql_address_data
-):
-    checkout = checkout_with_item
-    assert checkout.shipping_address is None
-
-    shipping_address = graphql_address_data
-    shipping_address["phone"] = "+1-202-555-0132"
-    variables = {
-        "id": to_global_id_or_none(checkout),
-        "shippingAddress": shipping_address,
-    }
-
-    response = user_api_client.post_graphql(
-        MUTATION_CHECKOUT_SHIPPING_ADDRESS_UPDATE, variables
-    )
-    content = get_graphql_content(response)
-    data = content["data"]["checkoutShippingAddressUpdate"]
-    assert not data["errors"]
-
-
-@mock.patch(
-    "saleor.plugins.manager.PluginsManager.excluded_shipping_methods_for_checkout"
-)
-def test_checkout_shipping_address_update_exclude_shipping_method(
-    mocked_webhook,
-    user_api_client,
-    checkout_with_items_and_shipping,
-    graphql_address_data,
-    settings,
-):
-    settings.PLUGINS = ["saleor.plugins.webhook.plugin.WebhookPlugin"]
-    checkout = checkout_with_items_and_shipping
-    shipping_method = checkout.shipping_method
-    assert shipping_method is not None
-    webhook_reason = "hello-there"
-    mocked_webhook.return_value = [
-        ExcludedShippingMethod(shipping_method.id, webhook_reason)
-    ]
-    shipping_address = graphql_address_data
-    variables = {
-        "id": to_global_id_or_none(checkout),
-        "shippingAddress": shipping_address,
-    }
-
-    user_api_client.post_graphql(MUTATION_CHECKOUT_SHIPPING_ADDRESS_UPDATE, variables)
-    checkout.refresh_from_db()
-    assert checkout.shipping_method is None
-
-
-def test_checkout_billing_address_update(
-    user_api_client, checkout_with_item, graphql_address_data
-=======
->>>>>>> edbeb42f
 ):
     query = GET_CHECKOUT_STOCK_RESERVATION_EXPIRES_QUERY
     variables = {
