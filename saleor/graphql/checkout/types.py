--- conflicted
+++ resolved
@@ -274,7 +274,6 @@
         )
 
     @staticmethod
-<<<<<<< HEAD
     def resolve_quantity(root: models.Checkout, info):
         checkout_info = CheckoutLinesInfoByCheckoutTokenLoader(info.context).load(
             root.token
@@ -286,9 +285,7 @@
         return checkout_info.then(calculate_quantity)
 
     @staticmethod
-=======
-    @traced_resolver
->>>>>>> 708285fb
+    @traced_resolver
     # TODO: We should optimize it in/after PR#5819
     def resolve_total_price(root: models.Checkout, info):
         def calculate_total_price(data):
