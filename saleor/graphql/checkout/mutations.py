--- conflicted
+++ resolved
@@ -4,23 +4,9 @@
 from django.conf import settings
 from django.core.exceptions import ValidationError
 from django.db import transaction
-from graphql_jwt.exceptions import PermissionDenied
 
 from ...checkout import models
 from ...checkout.utils import (
-<<<<<<< HEAD
-    add_variant_to_cart,
-    add_voucher_to_cart,
-    change_billing_address_in_cart,
-    change_shipping_address_in_cart,
-    create_order,
-    get_or_create_user_cart,
-    get_taxes_for_cart,
-    get_voucher_for_cart,
-    ready_to_place_order,
-    recalculate_cart_discount,
-    remove_voucher_from_cart,
-=======
     add_variant_to_checkout,
     add_voucher_to_checkout,
     change_billing_address_in_checkout,
@@ -32,7 +18,6 @@
     get_voucher_for_checkout,
     recalculate_checkout_discount,
     remove_voucher_from_checkout,
->>>>>>> e81494c9
 )
 from ...core import analytics
 from ...core.exceptions import InsufficientStock
@@ -52,33 +37,13 @@
 
 
 def clean_shipping_method(
-<<<<<<< HEAD
-    checkout, method, errors, discounts, taxes, country_code=None, remove=True
-=======
     checkout, method, discounts, taxes, country_code=None, remove=True
->>>>>>> e81494c9
 ):
     # FIXME Add tests for this function
     if not method:
         return None
 
     if not checkout.is_shipping_required():
-<<<<<<< HEAD
-        errors.append(
-            Error(field="checkout", message="This checkout does not requires shipping.")
-        )
-    if not checkout.shipping_address:
-        errors.append(
-            Error(
-                field="checkout",
-                message=(
-                    "Cannot choose a shipping method for a "
-                    "checkout without the shipping address."
-                ),
-            )
-        )
-        return errors
-=======
         raise ValidationError("This checkout does not requires shipping.")
 
     if not checkout.shipping_address:
@@ -87,34 +52,19 @@
             "shipping address."
         )
 
->>>>>>> e81494c9
     valid_methods = ShippingMethodModel.objects.applicable_shipping_methods(
         price=checkout.get_subtotal(discounts, taxes).gross.amount,
         weight=checkout.get_total_weight(),
         country_code=country_code or checkout.shipping_address.country.code,
     )
     valid_methods = valid_methods.values_list("id", flat=True)
-<<<<<<< HEAD
+
     if method.pk not in valid_methods and not remove:
-        errors.append(
-            Error(
-                field="shippingMethod",
-                message="Shipping method cannot be used with this checkout.",
-            )
-        )
+        raise ValidationError("Shipping method cannot be used with this checkout.")
+
     if remove:
         checkout.shipping_method = None
         checkout.save(update_fields=["shipping_method"])
-    return errors
-=======
-
-    if method.pk not in valid_methods and not remove:
-        raise ValidationError("Shipping method cannot be used with this checkout.")
-
-    if remove:
-        checkout.shipping_method = None
-        checkout.save(update_fields=["shipping_method"])
->>>>>>> e81494c9
 
 
 def check_lines_quantity(variants, quantities):
@@ -138,12 +88,7 @@
                     "item_name": e.item.display_product(),
                 }
             )
-<<<<<<< HEAD
-            errors.append(("quantity", message))
-    return errors
-=======
             raise ValidationError({"quantity": message})
->>>>>>> e81494c9
 
 
 class CheckoutLineInput(graphene.InputObjectType):
@@ -162,11 +107,7 @@
     )
     email = graphene.String(description="The customer's email address.")
     shipping_address = AddressInput(
-<<<<<<< HEAD
-        description=("The mailling address to where the checkout will be shipped.")
-=======
         description=("The mailing address to where the checkout will be shipped.")
->>>>>>> e81494c9
     )
     billing_address = AddressInput(description="Billing address of the customer.")
 
@@ -179,37 +120,13 @@
 
     class Meta:
         description = "Create a new checkout."
-<<<<<<< HEAD
-        model = models.Cart
-=======
         model = models.Checkout
->>>>>>> e81494c9
         return_field_name = "checkout"
 
     @classmethod
     def clean_input(cls, info, instance, data):
         cleaned_input = super().clean_input(info, instance, data)
         user = info.context.user
-<<<<<<< HEAD
-        lines = input.pop("lines", None)
-        if lines:
-            variant_ids = [line.get("variant_id") for line in lines]
-            variants = cls.get_nodes_or_error(
-                ids=variant_ids,
-                errors=errors,
-                field="variant_id",
-                only_type=ProductVariant,
-            )
-            quantities = [line.get("quantity") for line in lines]
-            if not errors:
-                line_errors = check_lines_quantity(variants, quantities)
-                if line_errors:
-                    for err in line_errors:
-                        cls.add_error(errors, field=err[0], message=err[1])
-                else:
-                    cleaned_input["variants"] = variants
-                    cleaned_input["quantities"] = quantities
-=======
         lines = data.pop("lines", None)
         if lines:
             variant_ids = [line.get("variant_id") for line in lines]
@@ -220,7 +137,6 @@
 
             cleaned_input["variants"] = variants
             cleaned_input["quantities"] = quantities
->>>>>>> e81494c9
 
         default_shipping_address = None
         default_billing_address = None
@@ -228,39 +144,21 @@
             default_billing_address = user.default_billing_address
             default_shipping_address = user.default_shipping_address
 
-<<<<<<< HEAD
-        if "shipping_address" in input:
-            shipping_address, errors = cls.validate_address(
-                input["shipping_address"], errors
-            )
-=======
         if "shipping_address" in data:
             shipping_address = cls.validate_address(data["shipping_address"])
->>>>>>> e81494c9
             cleaned_input["shipping_address"] = shipping_address
         else:
             cleaned_input["shipping_address"] = default_shipping_address
 
-<<<<<<< HEAD
-        if "billing_address" in input:
-            billing_address, errors = cls.validate_address(
-                input["billing_address"], errors
-            )
-=======
         if "billing_address" in data:
             billing_address = cls.validate_address(data["billing_address"])
->>>>>>> e81494c9
             cleaned_input["billing_address"] = billing_address
         else:
             cleaned_input["billing_address"] = default_billing_address
 
         # Use authenticated user's email as default email
         if user.is_authenticated:
-<<<<<<< HEAD
-            email = input.pop("email", None)
-=======
             email = data.pop("email", None)
->>>>>>> e81494c9
             cleaned_input["email"] = email or user.email
 
         return cleaned_input
@@ -327,28 +225,6 @@
     @classmethod
     def perform_mutation(cls, _root, info, checkout_id, lines, replace=False):
         checkout = cls.get_node_or_error(
-<<<<<<< HEAD
-            info, checkout_id, errors, "checkout_id", only_type=Checkout
-        )
-        if checkout is None:
-            return CheckoutLinesAdd(errors=errors)
-
-        variants, quantities = None, None
-        if lines:
-            variant_ids = [line.get("variant_id") for line in lines]
-            variants = cls.get_nodes_or_error(
-                ids=variant_ids,
-                errors=errors,
-                field="variant_id",
-                only_type=ProductVariant,
-            )
-            quantities = [line.get("quantity") for line in lines]
-            if not errors:
-                line_errors = check_lines_quantity(variants, quantities)
-                if line_errors:
-                    for err in line_errors:
-                        cls.add_error(errors, field=err[0], message=err[1])
-=======
             info, checkout_id, only_type=Checkout, field="checkout_id"
         )
 
@@ -357,27 +233,11 @@
         quantities = [line.get("quantity") for line in lines]
 
         check_lines_quantity(variants, quantities)
->>>>>>> e81494c9
 
         # FIXME test if below function is called
         clean_shipping_method(
             checkout=checkout,
             method=checkout.shipping_method,
-<<<<<<< HEAD
-            errors=errors,
-            discounts=info.context.discounts,
-            taxes=get_taxes_for_address(checkout.shipping_address),
-        )
-
-        if errors:
-            return CheckoutLinesAdd(errors=errors)
-
-        if variants and quantities:
-            for variant, quantity in zip(variants, quantities):
-                add_variant_to_cart(checkout, variant, quantity, replace=replace)
-
-        recalculate_cart_discount(checkout, info.context.discounts, info.context.taxes)
-=======
             discounts=info.context.discounts,
             taxes=get_taxes_for_address(checkout.shipping_address),
         )
@@ -389,7 +249,6 @@
         recalculate_checkout_discount(
             checkout, info.context.discounts, info.context.taxes
         )
->>>>>>> e81494c9
 
         return CheckoutLinesAdd(checkout=checkout)
 
@@ -418,22 +277,11 @@
     @classmethod
     def perform_mutation(cls, _root, info, checkout_id, line_id):
         checkout = cls.get_node_or_error(
-<<<<<<< HEAD
-            info, checkout_id, errors, "checkout_id", only_type=Checkout
-        )
-        line = cls.get_node_or_error(
-            info, line_id, errors, "line_id", only_type=CheckoutLine
-        )
-
-        if checkout is None or line is None:
-            return CheckoutLineDelete(errors=errors)
-=======
             info, checkout_id, only_type=Checkout, field="checkout_id"
         )
         line = cls.get_node_or_error(
             info, line_id, only_type=CheckoutLine, field="line_id"
         )
->>>>>>> e81494c9
 
         if line and line in checkout.lines.all():
             line.delete()
@@ -442,24 +290,13 @@
         clean_shipping_method(
             checkout=checkout,
             method=checkout.shipping_method,
-<<<<<<< HEAD
-            errors=errors,
             discounts=info.context.discounts,
             taxes=get_taxes_for_address(checkout.shipping_address),
         )
-        if errors:
-            return CheckoutLineDelete(errors=errors)
-
-        recalculate_cart_discount(checkout, info.context.discounts, info.context.taxes)
-=======
-            discounts=info.context.discounts,
-            taxes=get_taxes_for_address(checkout.shipping_address),
-        )
 
         recalculate_checkout_discount(
             checkout, info.context.discounts, info.context.taxes
         )
->>>>>>> e81494c9
 
         return CheckoutLineDelete(checkout=checkout)
 
@@ -477,17 +314,6 @@
     @classmethod
     def perform_mutation(cls, _root, info, checkout_id, customer_id):
         checkout = cls.get_node_or_error(
-<<<<<<< HEAD
-            info, checkout_id, errors, "checkout_id", only_type=Checkout
-        )
-        customer = cls.get_node_or_error(
-            info, customer_id, errors, "customer_id", only_type=User
-        )
-        if checkout is not None and customer:
-            checkout.user = customer
-            checkout.save(update_fields=["user"])
-        return CheckoutCustomerAttach(checkout=checkout, errors=errors)
-=======
             info, checkout_id, only_type=Checkout, field="checkout_id"
         )
         customer = cls.get_node_or_error(
@@ -496,7 +322,6 @@
         checkout.user = customer
         checkout.save(update_fields=["user"])
         return CheckoutCustomerAttach(checkout=checkout)
->>>>>>> e81494c9
 
 
 class CheckoutCustomerDetach(BaseMutation):
@@ -511,22 +336,8 @@
     @classmethod
     def perform_mutation(cls, _root, info, checkout_id):
         checkout = cls.get_node_or_error(
-<<<<<<< HEAD
-            info, checkout_id, errors, "checkout_id", only_type=Checkout
-        )
-        if checkout is not None and not checkout.user:
-            cls.add_error(
-                errors,
-                field=None,
-                message="There's no customer assigned to this Checkout.",
-            )
-        if errors:
-            return CheckoutCustomerDetach(errors=errors)
-
-=======
-            info, checkout_id, only_type=Checkout, field="checkout_id"
-        )
->>>>>>> e81494c9
+            info, checkout_id, only_type=Checkout, field="checkout_id"
+        )
         checkout.user = None
         checkout.save(update_fields=["user"])
         return CheckoutCustomerDetach(checkout=checkout)
@@ -536,16 +347,10 @@
     checkout = graphene.Field(Checkout, description="An updated checkout")
 
     class Arguments:
-<<<<<<< HEAD
-        checkout_id = graphene.ID(description="ID of the Checkout.")
-        shipping_address = AddressInput(
-            description=("The mailling address to where the checkout will be shipped.")
-=======
         checkout_id = graphene.ID(required=True, description="ID of the Checkout.")
         shipping_address = AddressInput(
             required=True,
             description=("The mailing address to where the checkout will be shipped."),
->>>>>>> e81494c9
         )
 
     class Meta:
@@ -554,32 +359,6 @@
     @classmethod
     def perform_mutation(cls, _root, info, checkout_id, shipping_address):
         checkout = cls.get_node_or_error(
-<<<<<<< HEAD
-            info, checkout_id, errors, "checkout_id", only_type=Checkout
-        )
-
-        if checkout is not None and shipping_address:
-            shipping_address, errors = cls.validate_address(
-                shipping_address, errors, instance=checkout.shipping_address
-            )
-            # FIXME test if below function is called
-            clean_shipping_method(
-                checkout,
-                checkout.shipping_method,
-                errors,
-                info.context.discounts,
-                get_taxes_for_address(shipping_address),
-            )
-            if not errors:
-                with transaction.atomic():
-                    shipping_address.save()
-                    change_shipping_address_in_cart(checkout, shipping_address)
-                recalculate_cart_discount(
-                    checkout, info.context.discounts, info.context.taxes
-                )
-
-        return CheckoutShippingAddressUpdate(checkout=checkout, errors=errors)
-=======
             info, checkout_id, only_type=Checkout, field="checkout_id"
         )
         shipping_address = cls.validate_address(
@@ -602,22 +381,15 @@
         )
 
         return CheckoutShippingAddressUpdate(checkout=checkout)
->>>>>>> e81494c9
 
 
 class CheckoutBillingAddressUpdate(CheckoutShippingAddressUpdate):
     checkout = graphene.Field(Checkout, description="An updated checkout")
 
     class Arguments:
-<<<<<<< HEAD
-        checkout_id = graphene.ID(description="ID of the Checkout.")
-        billing_address = AddressInput(
-            description=("The billing address of the checkout.")
-=======
         checkout_id = graphene.ID(required=True, description="ID of the Checkout.")
         billing_address = AddressInput(
             required=True, description=("The billing address of the checkout.")
->>>>>>> e81494c9
         )
 
     class Meta:
@@ -626,20 +398,6 @@
     @classmethod
     def perform_mutation(cls, _root, info, checkout_id, billing_address):
         checkout = cls.get_node_or_error(
-<<<<<<< HEAD
-            info, checkout_id, errors, "checkout_id", only_type=Checkout
-        )
-
-        if checkout is not None and billing_address:
-            billing_address, errors = cls.validate_address(
-                billing_address, errors, instance=checkout.billing_address
-            )
-            if not errors:
-                with transaction.atomic():
-                    billing_address.save()
-                    change_billing_address_in_cart(checkout, billing_address)
-        return CheckoutShippingAddressUpdate(checkout=checkout, errors=errors)
-=======
             info, checkout_id, only_type=Checkout, field="checkout_id"
         )
 
@@ -650,7 +408,6 @@
             billing_address.save()
             change_billing_address_in_checkout(checkout, billing_address)
         return CheckoutBillingAddressUpdate(checkout=checkout)
->>>>>>> e81494c9
 
 
 class CheckoutEmailUpdate(BaseMutation):
@@ -666,19 +423,8 @@
     @classmethod
     def perform_mutation(cls, _root, info, checkout_id, email):
         checkout = cls.get_node_or_error(
-<<<<<<< HEAD
-            info, checkout_id, errors, "checkout_id", only_type=Checkout
-        )
-        if checkout is not None:
-            checkout.email = email
-            cls.clean_instance(checkout, errors)
-            if errors:
-                return CheckoutEmailUpdate(errors=errors)
-            checkout.save(update_fields=["email"])
-=======
-            info, checkout_id, only_type=Checkout, field="checkout_id"
-        )
->>>>>>> e81494c9
+            info, checkout_id, only_type=Checkout, field="checkout_id"
+        )
 
         checkout.email = email
         cls.clean_instance(checkout)
@@ -697,37 +443,6 @@
         description = "Updates the shipping address of the checkout."
 
     @classmethod
-<<<<<<< HEAD
-    def mutate(cls, root, info, checkout_id, shipping_method_id):
-        errors = []
-        checkout = cls.get_node_or_error(
-            info, checkout_id, errors, "checkout_id", only_type=Checkout
-        )
-        shipping_method = cls.get_node_or_error(
-            info,
-            shipping_method_id,
-            errors,
-            "shipping_method_id",
-            only_type=ShippingMethod,
-        )
-
-        if checkout is not None and shipping_method:
-            clean_shipping_method(
-                checkout,
-                shipping_method,
-                errors,
-                info.context.discounts,
-                info.context.taxes,
-                remove=False,
-            )
-
-        if not errors:
-            checkout.shipping_method = shipping_method
-            checkout.save(update_fields=["shipping_method"])
-            recalculate_cart_discount(
-                checkout, info.context.discounts, info.context.taxes
-            )
-=======
     def perform_mutation(cls, _root, info, checkout_id, shipping_method_id):
         checkout_id = from_global_id_strict_type(
             info, checkout_id, only_type=Checkout, field="checkout_id"
@@ -755,7 +470,6 @@
         recalculate_checkout_discount(
             checkout, info.context.discounts, info.context.taxes
         )
->>>>>>> e81494c9
 
         return CheckoutShippingMethodUpdate(checkout=checkout)
 
@@ -776,20 +490,6 @@
     @classmethod
     def perform_mutation(cls, _root, info, checkout_id):
         checkout = cls.get_node_or_error(
-<<<<<<< HEAD
-            info, checkout_id, errors, "checkout_id", only_type=Checkout
-        )
-        if checkout is None:
-            return CheckoutComplete(errors=errors)
-
-        taxes = get_taxes_for_cart(checkout, info.context.taxes)
-        ready, checkout_error = ready_to_place_order(
-            checkout, taxes, info.context.discounts
-        )
-        if not ready:
-            cls.add_error(field=None, message=checkout_error, errors=errors)
-            return CheckoutComplete(errors=errors)
-=======
             info, checkout_id, only_type=Checkout, field="checkout_id"
         )
 
@@ -797,39 +497,12 @@
         clean_checkout(checkout, taxes, info.context.discounts)
 
         payment = checkout.get_last_active_payment()
->>>>>>> e81494c9
 
         try:
             order = create_order(
                 checkout=checkout,
                 tracking_code=analytics.get_client_id(info.context),
                 discounts=info.context.discounts,
-<<<<<<< HEAD
-                taxes=taxes,
-            )
-        except InsufficientStock:
-            cls.add_error(
-                field=None, message="Insufficient product stock.", errors=errors
-            )
-            return CheckoutComplete(errors=errors)
-        except voucher_model.NotApplicable:
-            cls.add_error(field=None, message="Voucher not applicable", errors=errors)
-            return CheckoutComplete(errors=errors)
-
-        payment = checkout.get_last_active_payment()
-
-        # remove cart after checkout is created
-        checkout.delete()
-        order.events.create(type=OrderEvents.PLACED.value)
-        send_order_confirmation.delay(order.pk)
-        order.events.create(
-            type=OrderEvents.EMAIL_SENT.value,
-            parameters={
-                "email": order.get_user_current_email(),
-                "email_type": OrderEventsEmails.ORDER.value,
-            },
-        )
-=======
                 taxes=get_taxes_for_checkout(checkout, info.context.taxes),
                 user=info.context.user,
             )
@@ -839,7 +512,6 @@
             raise ValidationError("Voucher not applicable")
 
         payment.order = order
->>>>>>> e81494c9
 
         try:
             gateway_process_payment(payment=payment, payment_token=payment.token)
@@ -857,28 +529,15 @@
 
     class Meta:
         description = (
-<<<<<<< HEAD
-            "Adds voucher to the checkout. "
-            "Query it without voucher_code field to "
-            "remove voucher from checkout."
-=======
             "Adds voucher to the checkout. Query it without voucher_code "
             "field to remove voucher from checkout."
->>>>>>> e81494c9
         )
 
     @classmethod
     def perform_mutation(cls, _root, info, checkout_id, voucher_code=None):
         checkout = cls.get_node_or_error(
-<<<<<<< HEAD
-            info, checkout_id, errors, "checkout_id", only_type=Checkout
-        )
-        if checkout is None:
-            return CheckoutUpdateVoucher(errors=errors)
-=======
-            info, checkout_id, only_type=Checkout, field="checkout_id"
-        )
->>>>>>> e81494c9
+            info, checkout_id, only_type=Checkout, field="checkout_id"
+        )
 
         if voucher_code:
             try:
@@ -886,35 +545,16 @@
                     code=voucher_code
                 )
             except voucher_model.Voucher.DoesNotExist:
-<<<<<<< HEAD
-                cls.add_error(
-                    errors=errors,
-                    field="voucher_code",
-                    message="Voucher with given code does not exist.",
-                )
-                return CheckoutUpdateVoucher(errors=errors)
-=======
                 raise ValidationError(
                     {"voucher_code": "Voucher with given code does not exist."}
                 )
->>>>>>> e81494c9
 
             try:
                 add_voucher_to_checkout(voucher, checkout)
             except voucher_model.NotApplicable:
-<<<<<<< HEAD
-                cls.add_error(
-                    errors=errors,
-                    field="voucher_code",
-                    message="Voucher is not applicable to that checkout.",
-                )
-                return CheckoutUpdateVoucher(errors=errors)
-
-=======
                 raise ValidationError(
                     {"voucher_code": "Voucher is not applicable to that checkout."}
                 )
->>>>>>> e81494c9
         else:
             existing_voucher = get_voucher_for_checkout(checkout)
             if existing_voucher:
