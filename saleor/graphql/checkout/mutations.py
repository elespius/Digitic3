import datetime
import uuid
from typing import TYPE_CHECKING, Iterable, List, Optional, Tuple, Union

import graphene
from django.conf import settings
from django.contrib.auth.models import AnonymousUser
from django.core.exceptions import ObjectDoesNotExist, ValidationError
from django.db.models import Q
from django.utils import timezone

from ...checkout import AddressType, models
from ...checkout.complete_checkout import complete_checkout
from ...checkout.error_codes import CheckoutErrorCode
from ...checkout.fetch import (
    CheckoutLineInfo,
    fetch_checkout_info,
    fetch_checkout_lines,
    get_valid_collection_points_for_checkout_info,
    get_valid_shipping_method_list_for_checkout_info,
)
from ...checkout.utils import (
    add_promo_code_to_checkout,
    add_variants_to_checkout,
    calculate_checkout_quantity,
    change_billing_address_in_checkout,
    change_shipping_address_in_checkout,
    clear_delivery_method,
    is_shipping_required,
    recalculate_checkout_discount,
    remove_promo_code_from_checkout,
    validate_variants_in_checkout_lines,
)
from ...core import analytics
from ...core.exceptions import InsufficientStock, PermissionDenied, ProductNotPublished
from ...core.permissions import AccountPermissions
from ...core.taxes import include_taxes_in_prices
from ...core.tracing import traced_atomic_transaction
from ...core.transactions import transaction_with_commit_on_errors
from ...order import models as order_models
from ...product import models as product_models
from ...product.models import ProductChannelListing
from ...shipping import models as shipping_models
from ...warehouse import models as warehouse_models
from ...warehouse.availability import check_stock_quantity_bulk
from ..account.i18n import I18nMixin
from ..account.types import AddressInput
from ..channel.utils import clean_channel
from ..core.descriptions import (
    ADDED_IN_31,
    DEPRECATED_IN_3X_FIELD,
    DEPRECATED_IN_3X_INPUT,
)
from ..core.enums import LanguageCodeEnum
from ..core.mutations import BaseMutation, ModelMutation
from ..core.scalars import UUID
from ..core.types.common import CheckoutError
from ..core.utils import from_global_id_or_error
from ..core.validators import (
    validate_one_of_args_is_in_mutation,
    validate_variants_available_in_channel,
)
from ..order.types import Order
from ..product.types import ProductVariant
from ..shipping.types import ShippingMethod
from ..utils import get_user_or_app_from_context
from ..warehouse.types import Warehouse
from .types import Checkout, CheckoutLine
from .utils import prepare_insufficient_stock_checkout_validation_error

ERROR_DOES_NOT_SHIP = "This checkout doesn't need shipping"


if TYPE_CHECKING:
    from ...account.models import Address
    from ...checkout.fetch import CheckoutInfo


def clean_delivery_method(
    checkout_info: "CheckoutInfo",
    lines: Iterable[CheckoutLineInfo],
    method: Optional[Union[models.ShippingMethod, warehouse_models.Warehouse]],
) -> bool:
    """Check if current shipping method is valid."""

    if not method:
        # no shipping method was provided, it is valid
        return True

    if not is_shipping_required(lines):
        raise ValidationError(
            ERROR_DOES_NOT_SHIP, code=CheckoutErrorCode.SHIPPING_NOT_REQUIRED.value
        )

    if not checkout_info.shipping_address:
        raise ValidationError(
            "Cannot choose a shipping method for a checkout without the "
            "shipping address.",
            code=CheckoutErrorCode.SHIPPING_ADDRESS_NOT_SET.value,
        )

    valid_methods = checkout_info.valid_delivery_methods
    return method in valid_methods


def update_checkout_shipping_method_if_invalid(
    checkout_info: "CheckoutInfo", lines: Iterable[CheckoutLineInfo]
):
    quantity = calculate_checkout_quantity(lines)

    # remove shipping method when empty checkout
    if quantity == 0 or not is_shipping_required(lines):
        clear_delivery_method(checkout_info)

    is_valid = clean_delivery_method(
        checkout_info=checkout_info,
        lines=lines,
        method=checkout_info.delivery_method_info.delivery_method,
    )

    if not is_valid:
        clear_delivery_method(checkout_info)


def check_lines_quantity(
    variants,
    quantities,
    country,
    channel_slug,
    allow_zero_quantity=False,
    existing_lines=None,
):
    """Clean quantities and check if stock is sufficient for each checkout line.

    By default, zero quantity is not allowed,
    but if this validation is used for updating existing checkout lines,
    allow_zero_quantities can be set to True
    and checkout lines with this quantity can be later removed.
    """

    for quantity in quantities:
        if not allow_zero_quantity and quantity <= 0:
            raise ValidationError(
                {
                    "quantity": ValidationError(
                        "The quantity should be higher than zero.",
                        code=CheckoutErrorCode.ZERO_QUANTITY,
                    )
                }
            )

        elif allow_zero_quantity and quantity < 0:
            raise ValidationError(
                {
                    "quantity": ValidationError(
                        "The quantity should be higher or equal zero.",
                        code=CheckoutErrorCode.ZERO_QUANTITY,
                    )
                }
            )

        if quantity > settings.MAX_CHECKOUT_LINE_QUANTITY:
            raise ValidationError(
                {
                    "quantity": ValidationError(
                        "Cannot add more than %d times this item."
                        "" % settings.MAX_CHECKOUT_LINE_QUANTITY,
                        code=CheckoutErrorCode.QUANTITY_GREATER_THAN_LIMIT,
                    )
                }
            )
    try:
        check_stock_quantity_bulk(
            variants, country, quantities, channel_slug, existing_lines=existing_lines
        )
    except InsufficientStock as e:
        errors = [
            ValidationError(
                f"Could not add items {item.variant}. "
                f"Only {item.available_quantity} remaining in stock.",
                code=e.code,
            )
            for item in e.items
        ]
        raise ValidationError({"quantity": errors})


def validate_variants_available_for_purchase(variants_id: set, channel_id: int):
    today = datetime.date.today()
    is_available_for_purchase = Q(
        available_for_purchase__lte=today,
        product__variants__id__in=variants_id,
        channel_id=channel_id,
    )
    available_variants = ProductChannelListing.objects.filter(
        is_available_for_purchase
    ).values_list("product__variants__id", flat=True)
    not_available_variants = variants_id.difference(set(available_variants))
    if not_available_variants:
        variant_ids = [
            graphene.Node.to_global_id("ProductVariant", pk)
            for pk in not_available_variants
        ]
        error_code = CheckoutErrorCode.PRODUCT_UNAVAILABLE_FOR_PURCHASE
        raise ValidationError(
            {
                "lines": ValidationError(
                    "Cannot add lines for unavailable for purchase variants.",
                    code=error_code,  # type: ignore
                    params={"variants": variant_ids},
                )
            }
        )


def get_checkout_by_token(token: uuid.UUID, prefetch_lookups: Iterable[str] = []):
    try:
        checkout = models.Checkout.objects.prefetch_related(*prefetch_lookups).get(
            token=token
        )
    except ObjectDoesNotExist:
        raise ValidationError(
            {
                "token": ValidationError(
                    f"Couldn't resolve to a node: {token}.",
                    code=CheckoutErrorCode.NOT_FOUND.value,
                )
            }
        )
    return checkout


def invalidate_checkout_prices(checkout: models.Checkout, *, save: bool) -> List[str]:
    """Mark checkout as ready for prices recalculation."""
    checkout.price_expiration = timezone.now()
    updated_fields = ["price_expiration"]
    if save:
        checkout.save(update_fields=updated_fields)
    return updated_fields


class CheckoutLineInput(graphene.InputObjectType):
    quantity = graphene.Int(required=True, description="The number of items purchased.")
    variant_id = graphene.ID(required=True, description="ID of the product variant.")


class CheckoutCreateInput(graphene.InputObjectType):
    channel = graphene.String(
        description="Slug of a channel in which to create a checkout."
    )
    lines = graphene.List(
        CheckoutLineInput,
        description=(
            "A list of checkout lines, each containing information about "
            "an item in the checkout."
        ),
        required=True,
    )
    email = graphene.String(description="The customer's email address.")
    shipping_address = AddressInput(
        description=(
            "The mailing address to where the checkout will be shipped. "
            "Note: the address will be ignored if the checkout "
            "doesn't contain shippable items."
        )
    )
    billing_address = AddressInput(description="Billing address of the customer.")
    language_code = graphene.Argument(
        LanguageCodeEnum, required=False, description="Checkout language code."
    )


class CheckoutCreate(ModelMutation, I18nMixin):
    created = graphene.Field(
        graphene.Boolean,
        description=(
            "Whether the checkout was created or the current active one was returned. "
            "Refer to checkoutLinesAdd and checkoutLinesUpdate to merge a cart "
            "with an active checkout."
        ),
        deprecation_reason=f"{DEPRECATED_IN_3X_FIELD} Always returns `True`.",
    )

    class Arguments:
        input = CheckoutCreateInput(
            required=True, description="Fields required to create checkout."
        )

    class Meta:
        description = "Create a new checkout."
        model = models.Checkout
        return_field_name = "checkout"
        error_type_class = CheckoutError
        error_type_field = "checkout_errors"

    @classmethod
    def clean_checkout_lines(
        cls, lines, country, channel
    ) -> Tuple[List[product_models.ProductVariant], List[int]]:
        variant_ids = [line["variant_id"] for line in lines]
        variants = cls.get_nodes_or_error(
            variant_ids,
            "variant_id",
            ProductVariant,
            qs=product_models.ProductVariant.objects.prefetch_related(
                "product__product_type"
            ),
        )

        quantities = [line["quantity"] for line in lines]
        variant_db_ids = {variant.id for variant in variants}
        validate_variants_available_for_purchase(variant_db_ids, channel.id)
        validate_variants_available_in_channel(
            variant_db_ids, channel.id, CheckoutErrorCode.UNAVAILABLE_VARIANT_IN_CHANNEL
        )
        check_lines_quantity(variants, quantities, country, channel.slug)
        return variants, quantities

    @classmethod
    def retrieve_shipping_address(cls, user, data: dict) -> Optional["Address"]:
        if data.get("shipping_address") is not None:
            return cls.validate_address(
                data["shipping_address"], address_type=AddressType.SHIPPING
            )
        if user.is_authenticated:
            return user.default_shipping_address
        return None

    @classmethod
    def retrieve_billing_address(cls, user, data: dict) -> Optional["Address"]:
        if data.get("billing_address") is not None:
            return cls.validate_address(
                data["billing_address"], address_type=AddressType.BILLING
            )
        if user.is_authenticated:
            return user.default_billing_address
        return None

    @classmethod
    def clean_input(cls, info, instance: models.Checkout, data, input_cls=None):
        user = info.context.user
        channel = data.pop("channel")
        cleaned_input = super().clean_input(info, instance, data)

        cleaned_input["channel"] = channel
        cleaned_input["currency"] = channel.currency_code

        shipping_address = cls.retrieve_shipping_address(user, data)
        billing_address = cls.retrieve_billing_address(user, data)

        if shipping_address:
            country = shipping_address.country.code
        else:
            country = channel.default_country

        # Resolve and process the lines, retrieving the variants and quantities
        lines = data.pop("lines", None)
        if lines:
            (
                cleaned_input["variants"],
                cleaned_input["quantities"],
            ) = cls.clean_checkout_lines(lines, country, cleaned_input["channel"])

        # Use authenticated user's email as default email
        if user.is_authenticated:
            email = data.pop("email", None)
            cleaned_input["email"] = email or user.email

        language_code = data.get("language_code", settings.LANGUAGE_CODE)
        cleaned_input["language_code"] = language_code

        cleaned_input["shipping_address"] = shipping_address
        cleaned_input["billing_address"] = billing_address
        cleaned_input["country"] = country
        return cleaned_input

    @classmethod
    @traced_atomic_transaction()
    def save(cls, info, instance: models.Checkout, cleaned_input):
        channel = cleaned_input["channel"]
        # Create the checkout object
        instance.save()

        # Set checkout country
        country = cleaned_input["country"]
        instance.set_country(country)

        # Create checkout lines
        variants = cleaned_input.get("variants")
        quantities = cleaned_input.get("quantities")
        if variants and quantities:
            try:
                add_variants_to_checkout(instance, variants, quantities, channel.slug)
            except InsufficientStock as exc:
                error = prepare_insufficient_stock_checkout_validation_error(exc)
                raise ValidationError({"lines": error})
            except ProductNotPublished as exc:
                raise ValidationError(
                    "Can't create checkout with unpublished product.",
                    code=exc.code,
                )

        # Save addresses
        shipping_address = cleaned_input.get("shipping_address")
        if shipping_address and instance.is_shipping_required():
            shipping_address.save()
            instance.shipping_address = shipping_address.get_copy()

        billing_address = cleaned_input.get("billing_address")
        if billing_address:
            billing_address.save()
            instance.billing_address = billing_address.get_copy()

        instance.save()

    @classmethod
    def get_instance(cls, info, **data):
        instance = super().get_instance(info, **data)
        user = info.context.user
        if user.is_authenticated:
            instance.user = user
        return instance

    @classmethod
    def perform_mutation(cls, _root, info, **data):
        channel_input = data.get("input", {}).get("channel")
        channel = clean_channel(channel_input, error_class=CheckoutErrorCode)
        if channel:
            data["input"]["channel"] = channel
        response = super().perform_mutation(_root, info, **data)
        info.context.plugins.checkout_created(response.checkout)
        response.created = True
        return response


class CheckoutLinesAdd(BaseMutation):
    checkout = graphene.Field(Checkout, description="An updated checkout.")

    class Arguments:
        checkout_id = graphene.ID(
            description=(
                f"The ID of the checkout. {DEPRECATED_IN_3X_INPUT} Use token instead."
            ),
            required=False,
        )
        token = UUID(description="Checkout token.", required=False)
        lines = graphene.List(
            CheckoutLineInput,
            required=True,
            description=(
                "A list of checkout lines, each containing information about "
                "an item in the checkout."
            ),
        )

    class Meta:
        description = (
            "Adds a checkout line to the existing checkout."
            "If line was already in checkout, its quantity will be increased."
        )
        error_type_class = CheckoutError
        error_type_field = "checkout_errors"

    @classmethod
    def validate_checkout_lines(
        cls, variants, quantities, country, channel_slug, lines=None
    ):
        check_lines_quantity(
            variants, quantities, country, channel_slug, existing_lines=lines
        )

    @classmethod
    def clean_input(
        cls,
        checkout,
        variants,
        quantities,
        checkout_info,
        lines,
        manager,
        discounts,
        replace,
    ):
        channel_slug = checkout_info.channel.slug
        cls.validate_checkout_lines(
            variants, quantities, checkout.get_country(), channel_slug, lines=lines
        )
        variants_db_ids = {variant.id for variant in variants}
        validate_variants_available_for_purchase(variants_db_ids, checkout.channel_id)
        validate_variants_available_in_channel(
            variants_db_ids,
            checkout.channel_id,
            CheckoutErrorCode.UNAVAILABLE_VARIANT_IN_CHANNEL,
        )

        if variants and quantities:
            try:
                checkout = add_variants_to_checkout(
                    checkout,
                    variants,
                    quantities,
                    channel_slug,
                    skip_stock_check=True,  # already checked by validate_checkout_lines
                    replace=replace,
                )
            except ProductNotPublished as exc:
                raise ValidationError(
                    "Can't add unpublished product.",
                    code=exc.code,
                )

        lines = fetch_checkout_lines(checkout)
        checkout_info.valid_shipping_methods = (
            get_valid_shipping_method_list_for_checkout_info(
                checkout_info, checkout_info.shipping_address, lines, discounts, manager
            )
        )
        checkout_info.valid_pick_up_points = (
            get_valid_collection_points_for_checkout_info(
                checkout_info, checkout_info.shipping_address, lines
            )
        )
        return lines

    @classmethod
    def perform_mutation(
        cls, _root, info, lines, checkout_id=None, token=None, replace=False
    ):
        # DEPRECATED
        validate_one_of_args_is_in_mutation(
            CheckoutErrorCode, "checkout_id", checkout_id, "token", token
        )

        if token:
            checkout = get_checkout_by_token(token)
        # DEPRECATED
        else:
            checkout = cls.get_node_or_error(
                info, checkout_id or token, only_type=Checkout, field="checkout_id"
            )

        discounts = info.context.discounts
        manager = info.context.plugins

        variant_ids = [line.get("variant_id") for line in lines]
        variants = cls.get_nodes_or_error(variant_ids, "variant_id", ProductVariant)
        quantities = [line.get("quantity") for line in lines]

        checkout_info = fetch_checkout_info(checkout, [], discounts, manager)

        lines = fetch_checkout_lines(checkout)
        lines = cls.clean_input(
            checkout,
            variants,
            quantities,
            checkout_info,
            lines,
            manager,
            discounts,
            replace,
        )

        checkout_info.valid_shipping_methods = (
            get_valid_shipping_method_list_for_checkout_info(
                checkout_info, checkout_info.shipping_address, lines, discounts, manager
            )
        )
        checkout_info.valid_pick_up_points = (
            get_valid_collection_points_for_checkout_info(
                checkout_info, checkout_info.shipping_address, lines
            )
        )

        update_checkout_shipping_method_if_invalid(checkout_info, lines)
        taxes_included = include_taxes_in_prices()
        recalculate_checkout_discount(
            manager,
            checkout_info,
            lines,
            info.context.discounts,
            taxes_included,
        )
        invalidate_checkout_prices(checkout, save=True)
        manager.checkout_updated(checkout)

        return CheckoutLinesAdd(checkout=checkout)


class CheckoutLinesUpdate(CheckoutLinesAdd):
    checkout = graphene.Field(Checkout, description="An updated checkout.")

    class Meta:
        description = "Updates checkout line in the existing checkout."
        error_type_class = CheckoutError
        error_type_field = "checkout_errors"

    @classmethod
    def validate_checkout_lines(
        cls, variants, quantities, country, channel_slug, lines=None
    ):
        check_lines_quantity(
            variants,
            quantities,
            country,
            channel_slug,
            allow_zero_quantity=True,
            existing_lines=lines,
        )

    @classmethod
    def perform_mutation(cls, root, info, lines, checkout_id=None, token=None):
        return super().perform_mutation(
            root, info, lines, checkout_id, token, replace=True
        )


class CheckoutLineDelete(BaseMutation):
    checkout = graphene.Field(Checkout, description="An updated checkout.")

    class Arguments:
        checkout_id = graphene.ID(
            description=(
                f"The ID of the checkout. {DEPRECATED_IN_3X_INPUT} Use token instead."
            ),
            required=False,
        )
        token = UUID(description="Checkout token.", required=False)
        line_id = graphene.ID(description="ID of the checkout line to delete.")

    class Meta:
        description = "Deletes a CheckoutLine."
        error_type_class = CheckoutError
        error_type_field = "checkout_errors"

    @classmethod
    def perform_mutation(cls, _root, info, line_id, checkout_id=None, token=None):
        # DEPRECATED
        validate_one_of_args_is_in_mutation(
            CheckoutErrorCode, "checkout_id", checkout_id, "token", token
        )

        if token:
            checkout = get_checkout_by_token(token)
        # DEPRECATED
        else:
            checkout = cls.get_node_or_error(
                info, checkout_id or token, only_type=Checkout, field="checkout_id"
            )

        line = cls.get_node_or_error(
            info, line_id, only_type=CheckoutLine, field="line_id"
        )

        if line and line in checkout.lines.all():
            line.delete()

        manager = info.context.plugins
        lines = fetch_checkout_lines(checkout)
        checkout_info = fetch_checkout_info(
            checkout, lines, info.context.discounts, manager
        )
        update_checkout_shipping_method_if_invalid(checkout_info, lines)

        taxes_included = include_taxes_in_prices()
        recalculate_checkout_discount(
            manager,
            checkout_info,
            lines,
            info.context.discounts,
            taxes_included,
        )
        invalidate_checkout_prices(checkout, save=True)
        manager.checkout_updated(checkout)

        return CheckoutLineDelete(checkout=checkout)


class CheckoutCustomerAttach(BaseMutation):
    checkout = graphene.Field(Checkout, description="An updated checkout.")

    class Arguments:
        checkout_id = graphene.ID(
            required=False,
            description=(
                f"The ID of the checkout. {DEPRECATED_IN_3X_INPUT} Use token instead."
            ),
        )
        customer_id = graphene.ID(
            required=False,
            description=(
                "ID of customer to attach to checkout. Can be used to attach customer "
                "to checkout by staff or app. Requires IMPERSONATE_USER permission."
            ),
        )
        token = UUID(description="Checkout token.", required=False)

    class Meta:
        description = "Sets the customer as the owner of the checkout."
        error_type_class = CheckoutError
        error_type_field = "checkout_errors"

    @classmethod
    def check_permissions(cls, context):
        return context.user.is_authenticated or context.app

    @classmethod
    def perform_mutation(
        cls, _root, info, checkout_id=None, token=None, customer_id=None
    ):
        # DEPRECATED
        validate_one_of_args_is_in_mutation(
            CheckoutErrorCode, "checkout_id", checkout_id, "token", token
        )

        if token:
            checkout = get_checkout_by_token(token)
        # DEPRECATED
        else:
            checkout = cls.get_node_or_error(
                info, checkout_id or token, only_type=Checkout, field="checkout_id"
            )

        # Raise error when trying to attach a user to a checkout
        # that is already owned by another user.
        if checkout.user_id:
            raise PermissionDenied()

        if customer_id:
            requestor = get_user_or_app_from_context(info.context)
            if not requestor.has_perm(AccountPermissions.IMPERSONATE_USER):
                raise PermissionDenied()
            customer = cls.get_node_or_error(info, customer_id, only_type="User")
        else:
            customer = info.context.user

        checkout.user = customer
        checkout.email = customer.email
        checkout.save(update_fields=["email", "user", "last_change"])

        info.context.plugins.checkout_updated(checkout)
        return CheckoutCustomerAttach(checkout=checkout)


class CheckoutCustomerDetach(BaseMutation):
    checkout = graphene.Field(Checkout, description="An updated checkout.")

    class Arguments:
        checkout_id = graphene.ID(
            description=(
                f"The ID of the checkout. {DEPRECATED_IN_3X_INPUT} Use token instead."
            ),
            required=False,
        )
        token = UUID(description="Checkout token.", required=False)

    class Meta:
        description = "Removes the user assigned as the owner of the checkout."
        error_type_class = CheckoutError
        error_type_field = "checkout_errors"

    @classmethod
    def check_permissions(cls, context):
        return context.user.is_authenticated or context.app

    @classmethod
    def perform_mutation(cls, _root, info, checkout_id=None, token=None):
        # DEPRECATED
        validate_one_of_args_is_in_mutation(
            CheckoutErrorCode, "checkout_id", checkout_id, "token", token
        )

        if token:
            checkout = get_checkout_by_token(token)
        # DEPRECATED
        else:
            checkout = cls.get_node_or_error(
                info, checkout_id or token, only_type=Checkout, field="checkout_id"
            )

        requestor = get_user_or_app_from_context(info.context)
        if not requestor.has_perm(AccountPermissions.IMPERSONATE_USER):
            # Raise error if the current user doesn't own the checkout of the given ID.
            if checkout.user and checkout.user != info.context.user:
                raise PermissionDenied()

        checkout.user = None
        checkout.save(update_fields=["user", "last_change"])

        info.context.plugins.checkout_updated(checkout)
        return CheckoutCustomerDetach(checkout=checkout)


class CheckoutShippingAddressUpdate(BaseMutation, I18nMixin):
    checkout = graphene.Field(Checkout, description="An updated checkout.")

    class Arguments:
        checkout_id = graphene.ID(
            required=False,
            description=(
                f"The ID of the checkout. {DEPRECATED_IN_3X_INPUT} Use token instead."
            ),
        )
        token = UUID(description="Checkout token.", required=False)
        shipping_address = AddressInput(
            required=True,
            description="The mailing address to where the checkout will be shipped.",
        )

    class Meta:
        description = "Update shipping address in the existing checkout."
        error_type_class = CheckoutError
        error_type_field = "checkout_errors"

    @classmethod
    def process_checkout_lines(
        cls, lines: Iterable["CheckoutLineInfo"], country: str, channel_slug: str
    ) -> None:
        variant_ids = [line_info.variant.id for line_info in lines]
        variants = list(
            product_models.ProductVariant.objects.filter(
                id__in=variant_ids
            ).prefetch_related("product__product_type")
        )  # FIXME: is this prefetch needed?
        quantities = [line_info.line.quantity for line_info in lines]
        check_lines_quantity(variants, quantities, country, channel_slug)

    @classmethod
    def perform_mutation(
        cls, _root, info, shipping_address, checkout_id=None, token=None
    ):
        # DEPRECATED
        validate_one_of_args_is_in_mutation(
            CheckoutErrorCode, "checkout_id", checkout_id, "token", token
        )

        if token:
            checkout = get_checkout_by_token(
                token, prefetch_lookups=["lines__variant__product__product_type"]
            )
        # DEPRECATED
        if checkout_id:
            pk = cls.get_global_id_or_error(
                checkout_id, only_type=Checkout, field="checkout_id"
            )
            try:
                checkout = models.Checkout.objects.prefetch_related(
                    "lines__variant__product__product_type"
                ).get(pk=pk)
            except ObjectDoesNotExist:
                raise ValidationError(
                    {
                        "checkout_id": ValidationError(
                            f"Couldn't resolve to a node: {checkout_id}",
                            code=CheckoutErrorCode.NOT_FOUND,
                        )
                    }
                )

        lines = fetch_checkout_lines(checkout)
        if not is_shipping_required(lines):
            raise ValidationError(
                {
                    "shipping_address": ValidationError(
                        ERROR_DOES_NOT_SHIP,
                        code=CheckoutErrorCode.SHIPPING_NOT_REQUIRED,
                    )
                }
            )

        shipping_address = cls.validate_address(
            shipping_address,
            address_type=AddressType.SHIPPING,
            instance=checkout.shipping_address,
            info=info,
        )

        discounts = info.context.discounts
        manager = info.context.plugins
        checkout_info = fetch_checkout_info(checkout, lines, discounts, manager)

        country = shipping_address.country.code
        checkout.set_country(country, commit=True)

        # Resolve and process the lines, validating variants quantities
        if lines:
            cls.process_checkout_lines(lines, country, checkout_info.channel.slug)

        update_checkout_shipping_method_if_invalid(checkout_info, lines)

        with traced_atomic_transaction():
            shipping_address.save()
            shipping_address_updated_fields = change_shipping_address_in_checkout(
                checkout_info, shipping_address, lines, discounts, manager
            )
<<<<<<< HEAD
        taxes_included = include_taxes_in_prices()
        recalculate_checkout_discount(
            manager, checkout_info, lines, discounts, taxes_included
=======
        recalculate_checkout_discount(manager, checkout_info, lines, discounts)
        invalidate_prices_updated_fields = invalidate_checkout_prices(
            checkout, save=False
        )
        checkout.save(
            update_fields=shipping_address_updated_fields
            + invalidate_prices_updated_fields
>>>>>>> cdf618f8
        )

        manager.checkout_updated(checkout)

        return CheckoutShippingAddressUpdate(checkout=checkout)


class CheckoutBillingAddressUpdate(CheckoutShippingAddressUpdate):
    checkout = graphene.Field(Checkout, description="An updated checkout.")

    class Arguments:
        checkout_id = graphene.ID(
            required=False,
            description=(
                f"The ID of the checkout. {DEPRECATED_IN_3X_INPUT} "
                "Use token instead."
            ),
        )
        token = UUID(description="Checkout token.", required=False)
        billing_address = AddressInput(
            required=True, description="The billing address of the checkout."
        )

    class Meta:
        description = "Update billing address in the existing checkout."
        error_type_class = CheckoutError
        error_type_field = "checkout_errors"

    @classmethod
    def perform_mutation(
        cls, _root, info, billing_address, checkout_id=None, token=None
    ):
        # DEPRECATED
        validate_one_of_args_is_in_mutation(
            CheckoutErrorCode, "checkout_id", checkout_id, "token", token
        )

        if token:
            checkout = get_checkout_by_token(token)
        # DEPRECATED
        else:
            checkout = cls.get_node_or_error(
                info, checkout_id or token, only_type=Checkout, field="checkout_id"
            )

        billing_address = cls.validate_address(
            billing_address,
            address_type=AddressType.BILLING,
            instance=checkout.billing_address,
            info=info,
        )
        with traced_atomic_transaction():
            billing_address.save()
            change_address_updated_fields = change_billing_address_in_checkout(
                checkout, billing_address
            )
            invalidate_prices_updated_fields = invalidate_checkout_prices(
                checkout, save=False
            )
            checkout.save(
                update_fields=change_address_updated_fields
                + invalidate_prices_updated_fields
            )

            info.context.plugins.checkout_updated(checkout)

        return CheckoutBillingAddressUpdate(checkout=checkout)


class CheckoutLanguageCodeUpdate(BaseMutation):
    checkout = graphene.Field(Checkout, description="An updated checkout.")

    class Arguments:
        checkout_id = graphene.ID(
            required=False,
            description=(
                f"The ID of the checkout. {DEPRECATED_IN_3X_INPUT} Use token instead."
            ),
        )
        token = UUID(description="Checkout token.", required=False)
        language_code = graphene.Argument(
            LanguageCodeEnum, required=True, description="New language code."
        )

    class Meta:
        description = "Update language code in the existing checkout."
        error_type_class = CheckoutError
        error_type_field = "checkout_errors"

    @classmethod
    def perform_mutation(cls, _root, info, language_code, checkout_id=None, token=None):
        # DEPRECATED
        validate_one_of_args_is_in_mutation(
            CheckoutErrorCode, "checkout_id", checkout_id, "token", token
        )

        if token:
            checkout = get_checkout_by_token(token)
        # DEPRECATED
        else:
            checkout = cls.get_node_or_error(
                info, checkout_id or token, only_type=Checkout, field="checkout_id"
            )

        checkout.language_code = language_code
        checkout.save(update_fields=["language_code", "last_change"])
        info.context.plugins.checkout_updated(checkout)
        return CheckoutLanguageCodeUpdate(checkout=checkout)


class CheckoutEmailUpdate(BaseMutation):
    checkout = graphene.Field(Checkout, description="An updated checkout.")

    class Arguments:
        checkout_id = graphene.ID(
            description=(
                f"The ID of the checkout. {DEPRECATED_IN_3X_INPUT} Use token instead."
            ),
            required=False,
        )
        token = UUID(description="Checkout token.", required=False)
        email = graphene.String(required=True, description="email.")

    class Meta:
        description = "Updates email address in the existing checkout object."
        error_type_class = CheckoutError
        error_type_field = "checkout_errors"

    @classmethod
    def perform_mutation(cls, _root, info, email, checkout_id=None, token=None):
        # DEPRECATED
        validate_one_of_args_is_in_mutation(
            CheckoutErrorCode, "checkout_id", checkout_id, "token", token
        )

        if token:
            checkout = get_checkout_by_token(token)
        # DEPRECATED
        else:
            checkout = cls.get_node_or_error(
                info, checkout_id or token, only_type=Checkout, field="checkout_id"
            )

        checkout.email = email
        cls.clean_instance(info, checkout)
        checkout.save(update_fields=["email", "last_change"])
        info.context.plugins.checkout_updated(checkout)
        return CheckoutEmailUpdate(checkout=checkout)


class CheckoutShippingMethodUpdate(BaseMutation):
    checkout = graphene.Field(Checkout, description="An updated checkout.")

    class Arguments:
        checkout_id = graphene.ID(
            description=(
                f"The ID of the checkout. {DEPRECATED_IN_3X_INPUT} Use token instead."
            ),
            required=False,
        )
        token = UUID(description="Checkout token.", required=False)
        shipping_method_id = graphene.ID(required=True, description="Shipping method.")

    class Meta:
        description = "Updates the shipping address of the checkout."
        error_type_class = CheckoutError
        error_type_field = "checkout_errors"

    @classmethod
    def perform_mutation(
        cls, _root, info, shipping_method_id, checkout_id=None, token=None
    ):
        # DEPRECATED
        validate_one_of_args_is_in_mutation(
            CheckoutErrorCode, "checkout_id", checkout_id, "token", token
        )

        if token:
            checkout = get_checkout_by_token(token)
        # DEPRECATED
        else:
            checkout = cls.get_node_or_error(
                info, checkout_id or token, only_type=Checkout, field="checkout_id"
            )

        manager = info.context.plugins
        lines = fetch_checkout_lines(checkout)
        checkout_info = fetch_checkout_info(
            checkout, lines, info.context.discounts, manager
        )
        if not is_shipping_required(lines):
            raise ValidationError(
                {
                    "shipping_method": ValidationError(
                        ERROR_DOES_NOT_SHIP,
                        code=CheckoutErrorCode.SHIPPING_NOT_REQUIRED,
                    )
                }
            )

        shipping_method = cls.get_node_or_error(
            info,
            shipping_method_id,
            only_type=ShippingMethod,
            field="shipping_method_id",
            qs=shipping_models.ShippingMethod.objects.prefetch_related(
                "postal_code_rules"
            ),
        )

        shipping_method_is_valid = clean_delivery_method(
            checkout_info=checkout_info,
            lines=lines,
            method=shipping_method,
        )
        if not shipping_method_is_valid:
            raise ValidationError(
                {
                    "shipping_method": ValidationError(
                        "This shipping method is not applicable.",
                        code=CheckoutErrorCode.SHIPPING_METHOD_NOT_APPLICABLE,
                    )
                }
            )

        checkout.shipping_method = shipping_method
        checkout.save(update_fields=["shipping_method", "last_change"])
        taxes_included = include_taxes_in_prices()
        recalculate_checkout_discount(
            manager,
            checkout_info,
            lines,
            info.context.discounts,
            taxes_included,
        )
        manager.checkout_updated(checkout)
        return CheckoutShippingMethodUpdate(checkout=checkout)


class CheckoutDeliveryMethodUpdate(BaseMutation):
    checkout = graphene.Field(Checkout, description="An updated checkout.")

    class Arguments:
        token = UUID(description="Checkout token.", required=False)
        delivery_method_id = graphene.ID(
            description="Delivery Method ID (`Warehouse` ID or `ShippingMethod` ID).",
            required=False,
        )

    class Meta:
        description = (
            f"{ADDED_IN_31} Updates the delivery method "
            "(shipping method or pick up point) of the checkout."
        )
        error_type_class = CheckoutError

    @classmethod
    def perform_on_shipping_method(
        cls, info, shipping_method_id, checkout_info, lines, checkout, manager
    ):
        shipping_method = cls.get_node_or_error(
            info,
            shipping_method_id,
            only_type=ShippingMethod,
            field="delivery_method_id",
            qs=shipping_models.ShippingMethod.objects.prefetch_related(
                "postal_code_rules"
            ),
        )

        cls._check_delivery_method(
            checkout_info, lines, shipping_method=shipping_method, collection_point=None
        )

        cls._update_delivery_method(
            manager,
            checkout,
            shipping_method=shipping_method,
            collection_point=None,
        )
        taxes_included = include_taxes_in_prices()
        recalculate_checkout_discount(
            manager,
            checkout_info,
            lines,
            info.context.discounts,
            taxes_included,
        )
        return CheckoutDeliveryMethodUpdate(checkout=checkout)

    @classmethod
    def perform_on_collection_point(
        cls, info, collection_point_id, checkout_info, lines, checkout, manager
    ):
        collection_point = cls.get_node_or_error(
            info,
            collection_point_id,
            only_type=Warehouse,
            field="delivery_method_id",
            qs=warehouse_models.Warehouse.objects.select_related("address"),
        )
        cls._check_delivery_method(
            checkout_info,
            lines,
            shipping_method=None,
            collection_point=collection_point,
        )
        cls._update_delivery_method(
            manager, checkout, shipping_method=None, collection_point=collection_point
        )
        return CheckoutDeliveryMethodUpdate(checkout=checkout)

    @staticmethod
    def _check_delivery_method(
        checkout_info,
        lines,
        *,
        shipping_method: Optional[ShippingMethod],
        collection_point: Optional[Warehouse]
    ) -> None:
        delivery_method = shipping_method
        error_msg = "This shipping method is not applicable."

        if collection_point is not None:
            delivery_method = collection_point
            error_msg = "This pick up point is not applicable."

        delivery_method_is_valid = clean_delivery_method(
            checkout_info=checkout_info, lines=lines, method=delivery_method
        )
        if not delivery_method_is_valid:
            raise ValidationError(
                {
                    "delivery_method_id": ValidationError(
                        error_msg,
                        code=CheckoutErrorCode.DELIVERY_METHOD_NOT_APPLICABLE.value,
                    )
                }
            )

    @staticmethod
    def _update_delivery_method(
        manager,
        checkout: Checkout,
        *,
        shipping_method: Optional[ShippingMethod],
        collection_point: Optional[Warehouse]
    ) -> None:
        checkout.shipping_method = shipping_method
        checkout.collection_point = collection_point
        checkout.save(
            update_fields=["shipping_method", "collection_point", "last_change"]
        )
        manager.checkout_updated(checkout)

    @staticmethod
    def _resolve_delivery_method_type(id_) -> Optional[str]:
        if id_ is None:
            return None

        possible_types = ("Warehouse", "ShippingMethod")
        type_, id_ = from_global_id_or_error(id_)
        str_type = str(type_)

        if str_type not in possible_types:
            raise ValidationError(
                {
                    "delivery_method_id": ValidationError(
                        "ID does not belong to Warehouse or ShippingMethod",
                        code=CheckoutErrorCode.INVALID.value,
                    )
                }
            )

        return str_type

    @classmethod
    def perform_mutation(
        cls,
        _,
        info,
        token,
        delivery_method_id=None,
    ):

        checkout = get_checkout_by_token(token)

        manager = info.context.plugins
        lines = fetch_checkout_lines(checkout)
        checkout_info = fetch_checkout_info(
            checkout, lines, info.context.discounts, manager
        )
        if not is_shipping_required(lines):
            raise ValidationError(
                {
                    "delivery_method": ValidationError(
                        ERROR_DOES_NOT_SHIP,
                        code=CheckoutErrorCode.SHIPPING_NOT_REQUIRED,
                    )
                }
            )
        type_name = cls._resolve_delivery_method_type(delivery_method_id)

        if type_name == "Warehouse":
            return cls.perform_on_collection_point(
                info, delivery_method_id, checkout_info, lines, checkout, manager
            )
        return cls.perform_on_shipping_method(
            info, delivery_method_id, checkout_info, lines, checkout, manager
        )


class CheckoutComplete(BaseMutation):
    order = graphene.Field(Order, description="Placed order.")
    confirmation_needed = graphene.Boolean(
        required=True,
        default_value=False,
        description=(
            "Set to true if payment needs to be confirmed"
            " before checkout is complete."
        ),
    )
    confirmation_data = graphene.JSONString(
        required=False,
        description=(
            "Confirmation data used to process additional authorization steps."
        ),
    )

    class Arguments:
        checkout_id = graphene.ID(
            description=(
                f"The ID of the checkout. {DEPRECATED_IN_3X_INPUT} Use token instead."
            ),
            required=False,
        )
        token = UUID(description="Checkout token.", required=False)
        store_source = graphene.Boolean(
            default_value=False,
            description=(
                "Determines whether to store the payment source for future usage."
            ),
        )
        redirect_url = graphene.String(
            required=False,
            description=(
                "URL of a view where users should be redirected to "
                "see the order details. URL in RFC 1808 format."
            ),
        )
        payment_data = graphene.JSONString(
            required=False,
            description=(
                "Client-side generated data required to finalize the payment."
            ),
        )

    class Meta:
        description = (
            "Completes the checkout. As a result a new order is created and "
            "a payment charge is made. This action requires a successful "
            "payment before it can be performed. "
            "In case additional confirmation step as 3D secure is required "
            "confirmationNeeded flag will be set to True and no order created "
            "until payment is confirmed with second call of this mutation."
        )
        error_type_class = CheckoutError
        error_type_field = "checkout_errors"

    @classmethod
    def perform_mutation(
        cls, _root, info, store_source, checkout_id=None, token=None, **data
    ):
        # DEPRECATED
        validate_one_of_args_is_in_mutation(
            CheckoutErrorCode, "checkout_id", checkout_id, "token", token
        )

        tracking_code = analytics.get_client_id(info.context)
        with transaction_with_commit_on_errors():
            try:
                if token:
                    checkout = get_checkout_by_token(token)
                # DEPRECATED
                else:
                    checkout = cls.get_node_or_error(
                        info,
                        checkout_id or token,
                        only_type=Checkout,
                        field="checkout_id",
                    )
            except ValidationError as e:
                # DEPRECATED
                if checkout_id:
                    token = cls.get_global_id_or_error(
                        checkout_id, only_type=Checkout, field="checkout_id"
                    )

                order = order_models.Order.objects.get_by_checkout_token(token)
                if order:
                    if not order.channel.is_active:
                        raise ValidationError(
                            {
                                "channel": ValidationError(
                                    "Cannot complete checkout with inactive channel.",
                                    code=CheckoutErrorCode.CHANNEL_INACTIVE.value,
                                )
                            }
                        )
                    # The order is already created. We return it as a success
                    # checkoutComplete response. Order is anonymized for not logged in
                    # user
                    return CheckoutComplete(
                        order=order, confirmation_needed=False, confirmation_data={}
                    )
                raise e

            manager = info.context.plugins
            lines = fetch_checkout_lines(checkout)
            validate_variants_in_checkout_lines(lines)
            checkout_info = fetch_checkout_info(
                checkout, lines, info.context.discounts, manager
            )

            requestor = get_user_or_app_from_context(info.context)
            if requestor.has_perm(AccountPermissions.IMPERSONATE_USER):
                # Allow impersonating user and process a checkout by using user details
                # assigned to checkout.
                customer = checkout.user or AnonymousUser()
            else:
                customer = info.context.user

            order, action_required, action_data = complete_checkout(
                manager=manager,
                checkout_info=checkout_info,
                lines=lines,
                payment_data=data.get("payment_data", {}),
                store_source=store_source,
                discounts=info.context.discounts,
                user=customer,
                app=info.context.app,
                site_settings=info.context.site.settings,
                tracking_code=tracking_code,
                redirect_url=data.get("redirect_url"),
            )
        # If gateway returns information that additional steps are required we need
        # to inform the frontend and pass all required data
        return CheckoutComplete(
            order=order,
            confirmation_needed=action_required,
            confirmation_data=action_data,
        )


class CheckoutAddPromoCode(BaseMutation):
    checkout = graphene.Field(
        Checkout, description="The checkout with the added gift card or voucher."
    )

    class Arguments:
        checkout_id = graphene.ID(
            description=(
                f"The ID of the checkout. {DEPRECATED_IN_3X_INPUT} Use token instead."
            ),
            required=False,
        )
        token = UUID(description="Checkout token.", required=False)
        promo_code = graphene.String(
            description="Gift card code or voucher code.", required=True
        )

    class Meta:
        description = "Adds a gift card or a voucher to a checkout."
        error_type_class = CheckoutError
        error_type_field = "checkout_errors"

    @classmethod
    def perform_mutation(cls, _root, info, promo_code, checkout_id=None, token=None):
        # DEPRECATED
        validate_one_of_args_is_in_mutation(
            CheckoutErrorCode, "checkout_id", checkout_id, "token", token
        )

        if token:
            checkout = get_checkout_by_token(token)
        # DEPRECATED
        else:
            checkout = cls.get_node_or_error(
                info, checkout_id or token, only_type=Checkout, field="checkout_id"
            )

        manager = info.context.plugins
        discounts = info.context.discounts
        lines = fetch_checkout_lines(checkout)
        checkout_info = fetch_checkout_info(checkout, lines, discounts, manager)
        taxes_included = include_taxes_in_prices()

        add_promo_code_to_checkout(
            manager,
            checkout_info,
            lines,
            promo_code,
            taxes_included,
            discounts,
        )

        checkout_info.valid_shipping_methods = (
            get_valid_shipping_method_list_for_checkout_info(
                checkout_info, checkout_info.shipping_address, lines, discounts, manager
            )
        )

        update_checkout_shipping_method_if_invalid(checkout_info, lines)
        manager.checkout_updated(checkout)
        return CheckoutAddPromoCode(checkout=checkout)


class CheckoutRemovePromoCode(BaseMutation):
    checkout = graphene.Field(
        Checkout, description="The checkout with the removed gift card or voucher."
    )

    class Arguments:
        checkout_id = graphene.ID(
            description=(
                f"The ID of the checkout. {DEPRECATED_IN_3X_INPUT} Use token instead."
            ),
            required=False,
        )
        token = UUID(description="Checkout token.", required=False)
        promo_code = graphene.String(
            description="Gift card code or voucher code.", required=True
        )

    class Meta:
        description = "Remove a gift card or a voucher from a checkout."
        error_type_class = CheckoutError
        error_type_field = "checkout_errors"

    @classmethod
    def perform_mutation(cls, _root, info, promo_code, checkout_id=None, token=None):
        # DEPRECATED
        validate_one_of_args_is_in_mutation(
            CheckoutErrorCode, "checkout_id", checkout_id, "token", token
        )

        if token:
            checkout = get_checkout_by_token(token)
        # DEPRECATED
        else:
            checkout = cls.get_node_or_error(
                info, checkout_id or token, only_type=Checkout, field="checkout_id"
            )

        manager = info.context.plugins
        checkout_info = fetch_checkout_info(
            checkout, [], info.context.discounts, manager
        )
        remove_promo_code_from_checkout(checkout_info, promo_code)
        manager.checkout_updated(checkout)
        return CheckoutRemovePromoCode(checkout=checkout)<|MERGE_RESOLUTION|>--- conflicted
+++ resolved
@@ -892,19 +892,16 @@
             shipping_address_updated_fields = change_shipping_address_in_checkout(
                 checkout_info, shipping_address, lines, discounts, manager
             )
-<<<<<<< HEAD
         taxes_included = include_taxes_in_prices()
         recalculate_checkout_discount(
             manager, checkout_info, lines, discounts, taxes_included
-=======
-        recalculate_checkout_discount(manager, checkout_info, lines, discounts)
+        )
         invalidate_prices_updated_fields = invalidate_checkout_prices(
             checkout, save=False
         )
         checkout.save(
             update_fields=shipping_address_updated_fields
             + invalidate_prices_updated_fields
->>>>>>> cdf618f8
         )
 
         manager.checkout_updated(checkout)
