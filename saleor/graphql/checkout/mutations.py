--- conflicted
+++ resolved
@@ -305,11 +305,7 @@
             (
                 cleaned_input["variants"],
                 cleaned_input["quantities"],
-<<<<<<< HEAD
             ) = cls.clean_checkout_lines(lines, country, cleaned_input["channel"].id)
-=======
-            ) = cls.process_checkout_lines(lines, country, channel.id)
->>>>>>> cb53fe68
 
         cleaned_input["shipping_address"] = cls.retrieve_shipping_address(user, data)
         cleaned_input["billing_address"] = cls.retrieve_billing_address(user, data)
@@ -370,13 +366,9 @@
         # `perform_mutation` is overridden to properly get or create a checkout
         # instance here and abort mutation if needed.
         if user.is_authenticated:
-<<<<<<< HEAD
-            checkout = get_user_checkout(user)
-=======
             checkout_queryset = models.Checkout.objects.filter(channel=channel)
             checkout = get_user_checkout(user, checkout_queryset=checkout_queryset)
 
->>>>>>> cb53fe68
             if checkout is not None:
                 # If user has an active checkout, return it without any
                 # modifications.
