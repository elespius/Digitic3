from typing import Iterable

import graphene
from django.core.exceptions import ValidationError

from ....checkout import AddressType
from ....checkout.checkout_cleaner import (
    clean_checkout_shipping,
    validate_checkout_email,
)
from ....checkout.complete_checkout import complete_checkout
from ....checkout.error_codes import CheckoutErrorCode
from ....checkout.fetch import (
    CheckoutInfo,
    CheckoutLineInfo,
    fetch_checkout_info,
    fetch_checkout_lines,
)
from ....checkout.utils import is_shipping_required
from ....core import analytics
from ....core.permissions import AccountPermissions
from ....core.transactions import transaction_with_commit_on_errors
from ....order import models as order_models
from ...account.i18n import I18nMixin
<<<<<<< HEAD
from ...core.descriptions import ADDED_IN_34, DEPRECATED_IN_3X_INPUT
=======
from ...app.dataloaders import load_app
from ...core.descriptions import ADDED_IN_34, ADDED_IN_38, DEPRECATED_IN_3X_INPUT
>>>>>>> f5b8251d
from ...core.fields import JSONString
from ...core.mutations import BaseMutation
from ...core.scalars import UUID
from ...core.types import CheckoutError, NonNullList
from ...core.validators import validate_one_of_args_is_in_mutation
from ...discount.dataloaders import load_discounts
from ...meta.mutations import MetadataInput
from ...order.types import Order
from ...plugins.dataloaders import load_plugin_manager
from ...site.dataloaders import load_site
from ...utils import get_user_or_app_from_context
from ..types import Checkout
from .utils import get_checkout


class CheckoutComplete(BaseMutation, I18nMixin):
    order = graphene.Field(Order, description="Placed order.")
    confirmation_needed = graphene.Boolean(
        required=True,
        default_value=False,
        description=(
            "Set to true if payment needs to be confirmed"
            " before checkout is complete."
        ),
    )
    confirmation_data = JSONString(
        required=False,
        description=(
            "Confirmation data used to process additional authorization steps."
        ),
    )

    class Arguments:
        id = graphene.ID(
            description="The checkout's ID." + ADDED_IN_34,
            required=False,
        )
        token = UUID(
            description=f"Checkout token.{DEPRECATED_IN_3X_INPUT} Use `id` instead.",
            required=False,
        )
        checkout_id = graphene.ID(
            required=False,
            description=(
                f"The ID of the checkout. {DEPRECATED_IN_3X_INPUT} Use `id` instead."
            ),
        )
        store_source = graphene.Boolean(
            default_value=False,
            description=(
                "Determines whether to store the payment source for future usage. "
                f"{DEPRECATED_IN_3X_INPUT} Use checkoutPaymentCreate for this action."
            ),
        )
        redirect_url = graphene.String(
            required=False,
            description=(
                "URL of a view where users should be redirected to "
                "see the order details. URL in RFC 1808 format."
            ),
        )
        payment_data = JSONString(
            required=False,
            description=(
                "Client-side generated data required to finalize the payment."
            ),
        )
        metadata = NonNullList(
            MetadataInput,
            description=(
                "Fields required to update the checkout metadata." + ADDED_IN_38
            ),
            required=False,
        )

    class Meta:
        description = (
            "Completes the checkout. As a result a new order is created and "
            "a payment charge is made. This action requires a successful "
            "payment before it can be performed. "
            "In case additional confirmation step as 3D secure is required "
            "confirmationNeeded flag will be set to True and no order created "
            "until payment is confirmed with second call of this mutation."
        )
        error_type_class = CheckoutError
        error_type_field = "checkout_errors"

    @classmethod
    def validate_checkout_addresses(
        cls,
        checkout_info: CheckoutInfo,
        lines: Iterable[CheckoutLineInfo],
    ):
        """Validate checkout addresses.

        Mutations for updating addresses have option to turn off a validation. To keep
        consistency, we need to validate it. This will confirm that we have a correct
        address and we can finalize a checkout. In case when address fields
        normalization was turned off, we apply it here.
        Raises ValidationError when any address is not correct.
        """
        shipping_address = checkout_info.shipping_address
        billing_address = checkout_info.billing_address

        if is_shipping_required(lines):
            clean_checkout_shipping(checkout_info, lines, CheckoutErrorCode)
            if shipping_address:
                shipping_address_data = shipping_address.as_data()
                cls.validate_address(
                    shipping_address_data,
                    address_type=AddressType.SHIPPING,
                    format_check=True,
                    required_check=True,
                    enable_normalization=True,
                    instance=shipping_address,
                )
                if shipping_address_data != shipping_address.as_data():
                    shipping_address.save()

        if not billing_address:
            raise ValidationError(
                {
                    "billing_address": ValidationError(
                        "Billing address is not set",
                        code=CheckoutErrorCode.BILLING_ADDRESS_NOT_SET.value,
                    )
                }
            )
        billing_address_data = billing_address.as_data()
        cls.validate_address(
            billing_address_data,
            address_type=AddressType.BILLING,
            format_check=True,
            required_check=True,
            enable_normalization=True,
            instance=billing_address,
        )
        if billing_address_data != billing_address.as_data():
            billing_address.save()

    @classmethod
    def perform_mutation(
        cls, _root, info, store_source, checkout_id=None, token=None, id=None, **data
    ):
        # DEPRECATED
        validate_one_of_args_is_in_mutation(
            CheckoutErrorCode, "checkout_id", checkout_id, "token", token, "id", id
        )

        tracking_code = analytics.get_client_id(info.context)
        with transaction_with_commit_on_errors():
            try:
                checkout = get_checkout(
                    cls,
                    info,
                    checkout_id=checkout_id,
                    token=token,
                    id=id,
                    error_class=CheckoutErrorCode,
                )
            except ValidationError as e:
                # DEPRECATED
                if id or checkout_id:
                    id = id or checkout_id
                    token = cls.get_global_id_or_error(
                        id, only_type=Checkout, field="id" if id else "checkout_id"
                    )

                order = order_models.Order.objects.get_by_checkout_token(token)
                if order:
                    if not order.channel.is_active:
                        raise ValidationError(
                            {
                                "channel": ValidationError(
                                    "Cannot complete checkout with inactive channel.",
                                    code=CheckoutErrorCode.CHANNEL_INACTIVE.value,
                                )
                            }
                        )
                    # The order is already created. We return it as a success
                    # checkoutComplete response. Order is anonymized for not logged in
                    # user
                    return CheckoutComplete(
                        order=order, confirmation_needed=False, confirmation_data={}
                    )
                raise e

            metadata = data.get("metadata")
            if metadata is not None:
                cls.check_metadata_permissions(
                    info,
                    id or checkout_id or graphene.Node.to_global_id("Checkout", token),
                )
                cls.validate_metadata_keys(metadata)

            validate_checkout_email(checkout)

            manager = load_plugin_manager(info.context)
            lines, unavailable_variant_pks = fetch_checkout_lines(checkout)
            if unavailable_variant_pks:
                not_available_variants_ids = {
                    graphene.Node.to_global_id("ProductVariant", pk)
                    for pk in unavailable_variant_pks
                }
                raise ValidationError(
                    {
                        "lines": ValidationError(
                            "Some of the checkout lines variants are unavailable.",
                            code=CheckoutErrorCode.UNAVAILABLE_VARIANT_IN_CHANNEL.value,
                            params={"variants": not_available_variants_ids},
                        )
                    }
                )
            if not lines:
                raise ValidationError(
                    {
                        "lines": ValidationError(
                            "Cannot complete checkout without lines.",
                            code=CheckoutErrorCode.NO_LINES.value,
                        )
                    }
                )
            discounts = load_discounts(info.context)
            checkout_info = fetch_checkout_info(checkout, lines, discounts, manager)

            cls.validate_checkout_addresses(checkout_info, lines)

            requestor = get_user_or_app_from_context(info.context)
            if requestor and requestor.has_perm(AccountPermissions.IMPERSONATE_USER):
                # Allow impersonating user and process a checkout by using user details
                # assigned to checkout.
                customer = checkout.user
            else:
                customer = info.context.user

            site = load_site(info.context)
            order, action_required, action_data = complete_checkout(
                manager=manager,
                checkout_info=checkout_info,
                lines=lines,
                payment_data=data.get("payment_data", {}),
                store_source=store_source,
                discounts=discounts,
                user=customer,
<<<<<<< HEAD
                app=info.context.app,
                site_settings=info.context.site.settings,
=======
                app=load_app(info.context),
                site_settings=site.settings,
>>>>>>> f5b8251d
                tracking_code=tracking_code,
                redirect_url=data.get("redirect_url"),
                metadata_list=data.get("metadata"),
            )
        # If gateway returns information that additional steps are required we need
        # to inform the frontend and pass all required data
        return CheckoutComplete(
            order=order,
            confirmation_needed=action_required,
            confirmation_data=action_data,
        )<|MERGE_RESOLUTION|>--- conflicted
+++ resolved
@@ -22,12 +22,8 @@
 from ....core.transactions import transaction_with_commit_on_errors
 from ....order import models as order_models
 from ...account.i18n import I18nMixin
-<<<<<<< HEAD
-from ...core.descriptions import ADDED_IN_34, DEPRECATED_IN_3X_INPUT
-=======
 from ...app.dataloaders import load_app
 from ...core.descriptions import ADDED_IN_34, ADDED_IN_38, DEPRECATED_IN_3X_INPUT
->>>>>>> f5b8251d
 from ...core.fields import JSONString
 from ...core.mutations import BaseMutation
 from ...core.scalars import UUID
@@ -272,13 +268,8 @@
                 store_source=store_source,
                 discounts=discounts,
                 user=customer,
-<<<<<<< HEAD
-                app=info.context.app,
-                site_settings=info.context.site.settings,
-=======
                 app=load_app(info.context),
                 site_settings=site.settings,
->>>>>>> f5b8251d
                 tracking_code=tracking_code,
                 redirect_url=data.get("redirect_url"),
                 metadata_list=data.get("metadata"),
