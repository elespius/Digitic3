from typing import Iterable

import graphene
from django.core.exceptions import ValidationError

from ....checkout import AddressType
from ....checkout.checkout_cleaner import (
    clean_checkout_shipping,
    validate_checkout_email,
)
from ....checkout.complete_checkout import complete_checkout
from ....checkout.error_codes import CheckoutErrorCode
from ....checkout.fetch import (
    CheckoutInfo,
    CheckoutLineInfo,
    fetch_checkout_info,
    fetch_checkout_lines,
)
from ....checkout.utils import is_shipping_required
from ....core import analytics
from ....core.permissions import AccountPermissions
from ....core.transactions import transaction_with_commit_on_errors
from ....order import models as order_models
from ...account.dataloaders import load_requestor, load_user
from ...account.i18n import I18nMixin
from ...app.dataloaders import load_app
from ...core.descriptions import ADDED_IN_34, ADDED_IN_38, DEPRECATED_IN_3X_INPUT
from ...core.fields import JSONString
from ...core.mutations import BaseMutation
from ...core.scalars import UUID
from ...core.types import CheckoutError, NonNullList
from ...core.validators import validate_one_of_args_is_in_mutation
from ...discount.dataloaders import load_discounts
from ...meta.mutations import MetadataInput
from ...order.types import Order
from ...plugins.dataloaders import load_plugin_manager
from ...site.dataloaders import load_site
from ..types import Checkout
from .utils import get_checkout


class CheckoutComplete(BaseMutation, I18nMixin):
    order = graphene.Field(Order, description="Placed order.")
    confirmation_needed = graphene.Boolean(
        required=True,
        default_value=False,
        description=(
            "Set to true if payment needs to be confirmed"
            " before checkout is complete."
        ),
    )
    confirmation_data = JSONString(
        required=False,
        description=(
            "Confirmation data used to process additional authorization steps."
        ),
    )

    class Arguments:
        id = graphene.ID(
            description="The checkout's ID." + ADDED_IN_34,
            required=False,
        )
        token = UUID(
            description=f"Checkout token.{DEPRECATED_IN_3X_INPUT} Use `id` instead.",
            required=False,
        )
        checkout_id = graphene.ID(
            required=False,
            description=(
                f"The ID of the checkout. {DEPRECATED_IN_3X_INPUT} Use `id` instead."
            ),
        )
        store_source = graphene.Boolean(
            default_value=False,
            description=(
                "Determines whether to store the payment source for future usage. "
                f"{DEPRECATED_IN_3X_INPUT} Use checkoutPaymentCreate for this action."
            ),
        )
        redirect_url = graphene.String(
            required=False,
            description=(
                "URL of a view where users should be redirected to "
                "see the order details. URL in RFC 1808 format."
            ),
        )
        payment_data = JSONString(
            required=False,
            description=(
                "Client-side generated data required to finalize the payment."
            ),
        )
        metadata = NonNullList(
            MetadataInput,
            description=(
                "Fields required to update the checkout metadata." + ADDED_IN_38
            ),
            required=False,
        )

    class Meta:
        description = (
            "Completes the checkout. As a result a new order is created and "
            "a payment charge is made. This action requires a successful "
            "payment before it can be performed. "
            "In case additional confirmation step as 3D secure is required "
            "confirmationNeeded flag will be set to True and no order created "
            "until payment is confirmed with second call of this mutation."
        )
        error_type_class = CheckoutError
        error_type_field = "checkout_errors"

    @classmethod
    def validate_checkout_addresses(
        cls,
        checkout_info: CheckoutInfo,
        lines: Iterable[CheckoutLineInfo],
    ):
        """Validate checkout addresses.

        Mutations for updating addresses have option to turn off a validation. To keep
        consistency, we need to validate it. This will confirm that we have a correct
        address and we can finalize a checkout. In case when address fields
        normalization was turned off, we apply it here.
        Raises ValidationError when any address is not correct.
        """
        shipping_address = checkout_info.shipping_address
        billing_address = checkout_info.billing_address

        if is_shipping_required(lines):
            clean_checkout_shipping(checkout_info, lines, CheckoutErrorCode)
            if shipping_address:
                shipping_address_data = shipping_address.as_data()
                cls.validate_address(
                    shipping_address_data,
                    address_type=AddressType.SHIPPING,
                    format_check=True,
                    required_check=True,
                    enable_normalization=True,
                    instance=shipping_address,
                )
                if shipping_address_data != shipping_address.as_data():
                    shipping_address.save()

        if not billing_address:
            raise ValidationError(
                {
                    "billing_address": ValidationError(
                        "Billing address is not set",
                        code=CheckoutErrorCode.BILLING_ADDRESS_NOT_SET.value,
                    )
                }
            )
        billing_address_data = billing_address.as_data()
        cls.validate_address(
            billing_address_data,
            address_type=AddressType.BILLING,
            format_check=True,
            required_check=True,
            enable_normalization=True,
            instance=billing_address,
        )
        if billing_address_data != billing_address.as_data():
            billing_address.save()

    @classmethod
    def perform_mutation(
        cls, _root, info, store_source, checkout_id=None, token=None, id=None, **data
    ):
        # DEPRECATED
        validate_one_of_args_is_in_mutation(
            CheckoutErrorCode, "checkout_id", checkout_id, "token", token, "id", id
        )

        tracking_code = analytics.get_client_id(info.context)
        with transaction_with_commit_on_errors():
            try:
                checkout = get_checkout(
                    cls,
                    info,
                    checkout_id=checkout_id,
                    token=token,
                    id=id,
                    error_class=CheckoutErrorCode,
                )
            except ValidationError as e:
                # DEPRECATED
                if id or checkout_id:
                    id = id or checkout_id
                    token = cls.get_global_id_or_error(
                        id, only_type=Checkout, field="id" if id else "checkout_id"
                    )

                order = order_models.Order.objects.get_by_checkout_token(token)
                if order:
                    if not order.channel.is_active:
                        raise ValidationError(
                            {
                                "channel": ValidationError(
                                    "Cannot complete checkout with inactive channel.",
                                    code=CheckoutErrorCode.CHANNEL_INACTIVE.value,
                                )
                            }
                        )
                    # The order is already created. We return it as a success
                    # checkoutComplete response. Order is anonymized for not logged in
                    # user
                    return CheckoutComplete(
                        order=order, confirmation_needed=False, confirmation_data={}
                    )
                raise e

            metadata = data.get("metadata")
            if metadata is not None:
                cls.check_metadata_permissions(
                    info,
                    id or checkout_id or graphene.Node.to_global_id("Checkout", token),
                )
                cls.validate_metadata_keys(metadata)

            validate_checkout_email(checkout)

            manager = load_plugin_manager(info.context)
            lines, unavailable_variant_pks = fetch_checkout_lines(checkout)
            if unavailable_variant_pks:
                not_available_variants_ids = {
                    graphene.Node.to_global_id("ProductVariant", pk)
                    for pk in unavailable_variant_pks
                }
                raise ValidationError(
                    {
                        "lines": ValidationError(
                            "Some of the checkout lines variants are unavailable.",
                            code=CheckoutErrorCode.UNAVAILABLE_VARIANT_IN_CHANNEL.value,
                            params={"variants": not_available_variants_ids},
                        )
                    }
                )
            if not lines:
                raise ValidationError(
                    {
                        "lines": ValidationError(
                            "Cannot complete checkout without lines.",
                            code=CheckoutErrorCode.NO_LINES.value,
                        )
                    }
                )
            discounts = load_discounts(info.context)
            checkout_info = fetch_checkout_info(checkout, lines, discounts, manager)

            cls.validate_checkout_addresses(checkout_info, lines)

<<<<<<< HEAD
            requestor = load_requestor(info.context)
            # requestor = load_requestor(info.context)
=======
            requestor = get_user_or_app_from_context(info.context)
>>>>>>> 42f9464c
            if requestor and requestor.has_perm(AccountPermissions.IMPERSONATE_USER):
                # Allow impersonating user and process a checkout by using user details
                # assigned to checkout.
                customer = checkout.user
            else:
                customer = load_user(info.context)

            site = load_site(info.context)
            order, action_required, action_data = complete_checkout(
                manager=manager,
                checkout_info=checkout_info,
                lines=lines,
                payment_data=data.get("payment_data", {}),
                store_source=store_source,
                discounts=discounts,
                user=customer,
                app=load_app(info.context),
                site_settings=site.settings,
                tracking_code=tracking_code,
                redirect_url=data.get("redirect_url"),
                metadata_list=data.get("metadata"),
            )
        # If gateway returns information that additional steps are required we need
        # to inform the frontend and pass all required data
        return CheckoutComplete(
            order=order,
            confirmation_needed=action_required,
            confirmation_data=action_data,
        )<|MERGE_RESOLUTION|>--- conflicted
+++ resolved
@@ -251,12 +251,9 @@
 
             cls.validate_checkout_addresses(checkout_info, lines)
 
-<<<<<<< HEAD
             requestor = load_requestor(info.context)
-            # requestor = load_requestor(info.context)
-=======
-            requestor = get_user_or_app_from_context(info.context)
->>>>>>> 42f9464c
+            # requestor = get_user_or_app_from_context(info.context)
+
             if requestor and requestor.has_perm(AccountPermissions.IMPERSONATE_USER):
                 # Allow impersonating user and process a checkout by using user details
                 # assigned to checkout.
