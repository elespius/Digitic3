--- conflicted
+++ resolved
@@ -95,11 +95,6 @@
         checkout.user = customer
         checkout.email = customer.email
         checkout.save(update_fields=["email", "user", "last_change"])
-<<<<<<< HEAD
-
-        cls.call_event(lambda c=checkout: info.context.plugins.checkout_updated(c))
-=======
         manager = load_plugin_manager(info.context)
-        manager.checkout_updated(checkout)
->>>>>>> 9ccf7f79
+        cls.call_event(lambda c=checkout: manager.checkout_updated(c))
         return CheckoutCustomerAttach(checkout=checkout)