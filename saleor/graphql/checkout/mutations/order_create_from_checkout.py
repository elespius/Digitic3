--- conflicted
+++ resolved
@@ -85,13 +85,8 @@
         )
         tracking_code = analytics.get_client_id(info.context)
 
-<<<<<<< HEAD
-        discounts = info.context.discounts
         manager = load_plugins(info.context)
-=======
         discounts = load_discounts(info.context)
-        manager = info.context.plugins
->>>>>>> 917cb9b7
         checkout_lines, unavailable_variant_pks = fetch_checkout_lines(checkout)
         checkout_info = fetch_checkout_info(
             checkout, checkout_lines, discounts, manager
@@ -109,13 +104,8 @@
             order = create_order_from_checkout(
                 checkout_info=checkout_info,
                 checkout_lines=checkout_lines,
-<<<<<<< HEAD
-                discounts=info.context.discounts,
+                discounts=discounts,
                 manager=manager,
-=======
-                discounts=discounts,
-                manager=info.context.plugins,
->>>>>>> 917cb9b7
                 user=info.context.user,
                 app=app,
                 tracking_code=tracking_code,
