import graphene

from ....checkout.error_codes import CheckoutErrorCode
from ...core.descriptions import ADDED_IN_34, DEPRECATED_IN_3X_INPUT
from ...core.enums import LanguageCodeEnum
from ...core.mutations import BaseMutation
from ...core.scalars import UUID
from ...core.types import CheckoutError
from ...plugins.dataloaders import load_plugin_manager
from ..types import Checkout
from .utils import get_checkout


class CheckoutLanguageCodeUpdate(BaseMutation):
    checkout = graphene.Field(Checkout, description="An updated checkout.")

    class Arguments:
        id = graphene.ID(
            description="The checkout's ID." + ADDED_IN_34,
            required=False,
        )
        token = UUID(
            description=f"Checkout token.{DEPRECATED_IN_3X_INPUT} Use `id` instead.",
            required=False,
        )
        checkout_id = graphene.ID(
            required=False,
            description=(
                f"The ID of the checkout. {DEPRECATED_IN_3X_INPUT} Use `id` instead."
            ),
        )
        language_code = graphene.Argument(
            LanguageCodeEnum, required=True, description="New language code."
        )

    class Meta:
        description = "Update language code in the existing checkout."
        error_type_class = CheckoutError
        error_type_field = "checkout_errors"

    @classmethod
    def perform_mutation(
        cls, _root, info, language_code, checkout_id=None, token=None, id=None
    ):
        checkout = get_checkout(
            cls,
            info,
            checkout_id=checkout_id,
            token=token,
            id=id,
            error_class=CheckoutErrorCode,
        )

        checkout.language_code = language_code
        checkout.save(update_fields=["language_code", "last_change"])
<<<<<<< HEAD
        cls.call_event(lambda c=checkout: info.context.plugins.checkout_updated(c))
=======
        manager = load_plugin_manager(info.context)
        manager.checkout_updated(checkout)
>>>>>>> 9ccf7f79
        return CheckoutLanguageCodeUpdate(checkout=checkout)<|MERGE_RESOLUTION|>--- conflicted
+++ resolved
@@ -53,10 +53,6 @@
 
         checkout.language_code = language_code
         checkout.save(update_fields=["language_code", "last_change"])
-<<<<<<< HEAD
-        cls.call_event(lambda c=checkout: info.context.plugins.checkout_updated(c))
-=======
         manager = load_plugin_manager(info.context)
-        manager.checkout_updated(checkout)
->>>>>>> 9ccf7f79
+        cls.call_event(lambda c=checkout: manager.checkout_updated(c))
         return CheckoutLanguageCodeUpdate(checkout=checkout)