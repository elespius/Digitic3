from typing import TYPE_CHECKING, Iterable

import graphene
from django.core.exceptions import ValidationError

from ....checkout import AddressType, models
from ....checkout.error_codes import CheckoutErrorCode
from ....checkout.fetch import (
    CheckoutLineInfo,
    fetch_checkout_info,
    fetch_checkout_lines,
)
from ....checkout.utils import (
    change_shipping_address_in_checkout,
    invalidate_checkout_prices,
    is_shipping_required,
)
from ....core.tracing import traced_atomic_transaction
from ....warehouse.reservations import is_reservation_enabled
from ...account.i18n import I18nMixin
from ...account.types import AddressInput
from ...core.descriptions import (
    ADDED_IN_34,
    ADDED_IN_35,
    DEPRECATED_IN_3X_INPUT,
    PREVIEW_FEATURE,
)
from ...core.mutations import BaseMutation
from ...core.scalars import UUID
from ...core.types import CheckoutError
from ...discount.dataloaders import load_discounts
from ...plugins.dataloaders import load_plugin_manager
from ...site.dataloaders import get_site_promise
from ..types import Checkout
from .checkout_create import CheckoutAddressValidationRules
from .utils import (
    ERROR_DOES_NOT_SHIP,
    check_lines_quantity,
    get_checkout,
    update_checkout_shipping_method_if_invalid,
)

if TYPE_CHECKING:
    from ....checkout.fetch import DeliveryMethodBase


class CheckoutShippingAddressUpdate(BaseMutation, I18nMixin):
    checkout = graphene.Field(Checkout, description="An updated checkout.")

    class Arguments:
        id = graphene.ID(
            description="The checkout's ID." + ADDED_IN_34,
            required=False,
        )
        token = UUID(
            description=f"Checkout token.{DEPRECATED_IN_3X_INPUT} Use `id` instead.",
            required=False,
        )
        checkout_id = graphene.ID(
            required=False,
            description=(
                f"The ID of the checkout. {DEPRECATED_IN_3X_INPUT} Use `id` instead."
            ),
        )
        shipping_address = AddressInput(
            required=True,
            description="The mailing address to where the checkout will be shipped.",
        )
        validation_rules = CheckoutAddressValidationRules(
            required=False,
            description=(
                "The rules for changing validation for received shipping address data."
                + ADDED_IN_35
                + PREVIEW_FEATURE
            ),
        )

    class Meta:
        description = "Update shipping address in the existing checkout."
        error_type_class = CheckoutError
        error_type_field = "checkout_errors"

    @classmethod
    def process_checkout_lines(
        cls,
        info,
        lines: Iterable["CheckoutLineInfo"],
        country: str,
        channel_slug: str,
        delivery_method_info: "DeliveryMethodBase",
    ) -> None:
<<<<<<< HEAD
        variants = []
        quantities = []
        for line_info in lines:
            variants.append(line_info.variant)
            quantities.append(line_info.line.quantity)
        site = load_site(info.context)
=======
        variant_ids = [line_info.variant.id for line_info in lines]
        variants = list(
            product_models.ProductVariant.objects.filter(
                id__in=variant_ids
            ).prefetch_related("product__product_type")
        )  # FIXME: is this prefetch needed?
        quantities = [line_info.line.quantity for line_info in lines]
        site = get_site_promise(info.context).get()
>>>>>>> 8259d9da
        check_lines_quantity(
            variants,
            quantities,
            country,
            channel_slug,
            site.settings.limit_quantity_per_checkout,
            delivery_method_info=delivery_method_info,
            # Set replace=True to avoid existing_lines and quantities from
            # being counted twice by the check_stock_quantity_bulk
            replace=True,
            existing_lines=lines,
            check_reservations=is_reservation_enabled(site.settings),
        )

    @classmethod
    def perform_mutation(
        cls,
        _root,
        info,
        shipping_address,
        validation_rules=None,
        checkout_id=None,
        token=None,
        id=None,
    ):
        checkout = get_checkout(
            cls,
            info,
            checkout_id=checkout_id,
            token=token,
            id=id,
            error_class=CheckoutErrorCode,
            qs=models.Checkout.objects.prefetch_related(
                "lines__variant__product__product_type"
            ),
        )

        lines, _ = fetch_checkout_lines(checkout)
        if not is_shipping_required(lines):
            raise ValidationError(
                {
                    "shipping_address": ValidationError(
                        ERROR_DOES_NOT_SHIP,
                        code=CheckoutErrorCode.SHIPPING_NOT_REQUIRED,
                    )
                }
            )
        address_validation_rules = validation_rules or {}
        shipping_address_instance = cls.validate_address(
            shipping_address,
            address_type=AddressType.SHIPPING,
            instance=checkout.shipping_address,
            info=info,
            format_check=address_validation_rules.get("check_fields_format", True),
            required_check=address_validation_rules.get("check_required_fields", True),
            enable_normalization=address_validation_rules.get(
                "enable_fields_normalization", True
            ),
        )
        manager = load_plugin_manager(info.context)
        discounts = load_discounts(info.context)
        shipping_channel_listings = checkout.channel.shipping_method_listings.all()
        checkout_info = fetch_checkout_info(
            checkout, lines, discounts, manager, shipping_channel_listings
        )

        country = shipping_address_instance.country.code
        checkout.set_country(country, commit=True)

        # Resolve and process the lines, validating variants quantities
        if lines:
            cls.process_checkout_lines(
                info,
                lines,
                country,
                checkout_info.channel.slug,
                checkout_info.delivery_method_info,
            )

        update_checkout_shipping_method_if_invalid(checkout_info, lines)

        shipping_address_updated_fields = []
        with traced_atomic_transaction():
            shipping_address_instance.save()
            shipping_address_updated_fields = change_shipping_address_in_checkout(
                checkout_info,
                shipping_address_instance,
                lines,
                discounts,
                manager,
                shipping_channel_listings,
            )
        invalidate_prices_updated_fields = invalidate_checkout_prices(
            checkout_info, lines, manager, discounts, save=False
        )
        checkout.save(
            update_fields=shipping_address_updated_fields
            + invalidate_prices_updated_fields
        )

        cls.call_event(manager.checkout_updated, checkout)

        return CheckoutShippingAddressUpdate(checkout=checkout)<|MERGE_RESOLUTION|>--- conflicted
+++ resolved
@@ -89,23 +89,12 @@
         channel_slug: str,
         delivery_method_info: "DeliveryMethodBase",
     ) -> None:
-<<<<<<< HEAD
         variants = []
         quantities = []
         for line_info in lines:
             variants.append(line_info.variant)
             quantities.append(line_info.line.quantity)
-        site = load_site(info.context)
-=======
-        variant_ids = [line_info.variant.id for line_info in lines]
-        variants = list(
-            product_models.ProductVariant.objects.filter(
-                id__in=variant_ids
-            ).prefetch_related("product__product_type")
-        )  # FIXME: is this prefetch needed?
-        quantities = [line_info.line.quantity for line_info in lines]
         site = get_site_promise(info.context).get()
->>>>>>> 8259d9da
         check_lines_quantity(
             variants,
             quantities,
