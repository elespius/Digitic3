from typing import TYPE_CHECKING, List, Optional, Tuple

import graphene
from django.conf import settings

from ....checkout import AddressType, models
from ....checkout.error_codes import CheckoutErrorCode
from ....checkout.utils import add_variants_to_checkout
from ....core.tracing import traced_atomic_transaction
from ....product import models as product_models
from ....warehouse.reservations import get_reservation_length, is_reservation_enabled
from ...account.i18n import I18nMixin
from ...account.types import AddressInput
from ...app.dataloaders import load_app
from ...channel.utils import clean_channel
from ...core.descriptions import (
    ADDED_IN_31,
    ADDED_IN_35,
    ADDED_IN_36,
    ADDED_IN_38,
    DEPRECATED_IN_3X_FIELD,
    PREVIEW_FEATURE,
)
from ...core.enums import LanguageCodeEnum
from ...core.mutations import ModelMutation
from ...core.scalars import PositiveDecimal
from ...core.types import CheckoutError, NonNullList
from ...core.validators import validate_variants_available_in_channel
from ...plugins.dataloaders import load_plugin_manager
from ...product.types import ProductVariant
from ...site.dataloaders import load_site
from ..types import Checkout
from .utils import (
    check_lines_quantity,
    check_permissions_for_custom_prices,
    get_variants_and_total_quantities,
    group_lines_input_on_add,
    validate_variants_are_published,
    validate_variants_available_for_purchase,
)

if TYPE_CHECKING:
    from ....account.models import Address
    from .utils import CheckoutLineData

from ...meta.mutations import MetadataInput


class CheckoutAddressValidationRules(graphene.InputObjectType):
    check_required_fields = graphene.Boolean(
        description=(
            "Determines if an error should be raised when the provided address doesn't "
            "have all the required fields. The list of required fields is dynamic and "
            "depends on the country code (use the `addressValidationRules` query to "
            "fetch them). Note: country code is mandatory for all addresses regardless "
            "of the rules provided in this input."
        ),
        default_value=True,
    )
    check_fields_format = graphene.Boolean(
        description=(
            "Determines if an error should be raised when the provided address doesn't "
            "match the expected format. Example: using letters for postal code when "
            "the numbers are expected."
        ),
        default_value=True,
    )
    enable_fields_normalization = graphene.Boolean(
        description=(
            "Determines if Saleor should apply normalization on address fields. "
            "Example: converting city field to uppercase letters."
        ),
        default_value=True,
    )


class CheckoutValidationRules(graphene.InputObjectType):
    shipping_address = CheckoutAddressValidationRules(
        description=(
            "The validation rules that can be applied to provided shipping address"
            " data."
        )
    )
    billing_address = CheckoutAddressValidationRules(
        description=(
            "The validation rules that can be applied to provided billing address"
            " data."
        )
    )


class CheckoutLineInput(graphene.InputObjectType):
    quantity = graphene.Int(required=True, description="The number of items purchased.")
    variant_id = graphene.ID(required=True, description="ID of the product variant.")
    price = PositiveDecimal(
        required=False,
        description=(
            "Custom price of the item. Can be set only by apps "
            "with `HANDLE_CHECKOUTS` permission. When the line with the same variant "
            "will be provided multiple times, the last price will be used."
            + ADDED_IN_31
            + PREVIEW_FEATURE
        ),
    )
    force_new_line = graphene.Boolean(
        required=False,
        default_value=False,
        description=(
            "Flag that allow force splitting the same variant into multiple lines "
            "by skipping the matching logic. " + ADDED_IN_36 + PREVIEW_FEATURE
        ),
    )
    metadata = NonNullList(
        MetadataInput,
        description=("Fields required to update the object's metadata." + ADDED_IN_38),
        required=False,
    )


class CheckoutCreateInput(graphene.InputObjectType):
    channel = graphene.String(
        description="Slug of a channel in which to create a checkout."
    )
    lines = NonNullList(
        CheckoutLineInput,
        description=(
            "A list of checkout lines, each containing information about "
            "an item in the checkout."
        ),
        required=True,
    )
    email = graphene.String(description="The customer's email address.")
    shipping_address = AddressInput(
        description=(
            "The mailing address to where the checkout will be shipped. "
            "Note: the address will be ignored if the checkout "
            "doesn't contain shippable items."
        )
    )
    billing_address = AddressInput(description="Billing address of the customer.")
    language_code = graphene.Argument(
        LanguageCodeEnum, required=False, description="Checkout language code."
    )
    validation_rules = CheckoutValidationRules(
        required=False,
        description=(
            "The checkout validation rules that can be changed."
            + ADDED_IN_35
            + PREVIEW_FEATURE
        ),
    )


class CheckoutCreate(ModelMutation, I18nMixin):
    created = graphene.Field(
        graphene.Boolean,
        description=(
            "Whether the checkout was created or the current active one was returned. "
            "Refer to checkoutLinesAdd and checkoutLinesUpdate to merge a cart "
            "with an active checkout."
        ),
        deprecation_reason=f"{DEPRECATED_IN_3X_FIELD} Always returns `true`.",
    )

    class Arguments:
        input = CheckoutCreateInput(
            required=True, description="Fields required to create checkout."
        )

    class Meta:
        description = "Create a new checkout."
        model = models.Checkout
        object_type = Checkout
        return_field_name = "checkout"
        error_type_class = CheckoutError
        error_type_field = "checkout_errors"

    @classmethod
    def clean_checkout_lines(
        cls, info, lines, country, channel
    ) -> Tuple[List[product_models.ProductVariant], List["CheckoutLineData"]]:
        app = load_app(info.context)
        site = load_site(info.context)
        check_permissions_for_custom_prices(app, lines)
        variant_ids = [line["variant_id"] for line in lines]
        variants = cls.get_nodes_or_error(
            variant_ids,
            "variant_id",
            ProductVariant,
            qs=product_models.ProductVariant.objects.prefetch_related(
                "product__product_type"
            ),
        )

        checkout_lines_data = group_lines_input_on_add(lines)

        variant_db_ids = {variant.id for variant in variants}
        validate_variants_available_for_purchase(variant_db_ids, channel.id)
        validate_variants_available_in_channel(
            variant_db_ids, channel.id, CheckoutErrorCode.UNAVAILABLE_VARIANT_IN_CHANNEL
        )
        validate_variants_are_published(variant_db_ids, channel.id)

        variants, quantities = get_variants_and_total_quantities(
            variants, checkout_lines_data
        )

        check_lines_quantity(
            variants,
            quantities,
            country,
            channel.slug,
            site.settings.limit_quantity_per_checkout,
            check_reservations=is_reservation_enabled(site.settings),
        )
        return variants, checkout_lines_data

    @classmethod
    def retrieve_shipping_address(cls, user, data: dict) -> Optional["Address"]:
        address_validation_rules = data.get("validation_rules", {}).get(
            "shipping_address", {}
        )
        if data.get("shipping_address") is not None:
            return cls.validate_address(
                data["shipping_address"],
                address_type=AddressType.SHIPPING,
                format_check=address_validation_rules.get("check_fields_format", True),
                required_check=address_validation_rules.get(
                    "check_required_fields", True
                ),
                enable_normalization=address_validation_rules.get(
                    "enable_fields_normalization", True
                ),
            )
        return None

    @classmethod
    def retrieve_billing_address(cls, user, data: dict) -> Optional["Address"]:
        address_validation_rules = data.get("validation_rules", {}).get(
            "billing_address", {}
        )
        if data.get("billing_address") is not None:
            return cls.validate_address(
                data["billing_address"],
                address_type=AddressType.BILLING,
                format_check=address_validation_rules.get("check_fields_format", True),
                required_check=address_validation_rules.get(
                    "check_required_fields", True
                ),
                enable_normalization=address_validation_rules.get(
                    "enable_fields_normalization", True
                ),
            )
        return None

    @classmethod
    def clean_input(cls, info, instance: models.Checkout, data, input_cls=None):
        user = info.context.user
        channel = data.pop("channel")
        cleaned_input = super().clean_input(info, instance, data)

        cleaned_input["channel"] = channel
        cleaned_input["currency"] = channel.currency_code

        shipping_address = cls.retrieve_shipping_address(user, data)
        billing_address = cls.retrieve_billing_address(user, data)

        if shipping_address:
            country = shipping_address.country.code
        else:
            country = channel.default_country

        # Resolve and process the lines, retrieving the variants and quantities
        lines = data.pop("lines", None)
        if lines:
            (
                cleaned_input["variants"],
                cleaned_input["lines_data"],
            ) = cls.clean_checkout_lines(
                info,
                lines,
                country,
                cleaned_input["channel"],
            )

        # Use authenticated user's email as default email
        if user.is_authenticated:
            email = data.pop("email", None)
            cleaned_input["email"] = email or user.email

        language_code = data.get("language_code", settings.LANGUAGE_CODE)
        cleaned_input["language_code"] = language_code

        cleaned_input["shipping_address"] = shipping_address
        cleaned_input["billing_address"] = billing_address
        cleaned_input["country"] = country
        return cleaned_input

    @classmethod
    def save(cls, info, instance: models.Checkout, cleaned_input):
        with traced_atomic_transaction():
            # Create the checkout object
            instance.save()

            # Set checkout country
            country = cleaned_input["country"]
            instance.set_country(country)
            # Create checkout lines
            channel = cleaned_input["channel"]
            variants = cleaned_input.get("variants")
            checkout_lines_data = cleaned_input.get("lines_data")
            if variants and checkout_lines_data:
                site = load_site(info.context)
                add_variants_to_checkout(
                    instance,
                    variants,
                    checkout_lines_data,
                    channel,
                    site.settings.limit_quantity_per_checkout,
                    reservation_length=get_reservation_length(
                        site=site, user=info.context.user
                    ),
                )

            # Save addresses
            shipping_address = cleaned_input.get("shipping_address")
            if shipping_address and instance.is_shipping_required():
                shipping_address.save()
                instance.shipping_address = shipping_address.get_copy()

            billing_address = cleaned_input.get("billing_address")
            if billing_address:
                billing_address.save()
                instance.billing_address = billing_address.get_copy()

            instance.save()

    @classmethod
    def get_instance(cls, info, **data):
        instance = super().get_instance(info, **data)
        user = info.context.user
        if user.is_authenticated:
            instance.user = user
        return instance

    @classmethod
    def perform_mutation(cls, _root, info, **data):
        channel_input = data.get("input", {}).get("channel")
        channel = clean_channel(channel_input, error_class=CheckoutErrorCode)
        if channel:
            data["input"]["channel"] = channel
        response = super().perform_mutation(_root, info, **data)
<<<<<<< HEAD
        cls.call_event(
            lambda c=response.checkout: info.context.plugins.checkout_created(c)
        )
=======
        manager = load_plugin_manager(info.context)
        manager.checkout_created(response.checkout)
>>>>>>> 9ccf7f79
        response.created = True
        return response<|MERGE_RESOLUTION|>--- conflicted
+++ resolved
@@ -350,13 +350,7 @@
         if channel:
             data["input"]["channel"] = channel
         response = super().perform_mutation(_root, info, **data)
-<<<<<<< HEAD
-        cls.call_event(
-            lambda c=response.checkout: info.context.plugins.checkout_created(c)
-        )
-=======
         manager = load_plugin_manager(info.context)
-        manager.checkout_created(response.checkout)
->>>>>>> 9ccf7f79
+        cls.call_event(lambda c=response.checkout: manager.checkout_created(c))
         response.created = True
         return response