--- conflicted
+++ resolved
@@ -306,13 +306,8 @@
                 instance,
                 variants,
                 checkout_lines_data,
-<<<<<<< HEAD
-                channel.slug,
+                channel,
                 site.settings.limit_quantity_per_checkout,
-=======
-                channel,
-                info.context.site.settings.limit_quantity_per_checkout,
->>>>>>> c464bf73
                 reservation_length=get_reservation_length(info.context),
             )
 
