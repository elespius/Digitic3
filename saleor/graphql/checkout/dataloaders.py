--- conflicted
+++ resolved
@@ -12,10 +12,6 @@
 )
 from ...checkout.models import Checkout, CheckoutLine
 from ...discount import VoucherType
-<<<<<<< HEAD
-from ...payment.models import TransactionItem
-=======
->>>>>>> 853a45f4
 from ..account.dataloaders import AddressByIdLoader, UserByUserIdLoader
 from ..core.dataloaders import DataLoader
 from ..discount.dataloaders import VoucherByCodeLoader, VoucherInfoByVoucherCodeLoader
@@ -366,19 +362,4 @@
         line_map = defaultdict(list)
         for line in lines.iterator():
             line_map[line.checkout_id].append(line)
-        return [line_map.get(checkout_id, []) for checkout_id in keys]
-
-
-class TransactionItemsByCheckoutIDLoader(DataLoader):
-    context_key = "transaction_items_by_checkout_id"
-
-    def batch_load(self, keys):
-        transactions = (
-            TransactionItem.objects.using(self.database_connection_name)
-            .filter(checkout_id__in=keys)
-            .order_by("pk")
-        )
-        transactions_map = defaultdict(list)
-        for transaction in transactions:
-            transactions_map[transaction.checkout_id].append(transaction)
-        return [transactions_map[checkout_id] for checkout_id in keys]+        return [line_map.get(checkout_id, []) for checkout_id in keys]