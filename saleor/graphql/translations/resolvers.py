<<<<<<< HEAD
from ...attribute import models as attribute_models
=======
from ...discount import models as discount_models
from ...product import models as product_models
>>>>>>> 837b01ea
from ...shipping import models as shipping_models


def resolve_translation(instance, _info, language_code):
    """Get translation object from instance based on language code."""
    return instance.translations.filter(language_code=language_code).first()


def resolve_shipping_methods(info):
    return shipping_models.ShippingMethod.objects.all()


def resolve_attribute_values(info):
<<<<<<< HEAD
    return attribute_models.AttributeValue.objects.all()
=======
    return product_models.AttributeValue.objects.all()


def resolve_products(_info):
    return product_models.Product.objects.all()


def resolve_product_variants(_info):
    return product_models.ProductVariant.objects.all()


def resolve_sales(_info):
    return discount_models.Sale.objects.all()


def resolve_vouchers(_info):
    return discount_models.Voucher.objects.all()


def resolve_collections(_info):
    return product_models.Collection.objects.all()
>>>>>>> 837b01ea
<|MERGE_RESOLUTION|>--- conflicted
+++ resolved
@@ -1,9 +1,6 @@
-<<<<<<< HEAD
 from ...attribute import models as attribute_models
-=======
 from ...discount import models as discount_models
 from ...product import models as product_models
->>>>>>> 837b01ea
 from ...shipping import models as shipping_models
 
 
@@ -17,10 +14,7 @@
 
 
 def resolve_attribute_values(info):
-<<<<<<< HEAD
     return attribute_models.AttributeValue.objects.all()
-=======
-    return product_models.AttributeValue.objects.all()
 
 
 def resolve_products(_info):
@@ -40,5 +34,4 @@
 
 
 def resolve_collections(_info):
-    return product_models.Collection.objects.all()
->>>>>>> 837b01ea
+    return product_models.Collection.objects.all()