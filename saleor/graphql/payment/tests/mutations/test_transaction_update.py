from decimal import Decimal

import graphene
import pytest
<<<<<<< HEAD
from django.utils import timezone

from .....order import OrderEvents
from .....order.utils import update_order_authorize_data, update_order_charge_data
from .....payment import TransactionEventType, TransactionStatus
=======
from mock import patch

from .....checkout import CheckoutAuthorizeStatus, CheckoutChargeStatus
from .....checkout.calculations import fetch_checkout_data
from .....checkout.fetch import fetch_checkout_info, fetch_checkout_lines
from .....order import OrderAuthorizeStatus, OrderChargeStatus, OrderEvents
from .....payment import TransactionEventStatus, TransactionEventType
>>>>>>> 99e4b88c
from .....payment.error_codes import TransactionUpdateErrorCode
from .....payment.models import TransactionEvent, TransactionItem
from .....payment.transaction_item_calculations import recalculate_transaction_amounts
from ....core.utils import to_global_id_or_none
from ....tests.utils import assert_no_permission, get_graphql_content
from ...enums import TransactionActionEnum, TransactionEventStatusEnum

TEST_SERVER_DOMAIN = "testserver.com"

MUTATION_TRANSACTION_UPDATE = """
mutation TransactionUpdate(
    $id: ID!,
    $transaction_event: TransactionEventInput,
    $transaction: TransactionUpdateInput
    ){
    transactionUpdate(
            id: $id,
            transactionEvent: $transaction_event,
            transaction: $transaction
        ){
        transaction{
                id
                actions
                pspReference
                type
                name
                message
                status
                modifiedAt
                createdAt
                externalUrl
                authorizedAmount{
                    amount
                    currency
                }
                voidedAmount{
                    currency
                    amount
                }
                canceledAmount{
                    currency
                    amount
                }
                chargedAmount{
                    currency
                    amount
                }
                refundedAmount{
                    currency
                    amount
                }
                privateMetadata{
                    key
                    value
                }
                metadata{
                    key
                    value
                }
                events{
                    status
                    pspReference
                    name
                    message
                    createdAt
                    externalUrl
                    amount{
                        amount
                        currency
                    }
                    type
                    createdBy{
                        ... on User {
                            id
                        }
                        ... on App {
                            id
                        }
                    }
                }
        }
        errors{
            field
            message
            code
        }
    }
}
"""


def test_only_owner_can_update_its_transaction_by_app(
    transaction_item_created_by_app,
    permission_manage_payments,
    app_api_client,
    external_app,
):
    # given
    transaction = transaction_item_created_by_app
    transaction.app = None
    transaction.app_identifier = external_app.identifier
    transaction.save()

    status = "Captured for 10$"

    variables = {
        "id": graphene.Node.to_global_id("TransactionItem", transaction.token),
        "transaction": {
            "status": status,
        },
    }
    # when
    response = app_api_client.post_graphql(
        MUTATION_TRANSACTION_UPDATE, variables, permissions=[permission_manage_payments]
    )

    # then
    assert_no_permission(response)


def test_transaction_update_status_by_app(
    transaction_item_created_by_app, permission_manage_payments, app_api_client
):
    # given
    transaction = transaction_item_created_by_app
    status = "Captured for 10$"

    variables = {
        "id": graphene.Node.to_global_id("TransactionItem", transaction.token),
        "transaction": {
            "status": status,
        },
    }

    # when
    response = app_api_client.post_graphql(
        MUTATION_TRANSACTION_UPDATE, variables, permissions=[permission_manage_payments]
    )

    # then
    transaction.refresh_from_db()
    content = get_graphql_content(response)
    data = content["data"]["transactionUpdate"]["transaction"]
    assert data["status"] == status
    assert transaction_item_created_by_app.status == status


def test_transaction_update_metadata_by_app(
    transaction_item_created_by_app, permission_manage_payments, app_api_client
):
    # given
    transaction = transaction_item_created_by_app

    meta_key = "key-name"
    meta_value = "key_value"
    variables = {
        "id": graphene.Node.to_global_id("TransactionItem", transaction.token),
        "transaction": {
            "metadata": [{"key": meta_key, "value": meta_value}],
        },
    }

    # when
    response = app_api_client.post_graphql(
        MUTATION_TRANSACTION_UPDATE, variables, permissions=[permission_manage_payments]
    )

    # then
    transaction.refresh_from_db()
    content = get_graphql_content(response)
    data = content["data"]["transactionUpdate"]["transaction"]
    assert len(data["metadata"]) == 1
    assert data["metadata"][0]["key"] == meta_key
    assert data["metadata"][0]["value"] == meta_value
    assert transaction_item_created_by_app.metadata == {meta_key: meta_value}


def test_transaction_update_metadata_incorrect_key_by_app(
    transaction_item_created_by_app, permission_manage_payments, app_api_client
):
    # given
    transaction = transaction_item_created_by_app

    meta_key = ""
    meta_value = "key_value"
    variables = {
        "id": graphene.Node.to_global_id("TransactionItem", transaction.token),
        "transaction": {
            "metadata": [{"key": meta_key, "value": meta_value}],
        },
    }

    # when
    response = app_api_client.post_graphql(
        MUTATION_TRANSACTION_UPDATE, variables, permissions=[permission_manage_payments]
    )

    # then
    content = get_graphql_content(response, ignore_errors=True)
    assert not content["data"]["transactionUpdate"]["transaction"]
    errors = content["data"]["transactionUpdate"]["errors"]
    assert len(errors) == 1
    error = errors[0]
    assert error["code"] == TransactionUpdateErrorCode.METADATA_KEY_REQUIRED.name


def test_transaction_update_private_metadata_by_app(
    transaction_item_created_by_app, permission_manage_payments, app_api_client
):
    # given
    transaction = transaction_item_created_by_app

    meta_key = "key-name"
    meta_value = "key_value"
    variables = {
        "id": graphene.Node.to_global_id("TransactionItem", transaction.token),
        "transaction": {
            "privateMetadata": [{"key": meta_key, "value": meta_value}],
        },
    }

    # when
    response = app_api_client.post_graphql(
        MUTATION_TRANSACTION_UPDATE, variables, permissions=[permission_manage_payments]
    )

    # then
    transaction.refresh_from_db()
    content = get_graphql_content(response)
    data = content["data"]["transactionUpdate"]["transaction"]
    assert len(data["privateMetadata"]) == 1
    assert data["privateMetadata"][0]["key"] == meta_key
    assert data["privateMetadata"][0]["value"] == meta_value
    assert transaction_item_created_by_app.private_metadata == {meta_key: meta_value}


def test_transaction_update_private_metadata_incorrect_key_by_app(
    transaction_item_created_by_app, permission_manage_payments, app_api_client
):
    # given
    transaction = transaction_item_created_by_app

    meta_key = ""
    meta_value = "key_value"
    variables = {
        "id": graphene.Node.to_global_id("TransactionItem", transaction.token),
        "transaction": {
            "privateMetadata": [{"key": meta_key, "value": meta_value}],
        },
    }

    # when
    response = app_api_client.post_graphql(
        MUTATION_TRANSACTION_UPDATE, variables, permissions=[permission_manage_payments]
    )

    # then
    content = get_graphql_content(response, ignore_errors=True)
    assert not content["data"]["transactionUpdate"]["transaction"]
    errors = content["data"]["transactionUpdate"]["errors"]
    assert len(errors) == 1
    error = errors[0]
    assert error["code"] == TransactionUpdateErrorCode.METADATA_KEY_REQUIRED.name


def test_transaction_update_type_by_app(
    transaction_item_created_by_app, permission_manage_payments, app_api_client
):
    # given
    transaction = transaction_item_created_by_app
    type = "New credit card"

    variables = {
        "id": graphene.Node.to_global_id("TransactionItem", transaction.token),
        "transaction": {
            "type": type,
        },
    }

    # when
    response = app_api_client.post_graphql(
        MUTATION_TRANSACTION_UPDATE, variables, permissions=[permission_manage_payments]
    )

    # then
    transaction.refresh_from_db()
    content = get_graphql_content(response)
    data = content["data"]["transactionUpdate"]["transaction"]
    assert data["type"] == type
    assert data["name"] == type
    assert transaction.name == type


def test_transaction_update_name_by_app(
    transaction_item_created_by_app, permission_manage_payments, app_api_client
):
    # given
    transaction = transaction_item_created_by_app
    name = "New credit card"

    variables = {
        "id": graphene.Node.to_global_id("TransactionItem", transaction.token),
        "transaction": {
            "name": name,
        },
    }

    # when
    response = app_api_client.post_graphql(
        MUTATION_TRANSACTION_UPDATE, variables, permissions=[permission_manage_payments]
    )

    # then
    transaction.refresh_from_db()
    content = get_graphql_content(response)
    data = content["data"]["transactionUpdate"]["transaction"]
    assert data["name"] == name
    assert data["type"] == name
    assert transaction.name == name


def test_transaction_update_message_by_app(
    transaction_item_created_by_app, permission_manage_payments, app_api_client
):
    # given
    transaction = transaction_item_created_by_app
    message = "Message"

    variables = {
        "id": graphene.Node.to_global_id("TransactionItem", transaction.token),
        "transaction": {
            "message": message,
        },
    }

    # when
    response = app_api_client.post_graphql(
        MUTATION_TRANSACTION_UPDATE, variables, permissions=[permission_manage_payments]
    )

    # then
    transaction.refresh_from_db()
    content = get_graphql_content(response)
    data = content["data"]["transactionUpdate"]["transaction"]
    assert data["message"] == message
    assert transaction.message == message


def test_transaction_update_psp_reference_by_app(
    transaction_item_created_by_app, permission_manage_payments, app_api_client
):
    # given
    psp_peference = "PSP:123AAA"
    transaction = transaction_item_created_by_app

    variables = {
        "id": graphene.Node.to_global_id("TransactionItem", transaction.token),
        "transaction": {
            "pspReference": psp_peference,
        },
    }

    # when
    response = app_api_client.post_graphql(
        MUTATION_TRANSACTION_UPDATE, variables, permissions=[permission_manage_payments]
    )

    # then
    transaction.refresh_from_db()
    content = get_graphql_content(response)
    data = content["data"]["transactionUpdate"]["transaction"]
    assert data["pspReference"] == psp_peference
    assert transaction.psp_reference == psp_peference
    assert transaction.order
    assert transaction.order.search_vector


def test_transaction_update_available_actions_by_app(
    transaction_item_created_by_app, permission_manage_payments, app_api_client
):
    # given
    transaction = transaction_item_created_by_app
    available_actions = [TransactionActionEnum.REFUND.name]

    variables = {
        "id": graphene.Node.to_global_id("TransactionItem", transaction.token),
        "transaction": {
            "availableActions": available_actions,
        },
    }

    # when
    response = app_api_client.post_graphql(
        MUTATION_TRANSACTION_UPDATE, variables, permissions=[permission_manage_payments]
    )

    # then
    transaction.refresh_from_db()
    content = get_graphql_content(response)
    data = content["data"]["transactionUpdate"]["transaction"]
    assert data["actions"] == available_actions
    assert transaction.available_actions == ["refund"]


@pytest.mark.parametrize(
    "field_name, response_field, db_field_name, value",
    [
        ("amountAuthorized", "authorizedAmount", "authorized_value", Decimal("12")),
        ("amountCharged", "chargedAmount", "charged_value", Decimal("13")),
        ("amountCanceled", "canceledAmount", "canceled_value", Decimal("14")),
        ("amountVoided", "voidedAmount", "canceled_value", Decimal("14")),
        ("amountRefunded", "refundedAmount", "refunded_value", Decimal("15")),
    ],
)
def test_transaction_update_amounts_by_app(
    field_name,
    response_field,
    db_field_name,
    value,
    permission_manage_payments,
    app_api_client,
    transaction_item_generator,
    order,
    app,
):
    # given
    current_authorized_value = Decimal("1")
    current_charged_value = Decimal("2")
    current_refunded_value = Decimal("3")
    current_canceled_value = Decimal("4")

    transaction = transaction_item_generator(
        order_id=order.pk,
        app=app,
        authorized_value=current_authorized_value,
        charged_value=current_charged_value,
        canceled_value=current_canceled_value,
        refunded_value=current_refunded_value,
    )

    variables = {
        "id": graphene.Node.to_global_id("TransactionItem", transaction.token),
        "transaction": {field_name: {"amount": value, "currency": "USD"}},
    }

    # when
    response = app_api_client.post_graphql(
        MUTATION_TRANSACTION_UPDATE, variables, permissions=[permission_manage_payments]
    )

    # then
    transaction.refresh_from_db()
    content = get_graphql_content(response)
    data = content["data"]["transactionUpdate"]["transaction"]
    assert data[response_field]["amount"] == value
    assert getattr(transaction, db_field_name) == value
    provided_amounts = {
        "authorized_value": current_authorized_value,
        "charged_value": current_charged_value,
        "refunded_value": current_refunded_value,
        "canceled_value": current_canceled_value,
        "authorize_pending_value": Decimal(0),
        "charge_pending_value": Decimal(0),
        "refund_pending_value": Decimal(0),
        "cancel_pending_value": Decimal(0),
    }
    provided_amounts[db_field_name] = value
    assert sum(
        [
            transaction.authorized_value,
            transaction.charged_value,
            transaction.refunded_value,
            transaction.canceled_value,
            transaction.authorize_pending_value,
            transaction.charge_pending_value,
            transaction.refund_pending_value,
            transaction.cancel_pending_value,
        ]
    ) == sum(provided_amounts.values())


def test_transaction_update_for_order_increases_order_total_authorized_by_app(
    order_with_lines,
    permission_manage_payments,
    app_api_client,
    transaction_item_generator,
    app,
):
    # given
    transaction = transaction_item_generator(
        order_id=order_with_lines.pk,
        app=app,
        authorized_value=Decimal("10"),
    )
    previously_authorized_value = Decimal("90")
    transaction_item_generator(
        order_id=order_with_lines.pk,
        app=app,
        authorized_value=previously_authorized_value,
    )

    authorized_value = transaction.authorized_value + Decimal("10")

    variables = {
        "id": graphene.Node.to_global_id("TransactionItem", transaction.token),
        "transaction": {
            "amountAuthorized": {
                "amount": authorized_value,
                "currency": "USD",
            },
        },
    }

    # when
    response = app_api_client.post_graphql(
        MUTATION_TRANSACTION_UPDATE, variables, permissions=[permission_manage_payments]
    )

    # then
    order_with_lines.refresh_from_db()
    transaction.refresh_from_db()
    content = get_graphql_content(response)

    data = content["data"]["transactionUpdate"]["transaction"]
    assert data["authorizedAmount"]["amount"] == authorized_value
    assert (
        order_with_lines.total_authorized_amount
        == previously_authorized_value + authorized_value
    )
    assert authorized_value == transaction.authorized_value


def test_transaction_update_for_order_reduces_order_total_authorized_by_app(
    order_with_lines,
    permission_manage_payments,
    app_api_client,
    transaction_item_generator,
    app,
):
    # given
    transaction = transaction_item_generator(
        order_id=order_with_lines.pk,
        app=app,
        authorized_value=Decimal("10"),
    )
    previously_authorized_value = Decimal("90")
    transaction_item_generator(
        order_id=order_with_lines.pk,
        app=app,
        authorized_value=previously_authorized_value,
    )

    authorized_value = transaction.authorized_value - Decimal("5")

    variables = {
        "id": graphene.Node.to_global_id("TransactionItem", transaction.token),
        "transaction": {
            "amountAuthorized": {
                "amount": authorized_value,
                "currency": "USD",
            },
        },
    }

    # when
    response = app_api_client.post_graphql(
        MUTATION_TRANSACTION_UPDATE, variables, permissions=[permission_manage_payments]
    )

    # then
    order_with_lines.refresh_from_db()
    transaction.refresh_from_db()
    content = get_graphql_content(response)

    data = content["data"]["transactionUpdate"]["transaction"]
    assert data["authorizedAmount"]["amount"] == authorized_value
    assert (
        order_with_lines.total_authorized_amount
        == previously_authorized_value + authorized_value
    )
    assert authorized_value == transaction.authorized_value


def test_transaction_update_for_order_reduces_transaction_authorized_to_zero_by_app(
    order_with_lines,
    permission_manage_payments,
    app_api_client,
    app,
    transaction_item_generator,
):
    # given
    transaction = transaction_item_generator(
        order_id=order_with_lines.pk,
        app=app,
        authorized_value=Decimal("10"),
    )
    previously_authorized_value = Decimal("90")
    transaction_item_generator(
        order_id=order_with_lines.pk,
        app=app,
        authorized_value=previously_authorized_value,
    )

    authorized_value = Decimal("0")

    variables = {
        "id": graphene.Node.to_global_id("TransactionItem", transaction.token),
        "transaction": {
            "amountAuthorized": {
                "amount": authorized_value,
                "currency": "USD",
            },
        },
    }

    # when
    response = app_api_client.post_graphql(
        MUTATION_TRANSACTION_UPDATE, variables, permissions=[permission_manage_payments]
    )

    # then
    order_with_lines.refresh_from_db()
    transaction.refresh_from_db()
    content = get_graphql_content(response)

    data = content["data"]["transactionUpdate"]["transaction"]
    assert data["authorizedAmount"]["amount"] == authorized_value
    assert order_with_lines.total_authorized_amount == previously_authorized_value
    assert authorized_value == transaction.authorized_value


def test_transaction_update_for_order_increases_order_total_charged_by_app(
    order_with_lines,
    permission_manage_payments,
    app_api_client,
    transaction_item_generator,
    app,
):
    # given
    transaction = transaction_item_generator(
        order_id=order_with_lines.pk,
        app=app,
        charged_value=Decimal("10"),
    )
    previously_charged_value = Decimal("90")
    transaction_item_generator(
        order_id=order_with_lines.pk,
        app=app,
        charged_value=previously_charged_value,
    )

    charged_value = transaction.charged_value + Decimal("10")

    variables = {
        "id": graphene.Node.to_global_id("TransactionItem", transaction.token),
        "transaction": {
            "amountCharged": {
                "amount": charged_value,
                "currency": "USD",
            },
        },
    }

    # when
    response = app_api_client.post_graphql(
        MUTATION_TRANSACTION_UPDATE, variables, permissions=[permission_manage_payments]
    )

    # then
    order_with_lines.refresh_from_db()
    transaction.refresh_from_db()
    content = get_graphql_content(response)
    data = content["data"]["transactionUpdate"]["transaction"]
    assert data["chargedAmount"]["amount"] == charged_value
    assert (
        order_with_lines.total_charged_amount
        == previously_charged_value + charged_value
    )
    assert charged_value == transaction.charged_value


def test_transaction_update_for_order_reduces_order_total_charged_by_app(
    order_with_lines,
    permission_manage_payments,
    app_api_client,
    transaction_item_generator,
    app,
):
    # given
    transaction = transaction_item_generator(
        order_id=order_with_lines.pk,
        app=app,
        charged_value=Decimal("30"),
    )
    previously_charged_value = Decimal("90")
    transaction_item_generator(
        order_id=order_with_lines.pk,
        app=app,
        charged_value=previously_charged_value,
    )

    charged_value = transaction.charged_value - Decimal("5")

    variables = {
        "id": graphene.Node.to_global_id("TransactionItem", transaction.token),
        "transaction": {
            "amountCharged": {
                "amount": charged_value,
                "currency": "USD",
            },
        },
    }

    # when
    response = app_api_client.post_graphql(
        MUTATION_TRANSACTION_UPDATE, variables, permissions=[permission_manage_payments]
    )

    # then
    order_with_lines.refresh_from_db()
    transaction.refresh_from_db()
    content = get_graphql_content(response)
    data = content["data"]["transactionUpdate"]["transaction"]
    assert data["chargedAmount"]["amount"] == charged_value
    assert (
        order_with_lines.total_charged_amount
        == previously_charged_value + charged_value
    )
    assert charged_value == transaction.charged_value


def test_transaction_update_for_order_reduces_transaction_charged_to_zero_by_app(
    order_with_lines,
    permission_manage_payments,
    app_api_client,
    transaction_item_generator,
    app,
):
    # given
    transaction = transaction_item_generator(
        order_id=order_with_lines.pk,
        app=app,
        charged_value=Decimal("30"),
    )
    previously_charged_value = Decimal("90")
    transaction_item_generator(
        order_id=order_with_lines.pk,
        app=app,
        charged_value=previously_charged_value,
    )

    charged_value = Decimal("0")

    variables = {
        "id": graphene.Node.to_global_id("TransactionItem", transaction.token),
        "transaction": {
            "amountCharged": {
                "amount": charged_value,
                "currency": "USD",
            },
        },
    }

    # when
    response = app_api_client.post_graphql(
        MUTATION_TRANSACTION_UPDATE, variables, permissions=[permission_manage_payments]
    )

    # then
    order_with_lines.refresh_from_db()
    transaction.refresh_from_db()
    content = get_graphql_content(response)
    data = content["data"]["transactionUpdate"]["transaction"]
    assert data["chargedAmount"]["amount"] == charged_value
    assert order_with_lines.total_charged_amount == previously_charged_value
    assert charged_value == transaction.charged_value


def test_transaction_update_multiple_amounts_provided_by_app(
    permission_manage_payments, app_api_client, order, transaction_item_generator, app
):
    # given
    transaction = transaction_item_generator(
        order_id=order.pk,
        app=app,
        charged_value=Decimal("1"),
        authorized_value=Decimal("2"),
        refunded_value=Decimal("3"),
        canceled_value=Decimal("4"),
    )

    authorized_value = Decimal("10")
    charged_value = Decimal("11")
    refunded_value = Decimal("12")
    canceled_value = Decimal("13")

    variables = {
        "id": graphene.Node.to_global_id("TransactionItem", transaction.token),
        "transaction": {
            "amountAuthorized": {
                "amount": authorized_value,
                "currency": "USD",
            },
            "amountCharged": {
                "amount": charged_value,
                "currency": "USD",
            },
            "amountRefunded": {
                "amount": refunded_value,
                "currency": "USD",
            },
            "amountCanceled": {
                "amount": canceled_value,
                "currency": "USD",
            },
        },
    }

    # when
    response = app_api_client.post_graphql(
        MUTATION_TRANSACTION_UPDATE, variables, permissions=[permission_manage_payments]
    )

    # then
    transaction = TransactionItem.objects.first()
    content = get_graphql_content(response)
    data = content["data"]["transactionUpdate"]["transaction"]
    assert data["authorizedAmount"]["amount"] == authorized_value
    assert data["chargedAmount"]["amount"] == charged_value
    assert data["refundedAmount"]["amount"] == refunded_value
    assert data["voidedAmount"]["amount"] == canceled_value
    assert data["canceledAmount"]["amount"] == canceled_value

    assert transaction
    assert transaction.authorized_value == authorized_value
    assert transaction.charged_value == charged_value
    assert transaction.canceled_value == canceled_value
    assert transaction.refunded_value == refunded_value


def test_transaction_update_for_order_missing_permission_by_app(
    transaction_item_created_by_app, app_api_client
):
    # given
    transaction = transaction_item_created_by_app
    status = "Authorized for 10$"
    type = "Credit Card"

    variables = {
        "id": graphene.Node.to_global_id("TransactionItem", transaction.token),
        "transaction": {
            "status": status,
            "type": type,
        },
    }

    # when
    response = app_api_client.post_graphql(MUTATION_TRANSACTION_UPDATE, variables)

    # then
    assert_no_permission(response)


@pytest.mark.parametrize(
    "amount_field_name, amount_db_field",
    [
        ("amountAuthorized", "authorized_value"),
        ("amountCharged", "charged_value"),
        ("amountVoided", "canceled_value"),
        ("amountCanceled", "canceled_value"),
        ("amountRefunded", "refunded_value"),
    ],
)
def test_transaction_update_incorrect_currency_by_app(
    amount_field_name,
    amount_db_field,
    transaction_item_created_by_app,
    permission_manage_payments,
    app_api_client,
):
    # given
    transaction = transaction_item_created_by_app
    expected_value = Decimal("10")

    variables = {
        "id": graphene.Node.to_global_id("TransactionItem", transaction.token),
        "transaction": {
            amount_field_name: {
                "amount": expected_value,
                "currency": "PLN",
            },
        },
    }

    # when
    response = app_api_client.post_graphql(
        MUTATION_TRANSACTION_UPDATE, variables, permissions=[permission_manage_payments]
    )

    # then
    content = get_graphql_content(response)
    data = content["data"]["transactionUpdate"]
    assert data["errors"][0]["field"] == amount_field_name
    assert (
        data["errors"][0]["code"] == TransactionUpdateErrorCode.INCORRECT_CURRENCY.name
    )


def test_transaction_update_adds_transaction_event_to_order_by_app(
    transaction_item_created_by_app,
    order_with_lines,
    permission_manage_payments,
    app_api_client,
):
    # given
    transaction = transaction_item_created_by_app
    transaction_status = "PENDING"
    transaction_reference = "transaction reference"
    transaction_name = "Processing transaction"

    variables = {
        "id": graphene.Node.to_global_id("TransactionItem", transaction.token),
        "transaction_event": {
            "status": transaction_status,
            "pspReference": transaction_reference,
            "message": transaction_name,
        },
    }

    # when
    response = app_api_client.post_graphql(
        MUTATION_TRANSACTION_UPDATE, variables, permissions=[permission_manage_payments]
    )
    # then
    event = order_with_lines.events.first()
    content = get_graphql_content(response)
    data = content["data"]["transactionUpdate"]

    assert not data["errors"]
    assert event.type == OrderEvents.TRANSACTION_EVENT
    assert event.parameters == {
        "message": transaction_name,
        "reference": transaction_reference,
        "status": transaction_status.lower(),
    }


def test_creates_transaction_event_for_order_by_app(
    transaction_item_created_by_app,
    order_with_lines,
    permission_manage_payments,
    app_api_client,
):
    # given

    transaction = order_with_lines.payment_transactions.first()
    event_status = TransactionEventStatus.FAILURE
    event_reference = "PSP-ref"
    event_name = "Failed authorization"
    variables = {
        "id": graphene.Node.to_global_id("TransactionItem", transaction.token),
        "transaction_event": {
            "status": TransactionEventStatusEnum.FAILURE.name,
            "pspReference": event_reference,
            "message": event_name,
        },
    }

    # when
    response = app_api_client.post_graphql(
        MUTATION_TRANSACTION_UPDATE, variables, permissions=[permission_manage_payments]
    )

    # then
    content = get_graphql_content(response)
    data = content["data"]["transactionUpdate"]["transaction"]

    events_data = data["events"]
    assert len(events_data) == 2
    event_data = [
        event for event in events_data if event["pspReference"] == event_reference
    ][0]
    assert event_data["message"] == event_name
    assert event_data["name"] == event_name
    assert event_data["status"] == TransactionEventStatusEnum.FAILURE.name
    assert event_data["createdBy"]["id"] == to_global_id_or_none(app_api_client.app)

    assert transaction.events.count() == 2
    event = transaction.events.filter(psp_reference=event_reference).first()
    assert event.message == event_name
    assert event.status == event_status
<<<<<<< HEAD
    assert event.reference == event_reference


@pytest.mark.parametrize(
    "amount_field_name, amount_value, db_field, event_type",
    [
        (
            "amountCharged",
            Decimal("13"),
            "charged_value",
            TransactionEventType.CHARGE_SUCCESS,
        ),
        (
            "amountVoided",
            Decimal("14"),
            "voided_value",
            TransactionEventType.CANCEL_SUCCESS,
        ),
        (
            "amountRefunded",
            Decimal("15"),
            "refunded_value",
            TransactionEventType.REFUND_SUCCESS,
        ),
    ],
)
def test_updates_transaction_manual_adjustment_event(
    amount_field_name,
    amount_value,
    db_field,
    event_type,
    transaction,
    order_with_lines,
    permission_manage_payments,
    app_api_client,
):
    # given
    transaction = order_with_lines.payment_transactions.first()
    transaction.events.create(
        type=event_type,
        amount_value=Decimal("10"),
        currency=transaction.currency,
        transaction_id=transaction.pk,
        include_in_calculations=True,
        app_identifier=None,
        app=None,
        user=None,
        created_at=timezone.now(),
        message="Manual adjustment of the transaction.",
    )
    setattr(transaction, db_field, Decimal("10"))
    transaction.save()
=======
    assert event.app_identifier == app_api_client.app.identifier
    assert event.user is None


def test_creates_transaction_event_by_reinstalled_app(
    transaction_item_created_by_app,
    order_with_lines,
    permission_manage_payments,
    app_api_client,
):
    # given
    transaction_item_created_by_app.app = None
    transaction_item_created_by_app.save()

    transaction = order_with_lines.payment_transactions.first()
    event_status = TransactionEventStatus.FAILURE
    event_reference = "PSP-ref"
    event_name = "Failed authorization"
    variables = {
        "id": graphene.Node.to_global_id("TransactionItem", transaction.token),
        "transaction_event": {
            "status": TransactionEventStatusEnum.FAILURE.name,
            "pspReference": event_reference,
            "message": event_name,
        },
    }

    # when
    response = app_api_client.post_graphql(
        MUTATION_TRANSACTION_UPDATE, variables, permissions=[permission_manage_payments]
    )

    # then
    get_graphql_content(response)

    assert transaction.events.count() == 2
    event = transaction.events.filter(psp_reference=event_reference).first()
    assert event.message == event_name
    assert event.status == event_status
    assert event.app_identifier == app_api_client.app.identifier
    assert event.user is None


def test_only_app_owner_can_update_its_transaction_by_staff(
    transaction_item_created_by_app,
    permission_manage_payments,
    staff_api_client,
):
    # given
    transaction = transaction_item_created_by_app

    status = "Captured for 10$"

    variables = {
        "id": graphene.Node.to_global_id("TransactionItem", transaction.token),
        "transaction": {
            "status": status,
        },
    }
    # when
    response = staff_api_client.post_graphql(
        MUTATION_TRANSACTION_UPDATE, variables, permissions=[permission_manage_payments]
    )

    # then
    assert_no_permission(response)


def test_transaction_update_status_by_staff(
    transaction_item_created_by_user, permission_manage_payments, staff_api_client
):
    # given
    transaction = transaction_item_created_by_user
    status = "Captured for 10$"

    variables = {
        "id": graphene.Node.to_global_id("TransactionItem", transaction.token),
        "transaction": {
            "status": status,
        },
    }

    # when
    response = staff_api_client.post_graphql(
        MUTATION_TRANSACTION_UPDATE, variables, permissions=[permission_manage_payments]
    )

    # then
    transaction.refresh_from_db()
    content = get_graphql_content(response)
    data = content["data"]["transactionUpdate"]["transaction"]
    assert data["status"] == status
    assert transaction_item_created_by_user.status == status


def test_transaction_update_by_another_staff(
    transaction_item_created_by_user,
    permission_manage_payments,
    staff_api_client,
    admin_user,
):
    # given
    transaction = transaction_item_created_by_user
    transaction.user = admin_user
    transaction.save()

    status = "Captured for 10$"

    variables = {
        "id": graphene.Node.to_global_id("TransactionItem", transaction.token),
        "transaction": {
            "status": status,
        },
    }

    # when
    response = staff_api_client.post_graphql(
        MUTATION_TRANSACTION_UPDATE, variables, permissions=[permission_manage_payments]
    )

    # then
    transaction.refresh_from_db()
    content = get_graphql_content(response)
    data = content["data"]["transactionUpdate"]["transaction"]
    assert data
    assert transaction_item_created_by_user.user != staff_api_client.user
    assert len(data["events"]) == 1
    assert data["events"][0]["createdBy"]["id"] == graphene.Node.to_global_id(
        "User", staff_api_client.user.pk
    )


def test_transaction_update_metadata_by_staff(
    transaction_item_created_by_user, permission_manage_payments, staff_api_client
):
    # given
    transaction = transaction_item_created_by_user

    meta_key = "key-name"
    meta_value = "key_value"
    variables = {
        "id": graphene.Node.to_global_id("TransactionItem", transaction.token),
        "transaction": {
            "metadata": [{"key": meta_key, "value": meta_value}],
        },
    }

    # when
    response = staff_api_client.post_graphql(
        MUTATION_TRANSACTION_UPDATE, variables, permissions=[permission_manage_payments]
    )

    # then
    transaction.refresh_from_db()
    content = get_graphql_content(response)
    data = content["data"]["transactionUpdate"]["transaction"]
    assert len(data["metadata"]) == 1
    assert data["metadata"][0]["key"] == meta_key
    assert data["metadata"][0]["value"] == meta_value
    assert transaction.metadata == {meta_key: meta_value}


def test_transaction_update_metadata_incorrect_key_by_staff(
    transaction_item_created_by_user, permission_manage_payments, staff_api_client
):
    # given
    transaction = transaction_item_created_by_user

    meta_key = ""
    meta_value = "key_value"
    variables = {
        "id": graphene.Node.to_global_id("TransactionItem", transaction.token),
        "transaction": {
            "metadata": [{"key": meta_key, "value": meta_value}],
        },
    }

    # when
    response = staff_api_client.post_graphql(
        MUTATION_TRANSACTION_UPDATE, variables, permissions=[permission_manage_payments]
    )

    # then
    content = get_graphql_content(response, ignore_errors=True)
    assert not content["data"]["transactionUpdate"]["transaction"]
    errors = content["data"]["transactionUpdate"]["errors"]
    assert len(errors) == 1
    error = errors[0]
    assert error["code"] == TransactionUpdateErrorCode.METADATA_KEY_REQUIRED.name


def test_transaction_update_private_metadata_by_staff(
    transaction_item_created_by_user, permission_manage_payments, staff_api_client
):
    # given
    transaction = transaction_item_created_by_user

    meta_key = "key-name"
    meta_value = "key_value"
    variables = {
        "id": graphene.Node.to_global_id("TransactionItem", transaction.token),
        "transaction": {
            "privateMetadata": [{"key": meta_key, "value": meta_value}],
        },
    }

    # when
    response = staff_api_client.post_graphql(
        MUTATION_TRANSACTION_UPDATE, variables, permissions=[permission_manage_payments]
    )

    # then
    transaction.refresh_from_db()
    content = get_graphql_content(response)
    data = content["data"]["transactionUpdate"]["transaction"]
    assert len(data["privateMetadata"]) == 1
    assert data["privateMetadata"][0]["key"] == meta_key
    assert data["privateMetadata"][0]["value"] == meta_value
    assert transaction.private_metadata == {meta_key: meta_value}


def test_transaction_update_private_metadata_incorrect_key_by_staff(
    transaction_item_created_by_user, permission_manage_payments, staff_api_client
):
    # given
    transaction = transaction_item_created_by_user

    meta_key = ""
    meta_value = "key_value"
    variables = {
        "id": graphene.Node.to_global_id("TransactionItem", transaction.token),
        "transaction": {
            "privateMetadata": [{"key": meta_key, "value": meta_value}],
        },
    }

    # when
    response = staff_api_client.post_graphql(
        MUTATION_TRANSACTION_UPDATE, variables, permissions=[permission_manage_payments]
    )

    # then
    content = get_graphql_content(response, ignore_errors=True)
    assert not content["data"]["transactionUpdate"]["transaction"]
    errors = content["data"]["transactionUpdate"]["errors"]
    assert len(errors) == 1
    error = errors[0]
    assert error["code"] == TransactionUpdateErrorCode.METADATA_KEY_REQUIRED.name


def test_transaction_update_type_by_staff(
    transaction_item_created_by_user, permission_manage_payments, staff_api_client
):
    # given
    transaction = transaction_item_created_by_user
    type = "New credit card"

    variables = {
        "id": graphene.Node.to_global_id("TransactionItem", transaction.token),
        "transaction": {
            "type": type,
        },
    }

    # when
    response = staff_api_client.post_graphql(
        MUTATION_TRANSACTION_UPDATE, variables, permissions=[permission_manage_payments]
    )

    # then
    transaction.refresh_from_db()
    content = get_graphql_content(response)
    data = content["data"]["transactionUpdate"]["transaction"]
    assert data["type"] == type
    assert data["name"] == type
    assert transaction.name == type


def test_transaction_update_name_by_staff(
    transaction_item_created_by_user, permission_manage_payments, staff_api_client
):
    # given
    transaction = transaction_item_created_by_user
    name = "New credit card"

    variables = {
        "id": graphene.Node.to_global_id("TransactionItem", transaction.token),
        "transaction": {
            "name": name,
        },
    }

    # when
    response = staff_api_client.post_graphql(
        MUTATION_TRANSACTION_UPDATE, variables, permissions=[permission_manage_payments]
    )

    # then
    transaction.refresh_from_db()
    content = get_graphql_content(response)
    data = content["data"]["transactionUpdate"]["transaction"]
    assert data["type"] == name
    assert data["name"] == name
    assert transaction.name == name


def test_transaction_update_message_by_staff(
    transaction_item_created_by_user, permission_manage_payments, staff_api_client
):
    # given
    transaction = transaction_item_created_by_user
    message = "Message"

    variables = {
        "id": graphene.Node.to_global_id("TransactionItem", transaction.token),
        "transaction": {
            "message": message,
        },
    }

    # when
    response = staff_api_client.post_graphql(
        MUTATION_TRANSACTION_UPDATE, variables, permissions=[permission_manage_payments]
    )

    # then
    transaction.refresh_from_db()
    content = get_graphql_content(response)
    data = content["data"]["transactionUpdate"]["transaction"]
    assert data["message"] == message
    assert transaction.message == message


def test_transaction_update_psp_reference_by_staff(
    transaction_item_created_by_user, permission_manage_payments, staff_api_client
):
    # given
    reference = "PSP:123AAA"
    transaction = transaction_item_created_by_user

    variables = {
        "id": graphene.Node.to_global_id("TransactionItem", transaction.token),
        "transaction": {
            "pspReference": reference,
        },
    }

    # when
    response = staff_api_client.post_graphql(
        MUTATION_TRANSACTION_UPDATE, variables, permissions=[permission_manage_payments]
    )

    # then
    transaction.refresh_from_db()
    content = get_graphql_content(response)
    data = content["data"]["transactionUpdate"]["transaction"]
    assert data["pspReference"] == reference
    assert transaction.psp_reference == reference


def test_transaction_update_available_actions_by_staff(
    transaction_item_created_by_user, permission_manage_payments, staff_api_client
):
    # given
    transaction = transaction_item_created_by_user
    available_actions = [TransactionActionEnum.REFUND.name]

    variables = {
        "id": graphene.Node.to_global_id("TransactionItem", transaction.token),
        "transaction": {
            "availableActions": available_actions,
        },
    }

    # when
    response = staff_api_client.post_graphql(
        MUTATION_TRANSACTION_UPDATE, variables, permissions=[permission_manage_payments]
    )

    # then
    transaction.refresh_from_db()
    content = get_graphql_content(response)
    data = content["data"]["transactionUpdate"]["transaction"]
    assert data["actions"] == available_actions
    assert transaction.available_actions == ["refund"]


@pytest.mark.parametrize(
    "field_name, response_field, db_field_name, value",
    [
        ("amountAuthorized", "authorizedAmount", "authorized_value", Decimal("12")),
        ("amountCharged", "chargedAmount", "charged_value", Decimal("13")),
        ("amountVoided", "voidedAmount", "canceled_value", Decimal("14")),
        ("amountCanceled", "canceledAmount", "canceled_value", Decimal("14")),
        ("amountRefunded", "refundedAmount", "refunded_value", Decimal("15")),
    ],
)
def test_transaction_update_amounts_by_staff(
    field_name,
    response_field,
    db_field_name,
    value,
    permission_manage_payments,
    staff_api_client,
    transaction_item_generator,
    staff_user,
):
    # given
    transaction = transaction_item_generator(user=staff_user)
    variables = {
        "id": graphene.Node.to_global_id("TransactionItem", transaction.token),
        "transaction": {field_name: {"amount": value, "currency": "USD"}},
    }

    # when
    response = staff_api_client.post_graphql(
        MUTATION_TRANSACTION_UPDATE, variables, permissions=[permission_manage_payments]
    )

    # then
    transaction.refresh_from_db()
    content = get_graphql_content(response)
    data = content["data"]["transactionUpdate"]["transaction"]
    assert data[response_field]["amount"] == value
    assert getattr(transaction, db_field_name) == value


def test_transaction_update_for_order_increases_order_total_authorized_by_staff(
    order_with_lines,
    permission_manage_payments,
    staff_api_client,
    transaction_item_generator,
    staff_user,
):
    # given
    previously_authorized_value = Decimal("90")
    transaction = transaction_item_generator(
        order_id=order_with_lines.pk,
        user=staff_user,
        authorized_value=Decimal("10"),
    )
    previously_authorized_value = Decimal("90")
    transaction_item_generator(
        order_id=order_with_lines.pk,
        user=staff_user,
        authorized_value=previously_authorized_value,
    )

    authorized_value = transaction.authorized_value + Decimal("10")

    variables = {
        "id": graphene.Node.to_global_id("TransactionItem", transaction.token),
        "transaction": {
            "amountAuthorized": {
                "amount": authorized_value,
                "currency": "USD",
            },
        },
    }

    # when
    response = staff_api_client.post_graphql(
        MUTATION_TRANSACTION_UPDATE, variables, permissions=[permission_manage_payments]
    )

    # then
    order_with_lines.refresh_from_db()
    transaction.refresh_from_db()
    content = get_graphql_content(response)

    data = content["data"]["transactionUpdate"]["transaction"]
    assert data["authorizedAmount"]["amount"] == authorized_value
    assert (
        order_with_lines.total_authorized_amount
        == previously_authorized_value + authorized_value
    )
    assert authorized_value == transaction.authorized_value


def test_transaction_update_for_order_reduces_order_total_authorized_by_staff(
    order_with_lines,
    permission_manage_payments,
    staff_api_client,
    transaction_item_generator,
    staff_user,
):
    # given
    transaction = transaction_item_generator(
        order_id=order_with_lines.pk,
        user=staff_user,
        authorized_value=Decimal("10"),
    )
    previously_authorized_value = Decimal("90")
    transaction_item_generator(
        order_id=order_with_lines.pk,
        user=staff_user,
        authorized_value=previously_authorized_value,
    )

    authorized_value = transaction.authorized_value - Decimal("5")

    variables = {
        "id": graphene.Node.to_global_id("TransactionItem", transaction.token),
        "transaction": {
            "amountAuthorized": {
                "amount": authorized_value,
                "currency": "USD",
            },
        },
    }

    # when
    response = staff_api_client.post_graphql(
        MUTATION_TRANSACTION_UPDATE, variables, permissions=[permission_manage_payments]
    )

    # then
    order_with_lines.refresh_from_db()
    transaction.refresh_from_db()
    content = get_graphql_content(response)

    data = content["data"]["transactionUpdate"]["transaction"]
    assert data["authorizedAmount"]["amount"] == authorized_value
    assert (
        order_with_lines.total_authorized_amount
        == previously_authorized_value + authorized_value
    )
    assert authorized_value == transaction.authorized_value


def test_transaction_update_for_order_reduces_transaction_authorized_to_zero_by_staff(
    order_with_lines,
    permission_manage_payments,
    staff_api_client,
    transaction_item_created_by_user,
    transaction_item_generator,
    staff_user,
):
    # given
    transaction = transaction_item_generator(
        order_id=order_with_lines.pk,
        user=staff_user,
        authorized_value=Decimal("10"),
    )
    previously_authorized_value = Decimal("90")
    transaction_item_generator(
        order_id=order_with_lines.pk,
        user=staff_user,
        authorized_value=previously_authorized_value,
    )

    authorized_value = Decimal("0")

    variables = {
        "id": graphene.Node.to_global_id("TransactionItem", transaction.token),
        "transaction": {
            "amountAuthorized": {
                "amount": authorized_value,
                "currency": "USD",
            },
        },
    }

    # when
    response = staff_api_client.post_graphql(
        MUTATION_TRANSACTION_UPDATE, variables, permissions=[permission_manage_payments]
    )

    # then
    order_with_lines.refresh_from_db()
    transaction.refresh_from_db()
    content = get_graphql_content(response)

    data = content["data"]["transactionUpdate"]["transaction"]
    assert data["authorizedAmount"]["amount"] == authorized_value
    assert order_with_lines.total_authorized_amount == previously_authorized_value
    assert authorized_value == transaction.authorized_value


def test_transaction_update_for_order_increases_order_total_charged_by_staff(
    order_with_lines,
    permission_manage_payments,
    staff_api_client,
    transaction_item_generator,
    staff_user,
):
    # given
    transaction = transaction_item_generator(
        order_id=order_with_lines.pk,
        user=staff_user,
        charged_value=Decimal("10"),
    )
    previously_charged_value = Decimal("90")
    transaction_item_generator(
        order_id=order_with_lines.pk,
        user=staff_user,
        charged_value=previously_charged_value,
    )
    charged_value = transaction.charged_value + Decimal("10")

    variables = {
        "id": graphene.Node.to_global_id("TransactionItem", transaction.token),
        "transaction": {
            "amountCharged": {
                "amount": charged_value,
                "currency": "USD",
            },
        },
    }

    # when
    response = staff_api_client.post_graphql(
        MUTATION_TRANSACTION_UPDATE, variables, permissions=[permission_manage_payments]
    )

    # then
    order_with_lines.refresh_from_db()
    transaction.refresh_from_db()
    content = get_graphql_content(response)
    data = content["data"]["transactionUpdate"]["transaction"]
    assert data["chargedAmount"]["amount"] == charged_value
    assert (
        order_with_lines.total_charged_amount
        == previously_charged_value + charged_value
    )
    assert charged_value == transaction.charged_value


def test_transaction_update_for_order_reduces_order_total_charged_by_staff(
    order_with_lines,
    permission_manage_payments,
    staff_api_client,
    transaction_item_generator,
    staff_user,
):
    # given

    transaction = transaction_item_generator(
        order_id=order_with_lines.pk,
        user=staff_user,
        charged_value=Decimal("30"),
    )
    previously_charged_value = Decimal("90")
    transaction_item_generator(
        order_id=order_with_lines.pk,
        user=staff_user,
        charged_value=previously_charged_value,
    )
    charged_value = transaction.charged_value - Decimal("5")

    variables = {
        "id": graphene.Node.to_global_id("TransactionItem", transaction.token),
        "transaction": {
            "amountCharged": {
                "amount": charged_value,
                "currency": "USD",
            },
        },
    }

    # when
    response = staff_api_client.post_graphql(
        MUTATION_TRANSACTION_UPDATE, variables, permissions=[permission_manage_payments]
    )

    # then
    order_with_lines.refresh_from_db()
    transaction.refresh_from_db()
    content = get_graphql_content(response)
    data = content["data"]["transactionUpdate"]["transaction"]
    assert data["chargedAmount"]["amount"] == charged_value
    assert (
        order_with_lines.total_charged_amount
        == previously_charged_value + charged_value
    )
    assert charged_value == transaction.charged_value


def test_transaction_update_for_order_reduces_transaction_charged_to_zero_by_staff(
    order_with_lines,
    permission_manage_payments,
    staff_api_client,
    transaction_item_generator,
    staff_user,
):
    # given
    transaction = transaction_item_generator(
        order_id=order_with_lines.pk,
        user=staff_user,
        charged_value=Decimal("30"),
    )
    previously_charged_value = Decimal("90")
    transaction_item_generator(
        order_id=order_with_lines.pk,
        user=staff_user,
        charged_value=previously_charged_value,
    )

    charged_value = Decimal("0")

    variables = {
        "id": graphene.Node.to_global_id("TransactionItem", transaction.token),
        "transaction": {
            "amountCharged": {
                "amount": charged_value,
                "currency": "USD",
            },
        },
    }

    # when
    response = staff_api_client.post_graphql(
        MUTATION_TRANSACTION_UPDATE, variables, permissions=[permission_manage_payments]
    )

    # then
    order_with_lines.refresh_from_db()
    transaction.refresh_from_db()
    content = get_graphql_content(response)
    data = content["data"]["transactionUpdate"]["transaction"]
    assert data["chargedAmount"]["amount"] == charged_value
    assert order_with_lines.total_charged_amount == previously_charged_value
    assert charged_value == transaction.charged_value


def test_transaction_update_multiple_amounts_provided_by_staff(
    transaction_item_created_by_user, permission_manage_payments, staff_api_client
):
    # given
    transaction = transaction_item_created_by_user
    authorized_value = Decimal("10")
    charged_value = Decimal("11")
    refunded_value = Decimal("12")
    canceled_value = Decimal("13")

    variables = {
        "id": graphene.Node.to_global_id("TransactionItem", transaction.token),
        "transaction": {
            "amountAuthorized": {
                "amount": authorized_value,
                "currency": "USD",
            },
            "amountCharged": {
                "amount": charged_value,
                "currency": "USD",
            },
            "amountRefunded": {
                "amount": refunded_value,
                "currency": "USD",
            },
            "amountCanceled": {
                "amount": canceled_value,
                "currency": "USD",
            },
        },
    }

    # when
    response = staff_api_client.post_graphql(
        MUTATION_TRANSACTION_UPDATE, variables, permissions=[permission_manage_payments]
    )

    # then
    transaction = TransactionItem.objects.first()
    content = get_graphql_content(response)
    data = content["data"]["transactionUpdate"]["transaction"]
    assert data["authorizedAmount"]["amount"] == authorized_value
    assert data["chargedAmount"]["amount"] == charged_value
    assert data["refundedAmount"]["amount"] == refunded_value
    assert data["voidedAmount"]["amount"] == canceled_value
    assert data["canceledAmount"]["amount"] == canceled_value

    assert transaction
    assert transaction.authorized_value == authorized_value
    assert transaction.charged_value == charged_value
    assert transaction.canceled_value == canceled_value
    assert transaction.refunded_value == refunded_value


def test_transaction_update_for_order_missing_permission_by_staff(
    transaction_item_created_by_user, staff_api_client
):
    # given
    transaction = transaction_item_created_by_user
    status = "Authorized for 10$"
    type = "Credit Card"

    variables = {
        "id": graphene.Node.to_global_id("TransactionItem", transaction.token),
        "transaction": {
            "status": status,
            "type": type,
        },
    }

    # when
    response = staff_api_client.post_graphql(MUTATION_TRANSACTION_UPDATE, variables)

    # then
    assert_no_permission(response)


@pytest.mark.parametrize(
    "amount_field_name, amount_db_field",
    [
        ("amountAuthorized", "authorized_value"),
        ("amountCharged", "charged_value"),
        ("amountVoided", "canceled_value"),
        ("amountCanceled", "canceled_value"),
        ("amountRefunded", "refunded_value"),
    ],
)
def test_transaction_update_incorrect_currency_by_staff(
    amount_field_name,
    amount_db_field,
    transaction_item_created_by_user,
    permission_manage_payments,
    staff_api_client,
):
    # given
    transaction = transaction_item_created_by_user
    expected_value = Decimal("10")

    variables = {
        "id": graphene.Node.to_global_id("TransactionItem", transaction.token),
        "transaction": {
            amount_field_name: {
                "amount": expected_value,
                "currency": "PLN",
            },
        },
    }

    # when
    response = staff_api_client.post_graphql(
        MUTATION_TRANSACTION_UPDATE, variables, permissions=[permission_manage_payments]
    )

    # then
    content = get_graphql_content(response)
    data = content["data"]["transactionUpdate"]
    assert data["errors"][0]["field"] == amount_field_name
    assert (
        data["errors"][0]["code"] == TransactionUpdateErrorCode.INCORRECT_CURRENCY.name
    )


def test_transaction_update_adds_transaction_event_to_order_by_staff(
    transaction_item_created_by_user,
    order_with_lines,
    permission_manage_payments,
    staff_api_client,
):
    # given
    transaction = transaction_item_created_by_user
    transaction_status = "PENDING"
    transaction_reference = "transaction reference"
    transaction_name = "Processing transaction"

    variables = {
        "id": graphene.Node.to_global_id("TransactionItem", transaction.token),
        "transaction_event": {
            "status": transaction_status,
            "pspReference": transaction_reference,
            "message": transaction_name,
        },
    }

    # when
    response = staff_api_client.post_graphql(
        MUTATION_TRANSACTION_UPDATE, variables, permissions=[permission_manage_payments]
    )
    # then
    event = order_with_lines.events.first()
    content = get_graphql_content(response)
    data = content["data"]["transactionUpdate"]

    assert not data["errors"]
    assert event.type == OrderEvents.TRANSACTION_EVENT
    assert event.parameters == {
        "message": transaction_name,
        "reference": transaction_reference,
        "status": transaction_status.lower(),
    }


def test_creates_transaction_event_for_order_by_staff(
    transaction_item_created_by_user,
    order_with_lines,
    permission_manage_payments,
    staff_api_client,
):
    # given

    transaction = order_with_lines.payment_transactions.first()
    event_status = TransactionEventStatus.FAILURE
    event_reference = "PSP-ref"
    event_name = "Failed authorization"
    variables = {
        "id": graphene.Node.to_global_id("TransactionItem", transaction.token),
        "transaction_event": {
            "status": TransactionEventStatusEnum.FAILURE.name,
            "pspReference": event_reference,
            "name": event_name,
        },
    }

    # when
    response = staff_api_client.post_graphql(
        MUTATION_TRANSACTION_UPDATE, variables, permissions=[permission_manage_payments]
    )

    # then
    content = get_graphql_content(response)
    data = content["data"]["transactionUpdate"]["transaction"]

    events_data = data["events"]
    assert len(events_data) == 2
    event_data = [
        event for event in events_data if event["pspReference"] == event_reference
    ][0]
    assert event_data["message"] == event_name
    assert event_data["name"] == event_name
    assert event_data["status"] == TransactionEventStatusEnum.FAILURE.name
    assert event_data["createdBy"]["id"] == to_global_id_or_none(staff_api_client.user)

    assert transaction.events.count() == 2
    event = transaction.events.filter(psp_reference=event_reference).first()
    assert event.message == event_name
    assert event.status == event_status
    assert event.psp_reference == event_reference
    assert event.app_identifier is None
    assert event.user == staff_api_client.user


def test_transaction_raises_error_when_psp_reference_already_exists_by_staff(
    transaction_item_generator,
    order_with_lines,
    permission_manage_payments,
    staff_api_client,
    staff_user,
):
    # given
    psp_reference = "psp-ref"
    transaction = transaction_item_generator(
        order_id=order_with_lines.pk, user=staff_user, psp_reference=psp_reference
    )
    second_transaction = transaction_item_generator(
        order_id=order_with_lines.pk,
        user=staff_user,
    )

    variables = {
        "id": graphene.Node.to_global_id("TransactionItem", second_transaction.token),
        "transaction": {
            "pspReference": psp_reference,
        },
    }

    # when
    response = staff_api_client.post_graphql(
        MUTATION_TRANSACTION_UPDATE, variables, permissions=[permission_manage_payments]
    )

    # then
    content = get_graphql_content(response, ignore_errors=True)
    transaction = content["data"]["transactionUpdate"]["transaction"]
    errors = content["data"]["transactionUpdate"]["errors"]

    assert not transaction
    assert len(errors) == 1
    error = errors[0]
    assert error["code"] == TransactionUpdateErrorCode.UNIQUE.name
    assert error["field"] == "transaction"

    assert order_with_lines.payment_transactions.count() == 2
    assert TransactionEvent.objects.count() == 0


def test_transaction_raises_error_when_psp_reference_already_exists_by_app(
    transaction_item_generator,
    order_with_lines,
    permission_manage_payments,
    app_api_client,
    app,
):
    # given

    psp_reference = "psp-ref"
    transaction = transaction_item_generator(
        order_id=order_with_lines.pk, app=app, psp_reference=psp_reference
    )
    second_transaction = transaction_item_generator(
        order_id=order_with_lines.pk,
        app=app,
    )
    variables = {
        "id": graphene.Node.to_global_id("TransactionItem", second_transaction.token),
        "transaction": {
            "pspReference": psp_reference,
        },
    }

    # when
    response = app_api_client.post_graphql(
        MUTATION_TRANSACTION_UPDATE, variables, permissions=[permission_manage_payments]
    )

    # then
    content = get_graphql_content(response, ignore_errors=True)
    transaction = content["data"]["transactionUpdate"]["transaction"]
    errors = content["data"]["transactionUpdate"]["errors"]

    assert not transaction
    assert len(errors) == 1
    error = errors[0]
    assert error["code"] == TransactionUpdateErrorCode.UNIQUE.name
    assert error["field"] == "transaction"

    assert order_with_lines.payment_transactions.count() == 2
    assert TransactionEvent.objects.count() == 0


def test_transaction_update_external_url_by_app(
    transaction_item_created_by_app, permission_manage_payments, app_api_client
):
    # given
    transaction = transaction_item_created_by_app
    external_url = f"http://{TEST_SERVER_DOMAIN}/external-url"

    variables = {
        "id": graphene.Node.to_global_id("TransactionItem", transaction.token),
        "transaction": {
            "externalUrl": external_url,
        },
    }

    # when
    response = app_api_client.post_graphql(
        MUTATION_TRANSACTION_UPDATE, variables, permissions=[permission_manage_payments]
    )

    # then
    transaction.refresh_from_db()
    content = get_graphql_content(response)
    data = content["data"]["transactionUpdate"]["transaction"]
    assert data["externalUrl"] == external_url
    assert transaction_item_created_by_app.external_url == external_url


def test_transaction_update_external_url_incorrect_url_format_by_app(
    transaction_item_created_by_app, permission_manage_payments, app_api_client
):
    # given
    transaction = transaction_item_created_by_app
    external_url = "incorrect"

    variables = {
        "id": graphene.Node.to_global_id("TransactionItem", transaction.token),
        "transaction": {
            "externalUrl": external_url,
        },
    }

    # when
    response = app_api_client.post_graphql(
        MUTATION_TRANSACTION_UPDATE, variables, permissions=[permission_manage_payments]
    )

    # then
    content = get_graphql_content(response, ignore_errors=True)
    assert not content["data"]["transactionUpdate"]["transaction"]
    errors = content["data"]["transactionUpdate"]["errors"]
    assert len(errors) == 1
    error = errors[0]
    assert error["code"] == TransactionUpdateErrorCode.INVALID.name


def test_transaction_update_external_url_by_staff(
    transaction_item_created_by_user, permission_manage_payments, staff_api_client
):
    # given
    transaction = transaction_item_created_by_user
    external_url = f"http://{TEST_SERVER_DOMAIN}/external-url"

    variables = {
        "id": graphene.Node.to_global_id("TransactionItem", transaction.token),
        "transaction": {
            "externalUrl": external_url,
        },
    }

    # when
    response = staff_api_client.post_graphql(
        MUTATION_TRANSACTION_UPDATE, variables, permissions=[permission_manage_payments]
    )

    # then
    transaction.refresh_from_db()
    content = get_graphql_content(response)
    data = content["data"]["transactionUpdate"]["transaction"]
    assert data["externalUrl"] == external_url
    assert transaction_item_created_by_user.external_url == external_url


def test_transaction_update_external_url_incorrect_url_format_by_staff(
    transaction_item_created_by_user, permission_manage_payments, staff_api_client
):
    # given
    transaction = transaction_item_created_by_user
    external_url = "incorrect"

    variables = {
        "id": graphene.Node.to_global_id("TransactionItem", transaction.token),
        "transaction": {
            "externalUrl": external_url,
        },
    }

    # when
    response = staff_api_client.post_graphql(
        MUTATION_TRANSACTION_UPDATE, variables, permissions=[permission_manage_payments]
    )

    # then
    content = get_graphql_content(response, ignore_errors=True)
    assert not content["data"]["transactionUpdate"]["transaction"]
    errors = content["data"]["transactionUpdate"]["errors"]
    assert len(errors) == 1
    error = errors[0]
    assert error["code"] == TransactionUpdateErrorCode.INVALID.name


def test_transaction_update_creates_calculation_event(
    permission_manage_payments,
    app_api_client,
    transaction_item_generator,
    order,
    app,
):
    # given
    current_authorized_value = Decimal("1")
    current_charged_value = Decimal("2")
    current_canceled_value = Decimal("3")
    current_refunded_value = Decimal("4")
    transaction = transaction_item_generator(
        order_id=order.pk,
        app=app,
        authorized_value=current_authorized_value,
        charged_value=current_charged_value,
        canceled_value=current_canceled_value,
        refunded_value=current_refunded_value,
    )
    authorized_value = Decimal("20")
    charged_value = Decimal("17")
    canceled_value = Decimal("14")
    refunded_value = Decimal("15")

    variables = {
        "id": graphene.Node.to_global_id("TransactionItem", transaction.token),
        "transaction": {
            "amountAuthorized": {
                "amount": authorized_value,
                "currency": "USD",
            },
            "amountCharged": {
                "amount": charged_value,
                "currency": "USD",
            },
            "amountRefunded": {
                "amount": refunded_value,
                "currency": "USD",
            },
            "amountCanceled": {
                "amount": canceled_value,
                "currency": "USD",
            },
        },
    }

    # when
    response = app_api_client.post_graphql(
        MUTATION_TRANSACTION_UPDATE, variables, permissions=[permission_manage_payments]
    )

    # then
    transaction.refresh_from_db()
    get_graphql_content(response)

    order.refresh_from_db()
    transaction = order.payment_transactions.first()
    assert order.total_authorized.amount == authorized_value
    assert order.total_charged.amount == charged_value

    assert transaction.authorized_value == authorized_value
    assert transaction.charged_value == charged_value
    assert transaction.refunded_value == refunded_value
    assert transaction.canceled_value == canceled_value

    # 4 existing events and 4 newly created for new amounts
    assert transaction.events.count() == 8

    authorize_event = transaction.events.filter(
        type=TransactionEventType.AUTHORIZATION_ADJUSTMENT,
        amount_value=authorized_value,
    ).first()
    assert authorize_event

    charge_event = transaction.events.filter(
        type=TransactionEventType.CHARGE_SUCCESS,
        amount_value=charged_value - current_charged_value,
    ).first()
    assert charge_event

    refund_event = transaction.events.filter(
        type=TransactionEventType.REFUND_SUCCESS,
        amount_value=refunded_value - current_refunded_value,
    ).first()
    assert refund_event

    cancel_event = transaction.events.filter(
        type=TransactionEventType.CANCEL_SUCCESS,
        amount_value=canceled_value - current_canceled_value,
    ).first()
    assert cancel_event


@pytest.mark.parametrize(
    "field_name, response_field, db_field_name, value, current_authorized_value, "
    "current_charged_value, current_canceled_value, current_refunded_value,",
    [
        (
            "amountAuthorized",
            "authorizedAmount",
            "authorized_value",
            Decimal("12"),
            Decimal("1"),
            Decimal("2"),
            Decimal("3"),
            Decimal("4"),
        ),
        (
            "amountAuthorized",
            "authorizedAmount",
            "authorized_value",
            Decimal("12"),
            Decimal("0"),
            Decimal("0"),
            Decimal("0"),
            Decimal("0"),
        ),
        (
            "amountAuthorized",
            "authorizedAmount",
            "authorized_value",
            Decimal("12"),
            Decimal("0"),
            Decimal("3"),
            Decimal("1"),
            Decimal("0"),
        ),
        (
            "amountAuthorized",
            "authorizedAmount",
            "authorized_value",
            Decimal("12"),
            Decimal("100"),
            Decimal("3"),
            Decimal("1"),
            Decimal("0"),
        ),
        (
            "amountAuthorized",
            "authorizedAmount",
            "authorized_value",
            Decimal("0"),
            Decimal("1"),
            Decimal("2"),
            Decimal("3"),
            Decimal("4"),
        ),
        (
            "amountAuthorized",
            "authorizedAmount",
            "authorized_value",
            Decimal("1"),
            Decimal("3"),
            Decimal("2"),
            Decimal("3"),
            Decimal("4"),
        ),
        (
            "amountCharged",
            "chargedAmount",
            "charged_value",
            Decimal("13"),
            Decimal("1"),
            Decimal("2"),
            Decimal("3"),
            Decimal("4"),
        ),
        (
            "amountCharged",
            "chargedAmount",
            "charged_value",
            Decimal("13"),
            Decimal("0"),
            Decimal("0"),
            Decimal("0"),
            Decimal("0"),
        ),
        (
            "amountCharged",
            "chargedAmount",
            "charged_value",
            Decimal("13"),
            Decimal("0"),
            Decimal("200"),
            Decimal("0"),
            Decimal("0"),
        ),
        (
            "amountCharged",
            "chargedAmount",
            "charged_value",
            Decimal("0"),
            Decimal("1"),
            Decimal("2"),
            Decimal("3"),
            Decimal("4"),
        ),
        (
            "amountCanceled",
            "canceledAmount",
            "canceled_value",
            Decimal("1"),
            Decimal("1"),
            Decimal("2"),
            Decimal("3"),
            Decimal("4"),
        ),
        (
            "amountCanceled",
            "canceledAmount",
            "canceled_value",
            Decimal("14"),
            Decimal("1"),
            Decimal("2"),
            Decimal("3"),
            Decimal("4"),
        ),
        (
            "amountCanceled",
            "canceledAmount",
            "canceled_value",
            Decimal("14"),
            Decimal("0"),
            Decimal("0"),
            Decimal("0"),
            Decimal("0"),
        ),
        (
            "amountCanceled",
            "canceledAmount",
            "canceled_value",
            Decimal("14"),
            Decimal("0"),
            Decimal("0"),
            Decimal("0"),
            Decimal("100"),
        ),
        (
            "amountCanceled",
            "canceledAmount",
            "canceled_value",
            Decimal("0"),
            Decimal("1"),
            Decimal("2"),
            Decimal("3"),
            Decimal("4"),
        ),
        (
            "amountCanceled",
            "canceledAmount",
            "canceled_value",
            Decimal("1"),
            Decimal("1"),
            Decimal("2"),
            Decimal("3"),
            Decimal("4"),
        ),
        (
            "amountVoided",
            "voidedAmount",
            "canceled_value",
            Decimal("14"),
            Decimal("1"),
            Decimal("2"),
            Decimal("3"),
            Decimal("4"),
        ),
        (
            "amountRefunded",
            "refundedAmount",
            "refunded_value",
            Decimal("15"),
            Decimal("1"),
            Decimal("2"),
            Decimal("3"),
            Decimal("4"),
        ),
        (
            "amountRefunded",
            "refundedAmount",
            "refunded_value",
            Decimal("15"),
            Decimal("0"),
            Decimal("0"),
            Decimal("0"),
            Decimal("0"),
        ),
        (
            "amountRefunded",
            "refundedAmount",
            "refunded_value",
            Decimal("15"),
            Decimal("0"),
            Decimal("0"),
            Decimal("0"),
            Decimal("100"),
        ),
        (
            "amountRefunded",
            "refundedAmount",
            "refunded_value",
            Decimal("0"),
            Decimal("1"),
            Decimal("2"),
            Decimal("3"),
            Decimal("4"),
        ),
        (
            "amountRefunded",
            "refundedAmount",
            "refunded_value",
            Decimal("1"),
            Decimal("1"),
            Decimal("2"),
            Decimal("3"),
            Decimal("4"),
        ),
    ],
)
def test_transaction_update_amounts_are_correct(
    field_name,
    response_field,
    db_field_name,
    value,
    current_authorized_value,
    current_charged_value,
    current_canceled_value,
    current_refunded_value,
    permission_manage_payments,
    app_api_client,
    transaction_item_generator,
    order,
    app,
):
    # given
    transaction = transaction_item_generator(
        order_id=order.pk,
        app=app,
        authorized_value=current_authorized_value,
        charged_value=current_charged_value,
        canceled_value=current_canceled_value,
        refunded_value=current_refunded_value,
    )
    recalculate_transaction_amounts(transaction)

    variables = {
        "id": graphene.Node.to_global_id("TransactionItem", transaction.token),
        "transaction": {field_name: {"amount": value, "currency": "USD"}},
    }

    # when
    response = app_api_client.post_graphql(
        MUTATION_TRANSACTION_UPDATE, variables, permissions=[permission_manage_payments]
    )

    # then
    transaction.refresh_from_db()
    content = get_graphql_content(response)
    data = content["data"]["transactionUpdate"]["transaction"]
    assert data[response_field]["amount"] == value
    assert getattr(transaction, db_field_name) == value
    provided_amounts = {
        "authorized_value": current_authorized_value,
        "charged_value": current_charged_value,
        "refunded_value": current_refunded_value,
        "canceled_value": current_canceled_value,
        "authorize_pending_value": Decimal(0),
        "charge_pending_value": Decimal(0),
        "refund_pending_value": Decimal(0),
        "cancel_pending_value": Decimal(0),
    }
    provided_amounts[db_field_name] = value
    assert sum(
        [
            transaction.authorized_value,
            transaction.charged_value,
            transaction.refunded_value,
            transaction.canceled_value,
            transaction.authorize_pending_value,
            transaction.charge_pending_value,
            transaction.refund_pending_value,
            transaction.cancel_pending_value,
        ]
    ) == sum(provided_amounts.values())


def test_transaction_update_for_checkout_updates_payment_statuses(
    checkout_with_items,
    permission_manage_payments,
    app_api_client,
    transaction_item_generator,
    app,
):
    # given
    current_authorized_value = Decimal("1")
    current_charged_value = Decimal("2")
    transaction = transaction_item_generator(
        checkout_id=checkout_with_items.pk,
        app=app,
        authorized_value=current_authorized_value,
        charged_value=current_charged_value,
    )
    authorized_value = Decimal("12")
    charged_value = Decimal("13")

    variables = {
        "id": graphene.Node.to_global_id("TransactionItem", transaction.token),
        "transaction": {
            "amountAuthorized": {
                "amount": authorized_value,
                "currency": "USD",
            },
            "amountCharged": {
                "amount": charged_value,
                "currency": "USD",
            },
        },
    }

    # when
    app_api_client.post_graphql(
        MUTATION_TRANSACTION_UPDATE, variables, permissions=[permission_manage_payments]
    )

    # then
    checkout_with_items.refresh_from_db()
    assert checkout_with_items.charge_status == CheckoutChargeStatus.PARTIAL
    assert checkout_with_items.authorize_status == CheckoutAuthorizeStatus.PARTIAL


@patch("saleor.plugins.manager.PluginsManager.checkout_fully_paid")
def test_transaction_update_for_checkout_fully_paid(
    mocked_checkout_fully_paid,
    checkout_with_prices,
    permission_manage_payments,
    app_api_client,
    transaction_item_generator,
    app,
    plugins_manager,
):
    # given
    current_authorized_value = Decimal("1")
    current_charged_value = Decimal("2")
    transaction = transaction_item_generator(
        checkout_id=checkout_with_prices.pk,
        app=app,
        authorized_value=current_authorized_value,
        charged_value=current_charged_value,
    )

    checkout = checkout_with_prices
    lines, _ = fetch_checkout_lines(checkout)
    checkout_info = fetch_checkout_info(checkout, lines, plugins_manager)
    checkout_info, _ = fetch_checkout_data(checkout_info, plugins_manager, lines)

    variables = {
        "id": graphene.Node.to_global_id("TransactionItem", transaction.token),
        "transaction": {
            "amountCharged": {
                "amount": checkout_info.checkout.total.gross.amount,
                "currency": "USD",
            },
        },
    }

    # when
    app_api_client.post_graphql(
        MUTATION_TRANSACTION_UPDATE, variables, permissions=[permission_manage_payments]
    )

    # then
    checkout.refresh_from_db()
    assert checkout.charge_status == CheckoutChargeStatus.FULL
    assert checkout.authorize_status == CheckoutAuthorizeStatus.FULL

    mocked_checkout_fully_paid.assert_called_once_with(checkout)


def test_transaction_update_accepts_old_id_for_old_transaction(
    transaction_item_generator, permission_manage_payments, app_api_client
):
    # given
    transaction = transaction_item_generator(use_old_id=True)
    status = "Captured for 10$"
>>>>>>> 99e4b88c

    variables = {
        "id": graphene.Node.to_global_id("TransactionItem", transaction.pk),
        "transaction": {
<<<<<<< HEAD
            amount_field_name: {
                "amount": amount_value,
                "currency": transaction.currency,
            }
=======
            "status": status,
        },
    }

    # when
    response = app_api_client.post_graphql(
        MUTATION_TRANSACTION_UPDATE, variables, permissions=[permission_manage_payments]
    )

    # then
    transaction.refresh_from_db()
    content = get_graphql_content(response)
    data = content["data"]["transactionUpdate"]["transaction"]
    assert data["status"] == status
    assert transaction.status == status


def test_transaction_update_doesnt_accept_old_id_for_new_transactions(
    transaction_item_generator, permission_manage_payments, app_api_client
):
    # given
    transaction = transaction_item_generator(use_old_id=False)
    status = "Captured for 10$"

    variables = {
        "id": graphene.Node.to_global_id("TransactionItem", transaction.pk),
        "transaction": {
            "status": status,
        },
    }

    # when
    response = app_api_client.post_graphql(
        MUTATION_TRANSACTION_UPDATE, variables, permissions=[permission_manage_payments]
    )

    # then
    content = get_graphql_content(response)
    assert not content["data"]["transactionUpdate"]["transaction"]
    errors = content["data"]["transactionUpdate"]["errors"]
    assert len(errors) == 1
    error = errors[0]
    assert error["code"] == TransactionUpdateErrorCode.NOT_FOUND.name
    assert error["field"] == "id"


@patch("saleor.plugins.manager.PluginsManager.order_paid")
@patch("saleor.plugins.manager.PluginsManager.order_updated")
@patch("saleor.plugins.manager.PluginsManager.order_fully_paid")
def test_transaction_update_for_order_triggers_webhooks_when_fully_paid(
    mock_order_fully_paid,
    mock_order_updated,
    mock_order_paid,
    order_with_lines,
    permission_manage_payments,
    app_api_client,
    app,
    transaction_item_generator,
):
    # given
    current_authorized_value = Decimal("1")
    current_charged_value = Decimal("2")
    transaction = transaction_item_generator(
        order_id=order_with_lines.pk,
        app=app,
        authorized_value=current_authorized_value,
        charged_value=current_charged_value,
    )

    variables = {
        "id": graphene.Node.to_global_id("TransactionItem", transaction.token),
        "transaction": {
            "amountCharged": {
                "amount": order_with_lines.total.gross.amount,
                "currency": "USD",
            },
>>>>>>> 99e4b88c
        },
    }

    # when
    response = app_api_client.post_graphql(
        MUTATION_TRANSACTION_UPDATE, variables, permissions=[permission_manage_payments]
    )

    # then
<<<<<<< HEAD
    get_graphql_content(response)

    assert transaction.events.count() == 2
    event = transaction.events.last()
    assert event.include_in_calculations
    assert event.amount_value == amount_value - Decimal(10)


def test_updates_transaction_manual_adjustment_event_authorize(
    transaction,
    order_with_lines,
    permission_manage_payments,
    app_api_client,
):
    # given
    transaction = order_with_lines.payment_transactions.first()
    transaction.events.create(
        type=TransactionEventType.AUTHORIZATION_SUCCESS,
        amount_value=Decimal("10"),
        currency=transaction.currency,
        transaction_id=transaction.pk,
        include_in_calculations=True,
        app_identifier=None,
        app=None,
        user=None,
        created_at=timezone.now(),
        message="Manual adjustment of the transaction.",
    )
    transaction.authorized_value = Decimal("10")
    transaction.save()

    variables = {
        "id": graphene.Node.to_global_id("TransactionItem", transaction.pk),
        "transaction": {
            "amountAuthorized": {
                "amount": Decimal("20"),
                "currency": transaction.currency,
            }
=======
    order_with_lines.refresh_from_db()

    get_graphql_content(response)

    assert order_with_lines.charge_status == OrderChargeStatus.FULL
    mock_order_fully_paid.assert_called_once_with(order_with_lines)
    mock_order_updated.assert_called_once_with(order_with_lines)
    mock_order_paid.assert_called_once_with(order_with_lines)


@patch("saleor.plugins.manager.PluginsManager.order_paid")
@patch("saleor.plugins.manager.PluginsManager.order_updated")
@patch("saleor.plugins.manager.PluginsManager.order_fully_paid")
def test_transaction_update_for_order_triggers_webhook_when_partially_paid(
    mock_order_fully_paid,
    mock_order_updated,
    mock_order_paid,
    order_with_lines,
    permission_manage_payments,
    app_api_client,
    app,
    transaction_item_generator,
):
    # given
    current_authorized_value = Decimal("1")
    current_charged_value = Decimal("2")
    transaction = transaction_item_generator(
        order_id=order_with_lines.pk,
        app=app,
        authorized_value=current_authorized_value,
        charged_value=current_charged_value,
    )

    variables = {
        "id": graphene.Node.to_global_id("TransactionItem", transaction.token),
        "transaction": {
            "amountCharged": {
                "amount": Decimal("10"),
                "currency": "USD",
            },
        },
    }

    # when
    response = app_api_client.post_graphql(
        MUTATION_TRANSACTION_UPDATE, variables, permissions=[permission_manage_payments]
    )

    # then
    order_with_lines.refresh_from_db()

    get_graphql_content(response)

    assert order_with_lines.charge_status == OrderChargeStatus.PARTIAL
    assert not mock_order_fully_paid.called
    mock_order_updated.assert_called_once_with(order_with_lines)
    mock_order_paid.assert_called_once_with(order_with_lines)


@patch("saleor.plugins.manager.PluginsManager.order_updated")
@patch("saleor.plugins.manager.PluginsManager.order_fully_paid")
def test_transaction_update_for_order_triggers_webhook_when_authorized(
    mock_order_fully_paid,
    mock_order_updated,
    order_with_lines,
    permission_manage_payments,
    app_api_client,
    app,
    transaction_item_generator,
):
    # given
    current_authorized_value = Decimal("1")
    current_charged_value = Decimal("2")
    transaction = transaction_item_generator(
        order_id=order_with_lines.pk,
        app=app,
        authorized_value=current_authorized_value,
        charged_value=current_charged_value,
    )

    variables = {
        "id": graphene.Node.to_global_id("TransactionItem", transaction.token),
        "transaction": {
            "amountAuthorized": {
                "amount": Decimal("10"),
                "currency": "USD",
            },
>>>>>>> 99e4b88c
        },
    }

    # when
    response = app_api_client.post_graphql(
        MUTATION_TRANSACTION_UPDATE, variables, permissions=[permission_manage_payments]
    )

    # then
<<<<<<< HEAD
    get_graphql_content(response)

    assert transaction.events.count() == 2
    event = transaction.events.filter(
        type=TransactionEventType.AUTHORIZATION_ADJUSTMENT
    ).get()
    assert event.include_in_calculations
    assert event.amount_value == Decimal(20)
=======
    order_with_lines.refresh_from_db()

    get_graphql_content(response)

    assert order_with_lines.authorize_status == OrderAuthorizeStatus.PARTIAL
    assert not mock_order_fully_paid.called
    mock_order_updated.assert_called_once_with(order_with_lines)


@patch("saleor.plugins.manager.PluginsManager.order_updated")
@patch("saleor.plugins.manager.PluginsManager.order_refunded")
@patch("saleor.plugins.manager.PluginsManager.order_fully_refunded")
def test_transaction_update_for_order_triggers_webhooks_when_fully_refunded(
    mock_order_fully_refunded,
    mock_order_refunded,
    mock_order_updated,
    order_with_lines,
    permission_manage_payments,
    app_api_client,
    app,
    transaction_item_generator,
):
    # given
    current_refunded_value = Decimal("2")
    transaction = transaction_item_generator(
        order_id=order_with_lines.pk,
        app=app,
        refunded_value=current_refunded_value,
    )

    variables = {
        "id": graphene.Node.to_global_id("TransactionItem", transaction.token),
        "transaction": {
            "amountRefunded": {
                "amount": order_with_lines.total.gross.amount,
                "currency": "USD",
            },
        },
    }

    # when
    response = app_api_client.post_graphql(
        MUTATION_TRANSACTION_UPDATE, variables, permissions=[permission_manage_payments]
    )

    # then
    order_with_lines.refresh_from_db()

    get_graphql_content(response)

    mock_order_refunded.assert_called_once_with(order_with_lines)
    mock_order_fully_refunded.assert_called_once_with(order_with_lines)
    mock_order_updated.assert_called_once_with(order_with_lines)


@patch("saleor.plugins.manager.PluginsManager.order_updated")
@patch("saleor.plugins.manager.PluginsManager.order_refunded")
@patch("saleor.plugins.manager.PluginsManager.order_fully_refunded")
def test_transaction_update_for_order_triggers_webhook_when_partially_refunded(
    mock_order_fully_refunded,
    mock_order_refunded,
    mock_order_updated,
    order_with_lines,
    permission_manage_payments,
    app_api_client,
    app,
    transaction_item_generator,
):
    # given
    current_refunded_value = Decimal("2")
    transaction = transaction_item_generator(
        order_id=order_with_lines.pk,
        app=app,
        refunded_value=current_refunded_value,
    )

    variables = {
        "id": graphene.Node.to_global_id("TransactionItem", transaction.token),
        "transaction": {
            "amountRefunded": {
                "amount": Decimal("10"),
                "currency": "USD",
            },
        },
    }

    # when
    response = app_api_client.post_graphql(
        MUTATION_TRANSACTION_UPDATE, variables, permissions=[permission_manage_payments]
    )

    # then
    order_with_lines.refresh_from_db()

    get_graphql_content(response)

    assert not mock_order_fully_refunded.called
    mock_order_updated.assert_called_once_with(order_with_lines)
    mock_order_refunded.assert_called_once_with(order_with_lines)
>>>>>>> 99e4b88c
<|MERGE_RESOLUTION|>--- conflicted
+++ resolved
@@ -2,13 +2,6 @@
 
 import graphene
 import pytest
-<<<<<<< HEAD
-from django.utils import timezone
-
-from .....order import OrderEvents
-from .....order.utils import update_order_authorize_data, update_order_charge_data
-from .....payment import TransactionEventType, TransactionStatus
-=======
 from mock import patch
 
 from .....checkout import CheckoutAuthorizeStatus, CheckoutChargeStatus
@@ -16,7 +9,6 @@
 from .....checkout.fetch import fetch_checkout_info, fetch_checkout_lines
 from .....order import OrderAuthorizeStatus, OrderChargeStatus, OrderEvents
 from .....payment import TransactionEventStatus, TransactionEventType
->>>>>>> 99e4b88c
 from .....payment.error_codes import TransactionUpdateErrorCode
 from .....payment.models import TransactionEvent, TransactionItem
 from .....payment.transaction_item_calculations import recalculate_transaction_amounts
@@ -1008,60 +1000,6 @@
     event = transaction.events.filter(psp_reference=event_reference).first()
     assert event.message == event_name
     assert event.status == event_status
-<<<<<<< HEAD
-    assert event.reference == event_reference
-
-
-@pytest.mark.parametrize(
-    "amount_field_name, amount_value, db_field, event_type",
-    [
-        (
-            "amountCharged",
-            Decimal("13"),
-            "charged_value",
-            TransactionEventType.CHARGE_SUCCESS,
-        ),
-        (
-            "amountVoided",
-            Decimal("14"),
-            "voided_value",
-            TransactionEventType.CANCEL_SUCCESS,
-        ),
-        (
-            "amountRefunded",
-            Decimal("15"),
-            "refunded_value",
-            TransactionEventType.REFUND_SUCCESS,
-        ),
-    ],
-)
-def test_updates_transaction_manual_adjustment_event(
-    amount_field_name,
-    amount_value,
-    db_field,
-    event_type,
-    transaction,
-    order_with_lines,
-    permission_manage_payments,
-    app_api_client,
-):
-    # given
-    transaction = order_with_lines.payment_transactions.first()
-    transaction.events.create(
-        type=event_type,
-        amount_value=Decimal("10"),
-        currency=transaction.currency,
-        transaction_id=transaction.pk,
-        include_in_calculations=True,
-        app_identifier=None,
-        app=None,
-        user=None,
-        created_at=timezone.now(),
-        message="Manual adjustment of the transaction.",
-    )
-    setattr(transaction, db_field, Decimal("10"))
-    transaction.save()
-=======
     assert event.app_identifier == app_api_client.app.identifier
     assert event.user is None
 
@@ -2680,17 +2618,10 @@
     # given
     transaction = transaction_item_generator(use_old_id=True)
     status = "Captured for 10$"
->>>>>>> 99e4b88c
 
     variables = {
         "id": graphene.Node.to_global_id("TransactionItem", transaction.pk),
         "transaction": {
-<<<<<<< HEAD
-            amount_field_name: {
-                "amount": amount_value,
-                "currency": transaction.currency,
-            }
-=======
             "status": status,
         },
     }
@@ -2767,56 +2698,15 @@
                 "amount": order_with_lines.total.gross.amount,
                 "currency": "USD",
             },
->>>>>>> 99e4b88c
-        },
-    }
-
-    # when
-    response = app_api_client.post_graphql(
-        MUTATION_TRANSACTION_UPDATE, variables, permissions=[permission_manage_payments]
-    )
-
-    # then
-<<<<<<< HEAD
-    get_graphql_content(response)
-
-    assert transaction.events.count() == 2
-    event = transaction.events.last()
-    assert event.include_in_calculations
-    assert event.amount_value == amount_value - Decimal(10)
-
-
-def test_updates_transaction_manual_adjustment_event_authorize(
-    transaction,
-    order_with_lines,
-    permission_manage_payments,
-    app_api_client,
-):
-    # given
-    transaction = order_with_lines.payment_transactions.first()
-    transaction.events.create(
-        type=TransactionEventType.AUTHORIZATION_SUCCESS,
-        amount_value=Decimal("10"),
-        currency=transaction.currency,
-        transaction_id=transaction.pk,
-        include_in_calculations=True,
-        app_identifier=None,
-        app=None,
-        user=None,
-        created_at=timezone.now(),
-        message="Manual adjustment of the transaction.",
-    )
-    transaction.authorized_value = Decimal("10")
-    transaction.save()
-
-    variables = {
-        "id": graphene.Node.to_global_id("TransactionItem", transaction.pk),
-        "transaction": {
-            "amountAuthorized": {
-                "amount": Decimal("20"),
-                "currency": transaction.currency,
-            }
-=======
+        },
+    }
+
+    # when
+    response = app_api_client.post_graphql(
+        MUTATION_TRANSACTION_UPDATE, variables, permissions=[permission_manage_payments]
+    )
+
+    # then
     order_with_lines.refresh_from_db()
 
     get_graphql_content(response)
@@ -2904,26 +2794,15 @@
                 "amount": Decimal("10"),
                 "currency": "USD",
             },
->>>>>>> 99e4b88c
-        },
-    }
-
-    # when
-    response = app_api_client.post_graphql(
-        MUTATION_TRANSACTION_UPDATE, variables, permissions=[permission_manage_payments]
-    )
-
-    # then
-<<<<<<< HEAD
-    get_graphql_content(response)
-
-    assert transaction.events.count() == 2
-    event = transaction.events.filter(
-        type=TransactionEventType.AUTHORIZATION_ADJUSTMENT
-    ).get()
-    assert event.include_in_calculations
-    assert event.amount_value == Decimal(20)
-=======
+        },
+    }
+
+    # when
+    response = app_api_client.post_graphql(
+        MUTATION_TRANSACTION_UPDATE, variables, permissions=[permission_manage_payments]
+    )
+
+    # then
     order_with_lines.refresh_from_db()
 
     get_graphql_content(response)
@@ -3022,5 +2901,4 @@
 
     assert not mock_order_fully_refunded.called
     mock_order_updated.assert_called_once_with(order_with_lines)
-    mock_order_refunded.assert_called_once_with(order_with_lines)
->>>>>>> 99e4b88c
+    mock_order_refunded.assert_called_once_with(order_with_lines)