--- conflicted
+++ resolved
@@ -8,10 +8,6 @@
 from ..app.dataloaders import AppByIdLoader, AppsByAppIdentifierLoader
 from ..checkout.dataloaders import CheckoutByTokenLoader
 from ..core.connection import CountableConnection
-<<<<<<< HEAD
-from ..core.descriptions import ADDED_IN_31, ADDED_IN_34, ADDED_IN_36, PREVIEW_FEATURE
-from ..core.doc_category import DOC_CATEGORY_PAYMENTS
-=======
 from ..core.descriptions import (
     ADDED_IN_31,
     ADDED_IN_34,
@@ -20,7 +16,7 @@
     PREVIEW_FEATURE,
     PREVIEW_FEATURE_DEPRECATED_IN_313_FIELD,
 )
->>>>>>> 416b4dca
+from ..core.doc_category import DOC_CATEGORY_PAYMENTS
 from ..core.fields import JSONString, PermissionsField
 from ..core.tracing import traced_resolver
 from ..core.types import BaseObjectType, ModelObjectType, Money, NonNullList
