--- conflicted
+++ resolved
@@ -64,11 +64,6 @@
 from ..core.descriptions import (
     ADDED_IN_31,
     ADDED_IN_34,
-<<<<<<< HEAD
-    ADDED_IN_38,
-    ADDED_IN_310,
-=======
->>>>>>> d58baf4c
     ADDED_IN_312,
     DEPRECATED_IN_3X_INPUT,
     PREVIEW_FEATURE,
