--- conflicted
+++ resolved
@@ -1,9 +1,5 @@
 from decimal import Decimal
-<<<<<<< HEAD
-from typing import Any, Dict, List, Optional, Union
-=======
 from typing import TYPE_CHECKING, Dict, List, Optional, Union, cast
->>>>>>> ea2e4916
 
 import graphene
 from django.core.exceptions import ValidationError
@@ -86,23 +82,6 @@
 from ..meta.mutations import MetadataInput
 from ..plugins.dataloaders import get_plugin_manager_promise
 from ..utils import get_user_or_app_from_context
-<<<<<<< HEAD
-from .enums import StorePaymentMethodEnum, TransactionActionEnum, TransactionStatusEnum
-from .types import Payment, PaymentInitialized, TransactionItem
-from .utils import metadata_contains_empty_key
-
-
-def order_total_authorized_and_total_charged(
-    authorized_amount_to_add: Decimal,
-    charged_amount_to_add: Decimal,
-) -> dict[str, Any]:
-    return {
-        "total_authorized_amount": (
-            F("total_authorized_amount") + authorized_amount_to_add
-        ),
-        "total_charged_amount": F("total_charged_amount") + charged_amount_to_add,
-    }
-=======
 from .enums import (
     StorePaymentMethodEnum,
     TransactionActionEnum,
@@ -116,7 +95,6 @@
     from ...account.models import User
     from ...app.models import App
     from ...order.models import Order
->>>>>>> ea2e4916
 
 
 class PaymentInput(BaseInputObjectType):
@@ -983,24 +961,6 @@
         )
 
     @classmethod
-<<<<<<< HEAD
-    def update_order(cls, order: order_models.Order, transaction_data: dict):
-        order_id = transaction_data["order_id"]
-        authorized_amount = transaction_data.get("authorized_value", Decimal(0))
-        charged_amount = transaction_data.get("charged_value", Decimal(0))
-        updated_fields = {}
-        if authorized_amount or charged_amount:
-            updated_fields = order_total_authorized_and_total_charged(
-                authorized_amount_to_add=authorized_amount,
-                charged_amount_to_add=charged_amount,
-            )
-        if (
-            order.channel.automatically_confirm_all_new_orders
-            and order.status == OrderStatus.UNCONFIRMED
-        ):
-            updated_fields["status"] = OrderStatus.UNFULFILLED
-        Order.objects.filter(id=order_id).update(**updated_fields)
-=======
     def create_event_message(cls, transaction_event: dict) -> str:
         message = transaction_event.get("message")
         name = transaction_event.get("name")
@@ -1011,7 +971,33 @@
         elif name:
             return name
         return ""
->>>>>>> ea2e4916
+
+    @classmethod
+    def update_order(
+        cls, order: order_models.Order, money_data: dict, *args, **kwargs
+    ) -> None:
+        update_fields = []
+        if money_data:
+            update_order_search_vector(order, save=False)
+            updates_amounts_for_order(order, save=False)
+            update_fields.extend(
+                [
+                    "total_charged_amount",
+                    "charge_status",
+                    "total_authorized_amount",
+                    "authorize_status",
+                    "search_vector",
+                ]
+            )
+        if (
+            order.channel.automatically_confirm_all_new_orders
+            and order.status == OrderStatus.UNCONFIRMED
+        ):
+            order.status = OrderStatus.UNFULFILLED
+            update_fields.append("status")
+        if update_fields:
+            update_fields.append("updated_at")
+            order.save(update_fields=update_fields)
 
     @classmethod
     def perform_mutation(  # type: ignore[override]
@@ -1049,11 +1035,6 @@
                     status=transaction_event.get("status"),
                     message=cls.create_event_message(transaction_event),
                 )
-<<<<<<< HEAD
-        new_transaction = cls.create_transaction(transaction_data)
-        if isinstance(order_or_checkout_instance, order_models.Order):
-            cls.update_order(order_or_checkout_instance, transaction_data)
-=======
         money_data = cls.get_money_data_from_input(transaction_data)
         new_transaction = cls.create_transaction(transaction_data, user=user, app=app)
         if money_data:
@@ -1063,19 +1044,7 @@
             recalculate_transaction_amounts(new_transaction)
         if transaction_data.get("order_id") and money_data:
             order = cast(order_models.Order, new_transaction.order)
-            update_order_search_vector(order, save=False)
-            updates_amounts_for_order(order, save=False)
-            order.save(
-                update_fields=[
-                    "total_charged_amount",
-                    "charge_status",
-                    "updated_at",
-                    "total_authorized_amount",
-                    "authorize_status",
-                    "search_vector",
-                ]
-            )
->>>>>>> ea2e4916
+            cls.update_order(order, money_data)
 
         if transaction_event:
             cls.create_transaction_event(transaction_event, new_transaction, user, app)
@@ -1194,18 +1163,14 @@
             order = cast(order_models.Order, instance.order)
             cls.update_order(order, money_data, psp_reference)
 
-<<<<<<< HEAD
-        if not authorized_amount_to_add and not charged_amount_to_add:
-            return
-        updated_fields = order_total_authorized_and_total_charged(
-            authorized_amount_to_add=authorized_amount_to_add,
-            charged_amount_to_add=charged_amount_to_add,
-        )
-        Order.objects.filter(id=order_id).update(**updated_fields)
-=======
     @classmethod
     def update_order(
-        cls, order: "Order", money_data: dict, psp_reference: Optional[str]
+        cls,
+        order: "Order",
+        money_data: dict,
+        psp_reference: Optional[str] = None,
+        *args,
+        **kwargs
     ) -> None:
         update_fields = []
         if money_data:
@@ -1223,10 +1188,15 @@
             update_fields.append(
                 "search_vector",
             )
+        if (
+            order.channel.automatically_confirm_all_new_orders
+            and order.status == OrderStatus.UNCONFIRMED
+        ):
+            order.status = OrderStatus.UNFULFILLED
+            update_fields.append("status")
         if update_fields:
             update_fields.append("updated_at")
             order.save(update_fields=update_fields)
->>>>>>> ea2e4916
 
     @classmethod
     def perform_mutation(  # type: ignore[override]
