import graphene
import pytest
from measurement.measures import Weight

from ....core.weight import WeightUnits
from ....shipping.error_codes import ShippingErrorCode
from ....shipping.utils import get_countries_without_shipping_zone
from ...core.enums import WeightUnitsEnum
from ...shipping.resolvers import resolve_price_range
from ...tests.utils import get_graphql_content
from ..types import ShippingMethodTypeEnum

SHIPPING_ZONE_QUERY = """
    query ShippingQuery($id: ID!, $channel: String,) {
        shippingZone(id: $id, channel:$channel) {
            name
            shippingMethods {
                zipCodeRules {
                    start
                    end
                }
                channelListings {
                    id
                    price {
                        amount
                    }
                    maximumOrderPrice {
                        amount
                    }
                    minimumOrderPrice {
                        amount
                    }
                }
                minimumOrderWeight {
                    value
                    unit
                }
                maximumOrderWeight {
                    value
                    unit
                }
            }
            priceRange {
                start {
                    amount
                }
                stop {
                    amount
                }
            }
        }
    }
"""


def test_shipping_zone_query(
    staff_api_client, shipping_zone, permission_manage_shipping, channel_USD
):
    # given
    shipping = shipping_zone
    method = shipping.shipping_methods.first()
    code = method.zip_code_rules.create(start="HB2", end="HB6")
    query = SHIPPING_ZONE_QUERY
    ID = graphene.Node.to_global_id("ShippingZone", shipping.id)
    variables = {"id": ID, "channel": channel_USD.slug}

    # when
    response = staff_api_client.post_graphql(
        query, variables, permissions=[permission_manage_shipping]
    )

    # then
    content = get_graphql_content(response)
    shipping_data = content["data"]["shippingZone"]
    assert shipping_data["name"] == shipping.name
    num_of_shipping_methods = shipping_zone.shipping_methods.count()
    assert len(shipping_data["shippingMethods"]) == num_of_shipping_methods
    assert shipping_data["shippingMethods"][0]["zipCodeRules"] == [
        {"start": code.start, "end": code.end}
    ]
    price_range = resolve_price_range(channel_slug=channel_USD.slug)
    data_price_range = shipping_data["priceRange"]
    assert data_price_range["start"]["amount"] == price_range.start.amount
    assert data_price_range["stop"]["amount"] == price_range.stop.amount


def test_shipping_zone_query_weights_returned_in_default_unit(
    staff_api_client,
    shipping_zone,
    permission_manage_shipping,
    site_settings,
    channel_USD,
):
    # given
    shipping = shipping_zone
    shipping_method = shipping.shipping_methods.first()
    shipping_method.minimum_order_weight = Weight(kg=1)
    shipping_method.maximum_order_weight = Weight(kg=10)
    shipping_method.save(update_fields=["minimum_order_weight", "maximum_order_weight"])

    site_settings.default_weight_unit = WeightUnits.GRAM
    site_settings.save(update_fields=["default_weight_unit"])

    query = SHIPPING_ZONE_QUERY
    ID = graphene.Node.to_global_id("ShippingZone", shipping.id)
    variables = {"id": ID, "channel": channel_USD.slug}

    # when
    response = staff_api_client.post_graphql(
        query, variables, permissions=[permission_manage_shipping]
    )

    # then
    content = get_graphql_content(response)

    shipping_data = content["data"]["shippingZone"]
    assert shipping_data["name"] == shipping.name
    num_of_shipping_methods = shipping_zone.shipping_methods.count()
    assert len(shipping_data["shippingMethods"]) == num_of_shipping_methods
    price_range = resolve_price_range(channel_slug=channel_USD.slug)
    data_price_range = shipping_data["priceRange"]
    assert data_price_range["start"]["amount"] == price_range.start.amount
    assert data_price_range["stop"]["amount"] == price_range.stop.amount
    assert shipping_data["shippingMethods"][0]["minimumOrderWeight"]["value"] == 1000
    assert (
        shipping_data["shippingMethods"][0]["minimumOrderWeight"]["unit"]
        == WeightUnits.GRAM.upper()
    )
    assert shipping_data["shippingMethods"][0]["maximumOrderWeight"]["value"] == 10000
    assert (
        shipping_data["shippingMethods"][0]["maximumOrderWeight"]["unit"]
        == WeightUnits.GRAM.upper()
    )


def test_shipping_zones_query(
    staff_api_client,
    shipping_zone,
    permission_manage_shipping,
    permission_manage_products,
    channel_USD,
):
    query = """
    query MultipleShippings($channel: String) {
        shippingZones(first: 100, channel: $channel) {
            edges {
                node {
                    id
                    name
                    priceRange {
                        start {
                            amount
                        }
                        stop {
                            amount
                        }
                    }
                    shippingMethods {
                        channelListings {
                            price {
                                amount
                            }
                        }
                    }
                    warehouses {
                        id
                        name
                    }
                }
            }
            totalCount
        }
    }
    """
    num_of_shippings = shipping_zone._meta.model.objects.count()
    variables = {"channel": channel_USD.slug}
    response = staff_api_client.post_graphql(
        query,
        variables,
        permissions=[permission_manage_shipping, permission_manage_products],
    )
    content = get_graphql_content(response)
    assert content["data"]["shippingZones"]["totalCount"] == num_of_shippings


def test_shipping_methods_query_with_channel(
    staff_api_client,
    shipping_zone,
    shipping_method_channel_PLN,
    permission_manage_shipping,
    permission_manage_products,
    channel_USD,
):
    query = """
    query MultipleShippings($channel: String) {
        shippingZones(first: 100, channel: $channel) {
            edges {
                node {
                    shippingMethods {
                        channelListings {
                            price {
                                amount
                            }
                        }
                    }
                }
            }
        }
    }
    """
    shipping_zone.shipping_methods.add(shipping_method_channel_PLN)
    variables = {"channel": channel_USD.slug}
    response = staff_api_client.post_graphql(
        query,
        variables,
        permissions=[permission_manage_shipping, permission_manage_products],
    )
    content = get_graphql_content(response)
    assert (
        len(content["data"]["shippingZones"]["edges"][0]["node"]["shippingMethods"])
        == 1
    )


def test_shipping_methods_query(
    staff_api_client,
    shipping_zone,
    shipping_method_channel_PLN,
    permission_manage_shipping,
    permission_manage_products,
    channel_USD,
):
    query = """
    query MultipleShippings {
        shippingZones(first: 100) {
            edges {
                node {
                    shippingMethods {
                        channelListings {
                            price {
                                amount
                            }
                        }
                    }
                }
            }
        }
    }
    """
    shipping_zone.shipping_methods.add(shipping_method_channel_PLN)
    response = staff_api_client.post_graphql(
        query, permissions=[permission_manage_shipping, permission_manage_products],
    )
    content = get_graphql_content(response)
    assert (
        len(content["data"]["shippingZones"]["edges"][0]["node"]["shippingMethods"])
        == 2
    )


CREATE_SHIPPING_ZONE_QUERY = """
    mutation createShipping(
        $name: String, $default: Boolean, $countries: [String], $addWarehouses: [ID] ){
        shippingZoneCreate(
            input: {
                name: $name, countries: $countries,
                default: $default, addWarehouses: $addWarehouses
            })
        {
            shippingErrors {
                field
                code
            }
            shippingZone {
                name
                countries {
                    code
                }
                default
                warehouses {
                    name
                }
            }
        }
    }
"""


def test_create_shipping_zone(staff_api_client, warehouse, permission_manage_shipping):
    warehouse_id = graphene.Node.to_global_id("Warehouse", warehouse.pk)
    variables = {
        "name": "test shipping",
        "countries": ["PL"],
        "addWarehouses": [warehouse_id],
    }
    response = staff_api_client.post_graphql(
        CREATE_SHIPPING_ZONE_QUERY, variables, permissions=[permission_manage_shipping]
    )
    content = get_graphql_content(response)
    data = content["data"]["shippingZoneCreate"]
    zone = data["shippingZone"]
    assert zone["name"] == "test shipping"
    assert zone["countries"] == [{"code": "PL"}]
    assert zone["warehouses"][0]["name"] == warehouse.name
    assert zone["default"] is False


def test_create_shipping_zone_with_empty_warehouses(
    staff_api_client, permission_manage_shipping
):
    variables = {
        "name": "test shipping",
        "countries": ["PL"],
        "addWarehouses": [],
    }
    response = staff_api_client.post_graphql(
        CREATE_SHIPPING_ZONE_QUERY, variables, permissions=[permission_manage_shipping]
    )
    content = get_graphql_content(response)
    data = content["data"]["shippingZoneCreate"]
    assert not data["shippingErrors"]
    zone = data["shippingZone"]
    assert zone["name"] == "test shipping"
    assert zone["countries"] == [{"code": "PL"}]
    assert not zone["warehouses"]
    assert zone["default"] is False


def test_create_shipping_zone_without_warehouses(
    staff_api_client, permission_manage_shipping
):
    variables = {
        "name": "test shipping",
        "countries": ["PL"],
    }
    response = staff_api_client.post_graphql(
        CREATE_SHIPPING_ZONE_QUERY, variables, permissions=[permission_manage_shipping]
    )
    content = get_graphql_content(response)
    data = content["data"]["shippingZoneCreate"]
    assert not data["shippingErrors"]
    zone = data["shippingZone"]
    assert zone["name"] == "test shipping"
    assert zone["countries"] == [{"code": "PL"}]
    assert not zone["warehouses"]
    assert zone["default"] is False


def test_create_default_shipping_zone(
    staff_api_client, warehouse, permission_manage_shipping
):
    unassigned_countries = set(get_countries_without_shipping_zone())
    warehouse_id = graphene.Node.to_global_id("Warehouse", warehouse.pk)
    variables = {
        "default": True,
        "name": "test shipping",
        "countries": ["PL"],
        "addWarehouses": [warehouse_id],
    }
    response = staff_api_client.post_graphql(
        CREATE_SHIPPING_ZONE_QUERY, variables, permissions=[permission_manage_shipping]
    )
    content = get_graphql_content(response)
    data = content["data"]["shippingZoneCreate"]
    assert not data["shippingErrors"]
    zone = data["shippingZone"]
    assert zone["name"] == "test shipping"
    assert zone["warehouses"][0]["name"] == warehouse.name
    assert zone["default"] is True
    zone_countries = {c.code for c in zone["countries"]}
    assert zone_countries == unassigned_countries


def test_create_duplicated_default_shipping_zone(
    staff_api_client, shipping_zone, permission_manage_shipping
):
    shipping_zone.default = True
    shipping_zone.save()

    variables = {"default": True, "name": "test shipping", "countries": ["PL"]}
    response = staff_api_client.post_graphql(
        CREATE_SHIPPING_ZONE_QUERY, variables, permissions=[permission_manage_shipping]
    )
    content = get_graphql_content(response)
    data = content["data"]["shippingZoneCreate"]
    assert data["shippingErrors"]
    assert data["shippingErrors"][0]["field"] == "default"
    assert data["shippingErrors"][0]["code"] == ShippingErrorCode.ALREADY_EXISTS.name


CREATE_SHIPPING_METHOD_ZIP_CODE_MUTATION = """
    mutation createZipCode(
<<<<<<< HEAD
        $shippingMethod: ID!, $zipCodeRules: [ShippingZipCodeRulesCreateInputRange]!
    ){
        shippingMethodZipCodeRulesCreate(
            shippingMethod: $shippingMethod
=======
        $shippingMethodId: ID!, $zipCodeRules: [ShippingZipCodeRulesCreateInputRange]!
    ){
        shippingMethodZipCodeRulesCreate(
            shippingMethodId: $shippingMethodId
>>>>>>> 4599bdaa
            input: {
                zipCodeRules: $zipCodeRules
            }
        ){
            zipCodeRules {
                start
                end
            }
            shippingMethod {
                id
                name
            }
            shippingErrors {
                field
                code
            }
        }
    }
"""


def test_create_shipping_method_zip_code(
    staff_api_client, shipping_method, permission_manage_shipping
):
    shipping_method_id = graphene.Node.to_global_id(
        "ShippingMethod", shipping_method.pk
    )
    zip_code_rules = [
        {"start": "HB3", "end": "HB6"},
        {"start": "HB8", "end": None},
    ]
<<<<<<< HEAD
    variables = {"shippingMethod": shipping_method_id, "zipCodeRules": zip_code_rules}
=======
    variables = {"shippingMethodId": shipping_method_id, "zipCodeRules": zip_code_rules}
>>>>>>> 4599bdaa
    response = staff_api_client.post_graphql(
        CREATE_SHIPPING_METHOD_ZIP_CODE_MUTATION,
        variables,
        permissions=[permission_manage_shipping],
    )
    content = get_graphql_content(response)
    assert not content["data"]["shippingMethodZipCodeRulesCreate"]["shippingErrors"]
    zip_code_rules_data = content["data"]["shippingMethodZipCodeRulesCreate"][
        "zipCodeRules"
    ]
    shipping_method_data = content["data"]["shippingMethodZipCodeRulesCreate"][
        "shippingMethod"
    ]
    assert shipping_method_data["id"] == shipping_method_id
    assert shipping_method_data["name"] == shipping_method.name
    assert zip_code_rules_data == zip_code_rules


DELETE_SHIPPING_METHOD_ZIP_CODE_MUTATION = """
    mutation deleteZipCode(
        $id: ID!
    ){
        shippingMethodZipCodeRulesDelete(
            id: $id
        ){
            shippingErrors {
                field
                code
            }
        }
    }
"""


def test_delete_shipping_method_zip_code(
    staff_api_client, shipping_method_excldued_by_zip_code, permission_manage_shipping
):
    shipping_zip_code_id = graphene.Node.to_global_id(
        "ShippingMethodZipCodeRule",
        shipping_method_excldued_by_zip_code.zip_code_rules.first().id,
    )
    response = staff_api_client.post_graphql(
        DELETE_SHIPPING_METHOD_ZIP_CODE_MUTATION,
        {"id": shipping_zip_code_id},
        permissions=[permission_manage_shipping],
    )
    content = get_graphql_content(response)
    assert content["data"]["shippingMethodZipCodeRulesDelete"]["shippingErrors"] == []
    assert not shipping_method_excldued_by_zip_code.zip_code_rules.exists()


UPDATE_SHIPPING_ZONE_QUERY = """
    mutation updateShipping(
        $id: ID!
        $name: String
        $default: Boolean
        $countries: [String]
        $addWarehouses: [ID]
        $removeWarehouses: [ID]
    ) {
        shippingZoneUpdate(
            id: $id
            input: {
                name: $name
                default: $default
                countries: $countries
                addWarehouses: $addWarehouses
                removeWarehouses: $removeWarehouses
            }
        ) {
            shippingZone {
                name
                warehouses {
                    name
                    slug
                }
            }
            shippingErrors {
                field
                code
                warehouses
            }
        }
    }
"""


def test_update_shipping_zone(
    staff_api_client, shipping_zone, permission_manage_shipping
):
    name = "Parabolic name"
    shipping_id = graphene.Node.to_global_id("ShippingZone", shipping_zone.pk)
    variables = {"id": shipping_id, "name": name, "countries": []}
    response = staff_api_client.post_graphql(
        UPDATE_SHIPPING_ZONE_QUERY, variables, permissions=[permission_manage_shipping]
    )
    content = get_graphql_content(response)
    data = content["data"]["shippingZoneUpdate"]
    assert not data["shippingErrors"]
    data = content["data"]["shippingZoneUpdate"]["shippingZone"]
    assert data["name"] == name


def test_update_shipping_zone_default_exists(
    staff_api_client, shipping_zone, permission_manage_shipping
):
    default_zone = shipping_zone
    default_zone.default = True
    default_zone.pk = None
    default_zone.save()
    shipping_zone = shipping_zone.__class__.objects.filter(default=False).get()

    shipping_id = graphene.Node.to_global_id("ShippingZone", shipping_zone.pk)
    variables = {"id": shipping_id, "name": "Name", "countries": [], "default": True}
    response = staff_api_client.post_graphql(
        UPDATE_SHIPPING_ZONE_QUERY, variables, permissions=[permission_manage_shipping]
    )
    content = get_graphql_content(response)
    data = content["data"]["shippingZoneUpdate"]
    assert data["shippingErrors"][0]["field"] == "default"
    assert data["shippingErrors"][0]["code"] == ShippingErrorCode.ALREADY_EXISTS.name


def test_update_shipping_zone_add_warehouses(
    staff_api_client, shipping_zone, warehouses, permission_manage_shipping,
):
    shipping_id = graphene.Node.to_global_id("ShippingZone", shipping_zone.pk)
    warehouse_ids = [
        graphene.Node.to_global_id("Warehouse", warehouse.pk)
        for warehouse in warehouses
    ]
    warehouse_names = [warehouse.name for warehouse in warehouses]

    variables = {
        "id": shipping_id,
        "name": shipping_zone.name,
        "addWarehouses": warehouse_ids,
    }
    response = staff_api_client.post_graphql(
        UPDATE_SHIPPING_ZONE_QUERY, variables, permissions=[permission_manage_shipping]
    )
    content = get_graphql_content(response)
    data = content["data"]["shippingZoneUpdate"]
    assert not data["shippingErrors"]
    data = content["data"]["shippingZoneUpdate"]["shippingZone"]
    for response_warehouse in data["warehouses"]:
        assert response_warehouse["name"] in warehouse_names
    assert len(data["warehouses"]) == len(warehouse_names)


def test_update_shipping_zone_add_second_warehouses(
    staff_api_client,
    shipping_zone,
    warehouse,
    warehouse_no_shipping_zone,
    permission_manage_shipping,
):
    shipping_id = graphene.Node.to_global_id("ShippingZone", shipping_zone.pk)
    warehouse_id = graphene.Node.to_global_id(
        "Warehouse", warehouse_no_shipping_zone.pk
    )
    variables = {
        "id": shipping_id,
        "name": shipping_zone.name,
        "addWarehouses": [warehouse_id],
    }
    response = staff_api_client.post_graphql(
        UPDATE_SHIPPING_ZONE_QUERY, variables, permissions=[permission_manage_shipping]
    )
    content = get_graphql_content(response)
    data = content["data"]["shippingZoneUpdate"]
    assert not data["shippingErrors"]
    data = content["data"]["shippingZoneUpdate"]["shippingZone"]
    assert data["warehouses"][1]["slug"] == warehouse.slug
    assert data["warehouses"][0]["slug"] == warehouse_no_shipping_zone.slug


def test_update_shipping_zone_remove_warehouses(
    staff_api_client, shipping_zone, warehouse, permission_manage_shipping,
):
    shipping_id = graphene.Node.to_global_id("ShippingZone", shipping_zone.pk)
    warehouse_id = graphene.Node.to_global_id("Warehouse", warehouse.pk)
    variables = {
        "id": shipping_id,
        "name": shipping_zone.name,
        "removeWarehouses": [warehouse_id],
    }
    response = staff_api_client.post_graphql(
        UPDATE_SHIPPING_ZONE_QUERY, variables, permissions=[permission_manage_shipping]
    )
    content = get_graphql_content(response)
    data = content["data"]["shippingZoneUpdate"]
    assert not data["shippingErrors"]
    data = content["data"]["shippingZoneUpdate"]["shippingZone"]
    assert not data["warehouses"]


def test_update_shipping_zone_remove_one_warehouses(
    staff_api_client, shipping_zone, warehouses, permission_manage_shipping,
):
    for warehouse in warehouses:
        warehouse.shipping_zones.add(shipping_zone)
    shipping_id = graphene.Node.to_global_id("ShippingZone", shipping_zone.pk)
    warehouse_id = graphene.Node.to_global_id("Warehouse", warehouses[0].pk)
    variables = {
        "id": shipping_id,
        "name": shipping_zone.name,
        "removeWarehouses": [warehouse_id],
    }
    response = staff_api_client.post_graphql(
        UPDATE_SHIPPING_ZONE_QUERY, variables, permissions=[permission_manage_shipping]
    )
    content = get_graphql_content(response)
    data = content["data"]["shippingZoneUpdate"]
    assert not data["shippingErrors"]
    data = content["data"]["shippingZoneUpdate"]["shippingZone"]
    assert data["warehouses"][0]["name"] == warehouses[1].name
    assert len(data["warehouses"]) == 1


def test_update_shipping_zone_replace_warehouse(
    staff_api_client,
    shipping_zone,
    warehouse,
    warehouse_no_shipping_zone,
    permission_manage_shipping,
):
    assert shipping_zone.warehouses.first() == warehouse

    shipping_id = graphene.Node.to_global_id("ShippingZone", shipping_zone.pk)
    add_warehouse_id = graphene.Node.to_global_id(
        "Warehouse", warehouse_no_shipping_zone.pk
    )
    remove_warehouse_id = graphene.Node.to_global_id("Warehouse", warehouse.pk)
    variables = {
        "id": shipping_id,
        "name": shipping_zone.name,
        "addWarehouses": [add_warehouse_id],
        "removeWarehouses": [remove_warehouse_id],
    }
    response = staff_api_client.post_graphql(
        UPDATE_SHIPPING_ZONE_QUERY, variables, permissions=[permission_manage_shipping]
    )
    content = get_graphql_content(response)
    data = content["data"]["shippingZoneUpdate"]
    assert not data["shippingErrors"]
    data = content["data"]["shippingZoneUpdate"]["shippingZone"]
    assert data["warehouses"][0]["name"] == warehouse_no_shipping_zone.name
    assert len(data["warehouses"]) == 1


def test_update_shipping_zone_same_warehouse_id_in_add_and_remove(
    staff_api_client, shipping_zone, warehouse, permission_manage_shipping,
):
    shipping_id = graphene.Node.to_global_id("ShippingZone", shipping_zone.pk)
    warehouse_id = graphene.Node.to_global_id("Warehouse", warehouse.pk)
    variables = {
        "id": shipping_id,
        "name": shipping_zone.name,
        "addWarehouses": [warehouse_id],
        "removeWarehouses": [warehouse_id],
    }
    response = staff_api_client.post_graphql(
        UPDATE_SHIPPING_ZONE_QUERY, variables, permissions=[permission_manage_shipping]
    )
    content = get_graphql_content(response)
    data = content["data"]["shippingZoneUpdate"]
    assert data["shippingErrors"]
    assert data["shippingErrors"][0]["field"] == "removeWarehouses"
    assert (
        data["shippingErrors"][0]["code"]
        == ShippingErrorCode.DUPLICATED_INPUT_ITEM.name
    )
    assert data["shippingErrors"][0]["warehouses"][0] == warehouse_id


def test_delete_shipping_zone(
    staff_api_client, shipping_zone, permission_manage_shipping
):
    query = """
        mutation deleteShippingZone($id: ID!) {
            shippingZoneDelete(id: $id) {
                shippingZone {
                    name
                }
            }
        }
    """
    shipping_zone_id = graphene.Node.to_global_id("ShippingZone", shipping_zone.pk)
    variables = {"id": shipping_zone_id}
    response = staff_api_client.post_graphql(
        query, variables, permissions=[permission_manage_shipping]
    )
    content = get_graphql_content(response)
    data = content["data"]["shippingZoneDelete"]["shippingZone"]
    assert data["name"] == shipping_zone.name
    with pytest.raises(shipping_zone._meta.model.DoesNotExist):
        shipping_zone.refresh_from_db()


PRICE_BASED_SHIPPING_QUERY = """
    mutation createShippingPrice(
        $type: ShippingMethodTypeEnum,
        $name: String!,
        $shippingZone: ID!
    ) {
    shippingPriceCreate(
        input: {
            name: $name, shippingZone: $shippingZone, type: $type
        }) {
        shippingErrors {
            field
            code
        }
        shippingErrors {
          field
          code
        }
        shippingZone {
            id
        }
        shippingMethod {
            id
            name
            channelListings {
            price {
                amount
            }
            minimumOrderPrice {
                amount
            }
            maximumOrderPrice {
                amount
            }
            }
            type
            }
        }
    }
"""


@pytest.mark.parametrize(
    "min_price, max_price, expected_min_price, expected_max_price",
    (
        (10.32, 15.43, {"amount": 10.32}, {"amount": 15.43}),
        (10.33, None, {"amount": 10.33}, None),
    ),
)
def test_create_shipping_method(
    staff_api_client,
    shipping_zone,
    min_price,
    max_price,
    expected_min_price,
    expected_max_price,
    permission_manage_shipping,
):
    name = "DHL"
    shipping_zone_id = graphene.Node.to_global_id("ShippingZone", shipping_zone.pk)
    variables = {
        "shippingZone": shipping_zone_id,
        "name": name,
        "type": ShippingMethodTypeEnum.PRICE.name,
    }
    response = staff_api_client.post_graphql(
        PRICE_BASED_SHIPPING_QUERY, variables, permissions=[permission_manage_shipping]
    )
    content = get_graphql_content(response)
    data = content["data"]["shippingPriceCreate"]
    assert "errors" not in data["shippingMethod"]
    assert data["shippingMethod"]["name"] == name
    assert data["shippingMethod"]["type"] == ShippingMethodTypeEnum.PRICE.name
    assert data["shippingZone"]["id"] == shipping_zone_id


WEIGHT_BASED_SHIPPING_QUERY = """
    mutation createShippingPrice(
        $type: ShippingMethodTypeEnum, $name: String!,
        $shippingZone: ID!, $maximumOrderWeight: WeightScalar,
        $minimumOrderWeight: WeightScalar) {
        shippingPriceCreate(
            input: {
                name: $name,shippingZone: $shippingZone,
                minimumOrderWeight:$minimumOrderWeight,
                maximumOrderWeight: $maximumOrderWeight, type: $type}) {
            shippingErrors {
                field
                code
            }
            shippingMethod {
                minimumOrderWeight {
                    value
                    unit
                }
                maximumOrderWeight {
                    value
                    unit
                }
            }
            shippingZone {
                id
            }
        }
    }
"""


@pytest.mark.parametrize(
    "min_weight, max_weight, expected_min_weight, expected_max_weight",
    (
        (
            10.32,
            15.64,
            {"value": 10.32, "unit": WeightUnitsEnum.KG.name},
            {"value": 15.64, "unit": WeightUnitsEnum.KG.name},
        ),
        (10.92, None, {"value": 10.92, "unit": WeightUnitsEnum.KG.name}, None),
    ),
)
def test_create_weight_based_shipping_method(
    shipping_zone,
    staff_api_client,
    min_weight,
    max_weight,
    expected_min_weight,
    expected_max_weight,
    permission_manage_shipping,
):
    shipping_zone_id = graphene.Node.to_global_id("ShippingZone", shipping_zone.pk)
    variables = {
        "shippingZone": shipping_zone_id,
        "name": "DHL",
        "minimumOrderWeight": min_weight,
        "maximumOrderWeight": max_weight,
        "type": ShippingMethodTypeEnum.WEIGHT.name,
    }
    response = staff_api_client.post_graphql(
        WEIGHT_BASED_SHIPPING_QUERY, variables, permissions=[permission_manage_shipping]
    )
    content = get_graphql_content(response)
    data = content["data"]["shippingPriceCreate"]
    assert data["shippingMethod"]["minimumOrderWeight"] == expected_min_weight
    assert data["shippingMethod"]["maximumOrderWeight"] == expected_max_weight
    assert data["shippingZone"]["id"] == shipping_zone_id


def test_create_weight_shipping_method_errors(
    shipping_zone, staff_api_client, permission_manage_shipping
):
    shipping_zone_id = graphene.Node.to_global_id("ShippingZone", shipping_zone.pk)
    variables = {
        "shippingZone": shipping_zone_id,
        "name": "DHL",
        "minimumOrderWeight": 20,
        "maximumOrderWeight": 15,
        "type": ShippingMethodTypeEnum.WEIGHT.name,
    }
    response = staff_api_client.post_graphql(
        WEIGHT_BASED_SHIPPING_QUERY, variables, permissions=[permission_manage_shipping]
    )
    content = get_graphql_content(response)
    data = content["data"]["shippingPriceCreate"]
    assert data["shippingErrors"][0]["code"] == ShippingErrorCode.MAX_LESS_THAN_MIN.name


def test_create_shipping_method_with_negative_min_weight(
    shipping_zone, staff_api_client, permission_manage_shipping
):
    shipping_zone_id = graphene.Node.to_global_id("ShippingZone", shipping_zone.pk)
    variables = {
        "shippingZone": shipping_zone_id,
        "name": "DHL",
        "minimumOrderWeight": -20,
        "type": ShippingMethodTypeEnum.WEIGHT.name,
    }
    response = staff_api_client.post_graphql(
        WEIGHT_BASED_SHIPPING_QUERY, variables, permissions=[permission_manage_shipping]
    )
    content = get_graphql_content(response)
    data = content["data"]["shippingPriceCreate"]
    error = data["shippingErrors"][0]
    assert error["field"] == "minimumOrderWeight"
    assert error["code"] == ShippingErrorCode.INVALID.name


def test_create_shipping_method_with_negative_max_weight(
    shipping_zone, staff_api_client, permission_manage_shipping
):
    shipping_zone_id = graphene.Node.to_global_id("ShippingZone", shipping_zone.pk)
    variables = {
        "shippingZone": shipping_zone_id,
        "name": "DHL",
        "maximumOrderWeight": -15,
        "type": ShippingMethodTypeEnum.WEIGHT.name,
    }
    response = staff_api_client.post_graphql(
        WEIGHT_BASED_SHIPPING_QUERY, variables, permissions=[permission_manage_shipping]
    )
    content = get_graphql_content(response)
    data = content["data"]["shippingPriceCreate"]
    error = data["shippingErrors"][0]
    assert error["field"] == "maximumOrderWeight"
    assert error["code"] == ShippingErrorCode.INVALID.name


def test_update_shipping_method(
    staff_api_client, shipping_zone, permission_manage_shipping
):
    query = """
    mutation updateShippingPrice(
        $id: ID!, $shippingZone: ID!,
        $type: ShippingMethodTypeEnum!) {
        shippingPriceUpdate(
            id: $id, input: {
                shippingZone: $shippingZone,
                type: $type}) {
            shippingErrors {
                field
                code
            }
            shippingZone {
                id
            }
            shippingMethod {
                type
            }
        }
    }
    """
    shipping_method = shipping_zone.shipping_methods.first()
    shipping_zone_id = graphene.Node.to_global_id("ShippingZone", shipping_zone.pk)
    shipping_method_id = graphene.Node.to_global_id(
        "ShippingMethod", shipping_method.pk
    )
    variables = {
        "shippingZone": shipping_zone_id,
        "id": shipping_method_id,
        "type": ShippingMethodTypeEnum.PRICE.name,
    }
    response = staff_api_client.post_graphql(
        query, variables, permissions=[permission_manage_shipping]
    )
    content = get_graphql_content(response)
    data = content["data"]["shippingPriceUpdate"]
    assert data["shippingZone"]["id"] == shipping_zone_id


def test_delete_shipping_method(
    staff_api_client, shipping_method, permission_manage_shipping
):
    query = """
        mutation deleteShippingPrice($id: ID!) {
            shippingPriceDelete(id: $id) {
                shippingZone {
                    id
                }
                shippingMethod {
                    id
                }
            }
        }
        """
    shipping_method_id = graphene.Node.to_global_id(
        "ShippingMethod", shipping_method.pk
    )
    shipping_zone_id = graphene.Node.to_global_id(
        "ShippingZone", shipping_method.shipping_zone.pk
    )
    variables = {"id": shipping_method_id}
    response = staff_api_client.post_graphql(
        query, variables, permissions=[permission_manage_shipping]
    )
    content = get_graphql_content(response)
    data = content["data"]["shippingPriceDelete"]
    assert data["shippingMethod"]["id"] == shipping_method_id
    assert data["shippingZone"]["id"] == shipping_zone_id
    with pytest.raises(shipping_method._meta.model.DoesNotExist):
        shipping_method.refresh_from_db()<|MERGE_RESOLUTION|>--- conflicted
+++ resolved
@@ -390,17 +390,10 @@
 
 CREATE_SHIPPING_METHOD_ZIP_CODE_MUTATION = """
     mutation createZipCode(
-<<<<<<< HEAD
-        $shippingMethod: ID!, $zipCodeRules: [ShippingZipCodeRulesCreateInputRange]!
-    ){
-        shippingMethodZipCodeRulesCreate(
-            shippingMethod: $shippingMethod
-=======
         $shippingMethodId: ID!, $zipCodeRules: [ShippingZipCodeRulesCreateInputRange]!
     ){
         shippingMethodZipCodeRulesCreate(
             shippingMethodId: $shippingMethodId
->>>>>>> 4599bdaa
             input: {
                 zipCodeRules: $zipCodeRules
             }
@@ -432,11 +425,7 @@
         {"start": "HB3", "end": "HB6"},
         {"start": "HB8", "end": None},
     ]
-<<<<<<< HEAD
-    variables = {"shippingMethod": shipping_method_id, "zipCodeRules": zip_code_rules}
-=======
     variables = {"shippingMethodId": shipping_method_id, "zipCodeRules": zip_code_rules}
->>>>>>> 4599bdaa
     response = staff_api_client.post_graphql(
         CREATE_SHIPPING_METHOD_ZIP_CODE_MUTATION,
         variables,
