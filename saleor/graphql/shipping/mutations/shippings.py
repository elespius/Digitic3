--- conflicted
+++ resolved
@@ -365,12 +365,8 @@
 
     @classmethod
     def post_save_action(cls, info, instance, _cleaned_input):
-<<<<<<< HEAD
-        cls.call_event(lambda i=instance: info.context.plugins.shipping_zone_created(i))
-=======
         manager = load_plugin_manager(info.context)
-        manager.shipping_zone_created(instance)
->>>>>>> 9ccf7f79
+        cls.call_event(lambda i=instance: manager.shipping_zone_created(i))
 
     @classmethod
     def success_response(cls, instance):
@@ -397,12 +393,8 @@
 
     @classmethod
     def post_save_action(cls, info, instance, _cleaned_input):
-<<<<<<< HEAD
-        cls.call_event(lambda i=instance: info.context.plugins.shipping_zone_updated(i))
-=======
         manager = load_plugin_manager(info.context)
-        manager.shipping_zone_updated(instance)
->>>>>>> 9ccf7f79
+        cls.call_event(lambda i=instance: manager.shipping_zone_updated(i))
 
     @classmethod
     def success_response(cls, instance):
@@ -426,12 +418,8 @@
 
     @classmethod
     def post_save_action(cls, info, instance, _cleaned_input):
-<<<<<<< HEAD
-        cls.call_event(lambda i=instance: info.context.plugins.shipping_zone_deleted(i))
-=======
         manager = load_plugin_manager(info.context)
-        manager.shipping_zone_deleted(instance)
->>>>>>> 9ccf7f79
+        cls.call_event(lambda i=instance: manager.shipping_zone_deleted(i))
 
     @classmethod
     def success_response(cls, instance):
@@ -642,14 +630,9 @@
 
     @classmethod
     def post_save_action(cls, info, instance, _cleaned_input):
-<<<<<<< HEAD
-        cls.call_event(
-            lambda i=instance: info.context.plugins.shipping_price_created(i)
-        )
-=======
         manager = load_plugin_manager(info.context)
         manager.shipping_price_created(instance)
->>>>>>> 9ccf7f79
+        cls.call_event(lambda i=instance: manager.shipping_price_created(i))
 
     @classmethod
     def success_response(cls, instance):
@@ -687,14 +670,8 @@
 
     @classmethod
     def post_save_action(cls, info, instance, _cleaned_input):
-<<<<<<< HEAD
-        cls.call_event(
-            lambda i=instance: info.context.plugins.shipping_price_updated(i)
-        )
-=======
         manager = load_plugin_manager(info.context)
-        manager.shipping_price_updated(instance)
->>>>>>> 9ccf7f79
+        cls.call_event(lambda i=instance: manager.shipping_price_updated(i))
 
     @classmethod
     def success_response(cls, instance):
@@ -734,15 +711,8 @@
         shipping_zone = shipping_method.shipping_zone
         shipping_method.delete()
         shipping_method.id = shipping_method_id
-<<<<<<< HEAD
-
-        cls.call_event(
-            lambda: info.context.plugins.shipping_price_deleted(shipping_method)
-        )
-=======
         manager = load_plugin_manager(info.context)
-        manager.shipping_price_deleted(shipping_method)
->>>>>>> 9ccf7f79
+        cls.call_event(lambda: manager.shipping_price_deleted(shipping_method))
 
         return ShippingPriceDelete(
             shipping_method=ChannelContext(node=shipping_method, channel_slug=None),
@@ -797,15 +767,8 @@
         shipping_method.excluded_products.set(
             (current_excluded_products | product_to_exclude).distinct()
         )
-<<<<<<< HEAD
-
-        cls.call_event(
-            lambda: info.context.plugins.shipping_price_updated(shipping_method)
-        )
-=======
         manager = load_plugin_manager(info.context)
-        manager.shipping_price_updated(shipping_method)
->>>>>>> 9ccf7f79
+        cls.call_event(lambda: manager.shipping_price_updated(shipping_method))
 
         return ShippingPriceExcludeProducts(
             shipping_method=ChannelContext(node=shipping_method, channel_slug=None)
@@ -846,15 +809,8 @@
             shipping_method.excluded_products.set(
                 shipping_method.excluded_products.exclude(id__in=product_db_ids)
             )
-<<<<<<< HEAD
-
-        cls.call_event(
-            lambda: info.context.plugins.shipping_price_updated(shipping_method)
-        )
-=======
         manager = load_plugin_manager(info.context)
-        manager.shipping_price_updated(shipping_method)
->>>>>>> 9ccf7f79
+        cls.call_event(lambda: manager.shipping_price_updated(shipping_method))
 
         return ShippingPriceExcludeProducts(
             shipping_method=ChannelContext(node=shipping_method, channel_slug=None)
