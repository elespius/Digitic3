from collections import defaultdict
from typing import TYPE_CHECKING, DefaultDict, Dict, List

import graphene
from django.core.exceptions import ValidationError

from ....core.permissions import ShippingPermissions
from ....core.tracing import traced_atomic_transaction
from ....shipping.error_codes import ShippingErrorCode
from ....shipping.models import ShippingMethodChannelListing
from ....shipping.tasks import (
    drop_invalid_shipping_methods_relations_for_given_channels,
)
from ...channel import ChannelContext
from ...channel.mutations import BaseChannelListingMutation
from ...core.scalars import PositiveDecimal
from ...core.types import NonNullList, ShippingError
from ...core.validators import validate_decimal_max_value, validate_price_precision
from ...plugins.dataloaders import load_plugin_manager
from ...shipping.utils import get_shipping_model_by_object_id
from ..types import ShippingMethodType

if TYPE_CHECKING:
    from ....shipping.models import ShippingMethod as ShippingMethodModel

ErrorType = DefaultDict[str, List[ValidationError]]


class ShippingMethodChannelListingAddInput(graphene.InputObjectType):
    channel_id = graphene.ID(required=True, description="ID of a channel.")
    price = PositiveDecimal(
        description="Shipping price of the shipping method in this channel."
    )
    minimum_order_price = PositiveDecimal(
        description="Minimum order price to use this shipping method."
    )
    maximum_order_price = PositiveDecimal(
        description="Maximum order price to use this shipping method."
    )


class ShippingMethodChannelListingInput(graphene.InputObjectType):
    add_channels = NonNullList(
        ShippingMethodChannelListingAddInput,
        description="List of channels to which the shipping method should be assigned.",
        required=False,
    )
    remove_channels = NonNullList(
        graphene.ID,
        description=(
            "List of channels from which the shipping method should be unassigned."
        ),
        required=False,
    )


class ShippingMethodChannelListingUpdate(BaseChannelListingMutation):
    shipping_method = graphene.Field(
        ShippingMethodType, description="An updated shipping method instance."
    )

    class Arguments:
        id = graphene.ID(
            required=True, description="ID of a shipping method to update."
        )
        input = ShippingMethodChannelListingInput(
            required=True,
            description="Fields required to update shipping method channel listings.",
        )

    class Meta:
        description = "Manage shipping method's availability in channels."
        permissions = (ShippingPermissions.MANAGE_SHIPPING,)
        error_type_class = ShippingError
        error_type_field = "shipping_errors"

    @classmethod
    def add_channels(
        cls, shipping_method: "ShippingMethodModel", add_channels: List[Dict]
    ):
        for add_channel in add_channels:
            channel = add_channel["channel"]
            defaults = {"currency": channel.currency_code}
            if "minimum_order_price_amount" in add_channel.keys():
                defaults["minimum_order_price_amount"] = add_channel.get(
                    "minimum_order_price_amount", None
                )
            if "maximum_order_price_amount" in add_channel.keys():
                defaults["maximum_order_price_amount"] = add_channel.get(
                    "maximum_order_price_amount", None
                )
            if "price_amount" in add_channel.keys():
                defaults["price_amount"] = add_channel.get("price_amount")
            ShippingMethodChannelListing.objects.update_or_create(
                shipping_method=shipping_method,
                channel=add_channel["channel"],
                defaults=defaults,
            )

    @classmethod
    def remove_channels(
        cls, shipping_method: "ShippingMethodModel", remove_channels: List[int]
    ):
        ShippingMethodChannelListing.objects.filter(
            shipping_method=shipping_method, channel_id__in=remove_channels
        ).delete()
        drop_invalid_shipping_methods_relations_for_given_channels.delay(
            [shipping_method.id], remove_channels
        )

    @classmethod
    def save(cls, info, shipping_method: "ShippingMethodModel", cleaned_input: Dict):
        # transaction ensures consistent channels data
        with traced_atomic_transaction():
            cls.add_channels(shipping_method, cleaned_input.get("add_channels", []))
            cls.remove_channels(
                shipping_method, cleaned_input.get("remove_channels", [])
            )

    @classmethod
    def get_shipping_method_channel_listing_to_update(
        cls,
        shipping_method_id,
        input,
    ):
        channels = [data.get("channel") for data in input]
        channel_listings = ShippingMethodChannelListing.objects.filter(
            shipping_method_id=shipping_method_id, channel_id__in=channels
        ).values_list("channel_id", flat=True)
        return [
            data["channel_id"]
            for data in input
            if data["channel"].id in channel_listings
        ]

    @classmethod
    def clean_input(cls, data, shipping_method, errors):
        cleaned_input = data.get("add_channels")
        cls.clean_add_channels(shipping_method, cleaned_input)
        channel_listing_to_update = cls.get_shipping_method_channel_listing_to_update(
            shipping_method.id, cleaned_input
        )
        for channel_input in cleaned_input:
            channel_id = channel_input.get("channel_id")
            price_amount = channel_input.pop("price", None)
            if price_amount is not None:
                try:
                    validate_price_precision(
                        price_amount, channel_input["channel"].currency_code
                    )
                    validate_decimal_max_value(price_amount)
                    channel_input["price_amount"] = price_amount
                except ValidationError as error:
                    error.code = ShippingErrorCode.INVALID.value
                    error.params = {
                        "channels": [channel_id],
                    }
                    errors["price"].append(error)
            else:
                if channel_id not in channel_listing_to_update:
                    errors["price"].append(
                        ValidationError(
                            "This field is required.",
                            code=ShippingErrorCode.REQUIRED,
                            params={"channels": [channel_id]},
                        )
                    )

            min_price = channel_input.pop("minimum_order_price", None)
            max_price = channel_input.pop("maximum_order_price", None)

            if min_price is not None:
                channel_input["minimum_order_price_amount"] = min_price
                try:
                    validate_price_precision(
                        min_price, channel_input["channel"].currency_code
                    )
                    validate_decimal_max_value(min_price)
                except ValidationError as error:
                    error.code = ShippingErrorCode.INVALID.value
                    error.params = {
                        "channels": [channel_id],
                    }
                    errors["minimum_order_price"].append(error)

            if max_price is not None:
                channel_input["maximum_order_price_amount"] = max_price
                try:
                    validate_price_precision(
                        max_price, channel_input["channel"].currency_code
                    )
                    validate_decimal_max_value(max_price)
                except ValidationError as error:
                    error.code = ShippingErrorCode.INVALID.value
                    error.params = {
                        "channels": [channel_id],
                    }
                    errors["maximum_order_price"].append(error)

            if (
                min_price is not None
                and max_price is not None
                and max_price <= min_price
            ):
                errors["maximum_order_price"].append(
                    ValidationError(
                        (
                            "Maximum order price should be larger than "
                            "the minimum order price."
                        ),
                        code=ShippingErrorCode.MAX_LESS_THAN_MIN,
                        params={"channels": [channel_id]},
                    )
                )

        return data

    @classmethod
    def clean_add_channels(cls, shipping_method, input):
        """Ensure that only channels allowed in the method's shipping zone are added."""
        channels = {data.get("channel").id for data in input}
        available_channels = set(
            shipping_method.shipping_zone.channels.values_list("id", flat=True)
        )
        not_valid_channels = channels - available_channels
        if not_valid_channels:
            channel_ids = [
                graphene.Node.to_global_id("Channel", id) for id in not_valid_channels
            ]
            raise ValidationError(
                {
                    "add_channels": ValidationError(
                        "Cannot add channels that are not assigned "
                        "to the method's shipping zone.",
                        code=ShippingErrorCode.INVALID.value,
                        params={"channels": channel_ids},
                    )
                }
            )

    @classmethod
    def perform_mutation(cls, _root, info, id, input):
        shipping_method = get_shipping_model_by_object_id(id)

        errors = defaultdict(list)
        clean_channels = cls.clean_channels(
            info, input, errors, ShippingErrorCode.DUPLICATED_INPUT_ITEM.value
        )
        cleaned_input = cls.clean_input(clean_channels, shipping_method, errors)

        if errors:
            raise ValidationError(errors)

        cls.save(info, shipping_method, cleaned_input)
<<<<<<< HEAD
        cls.call_event(
            lambda: info.context.plugins.shipping_price_updated(shipping_method)
        )
=======
        manager = load_plugin_manager(info.context)
        manager.shipping_price_updated(shipping_method)
>>>>>>> 9ccf7f79

        return ShippingMethodChannelListingUpdate(
            shipping_method=ChannelContext(node=shipping_method, channel_slug=None)
        )<|MERGE_RESOLUTION|>--- conflicted
+++ resolved
@@ -252,14 +252,8 @@
             raise ValidationError(errors)
 
         cls.save(info, shipping_method, cleaned_input)
-<<<<<<< HEAD
-        cls.call_event(
-            lambda: info.context.plugins.shipping_price_updated(shipping_method)
-        )
-=======
         manager = load_plugin_manager(info.context)
-        manager.shipping_price_updated(shipping_method)
->>>>>>> 9ccf7f79
+        cls.call_event(lambda: manager.shipping_price_updated(shipping_method))
 
         return ShippingMethodChannelListingUpdate(
             shipping_method=ChannelContext(node=shipping_method, channel_slug=None)
