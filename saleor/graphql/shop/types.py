from typing import Optional

import graphene
from django.conf import settings
from django.utils import translation
from django_countries import countries
from django_prices_vatlayer.models import VAT
from phonenumbers import COUNTRY_CODE_TO_REGION_CODE

from ... import __version__
from ...account import models as account_models
from ...core.permissions import SitePermissions, get_permissions
from ...core.tracing import traced_resolver
from ...site import models as site_models
from ..account.types import Address, AddressInput, StaffNotificationRecipient
from ..channel import ChannelContext
from ..checkout.types import PaymentGateway
from ..core.connection import CountableDjangoObjectType
from ..core.enums import LanguageCodeEnum, WeightUnitsEnum
from ..core.types.common import CountryDisplay, LanguageDisplay, Permission
from ..core.utils import str_to_enum
from ..decorators import (
    permission_required,
    staff_member_or_app_required,
    staff_member_required,
)
from ..menu.dataloaders import MenuByIdLoader
from ..menu.types import Menu
from ..shipping.types import ShippingMethod
from ..translations.fields import TranslationField
from ..translations.resolvers import resolve_translation
from ..translations.types import ShopTranslation
from ..utils import format_permissions_for_display
from .resolvers import resolve_available_shipping_methods


class Navigation(graphene.ObjectType):
    main = graphene.Field(Menu, description="Main navigation bar.")
    secondary = graphene.Field(Menu, description="Secondary navigation bar.")

    class Meta:
        description = "Represents shop's navigation menus."


class Domain(graphene.ObjectType):
    host = graphene.String(description="The host name of the domain.", required=True)
    ssl_enabled = graphene.Boolean(
        description="Inform if SSL is enabled.", required=True
    )
    url = graphene.String(description="Shop's absolute URL.", required=True)

    class Meta:
        description = "Represents shop's domain."


class OrderSettings(CountableDjangoObjectType):
    class Meta:
        only_fields = ["automatically_confirm_all_new_orders"]
        description = "Order related settings from site settings."
        model = site_models.SiteSettings


class ExternalAuthentication(graphene.ObjectType):
    id = graphene.String(
        description="ID of external authentication plugin.", required=True
    )
    name = graphene.String(description="Name of external authentication plugin.")


class Limits(graphene.ObjectType):
    channels = graphene.Int()
    orders = graphene.Int()
    product_variants = graphene.Int()
    staff_users = graphene.Int()
    warehouses = graphene.Int()


class LimitInfo(graphene.ObjectType):
    current_usage = graphene.Field(
        Limits,
        required=True,
        description="Defines the current resource usage.",
    )
    allowed_usage = graphene.Field(
        Limits,
        required=True,
        description="Defines the allowed maximum resource usage, null means unlimited.",
    )


class Shop(graphene.ObjectType):
    available_payment_gateways = graphene.List(
        graphene.NonNull(PaymentGateway),
        currency=graphene.Argument(
            graphene.String,
            description=(
                "DEPRECATED: use `channel` argument instead. This argument will be "
                "removed in Saleor 4.0."
                "A currency for which gateways will be returned."
            ),
            required=False,
        ),
        channel=graphene.Argument(
            graphene.String,
            description="Slug of a channel for which the data should be returned.",
            required=False,
        ),
        description="List of available payment gateways.",
        required=True,
    )
    available_external_authentications = graphene.List(
        graphene.NonNull(ExternalAuthentication),
        description="List of available external authentications.",
        required=True,
    )
    available_shipping_methods = graphene.List(
        ShippingMethod,
        channel=graphene.Argument(
            graphene.String,
            description="Slug of a channel for which the data should be returned.",
            required=True,
        ),
        address=graphene.Argument(
            AddressInput,
            description=(
                "Address for which available shipping methods should be returned."
            ),
            required=False,
        ),
        required=False,
        description="Shipping methods that are available for the shop.",
    )
    countries = graphene.List(
        graphene.NonNull(CountryDisplay),
        language_code=graphene.Argument(
            LanguageCodeEnum,
            description="A language code to return the translation for.",
        ),
        description="List of countries available in the shop.",
        required=True,
    )
    default_country = graphene.Field(
        CountryDisplay, description="Shop's default country."
    )
    default_mail_sender_name = graphene.String(
        description="Default shop's email sender's name."
    )
    default_mail_sender_address = graphene.String(
        description="Default shop's email sender's address."
    )
    description = graphene.String(description="Shop's description.")
    domain = graphene.Field(Domain, required=True, description="Shop's domain data.")
    languages = graphene.List(
        LanguageDisplay,
        description="List of the shops's supported languages.",
        required=True,
    )
    name = graphene.String(description="Shop's name.", required=True)
    navigation = graphene.Field(
        Navigation,
        description="Shop's navigation.",
        deprecation_reason="Fetch menus using the `menu` query with `slug` parameter.",
    )
    permissions = graphene.List(
        Permission, description="List of available permissions.", required=True
    )
    phone_prefixes = graphene.List(
        graphene.String, description="List of possible phone prefixes.", required=True
    )
    header_text = graphene.String(description="Header text.")
    include_taxes_in_prices = graphene.Boolean(
        description="Include taxes in prices.", required=True
    )
    display_gross_prices = graphene.Boolean(
        description="Display prices with tax in store.", required=True
    )
    charge_taxes_on_shipping = graphene.Boolean(
        description="Charge taxes on shipping.", required=True
    )
    track_inventory_by_default = graphene.Boolean(
        description="Enable inventory tracking."
    )
    default_weight_unit = WeightUnitsEnum(description="Default weight unit.")
    translation = TranslationField(ShopTranslation, type_name="shop", resolver=None)
    automatic_fulfillment_digital_products = graphene.Boolean(
        description="Enable automatic fulfillment for all digital products."
    )

    default_digital_max_downloads = graphene.Int(
        description="Default number of max downloads per digital content URL."
    )
    default_digital_url_valid_days = graphene.Int(
        description="Default number of days which digital content URL will be valid."
    )
    company_address = graphene.Field(
        Address, description="Company address.", required=False
    )
    customer_set_password_url = graphene.String(
        description="URL of a view where customers can set their password.",
        required=False,
    )
    staff_notification_recipients = graphene.List(
        StaffNotificationRecipient,
        description="List of staff notification recipients.",
        required=False,
    )
    limits = graphene.Field(
        LimitInfo,
        required=True,
        description="Resource limitations and current usage if any set for a shop",
    )
    version = graphene.String(description="Saleor API version.", required=True)

    class Meta:
        description = (
            "Represents a shop resource containing general shop data and configuration."
        )

    @staticmethod
<<<<<<< HEAD
    def resolve_available_payment_gateways(
        _, info, currency: Optional[str] = None, channel: Optional[str] = None
    ):
        return info.context.plugins.list_payment_gateways(
            currency=currency, channel_slug=channel
        )
=======
    @traced_resolver
    def resolve_available_payment_gateways(_, info, currency: Optional[str] = None):
        return info.context.plugins.list_payment_gateways(currency=currency)
>>>>>>> 58fa66d1

    @staticmethod
    @traced_resolver
    def resolve_available_external_authentications(_, info):
        return info.context.plugins.list_external_authentications(active_only=True)

    @staticmethod
    @traced_resolver
    def resolve_available_shipping_methods(_, info, channel, address=None):
        return resolve_available_shipping_methods(info, channel, address)

    @staticmethod
    @traced_resolver
    def resolve_countries(_, _info, language_code=None):
        taxes = {vat.country_code: vat for vat in VAT.objects.all()}
        with translation.override(language_code):
            return [
                CountryDisplay(
                    code=country[0], country=country[1], vat=taxes.get(country[0])
                )
                for country in countries
            ]

    @staticmethod
    @traced_resolver
    def resolve_domain(_, info):
        site = info.context.site
        return Domain(
            host=site.domain,
            ssl_enabled=settings.ENABLE_SSL,
            url=info.context.build_absolute_uri("/"),
        )

    @staticmethod
    def resolve_description(_, info):
        return info.context.site.settings.description

    @staticmethod
    @traced_resolver
    def resolve_languages(_, _info):
        return [
            LanguageDisplay(
                code=LanguageCodeEnum[str_to_enum(language[0])], language=language[1]
            )
            for language in settings.LANGUAGES
        ]

    @staticmethod
    def resolve_name(_, info):
        return info.context.site.name

    @staticmethod
    @traced_resolver
    def resolve_navigation(_, info):
        site_settings = info.context.site.settings
        main = None
        if site_settings.top_menu_id:
            main = (
                MenuByIdLoader(info.context)
                .load(site_settings.top_menu_id)
                .then(lambda menu: ChannelContext(node=menu, channel_slug=None))
            )
        secondary = None
        if site_settings.bottom_menu_id:
            secondary = (
                MenuByIdLoader(info.context)
                .load(site_settings.bottom_menu_id)
                .then(lambda menu: ChannelContext(node=menu, channel_slug=None))
            )

        return Navigation(main=main, secondary=secondary)

    @staticmethod
    @traced_resolver
    def resolve_permissions(_, _info):
        permissions = get_permissions()
        return format_permissions_for_display(permissions)

    @staticmethod
    def resolve_phone_prefixes(_, _info):
        return list(COUNTRY_CODE_TO_REGION_CODE.keys())

    @staticmethod
    def resolve_header_text(_, info):
        return info.context.site.settings.header_text

    @staticmethod
    def resolve_include_taxes_in_prices(_, info):
        return info.context.site.settings.include_taxes_in_prices

    @staticmethod
    def resolve_display_gross_prices(_, info):
        return info.context.site.settings.display_gross_prices

    @staticmethod
    def resolve_charge_taxes_on_shipping(_, info):
        return info.context.site.settings.charge_taxes_on_shipping

    @staticmethod
    def resolve_track_inventory_by_default(_, info):
        return info.context.site.settings.track_inventory_by_default

    @staticmethod
    def resolve_default_weight_unit(_, info):
        return info.context.site.settings.default_weight_unit

    @staticmethod
    @traced_resolver
    def resolve_default_country(_, _info):
        default_country_code = settings.DEFAULT_COUNTRY
        default_country_name = countries.countries.get(default_country_code)
        if default_country_name:
            vat = VAT.objects.filter(country_code=default_country_code).first()
            default_country = CountryDisplay(
                code=default_country_code, country=default_country_name, vat=vat
            )
        else:
            default_country = None
        return default_country

    @staticmethod
    @permission_required(SitePermissions.MANAGE_SETTINGS)
    def resolve_default_mail_sender_name(_, info):
        return info.context.site.settings.default_mail_sender_name

    @staticmethod
    @permission_required(SitePermissions.MANAGE_SETTINGS)
    def resolve_default_mail_sender_address(_, info):
        return info.context.site.settings.default_mail_sender_address

    @staticmethod
    def resolve_company_address(_, info):
        return info.context.site.settings.company_address

    @staticmethod
    def resolve_customer_set_password_url(_, info):
        return info.context.site.settings.customer_set_password_url

    @staticmethod
    def resolve_translation(_, info, language_code):
        return resolve_translation(info.context.site.settings, info, language_code)

    @staticmethod
    @permission_required(SitePermissions.MANAGE_SETTINGS)
    def resolve_automatic_fulfillment_digital_products(_, info):
        site_settings = info.context.site.settings
        return site_settings.automatic_fulfillment_digital_products

    @staticmethod
    @permission_required(SitePermissions.MANAGE_SETTINGS)
    def resolve_default_digital_max_downloads(_, info):
        return info.context.site.settings.default_digital_max_downloads

    @staticmethod
    @permission_required(SitePermissions.MANAGE_SETTINGS)
    def resolve_default_digital_url_valid_days(_, info):
        return info.context.site.settings.default_digital_url_valid_days

    @staticmethod
    @permission_required(SitePermissions.MANAGE_SETTINGS)
    @traced_resolver
    def resolve_staff_notification_recipients(_, info):
        return account_models.StaffNotificationRecipient.objects.all()

    @staticmethod
    @staff_member_required
    def resolve_limits(_, _info):
        return LimitInfo(current_usage=Limits(), allowed_usage=Limits())

    @staticmethod
    @staff_member_or_app_required
    def resolve_version(_, _info):
        return __version__<|MERGE_RESOLUTION|>--- conflicted
+++ resolved
@@ -217,18 +217,13 @@
         )
 
     @staticmethod
-<<<<<<< HEAD
+    @traced_resolver
     def resolve_available_payment_gateways(
         _, info, currency: Optional[str] = None, channel: Optional[str] = None
     ):
         return info.context.plugins.list_payment_gateways(
             currency=currency, channel_slug=channel
         )
-=======
-    @traced_resolver
-    def resolve_available_payment_gateways(_, info, currency: Optional[str] = None):
-        return info.context.plugins.list_payment_gateways(currency=currency)
->>>>>>> 58fa66d1
 
     @staticmethod
     @traced_resolver
