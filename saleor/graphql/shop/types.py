--- conflicted
+++ resolved
@@ -95,8 +95,6 @@
         description="List of countries available in the shop.",
         required=True,
     )
-<<<<<<< HEAD
-=======
     currencies = graphene.List(
         graphene.String,
         description="List of available currencies.",
@@ -108,7 +106,6 @@
         required=True,
         deprecation_reason="This field will be removed in Saleor 3.0",
     )
->>>>>>> 8fc79cac
     default_country = graphene.Field(
         CountryDisplay, description="Shop's default country."
     )
