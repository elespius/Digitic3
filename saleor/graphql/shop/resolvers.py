from django.utils import translation
from django_countries import countries
from django_prices_vatlayer.models import VAT

from ...account.models import Address
from ...core.tracing import traced_resolver
from ...shipping.models import ShippingMethod, ShippingMethodChannelListing
from ...shipping.postal_codes import filter_shipping_methods_by_postal_code_rules
from ...shipping.utils import convert_to_shipping_method_data
<<<<<<< HEAD
=======
from ..core.types import CountryDisplay
from .utils import get_countries_codes_list
>>>>>>> 7309f80b


@traced_resolver
def resolve_available_shipping_methods(info, channel_slug: str, address):
    instances = []
    available = ShippingMethod.objects.for_channel(channel_slug)
    if address and address.country:
        available = available.filter(
            shipping_zone__countries__contains=address.country,
        )
        available = filter_shipping_methods_by_postal_code_rules(
            available, Address(**address)
        )

    if available is not None:
        mapping = get_shipping_method_to_listing_mapping(available, channel_slug)
        instances += [
            convert_to_shipping_method_data(method, mapping[method.id])
            for method in available
        ]

    return instances


<<<<<<< HEAD
=======
def resolve_countries(**kwargs):
    countries_filter = kwargs.get("filter", {})
    attached_to_shipping_zones = countries_filter.get("attached_to_shipping_zones")
    language_code = kwargs.get("language_code")
    taxes = {vat.country_code: vat for vat in VAT.objects.all()}
    # DEPRECATED: translation.override will be dropped in Saleor 4.0
    with translation.override(language_code):
        return [
            CountryDisplay(
                code=country[0], country=country[1], vat=taxes.get(country[0])
            )
            for country in countries
            if country[0] in get_countries_codes_list(attached_to_shipping_zones)
        ]


>>>>>>> 7309f80b
def get_shipping_method_to_listing_mapping(shipping_methods, channel_slug):
    """Prepare mapping shipping method to its channel listings."""
    shipping_mapping = {}
    shipping_listings = ShippingMethodChannelListing.objects.filter(
        shipping_method__in=shipping_methods, channel__slug=channel_slug
    )
    for listing in shipping_listings:
        shipping_mapping[listing.shipping_method_id] = listing

    return shipping_mapping<|MERGE_RESOLUTION|>--- conflicted
+++ resolved
@@ -7,11 +7,8 @@
 from ...shipping.models import ShippingMethod, ShippingMethodChannelListing
 from ...shipping.postal_codes import filter_shipping_methods_by_postal_code_rules
 from ...shipping.utils import convert_to_shipping_method_data
-<<<<<<< HEAD
-=======
 from ..core.types import CountryDisplay
 from .utils import get_countries_codes_list
->>>>>>> 7309f80b
 
 
 @traced_resolver
@@ -36,8 +33,6 @@
     return instances
 
 
-<<<<<<< HEAD
-=======
 def resolve_countries(**kwargs):
     countries_filter = kwargs.get("filter", {})
     attached_to_shipping_zones = countries_filter.get("attached_to_shipping_zones")
@@ -54,7 +49,6 @@
         ]
 
 
->>>>>>> 7309f80b
 def get_shipping_method_to_listing_mapping(shipping_methods, channel_slug):
     """Prepare mapping shipping method to its channel listings."""
     shipping_mapping = {}
