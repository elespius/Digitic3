--- conflicted
+++ resolved
@@ -79,6 +79,7 @@
     Weight,
 )
 from ..core.utils import str_to_enum
+from ..decorators import one_of_permissions_required
 from ..discount.dataloaders import OrderDiscountsByOrderIDLoader, VoucherByIdLoader
 from ..discount.enums import DiscountValueTypeEnum
 from ..discount.types import Voucher
@@ -781,18 +782,18 @@
     payment_status_display = graphene.String(
         description="User-friendly payment status.", required=True
     )
-<<<<<<< HEAD
-    payments = NonNullList(Payment, description="List of payments for the order.")
     transactions = NonNullList(
         TransactionItem,
         description=(
-            f"{ADDED_IN_32} List of transactions for the order. Requires one of the "
-            f"following permissions: MANAGE_ORDERS, HANDLE_PAYMENTS. {PREVIEW_FEATURE}"
-        ),
-=======
+            "List of transactions for the order. Requires one of the "
+            "following permissions: MANAGE_ORDERS, HANDLE_PAYMENTS."
+            + ADDED_IN_32
+            + PREVIEW_FEATURE
+        ),
+        required=True,
+    )
     payments = NonNullList(
         Payment, description="List of payments for the order.", required=True
->>>>>>> 28dad09a
     )
     total = graphene.Field(
         TaxedMoney, description="Total amount of the order.", required=True
