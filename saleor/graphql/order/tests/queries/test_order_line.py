from unittest.mock import MagicMock

import graphene
from django.core.files import File
from prices import Money

from .....thumbnail.models import Thumbnail
from .....warehouse.models import Stock
from ....core.enums import ThumbnailFormatEnum
from ....tests.utils import get_graphql_content


def test_order_line_query(
    staff_api_client, permission_group_manage_orders, fulfilled_order
):
    order = fulfilled_order
    query = """
        query OrdersQuery {
            orders(first: 1) {
                edges {
                    node {
                        lines {
                            thumbnail(size: 540) {
                                url
                            }
                            variant {
                                id
                            }
                            quantity
                            allocations {
                                id
                                quantity
                                warehouse {
                                    id
                                }
                            }
                            unitPrice {
                                currency
                                gross {
                                    amount
                                }
                            }
                            totalPrice {
                                currency
                                gross {
                                    amount
                                }
                            }
                            metadata {
                                key
                                value
                            }
                            privateMetadata {
                                key
                                value
                            }
                            taxClass {
                                name
                            }
                            taxClassName
                            taxClassMetadata {
                                key
                                value
                            }
                            taxClassPrivateMetadata {
                                key
                                value
                            }
                            taxRate
                        }
                    }
                }
            }
        }
    """
    line = order.lines.first()

    metadata_key = "md key"
    metadata_value = "md value"

    line.store_value_in_private_metadata({metadata_key: metadata_value})
    line.store_value_in_metadata({metadata_key: metadata_value})
    line.save()

    permission_group_manage_orders.user_set.add(staff_api_client.user)
    response = staff_api_client.post_graphql(query)
    content = get_graphql_content(response)
    order_data = content["data"]["orders"]["edges"][0]["node"]
    first_order_data_line = order_data["lines"][0]
    variant_id = graphene.Node.to_global_id("ProductVariant", line.variant.pk)

    assert first_order_data_line["thumbnail"] is None
    assert first_order_data_line["variant"]["id"] == variant_id
    assert first_order_data_line["quantity"] == line.quantity
    assert first_order_data_line["unitPrice"]["currency"] == line.unit_price.currency
    assert first_order_data_line["metadata"] == [
        {"key": metadata_key, "value": metadata_value}
    ]
    assert first_order_data_line["privateMetadata"] == [
        {"key": metadata_key, "value": metadata_value}
    ]
    expected_unit_price = Money(
        amount=str(first_order_data_line["unitPrice"]["gross"]["amount"]),
        currency="USD",
    )
    assert first_order_data_line["totalPrice"]["currency"] == line.unit_price.currency
    assert expected_unit_price == line.unit_price.gross

    expected_total_price = Money(
        amount=str(first_order_data_line["totalPrice"]["gross"]["amount"]),
        currency="USD",
    )
    assert expected_total_price == line.unit_price.gross * line.quantity

    allocation = line.allocations.first()
    allocation_id = graphene.Node.to_global_id("Allocation", allocation.pk)
    warehouse_id = graphene.Node.to_global_id(
        "Warehouse", allocation.stock.warehouse.pk
    )
    assert first_order_data_line["allocations"] == [
        {
            "id": allocation_id,
            "quantity": allocation.quantity_allocated,
            "warehouse": {"id": warehouse_id},
        }
    ]

    line_tax_class = line.variant.product.tax_class
    assert first_order_data_line["taxClass"]["name"] == line_tax_class.name
    assert first_order_data_line["taxClassName"] == line_tax_class.name
    assert (
        first_order_data_line["taxClassMetadata"][0]["key"]
        == list(line_tax_class.metadata.keys())[0]
    )
    assert (
        first_order_data_line["taxClassMetadata"][0]["value"]
        == list(line_tax_class.metadata.values())[0]
    )
    assert (
        first_order_data_line["taxClassPrivateMetadata"][0]["key"]
        == list(line_tax_class.private_metadata.keys())[0]
    )
    assert (
        first_order_data_line["taxClassPrivateMetadata"][0]["value"]
        == list(line_tax_class.private_metadata.values())[0]
    )


def test_denormalized_tax_class_in_orderline_query(
    staff_api_client, permission_group_manage_orders, fulfilled_order
):
    # given
    order = fulfilled_order
    query = """
            query OrdersQuery {
                orders(first: 1) {
                    edges {
                        node {
                            lines {
                                thumbnail(size: 540) {
                                    url
                                }
                                variant {
                                    id
                                }
                                quantity
                                allocations {
                                    id
                                    quantity
                                    warehouse {
                                        id
                                    }
                                }
                                unitPrice {
                                    currency
                                    gross {
                                        amount
                                    }
                                }
                                totalPrice {
                                    currency
                                    gross {
                                        amount
                                    }
                                }
                                metadata {
                                    key
                                    value
                                }
                                privateMetadata {
                                    key
                                    value
                                }
                                taxClass {
                                    name
                                }
                                taxClassName
                                taxClassMetadata {
                                    key
                                    value
                                }
                                taxClassPrivateMetadata {
                                    key
                                    value
                                }
                                taxRate
                            }
                        }
                    }
                }
            }
        """

    permission_group_manage_orders.user_set.add(staff_api_client.user)
    line_tax_class = order.lines.first().tax_class
    assert line_tax_class

    # when
    line_tax_class.delete()
    response = staff_api_client.post_graphql(query)
    content = get_graphql_content(response)

    # then
    line_data = content["data"]["orders"]["edges"][0]["node"]["lines"][0]
    assert line_data["taxClass"] is None
    assert line_data["taxClassName"] == line_tax_class.name
    assert (
        line_data["taxClassMetadata"][0]["key"]
        == list(line_tax_class.metadata.keys())[0]
    )
    assert (
        line_data["taxClassMetadata"][0]["value"]
        == list(line_tax_class.metadata.values())[0]
    )
    assert (
        line_data["taxClassPrivateMetadata"][0]["key"]
        == list(line_tax_class.private_metadata.keys())[0]
    )
    assert (
        line_data["taxClassPrivateMetadata"][0]["value"]
        == list(line_tax_class.private_metadata.values())[0]
    )


def test_order_line_with_allocations(
    staff_api_client,
    permission_group_manage_orders,
    order_with_lines,
):
    # given
    order = order_with_lines
    query = """
        query OrdersQuery {
            orders(first: 1) {
                edges {
                    node {
                        lines {
                            id
                            allocations {
                                id
                                quantity
                                warehouse {
                                    id
                                }
                            }
                        }
                    }
                }
            }
        }
    """
    permission_group_manage_orders.user_set.add(staff_api_client.user)

    # when
    response = staff_api_client.post_graphql(query)

    # then
    content = get_graphql_content(response)
    lines = content["data"]["orders"]["edges"][0]["node"]["lines"]

    for line in lines:
        _, _id = graphene.Node.from_global_id(line["id"])
        order_line = order.lines.get(pk=_id)
        allocations_from_query = {
            allocation["quantity"] for allocation in line["allocations"]
        }
        allocations_from_db = set(
            order_line.allocations.values_list("quantity_allocated", flat=True)
        )
        assert allocations_from_query == allocations_from_db


QUERY_ORDER_LINE_STOCKS = """
query OrderQuery($id: ID!) {
    order(id: $id) {
        number
        lines {
            id
            quantity
            quantityFulfilled
            variant {
                id
                name
                sku
                stocks {
                    warehouse {
                        id
                        name
                    }
                }
            }
        }
    }
}
"""


def test_query_order_line_stocks(
    staff_api_client,
    permission_group_manage_orders,
    order_with_lines_for_cc,
    warehouse,
    warehouse_for_cc,
):
    """Ensure that stocks for normal and click and collect warehouses are returned."""
    # given
    order = order_with_lines_for_cc
    variant = order.lines.first().variant
    variables = {"id": graphene.Node.to_global_id("Order", order.id)}
    permission_group_manage_orders.user_set.add(staff_api_client.user)

    # create the variant stock for not click and collect warehouse
    Stock.objects.create(warehouse=warehouse, product_variant=variant, quantity=10)

    # when
    response = staff_api_client.post_graphql(QUERY_ORDER_LINE_STOCKS, variables)

    # then
    content = get_graphql_content(response)
    order_data = content["data"]["order"]
    assert order_data
    assert len(order_data["lines"]) == 1
    assert {
        stock["warehouse"]["name"]
        for stock in order_data["lines"][0]["variant"]["stocks"]
    } == {warehouse.name, warehouse_for_cc.name}


ORDERS_QUERY_LINE_THUMBNAIL = """
    query OrdersQuery($size: Int, $format: ThumbnailFormatEnum) {
        orders(first: 1) {
            edges {
                node {
                    lines {
                        id
                        thumbnail(size: $size, format: $format) {
                            url
                        }
                    }
                }
            }
        }
    }
"""


def test_order_query_no_thumbnail(
    staff_api_client,
    permission_group_manage_orders,
    order_line,
):
    # given
    permission_group_manage_orders.user_set.add(staff_api_client.user)

    # when
    response = staff_api_client.post_graphql(ORDERS_QUERY_LINE_THUMBNAIL)

    # then
    content = get_graphql_content(response)
    order_data = content["data"]["orders"]["edges"][0]["node"]
    assert len(order_data["lines"]) == 1
    assert not order_data["lines"][0]["thumbnail"]


def test_order_query_product_image_size_and_format_given_proxy_url_returned(
    staff_api_client,
    permission_group_manage_orders,
    order_line,
    product_with_image,
    site_settings,
):
    # given
    order_line.variant.product = product_with_image
    media = product_with_image.media.first()
    format = ThumbnailFormatEnum.WEBP.name
    variables = {
        "size": 120,
        "format": format,
    }

    permission_group_manage_orders.user_set.add(staff_api_client.user)

    # when
    response = staff_api_client.post_graphql(ORDERS_QUERY_LINE_THUMBNAIL, variables)

    # then
    content = get_graphql_content(response)
    order_data = content["data"]["orders"]["edges"][0]["node"]
    media_id = graphene.Node.to_global_id("ProductMedia", media.pk)
    domain = site_settings.site.domain
    assert len(order_data["lines"]) == 1
    assert (
        order_data["lines"][0]["thumbnail"]["url"]
        == f"http://{domain}/thumbnail/{media_id}/128/{format.lower()}/"
    )


def test_order_query_product_image_size_given_proxy_url_returned(
    staff_api_client,
    permission_group_manage_orders,
    order_line,
    product_with_image,
    site_settings,
):
    # given
    order_line.variant.product = product_with_image
    media = product_with_image.media.first()
    variables = {
        "size": 120,
    }

    permission_group_manage_orders.user_set.add(staff_api_client.user)

    # when
    response = staff_api_client.post_graphql(ORDERS_QUERY_LINE_THUMBNAIL, variables)

    # then
    content = get_graphql_content(response)
    order_data = content["data"]["orders"]["edges"][0]["node"]
    media_id = graphene.Node.to_global_id("ProductMedia", media.pk)
    assert len(order_data["lines"]) == 1
    assert (
        order_data["lines"][0]["thumbnail"]["url"]
        == f"http://{site_settings.site.domain}/thumbnail/{media_id}/128/"
    )


def test_order_query_product_image_size_given_thumbnail_url_returned(
    staff_api_client,
    permission_group_manage_orders,
    order_line,
    product_with_image,
    site_settings,
):
    # given
    order_line.variant.product = product_with_image
    media = product_with_image.media.first()

    thumbnail_mock = MagicMock(spec=File)
    thumbnail_mock.name = "thumbnail_image.jpg"
    Thumbnail.objects.create(product_media=media, size=128, image=thumbnail_mock)

    variables = {
        "size": 120,
    }

    permission_group_manage_orders.user_set.add(staff_api_client.user)

    # when
    response = staff_api_client.post_graphql(ORDERS_QUERY_LINE_THUMBNAIL, variables)

    # then
    content = get_graphql_content(response)
    order_data = content["data"]["orders"]["edges"][0]["node"]
    assert len(order_data["lines"]) == 1
    assert (
        order_data["lines"][0]["thumbnail"]["url"]
        == f"http://{site_settings.site.domain}/media/thumbnails/{thumbnail_mock.name}"
    )


def test_order_query_variant_image_size_and_format_given_proxy_url_returned(
    staff_api_client,
    permission_group_manage_orders,
    order_line,
    variant_with_image,
    site_settings,
):
    # given
    order_line.variant = variant_with_image
    media = variant_with_image.media.first()
    format = ThumbnailFormatEnum.WEBP.name
    variables = {
        "size": 120,
        "format": format,
    }

    permission_group_manage_orders.user_set.add(staff_api_client.user)

    # when
    response = staff_api_client.post_graphql(ORDERS_QUERY_LINE_THUMBNAIL, variables)

    # then
    content = get_graphql_content(response)
    order_data = content["data"]["orders"]["edges"][0]["node"]
    media_id = graphene.Node.to_global_id("ProductMedia", media.pk)
    domain = site_settings.site.domain
    assert len(order_data["lines"]) == 1
    assert (
        order_data["lines"][0]["thumbnail"]["url"]
        == f"http://{domain}/thumbnail/{media_id}/128/{format.lower()}/"
    )


def test_order_query_variant_image_size_given_proxy_url_returned(
    staff_api_client,
    permission_group_manage_orders,
    order_line,
    variant_with_image,
    site_settings,
):
    # given
    order_line.variant = variant_with_image
    media = variant_with_image.media.first()
    variables = {
        "size": 120,
    }

    permission_group_manage_orders.user_set.add(staff_api_client.user)

    # when
    response = staff_api_client.post_graphql(ORDERS_QUERY_LINE_THUMBNAIL, variables)

    # then
    content = get_graphql_content(response)
    order_data = content["data"]["orders"]["edges"][0]["node"]
    media_id = graphene.Node.to_global_id("ProductMedia", media.pk)
    assert len(order_data["lines"]) == 1
    assert (
        order_data["lines"][0]["thumbnail"]["url"]
        == f"http://{site_settings.site.domain}/thumbnail/{media_id}/128/"
    )


def test_order_query_variant_image_size_given_thumbnail_url_returned(
    staff_api_client,
    permission_group_manage_orders,
    order_line,
    variant_with_image,
    site_settings,
):
    # given
    order_line.variant = variant_with_image
    media = variant_with_image.media.first()

    thumbnail_mock = MagicMock(spec=File)
    thumbnail_mock.name = "thumbnail_image.jpg"
    Thumbnail.objects.create(product_media=media, size=128, image=thumbnail_mock)

    variables = {
        "size": 120,
    }

    permission_group_manage_orders.user_set.add(staff_api_client.user)

    # when
    response = staff_api_client.post_graphql(ORDERS_QUERY_LINE_THUMBNAIL, variables)

    # then
    content = get_graphql_content(response)
    order_data = content["data"]["orders"]["edges"][0]["node"]
    assert len(order_data["lines"]) == 1
    assert (
        order_data["lines"][0]["thumbnail"]["url"]
        == f"http://{site_settings.site.domain}/media/thumbnails/{thumbnail_mock.name}"
    )


QUERY_LINE_TAX_CLASS_QUERY = """
    query OrdersQuery {
        orders(first: 1) {
            edges {
                node {
                    lines {
                        id
                        taxClass {
                            id
                        }
                    }
                }
            }
        }
    }
"""


def test_order_line_tax_class_query_by_staff(
    staff_api_client,
<<<<<<< HEAD
    permission_manage_orders,
    order_line,
):
    # given
    staff_api_client.user.user_permissions.add(permission_manage_orders)
=======
    permission_group_all_perms_all_channels,
    order_line,
):
    # given
    permission_group_all_perms_all_channels.user_set.add(staff_api_client.user)
>>>>>>> 99e4b88c

    # when
    response = staff_api_client.post_graphql(QUERY_LINE_TAX_CLASS_QUERY)

    # then
    content = get_graphql_content(response)
    order_data = content["data"]["orders"]["edges"][0]["node"]
    assert order_data["lines"][0]["taxClass"]["id"]


def test_order_line_tax_class_query_by_app(
    app_api_client,
    permission_manage_orders,
    order_line,
):
    # given
    app_api_client.app.permissions.add(permission_manage_orders)

    # when
    response = app_api_client.post_graphql(QUERY_LINE_TAX_CLASS_QUERY)

    # then
    content = get_graphql_content(response)
    order_data = content["data"]["orders"]["edges"][0]["node"]
    assert order_data["lines"][0]["taxClass"]["id"]<|MERGE_RESOLUTION|>--- conflicted
+++ resolved
@@ -596,19 +596,11 @@
 
 def test_order_line_tax_class_query_by_staff(
     staff_api_client,
-<<<<<<< HEAD
-    permission_manage_orders,
-    order_line,
-):
-    # given
-    staff_api_client.user.user_permissions.add(permission_manage_orders)
-=======
     permission_group_all_perms_all_channels,
     order_line,
 ):
     # given
     permission_group_all_perms_all_channels.user_set.add(staff_api_client.user)
->>>>>>> 99e4b88c
 
     # when
     response = staff_api_client.post_graphql(QUERY_LINE_TAX_CLASS_QUERY)
