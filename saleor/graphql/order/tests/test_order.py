import uuid
from datetime import date, timedelta
from unittest.mock import ANY, MagicMock, Mock, call, patch

import graphene
import pytest
from django.contrib.auth.models import AnonymousUser
from django.core.exceptions import ValidationError
from freezegun import freeze_time
from prices import Money, TaxedMoney

from ....account.models import CustomerEvent
from ....core.taxes import TaxError, zero_taxed_money
from ....order import OrderStatus, events as order_events
from ....order.error_codes import OrderErrorCode
from ....order.models import Order, OrderEvent
from ....payment import ChargeStatus, CustomPaymentChoices, PaymentError
from ....payment.models import Payment
from ....plugins.manager import PluginsManager
from ....shipping.models import ShippingMethod
from ....warehouse.models import Allocation, Stock
from ....warehouse.tests.utils import get_available_quantity_for_stock
from ...core.enums import ReportingPeriod
from ...order.mutations.orders import (
    clean_order_cancel,
    clean_order_capture,
    clean_refund_payment,
    try_payment_action,
)
from ...payment.types import PaymentChargeStatusEnum
from ...tests.utils import assert_no_permission, get_graphql_content
from ..utils import validate_draft_order


@pytest.fixture
def orders_query_with_filter():
    query = """
      query ($filter: OrderFilterInput!, ) {
        orders(first: 5, filter:$filter) {
          totalCount
          edges {
            node {
              id
            }
          }
        }
      }
    """
    return query


@pytest.fixture
def draft_orders_query_with_filter():
    query = """
      query ($filter: OrderDraftFilterInput!, ) {
        draftOrders(first: 5, filter:$filter) {
          totalCount
          edges {
            node {
              id
            }
          }
        }
      }
    """
    return query


@pytest.fixture
def orders(customer_user):
    return Order.objects.bulk_create(
        [
            Order(user=customer_user, status=OrderStatus.CANCELED, token=uuid.uuid4()),
            Order(
                user=customer_user, status=OrderStatus.UNFULFILLED, token=uuid.uuid4()
            ),
            Order(
                user=customer_user,
                status=OrderStatus.PARTIALLY_FULFILLED,
                token=uuid.uuid4(),
            ),
            Order(user=customer_user, status=OrderStatus.FULFILLED, token=uuid.uuid4()),
            Order(user=customer_user, status=OrderStatus.DRAFT, token=uuid.uuid4()),
            Order(
                user=customer_user, status=OrderStatus.UNCONFIRMED, token=uuid.uuid4()
            ),
        ]
    )


def test_orderline_query(staff_api_client, permission_manage_orders, fulfilled_order):
    order = fulfilled_order
    query = """
        query OrdersQuery {
            orders(first: 1) {
                edges {
                    node {
                        lines {
                            thumbnail(size: 540) {
                                url
                            }
                            variant {
                                id
                            }
                            quantity
                            allocations {
                                id
                                quantity
                                warehouse {
                                    id
                                }
                            }
                            unitPrice {
                                currency
                                gross {
                                    amount
                                }
                            }
                            totalPrice {
                                currency
                                gross {
                                    amount
                                }
                            }
                        }
                    }
                }
            }
        }
    """
    line = order.lines.first()
    line.save()

    staff_api_client.user.user_permissions.add(permission_manage_orders)
    response = staff_api_client.post_graphql(query)
    content = get_graphql_content(response)
    order_data = content["data"]["orders"]["edges"][0]["node"]
    first_order_data_line = order_data["lines"][0]
    variant_id = graphene.Node.to_global_id("ProductVariant", line.variant.pk)

    assert first_order_data_line["thumbnail"] is None
    assert first_order_data_line["variant"]["id"] == variant_id
    assert first_order_data_line["quantity"] == line.quantity
    assert first_order_data_line["unitPrice"]["currency"] == line.unit_price.currency

    expected_unit_price = Money(
        amount=str(first_order_data_line["unitPrice"]["gross"]["amount"]),
        currency="USD",
    )
    assert first_order_data_line["totalPrice"]["currency"] == line.unit_price.currency
    assert expected_unit_price == line.unit_price.gross

    expected_total_price = Money(
        amount=str(first_order_data_line["totalPrice"]["gross"]["amount"]),
        currency="USD",
    )
    assert expected_total_price == line.unit_price.gross * line.quantity

    allocation = line.allocations.first()
    allocation_id = graphene.Node.to_global_id("Allocation", allocation.pk)
    warehouse_id = graphene.Node.to_global_id(
        "Warehouse", allocation.stock.warehouse.pk
    )
    assert first_order_data_line["allocations"] == [
        {"id": allocation_id, "quantity": 0, "warehouse": {"id": warehouse_id}}
    ]


def test_order_line_with_allocations(
    staff_api_client, permission_manage_orders, order_with_lines,
):
    # given
    order = order_with_lines
    query = """
        query OrdersQuery {
            orders(first: 1) {
                edges {
                    node {
                        lines {
                            id
                            allocations {
                                id
                                quantity
                                warehouse {
                                    id
                                }
                            }
                        }
                    }
                }
            }
        }
    """
    staff_api_client.user.user_permissions.add(permission_manage_orders)

    # when
    response = staff_api_client.post_graphql(query)

    # then
    content = get_graphql_content(response)
    lines = content["data"]["orders"]["edges"][0]["node"]["lines"]

    for line in lines:
        _, _id = graphene.Node.from_global_id(line["id"])
        order_line = order.lines.get(pk=_id)
        allocations_from_query = {
            allocation["quantity"] for allocation in line["allocations"]
        }
        allocations_from_db = set(
            order_line.allocations.values_list("quantity_allocated", flat=True)
        )
        assert allocations_from_query == allocations_from_db


def test_order_query(
    staff_api_client, permission_manage_orders, fulfilled_order, shipping_zone
):
    order = fulfilled_order
    query = """
    query OrdersQuery {
        orders(first: 1) {
            edges {
                node {
                    number
                    canFinalize
                    status
                    statusDisplay
                    paymentStatus
                    paymentStatusDisplay
                    userEmail
                    isPaid
                    shippingPrice {
                        gross {
                            amount
                        }
                    }
                    lines {
                        id
                    }
                    fulfillments {
                        fulfillmentOrder
                    }
                    payments{
                        id
                    }
                    subtotal {
                        net {
                            amount
                        }
                    }
                    total {
                        net {
                            amount
                        }
                    }
                    availableShippingMethods {
                        id
                        price {
                            amount
                        }
                        minimumOrderPrice {
                            amount
                            currency
                        }
                        type
                    }
                }
            }
        }
    }
    """
    staff_api_client.user.user_permissions.add(permission_manage_orders)
    response = staff_api_client.post_graphql(query)
    content = get_graphql_content(response)
    order_data = content["data"]["orders"]["edges"][0]["node"]
    assert order_data["number"] == str(order.pk)
    assert order_data["canFinalize"] is True
    assert order_data["status"] == order.status.upper()
    assert order_data["statusDisplay"] == order.get_status_display()
    payment_status = PaymentChargeStatusEnum.get(order.get_payment_status()).name
    assert order_data["paymentStatus"] == payment_status
    payment_status_display = order.get_payment_status_display()
    assert order_data["paymentStatusDisplay"] == payment_status_display
    assert order_data["isPaid"] == order.is_fully_paid()
    assert order_data["userEmail"] == order.user_email
    expected_price = Money(
        amount=str(order_data["shippingPrice"]["gross"]["amount"]), currency="USD"
    )
    assert expected_price == order.shipping_price.gross
    assert len(order_data["lines"]) == order.lines.count()
    fulfillment = order.fulfillments.first().fulfillment_order
    fulfillment_order = order_data["fulfillments"][0]["fulfillmentOrder"]
    assert fulfillment_order == fulfillment
    assert len(order_data["payments"]) == order.payments.count()

    expected_methods = ShippingMethod.objects.applicable_shipping_methods(
        price=order.get_subtotal().gross,
        weight=order.get_total_weight(),
        country_code=order.shipping_address.country.code,
    )
    assert len(order_data["availableShippingMethods"]) == (expected_methods.count())

    method = order_data["availableShippingMethods"][0]
    expected_method = expected_methods.first()
    assert float(expected_method.price.amount) == method["price"]["amount"]
    assert float(expected_method.minimum_order_price.amount) == (
        method["minimumOrderPrice"]["amount"]
    )
    assert expected_method.type.upper() == method["type"]


@pytest.mark.parametrize(
    "expected_price_type, expected_price, display_gross_prices",
    (("gross", 13, True), ("net", 10, False)),
)
def test_order_available_shipping_methods_query(
    expected_price_type,
    expected_price,
    display_gross_prices,
    monkeypatch,
    staff_api_client,
    permission_manage_orders,
    fulfilled_order,
    shipping_zone,
    site_settings,
):
    query = """
    query OrdersQuery {
        orders(first: 1) {
            edges {
                node {
                    availableShippingMethods {
                        id
                        price {
                            amount
                        }
                        type
                    }
                }
            }
        }
    }
    """
    shipping_method = shipping_zone.shipping_methods.first()
    taxed_price = TaxedMoney(net=Money(10, "USD"), gross=Money(13, "USD"))
    apply_taxes_to_shipping_mock = Mock(return_value=taxed_price)
    monkeypatch.setattr(
        PluginsManager, "apply_taxes_to_shipping", apply_taxes_to_shipping_mock
    )
    site_settings.display_gross_prices = display_gross_prices
    site_settings.save()

    staff_api_client.user.user_permissions.add(permission_manage_orders)
    response = staff_api_client.post_graphql(query)
    content = get_graphql_content(response)
    order_data = content["data"]["orders"]["edges"][0]["node"]
    method = order_data["availableShippingMethods"][0]

    apply_taxes_to_shipping_mock.assert_called_once_with(shipping_method.price, ANY)
    assert expected_price == method["price"]["amount"]


def test_order_query_customer(api_client):
    query = """
        query OrdersQuery {
            orders(first: 1) {
                edges {
                    node {
                        id
                    }
                }
            }
        }
    """

    response = api_client.post_graphql(query)
    assert_no_permission(response)


def test_order_query_gift_cards(
    staff_api_client, permission_manage_orders, order_with_lines, gift_card
):
    query = """
    query OrderQuery($id: ID!) {
        order(id: $id) {
            giftCards {
                displayCode
                currentBalance {
                    amount
                }
            }
        }
    }
    """

    order_with_lines.gift_cards.add(gift_card)

    order_id = graphene.Node.to_global_id("Order", order_with_lines.id)
    variables = {"id": order_id}
    staff_api_client.user.user_permissions.add(permission_manage_orders)
    response = staff_api_client.post_graphql(query, variables)
    content = get_graphql_content(response)
    gift_card_data = content["data"]["order"]["giftCards"][0]

    assert gift_card.display_code == gift_card_data["displayCode"]
    assert (
        gift_card.current_balance.amount == gift_card_data["currentBalance"]["amount"]
    )


<<<<<<< HEAD
def test_order_query_shows_non_draft_orders(
=======
def test_order_query_shows_confirmed_orders(
>>>>>>> ecbba773
    staff_api_client, permission_manage_orders, orders
):
    query = """
    query OrdersQuery {
        orders(first: 10) {
            edges {
                node {
                    id
                }
            }
        }
    }
    """

    staff_api_client.user.user_permissions.add(permission_manage_orders)
    response = staff_api_client.post_graphql(query)
    edges = get_graphql_content(response)["data"]["orders"]["edges"]

    assert len(edges) == Order.objects.non_draft().count()


def test_draft_order_query(staff_api_client, permission_manage_orders, orders):
    query = """
    query DraftOrdersQuery {
        draftOrders(first: 10) {
            edges {
                node {
                    id
                }
            }
        }
    }
    """

    staff_api_client.user.user_permissions.add(permission_manage_orders)
    response = staff_api_client.post_graphql(query)
    edges = get_graphql_content(response)["data"]["draftOrders"]["edges"]

    assert len(edges) == Order.objects.drafts().count()


def test_nested_order_events_query(
    staff_api_client,
    permission_manage_orders,
    fulfilled_order,
    fulfillment,
    staff_user,
    warehouse,
):
    query = """
        query OrdersQuery {
            orders(first: 1) {
                edges {
                    node {
                        events {
                            date
                            type
                            user {
                                email
                            }
                            message
                            email
                            emailType
                            amount
                            quantity
                            composedId
                            orderNumber
                            fulfilledItems {
                                quantity
                                orderLine {
                                    productName
                                    variantName
                                }
                            }
                            paymentId
                            paymentGateway
                            warehouse {
                                name
                            }
                        }
                    }
                }
            }
        }
    """

    event = order_events.fulfillment_fulfilled_items_event(
        order=fulfilled_order,
        user=staff_user,
        fulfillment_lines=fulfillment.lines.all(),
    )
    event.parameters.update(
        {
            "message": "Example note",
            "email_type": order_events.OrderEventsEmails.PAYMENT,
            "amount": "80.00",
            "quantity": "10",
            "composed_id": "10-10",
            "warehouse": warehouse.pk,
        }
    )
    event.save()

    staff_api_client.user.user_permissions.add(permission_manage_orders)
    response = staff_api_client.post_graphql(query)
    content = get_graphql_content(response)
    data = content["data"]["orders"]["edges"][0]["node"]["events"][0]
    assert data["message"] == event.parameters["message"]
    assert data["amount"] == float(event.parameters["amount"])
    assert data["emailType"] == "PAYMENT_CONFIRMATION"
    assert data["quantity"] == int(event.parameters["quantity"])
    assert data["composedId"] == event.parameters["composed_id"]
    assert data["user"]["email"] == staff_user.email
    assert data["type"] == "FULFILLMENT_FULFILLED_ITEMS"
    assert data["date"] == event.date.isoformat()
    assert data["orderNumber"] == str(fulfilled_order.pk)
    assert data["fulfilledItems"] == [
        {
            "quantity": line.quantity,
            "orderLine": {
                "productName": line.order_line.product_name,
                "variantName": line.order_line.variant_name,
            },
        }
        for line in fulfillment.lines.all()
    ]
    assert data["paymentId"] is None
    assert data["paymentGateway"] is None
    assert data["warehouse"]["name"] == warehouse.name


def test_payment_information_order_events_query(
    staff_api_client, permission_manage_orders, order, payment_dummy, staff_user
):
    query = """
        query OrdersQuery {
            orders(first: 1) {
                edges {
                    node {
                        events {
                            type
                            user {
                                email
                            }
                            message
                            email
                            emailType
                            amount
                            quantity
                            composedId
                            orderNumber
                            lines {
                                quantity
                            }
                            paymentId
                            paymentGateway
                        }
                    }
                }
            }
        }
    """

    amount = order.total.gross.amount

    order_events.payment_captured_event(
        order=order, user=staff_user, amount=amount, payment=payment_dummy
    )

    staff_api_client.user.user_permissions.add(permission_manage_orders)
    response = staff_api_client.post_graphql(query)
    content = get_graphql_content(response)
    data = content["data"]["orders"]["edges"][0]["node"]["events"][0]

    assert data["message"] is None
    assert Money(str(data["amount"]), "USD") == order.total.gross
    assert data["emailType"] is None
    assert data["quantity"] is None
    assert data["composedId"] is None
    assert data["lines"] is None
    assert data["user"]["email"] == staff_user.email
    assert data["type"] == "PAYMENT_CAPTURED"
    assert data["orderNumber"] == str(order.pk)
    assert data["paymentId"] == payment_dummy.token
    assert data["paymentGateway"] == payment_dummy.gateway


def test_non_staff_user_cannot_only_see_his_order(user_api_client, order):
    query = """
    query OrderQuery($id: ID!) {
        order(id: $id) {
            number
        }
    }
    """
    ID = graphene.Node.to_global_id("Order", order.id)
    variables = {"id": ID}
    response = user_api_client.post_graphql(query, variables)
    assert_no_permission(response)


def test_query_order_as_app(app_api_client, permission_manage_orders, order):
    query = """
    query OrderQuery($id: ID!) {
        order(id: $id) {
            token
        }
    }
    """
    ID = graphene.Node.to_global_id("Order", order.id)
    variables = {"id": ID}
    response = app_api_client.post_graphql(
        query, variables, permissions=[permission_manage_orders]
    )
    content = get_graphql_content(response)
    order_data = content["data"]["order"]
    assert order_data["token"] == order.token


DRAFT_ORDER_CREATE_MUTATION = """
mutation draftCreate(
    $user: ID, $discount: PositiveDecimal, $lines: [OrderLineCreateInput],
    $shippingAddress: AddressInput, $shippingMethod: ID, $voucher: ID,
    $customerNote: String) {
        draftOrderCreate(
            input: {user: $user, discount: $discount,
            lines: $lines, shippingAddress: $shippingAddress,
            shippingMethod: $shippingMethod, voucher: $voucher,
            customerNote: $customerNote}) {
                orderErrors {
                    field
                    message
                    code
                }
                order {
                    discount {
                        amount
                    }
                    discountName
                    lines {
                        productName
                        productSku
                        quantity
                    }
                    status
                    voucher {
                        code
                    }
                    customerNote
                }
            }
    }
"""


def test_draft_order_create(
    staff_api_client,
    permission_manage_orders,
    staff_user,
    customer_user,
    product_without_shipping,
    shipping_method,
    variant,
    voucher,
    graphql_address_data,
):
    variant_0 = variant
    query = DRAFT_ORDER_CREATE_MUTATION
    # Ensure no events were created yet
    assert not OrderEvent.objects.exists()

    user_id = graphene.Node.to_global_id("User", customer_user.id)
    variant_0_id = graphene.Node.to_global_id("ProductVariant", variant_0.id)
    variant_1 = product_without_shipping.variants.first()
    variant_1.quantity = 2
    variant_1.save()
    variant_1_id = graphene.Node.to_global_id("ProductVariant", variant_1.id)
    discount = "10"
    customer_note = "Test note"
    variant_list = [
        {"variantId": variant_0_id, "quantity": 2},
        {"variantId": variant_1_id, "quantity": 1},
    ]
    shipping_address = graphql_address_data
    shipping_id = graphene.Node.to_global_id("ShippingMethod", shipping_method.id)
    voucher_id = graphene.Node.to_global_id("Voucher", voucher.id)
    variables = {
        "user": user_id,
        "discount": discount,
        "lines": variant_list,
        "shippingAddress": shipping_address,
        "shippingMethod": shipping_id,
        "voucher": voucher_id,
        "customerNote": customer_note,
    }
    response = staff_api_client.post_graphql(
        query, variables, permissions=[permission_manage_orders]
    )
    content = get_graphql_content(response)
    assert not content["data"]["draftOrderCreate"]["orderErrors"]
    data = content["data"]["draftOrderCreate"]["order"]
    assert data["status"] == OrderStatus.DRAFT.upper()
    assert data["voucher"]["code"] == voucher.code
    assert data["customerNote"] == customer_note

    order = Order.objects.first()
    assert order.user == customer_user
    # billing address should be copied
    assert order.billing_address.pk != customer_user.default_billing_address.pk
    assert (
        order.billing_address.as_data()
        == customer_user.default_billing_address.as_data()
    )
    assert order.shipping_method == shipping_method
    assert order.shipping_address.first_name == graphql_address_data["firstName"]

    # Ensure the correct event was created
    created_draft_event = OrderEvent.objects.get(
        type=order_events.OrderEvents.DRAFT_CREATED
    )
    assert created_draft_event.user == staff_user
    assert created_draft_event.parameters == {}


def test_draft_order_create_variant_with_0_price(
    staff_api_client,
    permission_manage_orders,
    staff_user,
    customer_user,
    product_without_shipping,
    shipping_method,
    variant,
    voucher,
    graphql_address_data,
):
    variant_0 = variant
    query = DRAFT_ORDER_CREATE_MUTATION
    # Ensure no events were created yet
    assert not OrderEvent.objects.exists()

    user_id = graphene.Node.to_global_id("User", customer_user.id)
    variant_0_id = graphene.Node.to_global_id("ProductVariant", variant_0.id)
    variant_1 = product_without_shipping.variants.first()
    variant_1.quantity = 2
    variant.price = Money(0, "USD")
    variant_1.save()
    variant_1_id = graphene.Node.to_global_id("ProductVariant", variant_1.id)
    variant_list = [
        {"variantId": variant_0_id, "quantity": 2},
        {"variantId": variant_1_id, "quantity": 1},
    ]
    shipping_address = graphql_address_data
    shipping_id = graphene.Node.to_global_id("ShippingMethod", shipping_method.id)
    variables = {
        "user": user_id,
        "lines": variant_list,
        "shippingAddress": shipping_address,
        "shippingMethod": shipping_id,
    }
    response = staff_api_client.post_graphql(
        query, variables, permissions=[permission_manage_orders]
    )
    content = get_graphql_content(response)
    assert not content["data"]["draftOrderCreate"]["orderErrors"]
    data = content["data"]["draftOrderCreate"]["order"]
    assert data["status"] == OrderStatus.DRAFT.upper()

    order = Order.objects.first()
    assert order.user == customer_user
    # billing address should be copied
    assert order.billing_address.pk != customer_user.default_billing_address.pk
    assert (
        order.billing_address.as_data()
        == customer_user.default_billing_address.as_data()
    )
    assert order.shipping_method == shipping_method
    assert order.shipping_address.first_name == graphql_address_data["firstName"]

    # Ensure the correct event was created
    created_draft_event = OrderEvent.objects.get(
        type=order_events.OrderEvents.DRAFT_CREATED
    )
    assert created_draft_event.user == staff_user
    assert created_draft_event.parameters == {}


@patch("saleor.graphql.order.mutations.draft_orders.add_variant_to_draft_order")
def test_draft_order_create_tax_error(
    add_variant_to_draft_order_mock,
    staff_api_client,
    permission_manage_orders,
    staff_user,
    customer_user,
    product_without_shipping,
    shipping_method,
    variant,
    voucher,
    graphql_address_data,
):
    variant_0 = variant
    err_msg = "Test error"
    add_variant_to_draft_order_mock.side_effect = TaxError(err_msg)
    query = DRAFT_ORDER_CREATE_MUTATION
    # Ensure no events were created yet
    assert not OrderEvent.objects.exists()

    user_id = graphene.Node.to_global_id("User", customer_user.id)
    variant_0_id = graphene.Node.to_global_id("ProductVariant", variant_0.id)
    variant_1 = product_without_shipping.variants.first()
    variant_1.quantity = 2
    variant_1.save()
    variant_1_id = graphene.Node.to_global_id("ProductVariant", variant_1.id)
    discount = "10"
    customer_note = "Test note"
    variant_list = [
        {"variantId": variant_0_id, "quantity": 2},
        {"variantId": variant_1_id, "quantity": 1},
    ]
    shipping_address = graphql_address_data
    shipping_id = graphene.Node.to_global_id("ShippingMethod", shipping_method.id)
    voucher_id = graphene.Node.to_global_id("Voucher", voucher.id)
    variables = {
        "user": user_id,
        "discount": discount,
        "lines": variant_list,
        "shippingAddress": shipping_address,
        "shippingMethod": shipping_id,
        "voucher": voucher_id,
        "customerNote": customer_note,
    }
    response = staff_api_client.post_graphql(
        query, variables, permissions=[permission_manage_orders]
    )
    content = get_graphql_content(response)
    data = content["data"]["draftOrderCreate"]
    errors = data["orderErrors"]
    assert not data["order"]
    assert len(errors) == 1
    assert errors[0]["code"] == OrderErrorCode.TAX_ERROR.name
    assert errors[0]["message"] == f"Unable to calculate taxes - {err_msg}"

    order_count = Order.objects.all().count()
    assert order_count == 0


DRAFT_ORDER_UPDATE_MUTATION = """
    mutation draftUpdate(
        $id: ID!, $voucher: ID!, $customerNote: String, $shippingAddress: AddressInput
    ) {
        draftOrderUpdate(id: $id,
                            input: {
                                voucher: $voucher,
                                customerNote: $customerNote,
                                shippingAddress: $shippingAddress,
                            }) {
            orderErrors {
                field
                message
                code
            }
            order {
                userEmail
            }
        }
    }
"""


def test_draft_order_update(
    staff_api_client, permission_manage_orders, draft_order, voucher
):
    order = draft_order
    assert not order.voucher
    assert not order.customer_note
    query = DRAFT_ORDER_UPDATE_MUTATION
    order_id = graphene.Node.to_global_id("Order", order.id)
    voucher_id = graphene.Node.to_global_id("Voucher", voucher.id)
    customer_note = "Test customer note"
    variables = {"id": order_id, "voucher": voucher_id, "customerNote": customer_note}
    response = staff_api_client.post_graphql(
        query, variables, permissions=[permission_manage_orders]
    )
    content = get_graphql_content(response)
    data = content["data"]["draftOrderUpdate"]
    assert not data["orderErrors"]
    order.refresh_from_db()
    assert order.voucher
    assert order.customer_note == customer_note


def test_draft_order_update_with_non_draft_order(
    staff_api_client, permission_manage_orders, order_with_lines, voucher
):
    order = order_with_lines
    query = DRAFT_ORDER_UPDATE_MUTATION
    order_id = graphene.Node.to_global_id("Order", order.id)
    voucher_id = graphene.Node.to_global_id("Voucher", voucher.id)
    customer_note = "Test customer note"
    variables = {"id": order_id, "voucher": voucher_id, "customerNote": customer_note}
    response = staff_api_client.post_graphql(
        query, variables, permissions=[permission_manage_orders]
    )
    content = get_graphql_content(response)
    error = content["data"]["draftOrderUpdate"]["orderErrors"][0]
    assert error["field"] == "id"
    assert error["code"] == OrderErrorCode.INVALID.name


@patch("saleor.graphql.order.mutations.draft_orders.update_order_prices")
def test_draft_order_update_tax_error(
    update_order_prices_mock,
    staff_api_client,
    permission_manage_orders,
    draft_order,
    voucher,
    graphql_address_data,
):
    err_msg = "Test error"
    update_order_prices_mock.side_effect = TaxError(err_msg)
    order = draft_order
    assert not order.voucher
    assert not order.customer_note
    query = DRAFT_ORDER_UPDATE_MUTATION
    order_id = graphene.Node.to_global_id("Order", order.id)
    voucher_id = graphene.Node.to_global_id("Voucher", voucher.id)
    customer_note = "Test customer note"
    variables = {
        "id": order_id,
        "voucher": voucher_id,
        "customerNote": customer_note,
        "shippingAddress": graphql_address_data,
    }
    response = staff_api_client.post_graphql(
        query, variables, permissions=[permission_manage_orders]
    )
    content = get_graphql_content(response)
    data = content["data"]["draftOrderUpdate"]
    errors = data["orderErrors"]
    assert len(errors) == 1
    assert errors[0]["code"] == OrderErrorCode.TAX_ERROR.name
    assert errors[0]["message"] == f"Unable to calculate taxes - {err_msg}"

    order.refresh_from_db()
    assert not order.voucher
    assert not order.customer_note


def test_draft_order_update_doing_nothing_generates_no_events(
    staff_api_client, permission_manage_orders, order_with_lines
):
    assert not OrderEvent.objects.exists()

    query = """
        mutation draftUpdate($id: ID!) {
            draftOrderUpdate(id: $id, input: {}) {
                errors {
                    field
                    message
                }
            }
        }
        """
    order_id = graphene.Node.to_global_id("Order", order_with_lines.id)
    response = staff_api_client.post_graphql(
        query, {"id": order_id}, permissions=[permission_manage_orders]
    )
    get_graphql_content(response)

    # Ensure not event was created
    assert not OrderEvent.objects.exists()


def test_draft_order_delete(
    staff_api_client, permission_manage_orders, order_with_lines
):
    order = order_with_lines
    query = """
        mutation draftDelete($id: ID!) {
            draftOrderDelete(id: $id) {
                order {
                    id
                }
            }
        }
        """
    order_id = graphene.Node.to_global_id("Order", order.id)
    variables = {"id": order_id}
    staff_api_client.post_graphql(
        query, variables, permissions=[permission_manage_orders]
    )
    with pytest.raises(order._meta.model.DoesNotExist):
        order.refresh_from_db()


ORDER_CAN_FINALIZE_QUERY = """
    query OrderQuery($id: ID!){
        order(id: $id){
            canFinalize
        }
    }
"""


def test_can_finalize_order(staff_api_client, permission_manage_orders, draft_order):
    order_id = graphene.Node.to_global_id("Order", draft_order.id)
    variables = {"id": order_id}
    staff_api_client.user.user_permissions.add(permission_manage_orders)
    response = staff_api_client.post_graphql(ORDER_CAN_FINALIZE_QUERY, variables)
    content = get_graphql_content(response)
    assert content["data"]["order"]["canFinalize"] is True


def test_can_finalize_order_no_order_lines(
    staff_api_client, permission_manage_orders, order
):
    order.status = OrderStatus.DRAFT
    order.save(update_fields=["status"])
    order_id = graphene.Node.to_global_id("Order", order.id)
    variables = {"id": order_id}
    staff_api_client.user.user_permissions.add(permission_manage_orders)
    response = staff_api_client.post_graphql(ORDER_CAN_FINALIZE_QUERY, variables)
    content = get_graphql_content(response)
    assert content["data"]["order"]["canFinalize"] is False


def test_can_finalize_order_product_unavailable_for_purchase(
    staff_api_client, permission_manage_orders, draft_order
):
    # given
    order = draft_order

    order.status = OrderStatus.DRAFT
    order.save(update_fields=["status"])

    product = order.lines.first().variant.product
    product.available_for_purchase = date.today() + timedelta(days=1)
    product.save(update_fields=["available_for_purchase"])

    order_id = graphene.Node.to_global_id("Order", order.id)
    variables = {"id": order_id}
    staff_api_client.user.user_permissions.add(permission_manage_orders)

    # when
    response = staff_api_client.post_graphql(ORDER_CAN_FINALIZE_QUERY, variables)

    # then
    content = get_graphql_content(response)
    assert content["data"]["order"]["canFinalize"] is False


def test_validate_draft_order(draft_order):
    # should not raise any errors
    assert validate_draft_order(draft_order, "US") is None


def test_validate_draft_order_wrong_shipping(draft_order):
    order = draft_order
    shipping_zone = order.shipping_method.shipping_zone
    shipping_zone.countries = ["DE"]
    shipping_zone.save()
    assert order.shipping_address.country.code not in shipping_zone.countries
    with pytest.raises(ValidationError) as e:
        validate_draft_order(order, "US")
    msg = "Shipping method is not valid for chosen shipping address"
    assert e.value.error_dict["shipping"][0].message == msg


def test_validate_draft_order_no_order_lines(order, shipping_method):
    order.shipping_method = shipping_method
    with pytest.raises(ValidationError) as e:
        validate_draft_order(order, "US")
    msg = "Could not create order without any products."
    assert e.value.error_dict["lines"][0].message == msg


def test_validate_draft_order_non_existing_variant(draft_order):
    order = draft_order
    line = order.lines.first()
    variant = line.variant
    variant.delete()
    line.refresh_from_db()
    assert line.variant is None

    with pytest.raises(ValidationError) as e:
        validate_draft_order(order, "US")
    msg = "Could not create orders with non-existing products."
    assert e.value.error_dict["lines"][0].message == msg


def test_validate_draft_order_with_unpublished_product(draft_order):
    order = draft_order
    line = order.lines.first()
    variant = line.variant
    variant.product.is_published = False
    variant.product.save()
    line.refresh_from_db()

    with pytest.raises(ValidationError) as e:
        validate_draft_order(order, "US")
    msg = "Can't finalize draft with unpublished product."
    error = e.value.error_dict["lines"][0]

    assert error.message == msg
    assert error.code == OrderErrorCode.PRODUCT_NOT_PUBLISHED


def test_validate_draft_order_with_unavailable_for_purchase_product(draft_order):
    order = draft_order
    line = order.lines.first()
    variant = line.variant
    variant.product.available_for_purchase = None
    variant.product.save(update_fields=["available_for_purchase"])
    line.refresh_from_db()

    with pytest.raises(ValidationError) as e:
        validate_draft_order(order, "US")
    msg = "Can't finalize draft with product unavailable for purchase."
    error = e.value.error_dict["lines"][0]

    assert error.message == msg
    assert error.code == OrderErrorCode.PRODUCT_UNAVAILABLE_FOR_PURCHASE


def test_validate_draft_order_with_product_available_for_purchase_in_future(
    draft_order,
):
    order = draft_order
    line = order.lines.first()
    variant = line.variant
    variant.product.available_for_purchase = date.today() + timedelta(days=2)
    variant.product.save(update_fields=["available_for_purchase"])
    line.refresh_from_db()

    with pytest.raises(ValidationError) as e:
        validate_draft_order(order, "US")
    msg = "Can't finalize draft with product unavailable for purchase."
    error = e.value.error_dict["lines"][0]

    assert error.message == msg
    assert error.code == OrderErrorCode.PRODUCT_UNAVAILABLE_FOR_PURCHASE


def test_validate_draft_order_out_of_stock_variant(draft_order):
    order = draft_order
    line = order.lines.first()
    variant = line.variant

    stock = variant.stocks.get()
    stock.quantity = 0
    stock.save(update_fields=["quantity"])

    with pytest.raises(ValidationError) as e:
        validate_draft_order(order, "US")
    msg = "Insufficient product stock: SKU_A"
    assert e.value.error_dict["lines"][0].message == msg


def test_validate_draft_order_no_shipping_address(draft_order):
    order = draft_order
    order.shipping_address = None

    with pytest.raises(ValidationError) as e:
        validate_draft_order(order, "US")
    error = e.value.error_dict["order"][0]
    assert error.message == "Can't finalize draft with no shipping address."
    assert error.code.value == OrderErrorCode.ORDER_NO_SHIPPING_ADDRESS.value


def test_validate_draft_order_no_billing_address(draft_order):
    order = draft_order
    order.billing_address = None

    with pytest.raises(ValidationError) as e:
        validate_draft_order(order, "US")
    error = e.value.error_dict["order"][0]
    assert error.message == "Can't finalize draft with no billing address."
    assert error.code.value == OrderErrorCode.BILLING_ADDRESS_NOT_SET.value


def test_validate_draft_order_no_shipping_method(draft_order):
    order = draft_order
    order.shipping_method = None

    with pytest.raises(ValidationError) as e:
        validate_draft_order(order, "US")
    error = e.value.error_dict["shipping"][0]
    assert error.message == "Shipping method is required."
    assert error.code.value == OrderErrorCode.SHIPPING_METHOD_REQUIRED.value


def test_validate_draft_order_no_shipping_method_shipping_not_required(draft_order):
    order = draft_order
    order.shipping_method = None
    required_mock = Mock(return_value=False)
    order.is_shipping_required = required_mock

    assert validate_draft_order(order, "US") is None


def test_validate_draft_order_no_shipping_address_no_method_shipping_not_required(
    draft_order,
):
    order = draft_order
    order.shipping_method = None
    order.shipping_address = None
    required_mock = Mock(return_value=False)
    order.is_shipping_required = required_mock

    assert validate_draft_order(order, "US") is None


DRAFT_ORDER_COMPLETE_MUTATION = """
    mutation draftComplete($id: ID!) {
        draftOrderComplete(id: $id) {
            orderErrors {
                field
                code
            }
            order {
                status
            }
        }
    }
"""


def test_draft_order_complete(
    staff_api_client, permission_manage_orders, staff_user, draft_order,
):
    order = draft_order

    # Ensure no events were created
    assert not OrderEvent.objects.exists()

    # Ensure no allocation were created
    assert not Allocation.objects.filter(order_line__order=order).exists()

    order_id = graphene.Node.to_global_id("Order", order.id)
    variables = {"id": order_id}
    response = staff_api_client.post_graphql(
        DRAFT_ORDER_COMPLETE_MUTATION, variables, permissions=[permission_manage_orders]
    )
    content = get_graphql_content(response)
    data = content["data"]["draftOrderComplete"]["order"]
    order.refresh_from_db()
    assert data["status"] == order.status.upper()
    draft_placed_event = OrderEvent.objects.get()

    for line in order:
        allocation = line.allocations.get()
        assert allocation.quantity_allocated == line.quantity_unfulfilled

    assert draft_placed_event.user == staff_user
    assert draft_placed_event.type == order_events.OrderEvents.PLACED_FROM_DRAFT
    assert draft_placed_event.parameters == {}


def test_draft_order_complete_product_without_inventory_tracking(
    staff_api_client,
    shipping_method,
    permission_manage_orders,
    staff_user,
    draft_order_without_inventory_tracking,
):
    order = draft_order_without_inventory_tracking
    order.shipping_method = shipping_method
    order.save()

    # Ensure no events were created
    assert not OrderEvent.objects.exists()

    # Ensure no allocation were created
    assert not Allocation.objects.filter(order_line__order=order).exists()

    order_id = graphene.Node.to_global_id("Order", order.id)
    variables = {"id": order_id}
    response = staff_api_client.post_graphql(
        DRAFT_ORDER_COMPLETE_MUTATION, variables, permissions=[permission_manage_orders]
    )
    content = get_graphql_content(response)
    data = content["data"]["draftOrderComplete"]["order"]

    assert not content["data"]["draftOrderComplete"]["orderErrors"]

    order.refresh_from_db()
    assert data["status"] == order.status.upper()
    draft_placed_event = OrderEvent.objects.get()

    assert not Allocation.objects.filter(order_line__order=order).exists()

    assert draft_placed_event.user == staff_user
    assert draft_placed_event.type == order_events.OrderEvents.PLACED_FROM_DRAFT
    assert draft_placed_event.parameters == {}


def test_draft_order_complete_out_of_stock_variant(
    staff_api_client, permission_manage_orders, staff_user, draft_order
):
    order = draft_order

    # Ensure no events were created
    assert not OrderEvent.objects.exists()

    line_1, _ = order.lines.order_by("-quantity").all()
    stock_1 = Stock.objects.get(product_variant=line_1.variant)
    line_1.quantity = get_available_quantity_for_stock(stock_1) + 1
    line_1.save(update_fields=["quantity"])

    order_id = graphene.Node.to_global_id("Order", order.id)
    variables = {"id": order_id}
    response = staff_api_client.post_graphql(
        DRAFT_ORDER_COMPLETE_MUTATION, variables, permissions=[permission_manage_orders]
    )
    content = get_graphql_content(response)
    error = content["data"]["draftOrderComplete"]["orderErrors"][0]
    order.refresh_from_db()
    assert order.status == OrderStatus.DRAFT

    assert error["field"] == "lines"
    assert error["code"] == OrderErrorCode.INSUFFICIENT_STOCK.name


def test_draft_order_complete_existing_user_email_updates_user_field(
    staff_api_client, draft_order, customer_user, permission_manage_orders
):
    order = draft_order
    order.user_email = customer_user.email
    order.user = None
    order.save()
    order_id = graphene.Node.to_global_id("Order", order.id)
    variables = {"id": order_id}
    response = staff_api_client.post_graphql(
        DRAFT_ORDER_COMPLETE_MUTATION, variables, permissions=[permission_manage_orders]
    )
    content = get_graphql_content(response)
    assert "errors" not in content
    order.refresh_from_db()
    assert order.user == customer_user


def test_draft_order_complete_anonymous_user_email_sets_user_field_null(
    staff_api_client, draft_order, permission_manage_orders
):
    order = draft_order
    order.user_email = "anonymous@example.com"
    order.user = None
    order.save()
    order_id = graphene.Node.to_global_id("Order", order.id)
    variables = {"id": order_id}
    response = staff_api_client.post_graphql(
        DRAFT_ORDER_COMPLETE_MUTATION, variables, permissions=[permission_manage_orders]
    )
    content = get_graphql_content(response)
    assert "errors" not in content
    order.refresh_from_db()
    assert order.user is None


def test_draft_order_complete_anonymous_user_no_email(
    staff_api_client, draft_order, permission_manage_orders
):
    order = draft_order
    order.user_email = ""
    order.user = None
    order.save()
    order_id = graphene.Node.to_global_id("Order", order.id)
    variables = {"id": order_id}
    response = staff_api_client.post_graphql(
        DRAFT_ORDER_COMPLETE_MUTATION, variables, permissions=[permission_manage_orders]
    )
    content = get_graphql_content(response)
    data = content["data"]["draftOrderComplete"]["order"]
    assert data["status"] == OrderStatus.UNFULFILLED.upper()


def test_draft_order_complete_drops_shipping_address(
    staff_api_client, permission_manage_orders, staff_user, draft_order, address,
):
    order = draft_order
    order.shipping_address = address.get_copy()
    order.billing_address = address.get_copy()
    order.save()
    order.lines.update(is_shipping_required=False)

    order_id = graphene.Node.to_global_id("Order", order.id)
    variables = {"id": order_id}
    response = staff_api_client.post_graphql(
        DRAFT_ORDER_COMPLETE_MUTATION, variables, permissions=[permission_manage_orders]
    )
    content = get_graphql_content(response)
    data = content["data"]["draftOrderComplete"]["order"]
    order.refresh_from_db()

    assert data["status"] == order.status.upper()
    assert order.shipping_address is None


def test_draft_order_complete_unavailable_for_purchase(
    staff_api_client, permission_manage_orders, staff_user, draft_order
):
    # given
    order = draft_order

    # Ensure no events were created
    assert not OrderEvent.objects.exists()

    product = order.lines.first().variant.product
    product.available_for_purchase = date.today() + timedelta(days=5)
    product.save(update_fields=["available_for_purchase"])

    order_id = graphene.Node.to_global_id("Order", order.id)
    variables = {"id": order_id}

    # when
    response = staff_api_client.post_graphql(
        DRAFT_ORDER_COMPLETE_MUTATION, variables, permissions=[permission_manage_orders]
    )

    # then
    content = get_graphql_content(response)
    error = content["data"]["draftOrderComplete"]["orderErrors"][0]
    order.refresh_from_db()
    assert order.status == OrderStatus.DRAFT

    assert error["field"] == "lines"
    assert error["code"] == OrderErrorCode.PRODUCT_UNAVAILABLE_FOR_PURCHASE.name


DRAFT_ORDER_LINES_CREATE_MUTATION = """
    mutation DraftOrderLinesCreate($orderId: ID!, $variantId: ID!, $quantity: Int!) {
        draftOrderLinesCreate(id: $orderId,
                input: [{variantId: $variantId, quantity: $quantity}]) {

            errors {
                field
                message
            }
            orderLines {
                id
                quantity
                productSku
            }
            order {
                total {
                    gross {
                        amount
                    }
                }
            }
        }
    }
"""


def test_draft_order_lines_create(
    draft_order, permission_manage_orders, staff_api_client
):
    query = DRAFT_ORDER_LINES_CREATE_MUTATION
    order = draft_order
    line = order.lines.first()
    variant = line.variant
    old_quantity = line.quantity
    quantity = 1
    order_id = graphene.Node.to_global_id("Order", order.id)
    variant_id = graphene.Node.to_global_id("ProductVariant", variant.id)
    variables = {"orderId": order_id, "variantId": variant_id, "quantity": quantity}

    # mutation should fail without proper permissions
    response = staff_api_client.post_graphql(query, variables)
    assert_no_permission(response)

    # assign permissions
    staff_api_client.user.user_permissions.add(permission_manage_orders)
    response = staff_api_client.post_graphql(query, variables)
    content = get_graphql_content(response)
    data = content["data"]["draftOrderLinesCreate"]
    assert data["orderLines"][0]["productSku"] == variant.sku
    assert data["orderLines"][0]["quantity"] == old_quantity + quantity

    # mutation should fail when quantity is lower than 1
    variables = {"orderId": order_id, "variantId": variant_id, "quantity": 0}
    response = staff_api_client.post_graphql(query, variables)
    content = get_graphql_content(response)
    data = content["data"]["draftOrderLinesCreate"]
    assert data["errors"]
    assert data["errors"][0]["field"] == "quantity"


def test_require_draft_order_when_creating_lines(
    order_with_lines, staff_api_client, permission_manage_orders
):
    query = DRAFT_ORDER_LINES_CREATE_MUTATION
    order = order_with_lines
    line = order.lines.first()
    variant = line.variant
    order_id = graphene.Node.to_global_id("Order", order.id)
    variant_id = graphene.Node.to_global_id("ProductVariant", variant.id)
    variables = {"orderId": order_id, "variantId": variant_id, "quantity": 1}
    response = staff_api_client.post_graphql(
        query, variables, permissions=[permission_manage_orders]
    )
    content = get_graphql_content(response)
    data = content["data"]["draftOrderLinesCreate"]
    assert data["errors"]


DRAFT_ORDER_LINE_UPDATE_MUTATION = """
    mutation DraftOrderLineUpdate($lineId: ID!, $quantity: Int!) {
        draftOrderLineUpdate(id: $lineId, input: {quantity: $quantity}) {
            errors {
                field
                message
            }
            orderLine {
                id
                quantity
            }
            order {
                total {
                    gross {
                        amount
                    }
                }
            }
        }
    }
"""


def test_draft_order_line_update(
    draft_order, permission_manage_orders, staff_api_client, staff_user
):
    query = DRAFT_ORDER_LINE_UPDATE_MUTATION
    order = draft_order
    line = order.lines.first()
    new_quantity = 1
    removed_quantity = 2
    line_id = graphene.Node.to_global_id("OrderLine", line.id)
    variables = {"lineId": line_id, "quantity": new_quantity}

    # Ensure the line has the expected quantity
    assert line.quantity == 3

    # No event should exist yet
    assert not OrderEvent.objects.exists()

    # mutation should fail without proper permissions
    response = staff_api_client.post_graphql(query, variables)
    assert_no_permission(response)

    # assign permissions
    staff_api_client.user.user_permissions.add(permission_manage_orders)
    response = staff_api_client.post_graphql(query, variables)
    content = get_graphql_content(response)
    data = content["data"]["draftOrderLineUpdate"]
    assert data["orderLine"]["quantity"] == new_quantity

    removed_items_event = OrderEvent.objects.last()  # type: OrderEvent
    assert removed_items_event.type == order_events.OrderEvents.DRAFT_REMOVED_PRODUCTS
    assert removed_items_event.user == staff_user
    assert removed_items_event.parameters == {
        "lines": [{"quantity": removed_quantity, "line_pk": line.pk, "item": str(line)}]
    }

    # mutation should fail when quantity is lower than 1
    variables = {"lineId": line_id, "quantity": 0}
    response = staff_api_client.post_graphql(query, variables)
    content = get_graphql_content(response)
    data = content["data"]["draftOrderLineUpdate"]
    assert data["errors"]
    assert data["errors"][0]["field"] == "quantity"


def test_require_draft_order_when_updating_lines(
    order_with_lines, staff_api_client, permission_manage_orders
):
    query = DRAFT_ORDER_LINE_UPDATE_MUTATION
    order = order_with_lines
    line = order.lines.first()
    line_id = graphene.Node.to_global_id("OrderLine", line.id)
    variables = {"lineId": line_id, "quantity": 1}
    response = staff_api_client.post_graphql(
        query, variables, permissions=[permission_manage_orders]
    )
    content = get_graphql_content(response)
    data = content["data"]["draftOrderLineUpdate"]
    assert data["errors"]


QUERY_GET_FIRST_EVENT = """
        query OrdersQuery {
            orders(first: 1) {
                edges {
                    node {
                        events {
                            lines {
                                quantity
                                orderLine {
                                    id
                                }
                            }
                        }
                    }
                }
            }
        }
    """


def test_retrieving_event_lines_with_deleted_line(
    staff_api_client, order_with_lines, staff_user, permission_manage_orders
):
    order = order_with_lines
    lines = order_with_lines.lines.all()
    quantities_per_lines = [(line.quantity, line) for line in lines]

    # Create the test event
    order_events.draft_order_added_products_event(
        order=order, user=staff_user, order_lines=quantities_per_lines
    )

    # Delete a line
    deleted_line = lines.first()
    deleted_line.delete()

    # Prepare the query
    staff_api_client.user.user_permissions.add(permission_manage_orders)

    # Send the query and retrieve the data
    content = get_graphql_content(staff_api_client.post_graphql(QUERY_GET_FIRST_EVENT))
    data = content["data"]["orders"]["edges"][0]["node"]["events"][0]

    # Check every line is returned and the one deleted is None
    assert len(data["lines"]) == len(quantities_per_lines)
    for expected_data, received_line in zip(quantities_per_lines, data["lines"]):
        quantity, line = expected_data

        if line is deleted_line:
            assert received_line["orderLine"] is None
        else:
            assert received_line["orderLine"] is not None
            assert received_line["orderLine"]["id"] == graphene.Node.to_global_id(
                "OrderLine", line.pk
            )

        assert received_line["quantity"] == quantity


def test_retrieving_event_lines_with_missing_line_pk_in_data(
    staff_api_client, order_with_lines, staff_user, permission_manage_orders
):
    order = order_with_lines
    line = order_with_lines.lines.first()
    quantities_per_lines = [(line.quantity, line)]

    # Create the test event
    event = order_events.draft_order_added_products_event(
        order=order, user=staff_user, order_lines=quantities_per_lines
    )
    del event.parameters["lines"][0]["line_pk"]
    event.save(update_fields=["parameters"])

    # Prepare the query
    staff_api_client.user.user_permissions.add(permission_manage_orders)

    # Send the query and retrieve the data
    content = get_graphql_content(staff_api_client.post_graphql(QUERY_GET_FIRST_EVENT))
    data = content["data"]["orders"]["edges"][0]["node"]["events"][0]

    # Check every line is returned and the one deleted is None
    received_line = data["lines"][0]
    assert len(data["lines"]) == 1
    assert received_line["quantity"] == line.quantity
    assert received_line["orderLine"] is None


DRAFT_ORDER_LINE_DELETE_MUTATION = """
    mutation DraftOrderLineDelete($id: ID!) {
        draftOrderLineDelete(id: $id) {
            errors {
                field
                message
            }
            orderLine {
                id
            }
            order {
                id
            }
        }
    }
"""


def test_draft_order_line_remove(
    draft_order, permission_manage_orders, staff_api_client
):
    query = DRAFT_ORDER_LINE_DELETE_MUTATION
    order = draft_order
    line = order.lines.first()
    line_id = graphene.Node.to_global_id("OrderLine", line.id)
    variables = {"id": line_id}

    response = staff_api_client.post_graphql(
        query, variables, permissions=[permission_manage_orders]
    )
    content = get_graphql_content(response)
    data = content["data"]["draftOrderLineDelete"]
    assert data["orderLine"]["id"] == line_id
    assert line not in order.lines.all()


def test_require_draft_order_when_removing_lines(
    staff_api_client, order_with_lines, permission_manage_orders
):
    query = DRAFT_ORDER_LINE_DELETE_MUTATION
    order = order_with_lines
    line = order.lines.first()
    line_id = graphene.Node.to_global_id("OrderLine", line.id)
    variables = {"id": line_id}
    response = staff_api_client.post_graphql(
        query, variables, permissions=[permission_manage_orders]
    )
    content = get_graphql_content(response)
    data = content["data"]["draftOrderLineDelete"]
    assert data["errors"]


ORDER_UPDATE_MUTATION = """
    mutation orderUpdate($id: ID!, $email: String, $address: AddressInput) {
        orderUpdate(
            id: $id, input: {
                userEmail: $email,
                shippingAddress: $address,
                billingAddress: $address}) {
            orderErrors {
                field
                code
            }
            order {
                userEmail
            }
        }
    }
"""


@patch("saleor.plugins.base_plugin.BasePlugin.order_updated")
def test_order_update(
    plugin_mock,
    staff_api_client,
    permission_manage_orders,
    order_with_lines,
    graphql_address_data,
):
    order = order_with_lines
    order.user = None
    order.save()
    email = "not_default@example.com"
    assert not order.user_email == email
    assert not order.shipping_address.first_name == graphql_address_data["firstName"]
    assert not order.billing_address.last_name == graphql_address_data["lastName"]
    order_id = graphene.Node.to_global_id("Order", order.id)
    variables = {"id": order_id, "email": email, "address": graphql_address_data}
    response = staff_api_client.post_graphql(
        ORDER_UPDATE_MUTATION, variables, permissions=[permission_manage_orders]
    )
    content = get_graphql_content(response)
    assert not content["data"]["orderUpdate"]["orderErrors"]
    data = content["data"]["orderUpdate"]["order"]
    assert data["userEmail"] == email

    order.refresh_from_db()
    order.shipping_address.refresh_from_db()
    order.billing_address.refresh_from_db()
    assert order.shipping_address.first_name == graphql_address_data["firstName"]
    assert order.billing_address.last_name == graphql_address_data["lastName"]
    assert order.user_email == email
    assert order.user is None
    assert order.status == OrderStatus.UNFULFILLED
    assert plugin_mock.called is True


@patch("saleor.plugins.base_plugin.BasePlugin.order_updated")
def test_order_update_with_draft_order(
    plugin_mock,
    staff_api_client,
    permission_manage_orders,
    draft_order,
    graphql_address_data,
):
    order = draft_order
    order.user = None
    order.save()
    email = "not_default@example.com"
    order_id = graphene.Node.to_global_id("Order", order.id)
    variables = {"id": order_id, "email": email, "address": graphql_address_data}
    response = staff_api_client.post_graphql(
        ORDER_UPDATE_MUTATION, variables, permissions=[permission_manage_orders]
    )
    content = get_graphql_content(response)
    error = content["data"]["orderUpdate"]["orderErrors"][0]
    assert error["field"] == "id"
    assert error["code"] == OrderErrorCode.INVALID.name
    assert plugin_mock.called is False


def test_order_update_anonymous_user_no_user_email(
    staff_api_client, order_with_lines, permission_manage_orders, graphql_address_data
):
    order = order_with_lines
    order.user = None
    order.save()
    query = """
            mutation orderUpdate(
            $id: ID!, $address: AddressInput) {
                orderUpdate(
                    id: $id, input: {
                        shippingAddress: $address,
                        billingAddress: $address}) {
                    errors {
                        field
                        message
                    }
                    order {
                        id
                    }
                }
            }
            """
    first_name = "Test fname"
    last_name = "Test lname"
    order_id = graphene.Node.to_global_id("Order", order.id)
    variables = {"id": order_id, "address": graphql_address_data}
    response = staff_api_client.post_graphql(
        query, variables, permissions=[permission_manage_orders]
    )
    get_graphql_content(response)
    order.refresh_from_db()
    order.shipping_address.refresh_from_db()
    order.billing_address.refresh_from_db()
    assert order.shipping_address.first_name != first_name
    assert order.billing_address.last_name != last_name
    assert order.status == OrderStatus.UNFULFILLED


def test_order_update_user_email_existing_user(
    staff_api_client,
    order_with_lines,
    customer_user,
    permission_manage_orders,
    graphql_address_data,
):
    order = order_with_lines
    order.user = None
    order.save()
    query = """
        mutation orderUpdate(
        $id: ID!, $email: String, $address: AddressInput) {
            orderUpdate(
                id: $id, input: {
                    userEmail: $email, shippingAddress: $address,
                    billingAddress: $address}) {
                errors {
                    field
                    message
                }
                order {
                    userEmail
                }
            }
        }
        """
    email = customer_user.email
    order_id = graphene.Node.to_global_id("Order", order.id)
    variables = {"id": order_id, "address": graphql_address_data, "email": email}
    response = staff_api_client.post_graphql(
        query, variables, permissions=[permission_manage_orders]
    )
    content = get_graphql_content(response)
    assert not content["data"]["orderUpdate"]["errors"]
    data = content["data"]["orderUpdate"]["order"]
    assert data["userEmail"] == email

    order.refresh_from_db()
    order.shipping_address.refresh_from_db()
    order.billing_address.refresh_from_db()
    assert order.shipping_address.first_name == graphql_address_data["firstName"]
    assert order.billing_address.last_name == graphql_address_data["lastName"]
    assert order.user_email == email
    assert order.user == customer_user


ORDER_ADD_NOTE_MUTATION = """
    mutation addNote($id: ID!, $message: String!) {
        orderAddNote(order: $id, input: {message: $message}) {
            orderErrors {
                field
                message
                code
            }
            order {
                id
            }
            event {
                user {
                    email
                }
                message
            }
        }
    }
"""


def test_order_add_note_as_staff_user(
    staff_api_client, permission_manage_orders, order_with_lines, staff_user
):
    """We are testing that adding a note to an order as a staff user is doing the
    expected behaviors."""
    order = order_with_lines
    assert not order.events.all()
    order_id = graphene.Node.to_global_id("Order", order.id)
    message = "nuclear note"
    variables = {"id": order_id, "message": message}
    response = staff_api_client.post_graphql(
        ORDER_ADD_NOTE_MUTATION, variables, permissions=[permission_manage_orders]
    )
    content = get_graphql_content(response)
    data = content["data"]["orderAddNote"]

    assert data["order"]["id"] == order_id
    assert data["event"]["user"]["email"] == staff_user.email
    assert data["event"]["message"] == message

    order.refresh_from_db()
    assert order.status == OrderStatus.UNFULFILLED

    # Ensure the correct order event was created
    event = order.events.get()
    assert event.type == order_events.OrderEvents.NOTE_ADDED
    assert event.user == staff_user
    assert event.parameters == {"message": message}

    # Ensure not customer events were created as it was a staff action
    assert not CustomerEvent.objects.exists()


@pytest.mark.parametrize("message", ("", "   ",))
def test_order_add_note_fail_on_empty_message(
    staff_api_client, permission_manage_orders, order_with_lines, message
):
    order_id = graphene.Node.to_global_id("Order", order_with_lines.id)
    variables = {"id": order_id, "message": message}
    response = staff_api_client.post_graphql(
        ORDER_ADD_NOTE_MUTATION, variables, permissions=[permission_manage_orders]
    )
    content = get_graphql_content(response)
    data = content["data"]["orderAddNote"]
    assert data["orderErrors"][0]["field"] == "message"
    assert data["orderErrors"][0]["code"] == OrderErrorCode.REQUIRED.name


MUTATION_ORDER_CANCEL = """
mutation cancelOrder($id: ID!) {
    orderCancel(id: $id) {
        order {
            status
        }
        orderErrors{
            field
            code
        }
    }
}
"""


@patch("saleor.graphql.order.mutations.orders.cancel_order")
@patch("saleor.graphql.order.mutations.orders.clean_order_cancel")
def test_order_cancel(
    mock_clean_order_cancel,
    mock_cancel_order,
    staff_api_client,
    permission_manage_orders,
    order_with_lines,
):
    order = order_with_lines
    order_id = graphene.Node.to_global_id("Order", order.id)
    variables = {"id": order_id}
    response = staff_api_client.post_graphql(
        MUTATION_ORDER_CANCEL, variables, permissions=[permission_manage_orders]
    )
    content = get_graphql_content(response)
    data = content["data"]["orderCancel"]
    assert not data["orderErrors"]

    mock_clean_order_cancel.assert_called_once_with(order)
    mock_cancel_order.assert_called_once_with(order=order, user=staff_api_client.user)


@patch("saleor.graphql.order.mutations.orders.cancel_order")
@patch("saleor.graphql.order.mutations.orders.clean_order_cancel")
def test_order_cancel_as_app(
    mock_clean_order_cancel,
    mock_cancel_order,
    app_api_client,
    permission_manage_orders,
    order_with_lines,
):
    order = order_with_lines
    order_id = graphene.Node.to_global_id("Order", order.id)
    variables = {"id": order_id}
    response = app_api_client.post_graphql(
        MUTATION_ORDER_CANCEL, variables, permissions=[permission_manage_orders]
    )
    content = get_graphql_content(response)
    data = content["data"]["orderCancel"]
    assert not data["orderErrors"]

    mock_clean_order_cancel.assert_called_once_with(order)
    mock_cancel_order.assert_called_once_with(order=order, user=AnonymousUser())


def test_order_capture(
    staff_api_client, permission_manage_orders, payment_txn_preauth, staff_user
):
    order = payment_txn_preauth.order
    query = """
        mutation captureOrder($id: ID!, $amount: PositiveDecimal!) {
            orderCapture(id: $id, amount: $amount) {
                order {
                    paymentStatus
                    paymentStatusDisplay
                    isPaid
                    totalCaptured {
                        amount
                    }
                }
            }
        }
    """
    order_id = graphene.Node.to_global_id("Order", order.id)
    amount = float(payment_txn_preauth.total)
    variables = {"id": order_id, "amount": amount}
    response = staff_api_client.post_graphql(
        query, variables, permissions=[permission_manage_orders]
    )
    content = get_graphql_content(response)
    data = content["data"]["orderCapture"]["order"]
    order.refresh_from_db()
    assert data["paymentStatus"] == PaymentChargeStatusEnum.FULLY_CHARGED.name
    payment_status_display = dict(ChargeStatus.CHOICES).get(ChargeStatus.FULLY_CHARGED)
    assert data["paymentStatusDisplay"] == payment_status_display
    assert data["isPaid"]
    assert data["totalCaptured"]["amount"] == float(amount)

    event_captured, event_order_fully_paid, event_email_sent = order.events.all()

    assert event_captured.type == order_events.OrderEvents.PAYMENT_CAPTURED
    assert event_captured.user == staff_user
    assert event_captured.parameters == {
        "amount": str(amount),
        "payment_gateway": "mirumee.payments.dummy",
        "payment_id": "",
    }

    assert event_order_fully_paid.type == order_events.OrderEvents.ORDER_FULLY_PAID
    assert event_order_fully_paid.user == staff_user

    assert event_email_sent.user == staff_user
    assert event_email_sent.parameters == {
        "email": order.user_email,
        "email_type": order_events.OrderEventsEmails.PAYMENT,
    }


def test_paid_order_mark_as_paid(
    staff_api_client, permission_manage_orders, payment_txn_preauth
):
    order = payment_txn_preauth.order
    query = """
            mutation markPaid($id: ID!) {
                orderMarkAsPaid(id: $id) {
                    errors {
                        field
                        message
                    }
                    orderErrors {
                        field
                        message
                        code
                    }
                    order {
                        isPaid
                    }
                }
            }
        """
    order_id = graphene.Node.to_global_id("Order", order.id)
    variables = {"id": order_id}
    response = staff_api_client.post_graphql(
        query, variables, permissions=[permission_manage_orders]
    )
    content = get_graphql_content(response)
    errors = content["data"]["orderMarkAsPaid"]["errors"]
    msg = "Orders with payments can not be manually marked as paid."
    assert errors[0]["message"] == msg
    assert errors[0]["field"] == "payment"

    order_errors = content["data"]["orderMarkAsPaid"]["orderErrors"]
    assert order_errors[0]["code"] == OrderErrorCode.PAYMENT_ERROR.name


def test_order_mark_as_paid(
    staff_api_client, permission_manage_orders, order_with_lines, staff_user
):
    order = order_with_lines
    query = """
            mutation markPaid($id: ID!) {
                orderMarkAsPaid(id: $id) {
                    errors {
                        field
                        message
                    }
                    order {
                        isPaid
                    }
                }
            }
        """
    assert not order.is_fully_paid()
    order_id = graphene.Node.to_global_id("Order", order.id)
    variables = {"id": order_id}
    response = staff_api_client.post_graphql(
        query, variables, permissions=[permission_manage_orders]
    )
    content = get_graphql_content(response)
    data = content["data"]["orderMarkAsPaid"]["order"]
    order.refresh_from_db()
    assert data["isPaid"] is True is order.is_fully_paid()

    event_order_paid = order.events.first()
    assert event_order_paid.type == order_events.OrderEvents.ORDER_MARKED_AS_PAID
    assert event_order_paid.user == staff_user


def test_order_mark_as_paid_no_billing_address(
    staff_api_client, permission_manage_orders, order_with_lines, staff_user
):
    order = order_with_lines
    order_with_lines.billing_address = None
    order_with_lines.save()

    query = """
            mutation markPaid($id: ID!) {
                orderMarkAsPaid(id: $id) {
                    orderErrors {
                        code
                    }
                }
            }
        """
    order_id = graphene.Node.to_global_id("Order", order.id)
    variables = {"id": order_id}
    response = staff_api_client.post_graphql(
        query, variables, permissions=[permission_manage_orders]
    )
    content = get_graphql_content(response)
    data = content["data"]["orderMarkAsPaid"]["orderErrors"]
    assert data[0]["code"] == OrderErrorCode.BILLING_ADDRESS_NOT_SET.name


ORDER_VOID = """
    mutation voidOrder($id: ID!) {
        orderVoid(id: $id) {
            order {
                paymentStatus
                paymentStatusDisplay
            }
            errors {
                field
                message
            }
            orderErrors {
                field
                message
                code
            }
        }
    }
"""


def test_order_void(
    staff_api_client, permission_manage_orders, payment_txn_preauth, staff_user
):
    order = payment_txn_preauth.order
    order_id = graphene.Node.to_global_id("Order", order.id)
    variables = {"id": order_id}
    response = staff_api_client.post_graphql(
        ORDER_VOID, variables, permissions=[permission_manage_orders]
    )
    content = get_graphql_content(response)
    data = content["data"]["orderVoid"]["order"]
    assert data["paymentStatus"] == PaymentChargeStatusEnum.NOT_CHARGED.name
    payment_status_display = dict(ChargeStatus.CHOICES).get(ChargeStatus.NOT_CHARGED)
    assert data["paymentStatusDisplay"] == payment_status_display
    event_payment_voided = order.events.last()
    assert event_payment_voided.type == order_events.OrderEvents.PAYMENT_VOIDED
    assert event_payment_voided.user == staff_user


def test_order_void_payment_error(
    mock_get_manager, staff_api_client, permission_manage_orders, payment_txn_preauth
):
    msg = "Oops! Something went wrong."
    order = payment_txn_preauth.order
    order_id = graphene.Node.to_global_id("Order", order.id)
    variables = {"id": order_id}
    mock_get_manager.void_payment.side_effect = ValueError(msg)
    response = staff_api_client.post_graphql(
        ORDER_VOID, variables, permissions=[permission_manage_orders]
    )
    content = get_graphql_content(response)
    errors = content["data"]["orderVoid"]["errors"]
    assert errors[0]["field"] == "payment"
    assert errors[0]["message"] == msg

    order_errors = content["data"]["orderVoid"]["orderErrors"]
    assert order_errors[0]["code"] == OrderErrorCode.PAYMENT_ERROR.name


def test_order_refund(staff_api_client, permission_manage_orders, payment_txn_captured):
    order = payment_txn_captured.order
    query = """
        mutation refundOrder($id: ID!, $amount: PositiveDecimal!) {
            orderRefund(id: $id, amount: $amount) {
                order {
                    paymentStatus
                    paymentStatusDisplay
                    isPaid
                    status
                }
            }
        }
    """
    order_id = graphene.Node.to_global_id("Order", order.id)
    amount = float(payment_txn_captured.total)
    variables = {"id": order_id, "amount": amount}
    response = staff_api_client.post_graphql(
        query, variables, permissions=[permission_manage_orders]
    )
    content = get_graphql_content(response)
    data = content["data"]["orderRefund"]["order"]
    order.refresh_from_db()
    assert data["status"] == order.status.upper()
    assert data["paymentStatus"] == PaymentChargeStatusEnum.FULLY_REFUNDED.name
    payment_status_display = dict(ChargeStatus.CHOICES).get(ChargeStatus.FULLY_REFUNDED)
    assert data["paymentStatusDisplay"] == payment_status_display
    assert data["isPaid"] is False

    refund_order_event = order.events.filter(
        type=order_events.OrderEvents.PAYMENT_REFUNDED
    ).first()
    assert refund_order_event.parameters["amount"] == str(amount)

    email_send_event = order.events.filter(
        type=order_events.OrderEvents.EMAIL_SENT
    ).first()
    assert email_send_event.parameters["email_type"]


@pytest.mark.parametrize(
    "requires_amount, mutation_name",
    ((True, "orderRefund"), (False, "orderVoid"), (True, "orderCapture")),
)
def test_clean_payment_without_payment_associated_to_order(
    staff_api_client, permission_manage_orders, order, requires_amount, mutation_name
):

    assert not OrderEvent.objects.exists()

    additional_arguments = ", amount: 2" if requires_amount else ""
    query = """
        mutation %(mutationName)s($id: ID!) {
          %(mutationName)s(id: $id %(args)s) {
            errors {
              field
              message
            }
          }
        }
    """ % {
        "mutationName": mutation_name,
        "args": additional_arguments,
    }

    order_id = graphene.Node.to_global_id("Order", order.id)
    variables = {"id": order_id}
    response = staff_api_client.post_graphql(
        query, variables, permissions=[permission_manage_orders]
    )
    errors = get_graphql_content(response)["data"][mutation_name].get("errors")

    message = "There's no payment associated with the order."

    assert errors, "expected an error"
    assert errors == [{"field": "payment", "message": message}]
    assert not OrderEvent.objects.exists()


def test_try_payment_action_generates_event(order, staff_user, payment_dummy):
    message = "The payment did a oopsie!"
    assert not OrderEvent.objects.exists()

    def _test_operation():
        raise PaymentError(message)

    with pytest.raises(ValidationError) as exc:
        try_payment_action(
            order=order, user=staff_user, payment=payment_dummy, func=_test_operation
        )

    assert exc.value.args[0]["payment"].message == message

    error_event = OrderEvent.objects.get()  # type: OrderEvent
    assert error_event.type == order_events.OrderEvents.PAYMENT_FAILED
    assert error_event.user == staff_user
    assert error_event.parameters == {
        "message": message,
        "gateway": payment_dummy.gateway,
        "payment_id": payment_dummy.token,
    }


def test_clean_order_refund_payment():
    payment = MagicMock(spec=Payment)
    payment.gateway = CustomPaymentChoices.MANUAL
    Mock(spec="string")
    with pytest.raises(ValidationError) as e:
        clean_refund_payment(payment)
    msg = "Manual payments can not be refunded."
    assert e.value.error_dict["payment"][0].message == msg


def test_clean_order_capture():
    with pytest.raises(ValidationError) as e:
        clean_order_capture(None)
    msg = "There's no payment associated with the order."
    assert e.value.error_dict["payment"][0].message == msg


def test_clean_order_cancel(fulfilled_order_with_all_cancelled_fulfillments):
    order = fulfilled_order_with_all_cancelled_fulfillments
    # Shouldn't raise any errors
    assert clean_order_cancel(order) is None


def test_clean_order_cancel_draft_order(
    fulfilled_order_with_all_cancelled_fulfillments,
):
    order = fulfilled_order_with_all_cancelled_fulfillments

    order.status = OrderStatus.DRAFT
    order.save()

    with pytest.raises(ValidationError) as e:
        clean_order_cancel(order)
    assert e.value.error_dict["order"][0].code == OrderErrorCode.CANNOT_CANCEL_ORDER


def test_clean_order_cancel_canceled_order(
    fulfilled_order_with_all_cancelled_fulfillments,
):
    order = fulfilled_order_with_all_cancelled_fulfillments

    order.status = OrderStatus.CANCELED
    order.save()

    with pytest.raises(ValidationError) as e:
        clean_order_cancel(order)
    assert e.value.error_dict["order"][0].code == OrderErrorCode.CANNOT_CANCEL_ORDER


def test_clean_order_cancel_order_with_fulfillment(
    fulfilled_order_with_cancelled_fulfillment,
):
    order = fulfilled_order_with_cancelled_fulfillment

    order.status = OrderStatus.CANCELED
    order.save()

    with pytest.raises(ValidationError) as e:
        clean_order_cancel(order)
    assert e.value.error_dict["order"][0].code == OrderErrorCode.CANNOT_CANCEL_ORDER


ORDER_UPDATE_SHIPPING_QUERY = """
    mutation orderUpdateShipping($order: ID!, $shippingMethod: ID) {
        orderUpdateShipping(
                order: $order, input: {shippingMethod: $shippingMethod}) {
            errors {
                field
                message
            }
            order {
                id
            }
        }
    }
"""


def test_order_update_shipping(
    staff_api_client,
    permission_manage_orders,
    order_with_lines,
    shipping_method,
    staff_user,
):
    order = order_with_lines
    query = ORDER_UPDATE_SHIPPING_QUERY
    order_id = graphene.Node.to_global_id("Order", order.id)
    method_id = graphene.Node.to_global_id("ShippingMethod", shipping_method.id)
    variables = {"order": order_id, "shippingMethod": method_id}
    response = staff_api_client.post_graphql(
        query, variables, permissions=[permission_manage_orders]
    )
    content = get_graphql_content(response)
    data = content["data"]["orderUpdateShipping"]
    assert data["order"]["id"] == order_id

    order.refresh_from_db()
    shipping_total = shipping_method.get_total()
    shipping_price = TaxedMoney(shipping_total, shipping_total)
    assert order.status == OrderStatus.UNFULFILLED
    assert order.shipping_method == shipping_method
    assert order.shipping_price_net == shipping_price.net
    assert order.shipping_price_gross == shipping_price.gross
    assert order.shipping_method_name == shipping_method.name


def test_order_update_shipping_clear_shipping_method(
    staff_api_client, permission_manage_orders, order, staff_user, shipping_method
):
    order.shipping_method = shipping_method
    shipping_total = shipping_method.get_total()
    shipping_price = TaxedMoney(shipping_total, shipping_total)
    order.shipping_price = shipping_price
    order.shipping_method_name = "Example shipping"
    order.save()

    query = ORDER_UPDATE_SHIPPING_QUERY
    order_id = graphene.Node.to_global_id("Order", order.id)
    variables = {"order": order_id, "shippingMethod": None}
    response = staff_api_client.post_graphql(
        query, variables, permissions=[permission_manage_orders]
    )
    content = get_graphql_content(response)
    data = content["data"]["orderUpdateShipping"]
    assert data["order"]["id"] == order_id

    order.refresh_from_db()
    assert order.shipping_method is None
    assert order.shipping_price == zero_taxed_money()
    assert order.shipping_method_name is None


def test_order_update_shipping_shipping_required(
    staff_api_client, permission_manage_orders, order_with_lines, staff_user
):
    order = order_with_lines
    query = ORDER_UPDATE_SHIPPING_QUERY
    order_id = graphene.Node.to_global_id("Order", order.id)
    variables = {"order": order_id, "shippingMethod": None}
    response = staff_api_client.post_graphql(
        query, variables, permissions=[permission_manage_orders]
    )
    content = get_graphql_content(response)
    data = content["data"]["orderUpdateShipping"]
    assert data["errors"][0]["field"] == "shippingMethod"
    assert data["errors"][0]["message"] == (
        "Shipping method is required for this order."
    )


def test_order_update_shipping_no_shipping_address(
    staff_api_client,
    permission_manage_orders,
    order_with_lines,
    shipping_method,
    staff_user,
):
    order = order_with_lines
    order.shipping_address = None
    order.save()
    query = ORDER_UPDATE_SHIPPING_QUERY
    order_id = graphene.Node.to_global_id("Order", order.id)
    method_id = graphene.Node.to_global_id("ShippingMethod", shipping_method.id)
    variables = {"order": order_id, "shippingMethod": method_id}
    response = staff_api_client.post_graphql(
        query, variables, permissions=[permission_manage_orders]
    )
    content = get_graphql_content(response)
    data = content["data"]["orderUpdateShipping"]
    assert data["errors"][0]["field"] == "order"
    assert data["errors"][0]["message"] == (
        "Cannot choose a shipping method for an order without" " the shipping address."
    )


def test_order_update_shipping_incorrect_shipping_method(
    staff_api_client,
    permission_manage_orders,
    order_with_lines,
    shipping_method,
    staff_user,
):
    order = order_with_lines
    zone = shipping_method.shipping_zone
    zone.countries = ["DE"]
    zone.save()
    assert order.shipping_address.country.code not in zone.countries
    query = ORDER_UPDATE_SHIPPING_QUERY
    order_id = graphene.Node.to_global_id("Order", order.id)
    method_id = graphene.Node.to_global_id("ShippingMethod", shipping_method.id)
    variables = {"order": order_id, "shippingMethod": method_id}
    response = staff_api_client.post_graphql(
        query, variables, permissions=[permission_manage_orders]
    )
    content = get_graphql_content(response)
    data = content["data"]["orderUpdateShipping"]
    assert data["errors"][0]["field"] == "shippingMethod"
    assert data["errors"][0]["message"] == (
        "Shipping method cannot be used with this order."
    )


def test_draft_order_clear_shipping_method(
    staff_api_client, draft_order, permission_manage_orders
):
    assert draft_order.shipping_method
    query = ORDER_UPDATE_SHIPPING_QUERY
    order_id = graphene.Node.to_global_id("Order", draft_order.id)
    variables = {"order": order_id, "shippingMethod": None}
    response = staff_api_client.post_graphql(
        query, variables, permissions=[permission_manage_orders]
    )
    content = get_graphql_content(response)
    data = content["data"]["orderUpdateShipping"]
    assert data["order"]["id"] == order_id
    draft_order.refresh_from_db()
    assert draft_order.shipping_method is None
    assert draft_order.shipping_price == zero_taxed_money()
    assert draft_order.shipping_method_name is None


def test_orders_total(staff_api_client, permission_manage_orders, order_with_lines):
    query = """
    query Orders($period: ReportingPeriod) {
        ordersTotal(period: $period) {
            gross {
                amount
                currency
            }
            net {
                currency
                amount
            }
        }
    }
    """
    variables = {"period": ReportingPeriod.TODAY.name}
    response = staff_api_client.post_graphql(
        query, variables, permissions=[permission_manage_orders]
    )
    content = get_graphql_content(response)
    amount = str(content["data"]["ordersTotal"]["gross"]["amount"])
    assert Money(amount, "USD") == order_with_lines.total.gross


ORDER_BY_TOKEN_QUERY = """
    query OrderByToken($token: UUID!) {
        orderByToken(token: $token) {
            id
            shippingAddress {
                firstName
                lastName
                streetAddress1
                streetAddress2
                phone
            }
            billingAddress {
                firstName
                lastName
                streetAddress1
                streetAddress2
                phone
            }
            userEmail
        }
    }
    """


def test_order_by_token_query_by_anonymous_user(api_client, order):
    # given
    query = ORDER_BY_TOKEN_QUERY

    order.billing_address.street_address_2 = "test"
    order.billing_address.save()

    order_id = graphene.Node.to_global_id("Order", order.id)

    # when
    response = api_client.post_graphql(query, {"token": order.token})

    # then
    content = get_graphql_content(response)
    data = content["data"]["orderByToken"]
    assert data["id"] == order_id
    assert data["shippingAddress"]["firstName"] == order.shipping_address.first_name[
        0
    ] + "." * (len(order.shipping_address.first_name) - 1)
    assert data["shippingAddress"]["lastName"] == order.shipping_address.last_name[
        0
    ] + "." * (len(order.shipping_address.last_name) - 1)
    assert data["shippingAddress"][
        "streetAddress1"
    ] == order.shipping_address.street_address_1[0] + "." * (
        len(order.shipping_address.street_address_1) - 1
    )
    assert data["shippingAddress"][
        "streetAddress2"
    ] == order.shipping_address.street_address_2[0] + "." * (
        len(order.shipping_address.street_address_2) - 1
    )
    assert data["shippingAddress"]["phone"] == str(order.shipping_address.phone)[
        :3
    ] + "." * (len(str(order.shipping_address.phone)) - 3)

    assert data["billingAddress"]["firstName"] == order.billing_address.first_name[
        0
    ] + "." * (len(order.billing_address.first_name) - 1)
    assert data["billingAddress"]["lastName"] == order.billing_address.last_name[
        0
    ] + "." * (len(order.billing_address.last_name) - 1)
    assert data["billingAddress"][
        "streetAddress1"
    ] == order.billing_address.street_address_1[0] + "." * (
        len(order.billing_address.street_address_1) - 1
    )
    assert data["billingAddress"][
        "streetAddress2"
    ] == order.billing_address.street_address_2[0] + "." * (
        len(order.billing_address.street_address_2) - 1
    )
    assert data["billingAddress"]["phone"] == str(order.billing_address.phone)[
        :3
    ] + "." * (len(str(order.billing_address.phone)) - 3)


def test_order_by_token_query_by_order_owner(user_api_client, order):
    # given
    query = ORDER_BY_TOKEN_QUERY
    order.user = user_api_client.user
    order.save()
    order_id = graphene.Node.to_global_id("Order", order.id)

    # when
    response = user_api_client.post_graphql(query, {"token": order.token})

    # then
    content = get_graphql_content(response)
    data = content["data"]["orderByToken"]
    assert data["id"] == order_id

    assert data["shippingAddress"]["firstName"] == order.shipping_address.first_name
    assert data["shippingAddress"]["lastName"] == order.shipping_address.last_name
    assert (
        data["shippingAddress"]["streetAddress1"]
        == order.shipping_address.street_address_1
    )
    assert (
        data["shippingAddress"]["streetAddress2"]
        == order.shipping_address.street_address_2
    )
    assert data["shippingAddress"]["phone"] == order.shipping_address.phone

    assert data["billingAddress"]["firstName"] == order.billing_address.first_name
    assert data["billingAddress"]["lastName"] == order.billing_address.last_name
    assert (
        data["billingAddress"]["streetAddress1"]
        == order.billing_address.street_address_1
    )
    assert (
        data["billingAddress"]["streetAddress2"]
        == order.billing_address.street_address_2
    )
    assert data["billingAddress"]["phone"] == order.billing_address.phone

    assert data["userEmail"] == order.user_email


def test_order_by_token_query_by_superuser(superuser_api_client, order):
    # given
    query = ORDER_BY_TOKEN_QUERY
    order_id = graphene.Node.to_global_id("Order", order.id)

    # when
    response = superuser_api_client.post_graphql(query, {"token": order.token})

    # then
    content = get_graphql_content(response)
    data = content["data"]["orderByToken"]
    assert data["id"] == order_id

    assert data["shippingAddress"]["firstName"] == order.shipping_address.first_name
    assert data["shippingAddress"]["lastName"] == order.shipping_address.last_name
    assert (
        data["shippingAddress"]["streetAddress1"]
        == order.shipping_address.street_address_1
    )
    assert (
        data["shippingAddress"]["streetAddress2"]
        == order.shipping_address.street_address_2
    )
    assert data["shippingAddress"]["phone"] == order.shipping_address.phone

    assert data["billingAddress"]["firstName"] == order.billing_address.first_name
    assert data["billingAddress"]["lastName"] == order.billing_address.last_name
    assert (
        data["billingAddress"]["streetAddress1"]
        == order.billing_address.street_address_1
    )
    assert (
        data["billingAddress"]["streetAddress2"]
        == order.billing_address.street_address_2
    )
    assert data["billingAddress"]["phone"] == order.billing_address.phone

    assert data["userEmail"] == order.user_email


def test_order_by_token_query_by_staff_with_permission(
    staff_api_client, permission_manage_orders, order, customer_user
):
    # given
    query = ORDER_BY_TOKEN_QUERY

    staff_user = staff_api_client.user
    staff_user.user_permissions.add(permission_manage_orders)

    order.user = customer_user
    order.save()

    order_id = graphene.Node.to_global_id("Order", order.id)

    # when
    response = staff_api_client.post_graphql(query, {"token": order.token})

    # then
    content = get_graphql_content(response)
    data = content["data"]["orderByToken"]
    assert data["id"] == order_id

    assert data["shippingAddress"]["firstName"] == order.shipping_address.first_name
    assert data["shippingAddress"]["lastName"] == order.shipping_address.last_name
    assert (
        data["shippingAddress"]["streetAddress1"]
        == order.shipping_address.street_address_1
    )
    assert (
        data["shippingAddress"]["streetAddress2"]
        == order.shipping_address.street_address_2
    )
    assert data["shippingAddress"]["phone"] == order.shipping_address.phone

    assert data["billingAddress"]["firstName"] == order.billing_address.first_name
    assert data["billingAddress"]["lastName"] == order.billing_address.last_name
    assert (
        data["billingAddress"]["streetAddress1"]
        == order.billing_address.street_address_1
    )
    assert (
        data["billingAddress"]["streetAddress2"]
        == order.billing_address.street_address_2
    )
    assert data["billingAddress"]["phone"] == order.billing_address.phone

    assert data["userEmail"] == order.user_email


def test_order_by_token_query_by_staff_no_permission(
    staff_api_client, order, customer_user
):
    # given
    query = ORDER_BY_TOKEN_QUERY

    order.shipping_address.street_address_2 = "test"
    order.shipping_address.save()

    order.user = customer_user
    order.save()

    order_id = graphene.Node.to_global_id("Order", order.id)

    # when
    response = staff_api_client.post_graphql(query, {"token": order.token})

    # then
    content = get_graphql_content(response)
    data = content["data"]["orderByToken"]
    assert data["id"] == order_id

    assert data["shippingAddress"]["firstName"] == order.shipping_address.first_name[
        0
    ] + "." * (len(order.shipping_address.first_name) - 1)
    assert data["shippingAddress"]["lastName"] == order.shipping_address.last_name[
        0
    ] + "." * (len(order.shipping_address.last_name) - 1)
    assert data["shippingAddress"][
        "streetAddress1"
    ] == order.shipping_address.street_address_1[0] + "." * (
        len(order.shipping_address.street_address_1) - 1
    )
    assert data["shippingAddress"][
        "streetAddress2"
    ] == order.shipping_address.street_address_2[0] + "." * (
        len(order.shipping_address.street_address_2) - 1
    )
    assert data["shippingAddress"]["phone"] == str(order.shipping_address.phone)[
        :3
    ] + "." * (len(str(order.shipping_address.phone)) - 3)

    assert data["billingAddress"]["firstName"] == order.billing_address.first_name[
        0
    ] + "." * (len(order.billing_address.first_name) - 1)
    assert data["billingAddress"]["lastName"] == order.billing_address.last_name[
        0
    ] + "." * (len(order.billing_address.last_name) - 1)
    assert data["billingAddress"][
        "streetAddress1"
    ] == order.billing_address.street_address_1[0] + "." * (
        len(order.billing_address.street_address_1) - 1
    )
    assert data["billingAddress"][
        "streetAddress2"
    ] == order.billing_address.street_address_2[0] + "." * (
        len(order.billing_address.street_address_2) - 1
    )
    assert data["billingAddress"]["phone"] == str(order.billing_address.phone)[
        :3
    ] + "." * (len(str(order.billing_address.phone)) - 3)


def test_order_by_token_query_by_app(
    app_api_client, order, customer_user, permission_manage_orders
):
    # given
    query = ORDER_BY_TOKEN_QUERY

    order.user = customer_user
    order.save()

    app_api_client.app.permissions.add(permission_manage_orders)

    order_id = graphene.Node.to_global_id("Order", order.id)

    # when
    response = app_api_client.post_graphql(query, {"token": order.token})

    # then
    content = get_graphql_content(response)
    data = content["data"]["orderByToken"]
    assert data["id"] == order_id

    assert data["shippingAddress"]["firstName"] == order.shipping_address.first_name
    assert data["shippingAddress"]["lastName"] == order.shipping_address.last_name
    assert (
        data["shippingAddress"]["streetAddress1"]
        == order.shipping_address.street_address_1
    )
    assert (
        data["shippingAddress"]["streetAddress2"]
        == order.shipping_address.street_address_2
    )
    assert data["shippingAddress"]["phone"] == order.shipping_address.phone

    assert data["billingAddress"]["firstName"] == order.billing_address.first_name
    assert data["billingAddress"]["lastName"] == order.billing_address.last_name
    assert (
        data["billingAddress"]["streetAddress1"]
        == order.billing_address.street_address_1
    )
    assert (
        data["billingAddress"]["streetAddress2"]
        == order.billing_address.street_address_2
    )
    assert data["billingAddress"]["phone"] == order.billing_address.phone

    assert data["userEmail"] == order.user_email


def test_order_by_token_query_by_app_no_perm(
    app_api_client, order, customer_user, permission_manage_orders
):
    # given
    query = ORDER_BY_TOKEN_QUERY

    order.user = customer_user
    order.save()

    order_id = graphene.Node.to_global_id("Order", order.id)

    # when
    response = app_api_client.post_graphql(query, {"token": order.token})

    # then
    content = get_graphql_content(response)
    data = content["data"]["orderByToken"]
    assert data["id"] == order_id

    assert data["shippingAddress"]["firstName"] == order.shipping_address.first_name[
        0
    ] + "." * (len(order.shipping_address.first_name) - 1)
    assert data["shippingAddress"]["lastName"] == order.shipping_address.last_name[
        0
    ] + "." * (len(order.shipping_address.last_name) - 1)
    assert data["shippingAddress"][
        "streetAddress1"
    ] == order.shipping_address.street_address_1[0] + "." * (
        len(order.shipping_address.street_address_1) - 1
    )
    assert data["shippingAddress"]["streetAddress2"] == ""
    assert data["shippingAddress"]["phone"] == str(order.shipping_address.phone)[
        :3
    ] + "." * (len(str(order.shipping_address.phone)) - 3)

    assert data["billingAddress"]["firstName"] == order.billing_address.first_name[
        0
    ] + "." * (len(order.billing_address.first_name) - 1)
    assert data["billingAddress"]["lastName"] == order.billing_address.last_name[
        0
    ] + "." * (len(order.billing_address.last_name) - 1)
    assert data["billingAddress"][
        "streetAddress1"
    ] == order.billing_address.street_address_1[0] + "." * (
        len(order.billing_address.street_address_1) - 1
    )
    assert data["billingAddress"]["streetAddress2"] == ""
    assert data["billingAddress"]["phone"] == str(order.billing_address.phone)[
        :3
    ] + "." * (len(str(order.billing_address.phone)) - 3)


def test_order_by_token_user_restriction(api_client, order):
    query = """
    query OrderByToken($token: UUID!) {
        orderByToken(token: $token) {
            user {
                id
            }
        }
    }
    """
    response = api_client.post_graphql(query, {"token": order.token})
    assert_no_permission(response)


def test_order_by_token_events_restriction(api_client, order):
    query = """
    query OrderByToken($token: UUID!) {
        orderByToken(token: $token) {
            events {
                id
            }
        }
    }
    """
    response = api_client.post_graphql(query, {"token": order.token})
    assert_no_permission(response)


def test_authorized_access_to_order_by_token(
    user_api_client, staff_api_client, customer_user, order, permission_manage_users
):
    query = """
    query OrderByToken($token: UUID!) {
        orderByToken(token: $token) {
            user {
                id
            }
        }
    }
    """
    variables = {"token": order.token}
    customer_user_id = graphene.Node.to_global_id("User", customer_user.id)

    response = user_api_client.post_graphql(query, variables)
    content = get_graphql_content(response)
    assert content["data"]["orderByToken"]["user"]["id"] == customer_user_id

    response = staff_api_client.post_graphql(
        query, variables, permissions=[permission_manage_users]
    )
    content = get_graphql_content(response)
    assert content["data"]["orderByToken"]["user"]["id"] == customer_user_id


def test_query_draft_order_by_token_with_requester_as_customer(
    user_api_client, draft_order
):
    draft_order.user = user_api_client.user
    draft_order.save(update_fields=["user"])
    query = ORDER_BY_TOKEN_QUERY
    response = user_api_client.post_graphql(query, {"token": draft_order.token})
    content = get_graphql_content(response)
    assert not content["data"]["orderByToken"]


def test_query_draft_order_by_token_as_anonymous_customer(api_client, draft_order):
    query = ORDER_BY_TOKEN_QUERY
    response = api_client.post_graphql(query, {"token": draft_order.token})
    content = get_graphql_content(response)
    assert not content["data"]["orderByToken"]


MUTATION_ORDER_BULK_CANCEL = """
mutation CancelManyOrders($ids: [ID]!) {
    orderBulkCancel(ids: $ids) {
        count
        orderErrors{
            field
            code
        }
    }
}
"""


@patch("saleor.graphql.order.bulk_mutations.orders.cancel_order")
def test_order_bulk_cancel(
    mock_cancel_order,
    staff_api_client,
    order_list,
    fulfilled_order_with_all_cancelled_fulfillments,
    permission_manage_orders,
    address,
):
    orders = order_list
    orders.append(fulfilled_order_with_all_cancelled_fulfillments)
    expected_count = sum(order.can_cancel() for order in orders)
    variables = {
        "ids": [graphene.Node.to_global_id("Order", order.id) for order in orders],
    }
    response = staff_api_client.post_graphql(
        MUTATION_ORDER_BULK_CANCEL, variables, permissions=[permission_manage_orders]
    )
    content = get_graphql_content(response)
    data = content["data"]["orderBulkCancel"]
    assert data["count"] == expected_count
    assert not data["orderErrors"]

    calls = [call(order=order, user=staff_api_client.user) for order in orders]

    mock_cancel_order.assert_has_calls(calls, any_order=True)
    mock_cancel_order.call_count == expected_count


@patch("saleor.graphql.order.bulk_mutations.orders.cancel_order")
def test_order_bulk_cancel_as_app(
    mock_cancel_order,
    app_api_client,
    order_list,
    fulfilled_order_with_all_cancelled_fulfillments,
    permission_manage_orders,
    address,
):
    orders = order_list
    orders.append(fulfilled_order_with_all_cancelled_fulfillments)
    expected_count = sum(order.can_cancel() for order in orders)
    variables = {
        "ids": [graphene.Node.to_global_id("Order", order.id) for order in orders],
    }
    response = app_api_client.post_graphql(
        MUTATION_ORDER_BULK_CANCEL, variables, permissions=[permission_manage_orders]
    )
    content = get_graphql_content(response)
    data = content["data"]["orderBulkCancel"]
    assert data["count"] == expected_count
    assert not data["orderErrors"]

    calls = [call(order=order, user=AnonymousUser()) for order in orders]

    mock_cancel_order.assert_has_calls(calls, any_order=True)
    mock_cancel_order.call_count == expected_count


@pytest.mark.parametrize(
    "orders_filter, count",
    [
        (
            {
                "created": {
                    "gte": str(date.today() - timedelta(days=3)),
                    "lte": str(date.today()),
                }
            },
            1,
        ),
        ({"created": {"gte": str(date.today() - timedelta(days=3))}}, 1),
        ({"created": {"lte": str(date.today())}}, 2),
        ({"created": {"lte": str(date.today() - timedelta(days=3))}}, 1),
        ({"created": {"gte": str(date.today() + timedelta(days=1))}}, 0),
    ],
)
def test_order_query_with_filter_created(
    orders_filter,
    count,
    orders_query_with_filter,
    staff_api_client,
    permission_manage_orders,
):
    Order.objects.create()
    with freeze_time("2012-01-14"):
        Order.objects.create()
    variables = {"filter": orders_filter}
    staff_api_client.user.user_permissions.add(permission_manage_orders)
    response = staff_api_client.post_graphql(orders_query_with_filter, variables)
    content = get_graphql_content(response)
    orders = content["data"]["orders"]["edges"]

    assert len(orders) == count


@pytest.mark.parametrize(
    "orders_filter, count, payment_status",
    [
        ({"paymentStatus": "FULLY_CHARGED"}, 1, ChargeStatus.FULLY_CHARGED),
        ({"paymentStatus": "NOT_CHARGED"}, 2, ChargeStatus.NOT_CHARGED),
        ({"paymentStatus": "PARTIALLY_CHARGED"}, 1, ChargeStatus.PARTIALLY_CHARGED),
        ({"paymentStatus": "PARTIALLY_REFUNDED"}, 1, ChargeStatus.PARTIALLY_REFUNDED),
        ({"paymentStatus": "FULLY_REFUNDED"}, 1, ChargeStatus.FULLY_REFUNDED),
        ({"paymentStatus": "FULLY_CHARGED"}, 0, ChargeStatus.FULLY_REFUNDED),
        ({"paymentStatus": "NOT_CHARGED"}, 1, ChargeStatus.FULLY_REFUNDED),
    ],
)
def test_order_query_with_filter_payment_status(
    orders_filter,
    count,
    payment_status,
    orders_query_with_filter,
    staff_api_client,
    payment_dummy,
    permission_manage_orders,
):
    payment_dummy.charge_status = payment_status
    payment_dummy.save()

    payment_dummy.id = None
    payment_dummy.order = Order.objects.create()
    payment_dummy.charge_status = ChargeStatus.NOT_CHARGED
    payment_dummy.save()

    variables = {"filter": orders_filter}
    staff_api_client.user.user_permissions.add(permission_manage_orders)
    response = staff_api_client.post_graphql(orders_query_with_filter, variables)
    content = get_graphql_content(response)
    orders = content["data"]["orders"]["edges"]

    assert len(orders) == count


@pytest.mark.parametrize(
    "orders_filter, count, status",
    [
        ({"status": "UNFULFILLED"}, 2, OrderStatus.UNFULFILLED),
        ({"status": "UNCONFIRMED"}, 1, OrderStatus.UNCONFIRMED),
        ({"status": "PARTIALLY_FULFILLED"}, 1, OrderStatus.PARTIALLY_FULFILLED),
        ({"status": "FULFILLED"}, 1, OrderStatus.FULFILLED),
        ({"status": "CANCELED"}, 1, OrderStatus.CANCELED),
    ],
)
def test_order_query_with_filter_status(
    orders_filter,
    count,
    status,
    orders_query_with_filter,
    staff_api_client,
    payment_dummy,
    permission_manage_orders,
    order,
):
    order.status = status
    order.save()

    Order.objects.create()

    variables = {"filter": orders_filter}
    staff_api_client.user.user_permissions.add(permission_manage_orders)
    response = staff_api_client.post_graphql(orders_query_with_filter, variables)
    content = get_graphql_content(response)
    orders = content["data"]["orders"]["edges"]
    order_id = graphene.Node.to_global_id("Order", order.pk)

    orders_ids_from_response = [o["node"]["id"] for o in orders]
    assert len(orders) == count
    assert order_id in orders_ids_from_response


@pytest.mark.parametrize(
    "orders_filter, user_field, user_value",
    [
        ({"customer": "admin"}, "email", "admin@example.com"),
        ({"customer": "John"}, "first_name", "johnny"),
        ({"customer": "Snow"}, "last_name", "snow"),
    ],
)
def test_order_query_with_filter_customer_fields(
    orders_filter,
    user_field,
    user_value,
    orders_query_with_filter,
    staff_api_client,
    permission_manage_orders,
    customer_user,
):
    setattr(customer_user, user_field, user_value)
    customer_user.save()
    customer_user.refresh_from_db()

    order = Order(user=customer_user, token=str(uuid.uuid4()))
    Order.objects.bulk_create([order, Order(token=str(uuid.uuid4()))])

    variables = {"filter": orders_filter}
    staff_api_client.user.user_permissions.add(permission_manage_orders)
    response = staff_api_client.post_graphql(orders_query_with_filter, variables)
    content = get_graphql_content(response)
    orders = content["data"]["orders"]["edges"]
    order_id = graphene.Node.to_global_id("Order", order.pk)

    assert len(orders) == 1
    assert orders[0]["node"]["id"] == order_id


@pytest.mark.parametrize(
    "orders_filter, user_field, user_value",
    [
        ({"customer": "admin"}, "email", "admin@example.com"),
        ({"customer": "John"}, "first_name", "johnny"),
        ({"customer": "Snow"}, "last_name", "snow"),
    ],
)
def test_draft_order_query_with_filter_customer_fields(
    orders_filter,
    user_field,
    user_value,
    draft_orders_query_with_filter,
    staff_api_client,
    permission_manage_orders,
    customer_user,
):
    setattr(customer_user, user_field, user_value)
    customer_user.save()
    customer_user.refresh_from_db()

    order = Order(status=OrderStatus.DRAFT, user=customer_user, token=str(uuid.uuid4()))
    Order.objects.bulk_create(
        [order, Order(token=str(uuid.uuid4()), status=OrderStatus.DRAFT)]
    )

    variables = {"filter": orders_filter}
    staff_api_client.user.user_permissions.add(permission_manage_orders)
    response = staff_api_client.post_graphql(draft_orders_query_with_filter, variables)
    content = get_graphql_content(response)
    orders = content["data"]["draftOrders"]["edges"]
    order_id = graphene.Node.to_global_id("Order", order.pk)

    assert len(orders) == 1
    assert orders[0]["node"]["id"] == order_id


@pytest.mark.parametrize(
    "orders_filter, count",
    [
        (
            {
                "created": {
                    "gte": str(date.today() - timedelta(days=3)),
                    "lte": str(date.today()),
                }
            },
            1,
        ),
        ({"created": {"gte": str(date.today() - timedelta(days=3))}}, 1),
        ({"created": {"lte": str(date.today())}}, 2),
        ({"created": {"lte": str(date.today() - timedelta(days=3))}}, 1),
        ({"created": {"gte": str(date.today() + timedelta(days=1))}}, 0),
    ],
)
def test_draft_order_query_with_filter_created_(
    orders_filter,
    count,
    draft_orders_query_with_filter,
    staff_api_client,
    permission_manage_orders,
):
    Order.objects.create(status=OrderStatus.DRAFT)
    with freeze_time("2012-01-14"):
        Order.objects.create(status=OrderStatus.DRAFT)
    variables = {"filter": orders_filter}
    staff_api_client.user.user_permissions.add(permission_manage_orders)
    response = staff_api_client.post_graphql(draft_orders_query_with_filter, variables)
    content = get_graphql_content(response)
    orders = content["data"]["draftOrders"]["edges"]

    assert len(orders) == count


QUERY_ORDER_WITH_SORT = """
    query ($sort_by: OrderSortingInput!) {
        orders(first:5, sortBy: $sort_by) {
            edges{
                node{
                    number
                }
            }
        }
    }
"""


@pytest.mark.parametrize(
    "order_sort, result_order",
    [
        ({"field": "NUMBER", "direction": "ASC"}, [0, 1, 2]),
        ({"field": "NUMBER", "direction": "DESC"}, [2, 1, 0]),
        ({"field": "CREATION_DATE", "direction": "ASC"}, [1, 0, 2]),
        ({"field": "CREATION_DATE", "direction": "DESC"}, [2, 0, 1]),
        ({"field": "CUSTOMER", "direction": "ASC"}, [2, 0, 1]),
        ({"field": "CUSTOMER", "direction": "DESC"}, [1, 0, 2]),
        ({"field": "FULFILLMENT_STATUS", "direction": "ASC"}, [2, 1, 0]),
        ({"field": "FULFILLMENT_STATUS", "direction": "DESC"}, [0, 1, 2]),
        ({"field": "TOTAL", "direction": "ASC"}, [0, 2, 1]),
        ({"field": "TOTAL", "direction": "DESC"}, [1, 2, 0]),
    ],
)
def test_query_orders_with_sort(
    order_sort, result_order, staff_api_client, permission_manage_orders, address
):
    created_orders = []
    with freeze_time("2017-01-14"):
        created_orders.append(
            Order.objects.create(
                token=str(uuid.uuid4()),
                billing_address=address,
                status=OrderStatus.PARTIALLY_FULFILLED,
                total=TaxedMoney(net=Money(10, "USD"), gross=Money(13, "USD")),
            )
        )
    with freeze_time("2012-01-14"):
        address2 = address.get_copy()
        address2.first_name = "Walter"
        address2.save()
        created_orders.append(
            Order.objects.create(
                token=str(uuid.uuid4()),
                billing_address=address2,
                status=OrderStatus.FULFILLED,
                total=TaxedMoney(net=Money(100, "USD"), gross=Money(130, "USD")),
            )
        )
    address3 = address.get_copy()
    address3.last_name = "Alice"
    address3.save()
    created_orders.append(
        Order.objects.create(
            token=str(uuid.uuid4()),
            billing_address=address3,
            status=OrderStatus.CANCELED,
            total=TaxedMoney(net=Money(20, "USD"), gross=Money(26, "USD")),
        )
    )
    variables = {"sort_by": order_sort}
    staff_api_client.user.user_permissions.add(permission_manage_orders)
    response = staff_api_client.post_graphql(QUERY_ORDER_WITH_SORT, variables)
    content = get_graphql_content(response)
    orders = content["data"]["orders"]["edges"]

    for order, order_number in enumerate(result_order):
        assert orders[order]["node"]["number"] == str(created_orders[order_number].pk)


QUERY_DRAFT_ORDER_WITH_SORT = """
    query ($sort_by: OrderSortingInput!) {
        draftOrders(first:5, sortBy: $sort_by) {
            edges{
                node{
                    number
                }
            }
        }
    }
"""


@pytest.mark.parametrize(
    "draft_order_sort, result_order",
    [
        ({"field": "NUMBER", "direction": "ASC"}, [0, 1, 2]),
        ({"field": "NUMBER", "direction": "DESC"}, [2, 1, 0]),
        ({"field": "CREATION_DATE", "direction": "ASC"}, [1, 0, 2]),
        ({"field": "CREATION_DATE", "direction": "DESC"}, [2, 0, 1]),
        ({"field": "CUSTOMER", "direction": "ASC"}, [2, 0, 1]),
        ({"field": "CUSTOMER", "direction": "DESC"}, [1, 0, 2]),
        ({"field": "TOTAL", "direction": "ASC"}, [0, 2, 1]),
        ({"field": "TOTAL", "direction": "DESC"}, [1, 2, 0]),
    ],
)
def test_query_draft_orders_with_sort(
    draft_order_sort, result_order, staff_api_client, permission_manage_orders, address
):
    created_orders = []
    with freeze_time("2017-01-14"):
        created_orders.append(
            Order.objects.create(
                token=str(uuid.uuid4()),
                billing_address=address,
                status=OrderStatus.DRAFT,
                total=TaxedMoney(net=Money(10, "USD"), gross=Money(13, "USD")),
            )
        )
    with freeze_time("2012-01-14"):
        address2 = address.get_copy()
        address2.first_name = "Walter"
        address2.save()
        created_orders.append(
            Order.objects.create(
                token=str(uuid.uuid4()),
                billing_address=address2,
                status=OrderStatus.DRAFT,
                total=TaxedMoney(net=Money(100, "USD"), gross=Money(130, "USD")),
            )
        )
    address3 = address.get_copy()
    address3.last_name = "Alice"
    address3.save()
    created_orders.append(
        Order.objects.create(
            token=str(uuid.uuid4()),
            billing_address=address3,
            status=OrderStatus.DRAFT,
            total=TaxedMoney(net=Money(20, "USD"), gross=Money(26, "USD")),
        )
    )
    variables = {"sort_by": draft_order_sort}
    staff_api_client.user.user_permissions.add(permission_manage_orders)
    response = staff_api_client.post_graphql(QUERY_DRAFT_ORDER_WITH_SORT, variables)
    content = get_graphql_content(response)
    draft_orders = content["data"]["draftOrders"]["edges"]

    for order, order_number in enumerate(result_order):
        assert draft_orders[order]["node"]["number"] == str(
            created_orders[order_number].pk
        )


@pytest.mark.parametrize(
    "orders_filter, count",
    [
        ({"search": "test_discount"}, 2),
        ({"search": "test_discount1"}, 1),
        ({"search": "translated_discount1_name"}, 1),
        ({"search": "user"}, 2),
        ({"search": "user1@example.com"}, 1),
        ({"search": "test@example.com"}, 1),
        ({"search": "Leslie"}, 1),
        ({"search": "Wade"}, 1),
        ({"search": ""}, 3),
        ({"search": "ExternalID"}, 1),
    ],
)
def test_orders_query_with_filter_search(
    orders_filter,
    count,
    orders_query_with_filter,
    staff_api_client,
    permission_manage_orders,
    customer_user,
):
    orders = Order.objects.bulk_create(
        [
            Order(
                user=customer_user,
                token=str(uuid.uuid4()),
                discount_name="test_discount1",
                user_email="test@example.com",
                translated_discount_name="translated_discount1_name",
            ),
            Order(token=str(uuid.uuid4()), user_email="user1@example.com"),
            Order(
                token=str(uuid.uuid4()),
                user_email="user2@example.com",
                discount_name="test_discount2",
                translated_discount_name="translated_discount2_name",
            ),
        ]
    )
    order_with_payment = orders[1]
    payment = Payment.objects.create(order=order_with_payment)
    payment.transactions.create(
        gateway_response={}, is_success=True, searchable_key="ExternalID"
    )
    variables = {"filter": orders_filter}
    staff_api_client.user.user_permissions.add(permission_manage_orders)
    response = staff_api_client.post_graphql(orders_query_with_filter, variables)
    content = get_graphql_content(response)
    assert content["data"]["orders"]["totalCount"] == count


def test_orders_query_with_filter_search_by_global_payment_id(
    orders_query_with_filter, staff_api_client, permission_manage_orders, customer_user,
):

    orders = Order.objects.bulk_create(
        [
            Order(
                user=customer_user,
                token=str(uuid.uuid4()),
                discount_name="test_discount1",
                user_email="test@example.com",
                translated_discount_name="translated_discount1_name",
            ),
            Order(token=str(uuid.uuid4()), user_email="user1@example.com"),
        ]
    )
    order_with_payment = orders[0]
    payment = Payment.objects.create(order=order_with_payment)
    global_id = graphene.Node.to_global_id("Payment", payment.pk)

    variables = {"filter": {"search": global_id}}
    staff_api_client.user.user_permissions.add(permission_manage_orders)
    response = staff_api_client.post_graphql(orders_query_with_filter, variables)
    content = get_graphql_content(response)
    assert content["data"]["orders"]["totalCount"] == 1


def test_orders_query_with_filter_search_by_id(
    orders_query_with_filter, order, staff_api_client, permission_manage_orders
):
    variables = {"filter": {"search": order.pk}}
    staff_api_client.user.user_permissions.add(permission_manage_orders)
    response = staff_api_client.post_graphql(orders_query_with_filter, variables)
    content = get_graphql_content(response)
    assert content["data"]["orders"]["totalCount"] == 1


@pytest.mark.parametrize(
    "draft_orders_filter, count",
    [
        ({"search": "test_discount"}, 2),
        ({"search": "test_discount1"}, 1),
        ({"search": "translated_discount1_name"}, 1),
        ({"search": "user"}, 2),
        ({"search": "user1@example.com"}, 1),
        ({"search": "test@example.com"}, 1),
        ({"search": "Leslie"}, 1),
        ({"search": "Wade"}, 1),
        ({"search": ""}, 3),
    ],
)
def test_draft_orders_query_with_filter_search(
    draft_orders_filter,
    count,
    draft_orders_query_with_filter,
    staff_api_client,
    permission_manage_orders,
    customer_user,
):
    Order.objects.bulk_create(
        [
            Order(
                user=customer_user,
                token=str(uuid.uuid4()),
                discount_name="test_discount1",
                user_email="test@example.com",
                translated_discount_name="translated_discount1_name",
                status=OrderStatus.DRAFT,
            ),
            Order(
                token=str(uuid.uuid4()),
                user_email="user1@example.com",
                status=OrderStatus.DRAFT,
            ),
            Order(
                token=str(uuid.uuid4()),
                user_email="user2@example.com",
                discount_name="test_discount2",
                translated_discount_name="translated_discount2_name",
                status=OrderStatus.DRAFT,
            ),
        ]
    )
    variables = {"filter": draft_orders_filter}
    staff_api_client.user.user_permissions.add(permission_manage_orders)
    response = staff_api_client.post_graphql(draft_orders_query_with_filter, variables)
    content = get_graphql_content(response)
    assert content["data"]["draftOrders"]["totalCount"] == count


def test_draft_orders_query_with_filter_search_by_id(
    draft_orders_query_with_filter,
    draft_order,
    staff_api_client,
    permission_manage_orders,
):
    variables = {"filter": {"search": draft_order.pk}}
    staff_api_client.user.user_permissions.add(permission_manage_orders)
    response = staff_api_client.post_graphql(draft_orders_query_with_filter, variables)
    content = get_graphql_content(response)
    assert content["data"]["draftOrders"]["totalCount"] == 1<|MERGE_RESOLUTION|>--- conflicted
+++ resolved
@@ -408,11 +408,7 @@
     )
 
 
-<<<<<<< HEAD
 def test_order_query_shows_non_draft_orders(
-=======
-def test_order_query_shows_confirmed_orders(
->>>>>>> ecbba773
     staff_api_client, permission_manage_orders, orders
 ):
     query = """
