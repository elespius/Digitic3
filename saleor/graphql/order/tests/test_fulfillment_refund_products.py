from decimal import Decimal
from unittest.mock import ANY, patch

import graphene
import pytest
from prices import Money, TaxedMoney

from ....core.prices import quantize_price
from ....order import OrderEvents
from ....order.error_codes import OrderErrorCode
from ....order.interface import OrderPaymentAction
from ....order.models import FulfillmentStatus, OrderEvent
from ....payment import ChargeStatus, PaymentError, TransactionKind
from ....warehouse.models import Stock
from ...tests.utils import get_graphql_content

ORDER_FULFILL_REFUND_MUTATION = """
mutation OrderFulfillmentRefundProducts(
    $order: ID!, $input: OrderRefundProductsInput!
) {
    orderFulfillmentRefundProducts(
        order: $order,
        input: $input
    ) {
        fulfillment{
            id
            status
            lines{
                id
                quantity
                orderLine{
                    id
                }
            }
        }
        errors {
            field
            code
            message
            warehouse
            payments
            orderLines
        }
    }
}
"""


def test_fulfillment_refund_products_order_without_payment(
    staff_api_client, permission_manage_orders, fulfilled_order
):
    order_id = graphene.Node.to_global_id("Order", fulfilled_order.pk)
    variables = {"order": order_id, "input": {"amountToRefund": "11.00"}}
    staff_api_client.user.user_permissions.add(permission_manage_orders)
    response = staff_api_client.post_graphql(ORDER_FULFILL_REFUND_MUTATION, variables)
    content = get_graphql_content(response)
    data = content["data"]["orderFulfillmentRefundProducts"]
    fulfillment = data["fulfillment"]
    errors = data["errors"]
    assert len(errors) == 1
    assert errors[0]["field"] == "order"
    assert errors[0]["code"] == OrderErrorCode.CANNOT_REFUND.name
    assert fulfillment is None


@patch("saleor.order.actions.gateway.refund")
def test_fulfillment_refund_products_amount_and_shipping_costs(
    mocked_refund,
    staff_api_client,
    permission_manage_orders,
    fulfilled_order,
    payment_dummy,
):
    payment_dummy.captured_amount = payment_dummy.total
    payment_dummy.charge_status = ChargeStatus.FULLY_CHARGED
    payment_dummy.save()
    fulfilled_order.payments.add(payment_dummy)
    order_id = graphene.Node.to_global_id("Order", fulfilled_order.pk)
    amount_to_refund = Decimal("11.00")
    variables = {
        "order": order_id,
        "input": {"amountToRefund": amount_to_refund, "includeShippingCosts": True},
    }

    staff_api_client.user.user_permissions.add(permission_manage_orders)
    staff_api_client.post_graphql(ORDER_FULFILL_REFUND_MUTATION, variables)
    mocked_refund.assert_called_with(
        payment_dummy,
        ANY,
        amount=quantize_price(
            amount_to_refund,
            fulfilled_order.currency,
        ),
        channel_slug=fulfilled_order.channel.slug,
        refund_data=ANY,
    )


@patch("saleor.order.actions.gateway.refund")
def test_fulfillment_refund_products_refund_raising_payment_error(
    mocked_refund,
    staff_api_client,
    permission_manage_orders,
    fulfilled_order,
    payment_dummy,
):
    # given
    mocked_refund.side_effect = PaymentError("Error")

    payment_dummy.captured_amount = payment_dummy.total
    payment_dummy.charge_status = ChargeStatus.FULLY_CHARGED
    payment_dummy.save()
    fulfilled_order.payments.add(payment_dummy)
    order_id = graphene.Node.to_global_id("Order", fulfilled_order.pk)
    amount_to_refund = Decimal("11.00")
    variables = {
        "order": order_id,
        "input": {"amountToRefund": amount_to_refund, "includeShippingCosts": True},
    }
    staff_api_client.user.user_permissions.add(permission_manage_orders)

    # when
    response = staff_api_client.post_graphql(ORDER_FULFILL_REFUND_MUTATION, variables)
    content = get_graphql_content(response)
    data = content["data"]["orderFulfillmentRefundProducts"]

    # then
    assert data["fulfillment"] is None
    assert len(data["errors"]) == 1
    assert data["errors"][0]["field"] == "payments"
    assert data["errors"][0]["code"] == OrderErrorCode.CANNOT_REFUND.name

    event = OrderEvent.objects.filter(type=OrderEvents.PAYMENT_REFUND_FAILED).get()
    assert event.parameters["payment_id"] == payment_dummy.token


@patch("saleor.order.actions.gateway.refund")
def test_fulfillment_refund_products_order_lines(
    mocked_refund,
    staff_api_client,
    permission_manage_orders,
    order_with_lines,
    payment_dummy,
    mock_refund_response,
):
    mock_refund_response(mocked_refund)
    payment_dummy.total = order_with_lines.total_gross_amount
    payment_dummy.captured_amount = payment_dummy.total
    payment_dummy.charge_status = ChargeStatus.FULLY_CHARGED
    payment_dummy.save()
    order_with_lines.payments.add(payment_dummy)
    line_to_refund = order_with_lines.lines.first()
    order_id = graphene.Node.to_global_id("Order", order_with_lines.pk)
    line_id = graphene.Node.to_global_id("OrderLine", line_to_refund.pk)
    variables = {
        "order": order_id,
        "input": {"orderLines": [{"orderLineId": line_id, "quantity": 2}]},
    }
    staff_api_client.user.user_permissions.add(permission_manage_orders)
    response = staff_api_client.post_graphql(ORDER_FULFILL_REFUND_MUTATION, variables)
    content = get_graphql_content(response)
    data = content["data"]["orderFulfillmentRefundProducts"]
    refund_fulfillment = data["fulfillment"]
    errors = data["errors"]
    assert not errors
    assert refund_fulfillment["status"] == FulfillmentStatus.REFUNDED.upper()
    assert len(refund_fulfillment["lines"]) == 1
    assert refund_fulfillment["lines"][0]["orderLine"]["id"] == line_id
    assert refund_fulfillment["lines"][0]["quantity"] == 2

    mocked_refund.assert_called_with(
        payment_dummy,
        ANY,
        amount=line_to_refund.unit_price_gross_amount * 2,
        channel_slug=order_with_lines.channel.slug,
        refund_data=ANY,
    )


def test_fulfillment_refund_products_order_lines_quantity_bigger_than_total(
    staff_api_client, permission_manage_orders, order_with_lines, payment_dummy
):
    payment_dummy.total = order_with_lines.total_gross_amount
    payment_dummy.captured_amount = payment_dummy.total
    payment_dummy.charge_status = ChargeStatus.FULLY_CHARGED
    payment_dummy.save()
    order_with_lines.payments.add(payment_dummy)
    line_to_refund = order_with_lines.lines.first()
    order_id = graphene.Node.to_global_id("Order", order_with_lines.pk)
    line_id = graphene.Node.to_global_id("OrderLine", line_to_refund.pk)
    variables = {
        "order": order_id,
        "input": {"orderLines": [{"orderLineId": line_id, "quantity": 200}]},
    }
    staff_api_client.user.user_permissions.add(permission_manage_orders)
    response = staff_api_client.post_graphql(ORDER_FULFILL_REFUND_MUTATION, variables)
    content = get_graphql_content(response)
    data = content["data"]["orderFulfillmentRefundProducts"]
    refund_fulfillment = data["fulfillment"]
    errors = data["errors"]

    assert len(errors) == 1
    assert errors[0]["field"] == "orderLineId"
    assert errors[0]["code"] == OrderErrorCode.INVALID_QUANTITY.name
    assert refund_fulfillment is None


def test_fulfillment_refund_products_order_lines_quantity_bigger_than_unfulfilled(
    staff_api_client, permission_manage_orders, order_with_lines, payment_dummy
):
    payment_dummy.total = order_with_lines.total_gross_amount
    payment_dummy.captured_amount = payment_dummy.total
    payment_dummy.charge_status = ChargeStatus.FULLY_CHARGED
    payment_dummy.save()
    order_with_lines.payments.add(payment_dummy)
    line_to_refund = order_with_lines.lines.first()
    line_to_refund.quantity = 3
    line_to_refund.quantity_fulfilled = 3
    line_to_refund.save()
    order_id = graphene.Node.to_global_id("Order", order_with_lines.pk)
    line_id = graphene.Node.to_global_id("OrderLine", line_to_refund.pk)
    variables = {
        "order": order_id,
        "input": {"orderLines": [{"orderLineId": line_id, "quantity": 1}]},
    }
    staff_api_client.user.user_permissions.add(permission_manage_orders)
    response = staff_api_client.post_graphql(ORDER_FULFILL_REFUND_MUTATION, variables)
    content = get_graphql_content(response)
    data = content["data"]["orderFulfillmentRefundProducts"]
    refund_fulfillment = data["fulfillment"]
    errors = data["errors"]

    assert len(errors) == 1
    assert errors[0]["field"] == "orderLineId"
    assert errors[0]["code"] == OrderErrorCode.INVALID_QUANTITY.name
    assert refund_fulfillment is None


@patch("saleor.order.actions.gateway.refund")
def test_fulfillment_refund_products_fulfillment_lines(
    mocked_refund,
    staff_api_client,
    permission_manage_orders,
    fulfilled_order,
    payment_dummy,
    mock_refund_response,
):
    mock_refund_response(mocked_refund)
    payment_dummy.total = fulfilled_order.total_gross_amount
    payment_dummy.captured_amount = payment_dummy.total
    payment_dummy.charge_status = ChargeStatus.FULLY_CHARGED
    payment_dummy.save()
    fulfilled_order.payments.add(payment_dummy)
    fulfillment_line_to_refund = fulfilled_order.fulfillments.first().lines.first()
    order_id = graphene.Node.to_global_id("Order", fulfilled_order.pk)
    fulfillment_line_id = graphene.Node.to_global_id(
        "FulfillmentLine", fulfillment_line_to_refund.pk
    )
    order_line_id = graphene.Node.to_global_id(
        "OrderLine", fulfillment_line_to_refund.order_line.pk
    )
    variables = {
        "order": order_id,
        "input": {
            "fulfillmentLines": [
                {"fulfillmentLineId": fulfillment_line_id, "quantity": 2}
            ]
        },
    }
    staff_api_client.user.user_permissions.add(permission_manage_orders)
    response = staff_api_client.post_graphql(ORDER_FULFILL_REFUND_MUTATION, variables)
    content = get_graphql_content(response)
    data = content["data"]["orderFulfillmentRefundProducts"]
    refund_fulfillment = data["fulfillment"]
    errors = data["errors"]

    assert not errors
    assert refund_fulfillment["status"] == FulfillmentStatus.REFUNDED.upper()
    assert len(refund_fulfillment["lines"]) == 1
    assert refund_fulfillment["lines"][0]["orderLine"]["id"] == order_line_id
    assert refund_fulfillment["lines"][0]["quantity"] == 2

    mocked_refund.assert_called_with(
        payment_dummy,
        ANY,
        channel_slug=fulfilled_order.channel.slug,
<<<<<<< HEAD
        amount=fulfillment_line_to_refund.order_line.unit_price_gross_amount * 2,
=======
        refund_data=ANY,
>>>>>>> 616aee0f
    )


def test_fulfillment_refund_products_fulfillment_lines_quantity_bigger_than_total(
    staff_api_client, permission_manage_orders, fulfilled_order, payment_dummy
):
    payment_dummy.total = fulfilled_order.total_gross_amount
    payment_dummy.captured_amount = payment_dummy.total
    payment_dummy.charge_status = ChargeStatus.FULLY_CHARGED
    payment_dummy.save()
    fulfilled_order.payments.add(payment_dummy)
    fulfillment_line_to_refund = fulfilled_order.fulfillments.first().lines.first()
    order_id = graphene.Node.to_global_id("Order", fulfilled_order.pk)
    fulfillment_line_id = graphene.Node.to_global_id(
        "FulfillmentLine", fulfillment_line_to_refund.pk
    )
    variables = {
        "order": order_id,
        "input": {
            "fulfillmentLines": [
                {"fulfillmentLineId": fulfillment_line_id, "quantity": 200}
            ]
        },
    }
    staff_api_client.user.user_permissions.add(permission_manage_orders)
    response = staff_api_client.post_graphql(ORDER_FULFILL_REFUND_MUTATION, variables)
    content = get_graphql_content(response)
    data = content["data"]["orderFulfillmentRefundProducts"]
    refund_fulfillment = data["fulfillment"]

    errors = data["errors"]
    assert len(errors) == 1
    assert errors[0]["field"] == "fulfillmentLineId"
    assert errors[0]["code"] == OrderErrorCode.INVALID_QUANTITY.name
    assert refund_fulfillment is None


def test_fulfillment_refund_products_amount_bigger_than_captured_amount(
    staff_api_client, permission_manage_orders, fulfilled_order, payment_dummy
):
    payment_dummy.total = fulfilled_order.total_gross_amount
    payment_dummy.captured_amount = payment_dummy.total
    payment_dummy.charge_status = ChargeStatus.FULLY_CHARGED
    payment_dummy.save()
    fulfilled_order.payments.add(payment_dummy)
    fulfillment_line_to_refund = fulfilled_order.fulfillments.first().lines.first()
    order_id = graphene.Node.to_global_id("Order", fulfilled_order.pk)
    fulfillment_line_id = graphene.Node.to_global_id(
        "FulfillmentLine", fulfillment_line_to_refund.pk
    )
    variables = {
        "order": order_id,
        "input": {
            "amountToRefund": "1000.00",
            "fulfillmentLines": [
                {"fulfillmentLineId": fulfillment_line_id, "quantity": 2}
            ],
        },
    }
    staff_api_client.user.user_permissions.add(permission_manage_orders)
    response = staff_api_client.post_graphql(ORDER_FULFILL_REFUND_MUTATION, variables)
    content = get_graphql_content(response)
    data = content["data"]["orderFulfillmentRefundProducts"]
    refund_fulfillment = data["fulfillment"]

    errors = data["errors"]
    assert len(errors) == 1
    assert errors[0]["field"] == "amountToRefund"
    assert errors[0]["code"] == OrderErrorCode.CANNOT_REFUND.name
    assert refund_fulfillment is None


@patch("saleor.order.actions.gateway.refund")
def test_fulfillment_refund_products_fulfillment_lines_include_shipping_costs(
    mocked_refund,
    staff_api_client,
    permission_manage_orders,
    fulfilled_order,
    payment_dummy,
    mock_refund_response,
):
    mock_refund_response(mocked_refund)
    payment_dummy.total = fulfilled_order.total_gross_amount
    payment_dummy.captured_amount = payment_dummy.total
    payment_dummy.charge_status = ChargeStatus.FULLY_CHARGED
    payment_dummy.save()
    fulfilled_order.payments.add(payment_dummy)
    fulfillment_line_to_refund = fulfilled_order.fulfillments.first().lines.first()
    order_id = graphene.Node.to_global_id("Order", fulfilled_order.pk)
    fulfillment_line_id = graphene.Node.to_global_id(
        "FulfillmentLine", fulfillment_line_to_refund.pk
    )
    order_line_id = graphene.Node.to_global_id(
        "OrderLine", fulfillment_line_to_refund.order_line.pk
    )
    variables = {
        "order": order_id,
        "input": {
            "includeShippingCosts": True,
            "fulfillmentLines": [
                {"fulfillmentLineId": fulfillment_line_id, "quantity": 2}
            ],
        },
    }
    staff_api_client.user.user_permissions.add(permission_manage_orders)
    response = staff_api_client.post_graphql(ORDER_FULFILL_REFUND_MUTATION, variables)
    content = get_graphql_content(response)
    data = content["data"]["orderFulfillmentRefundProducts"]
    refund_fulfillment = data["fulfillment"]
    errors = data["errors"]

    assert not errors
    assert refund_fulfillment["status"] == FulfillmentStatus.REFUNDED.upper()
    assert len(refund_fulfillment["lines"]) == 1
    assert refund_fulfillment["lines"][0]["orderLine"]["id"] == order_line_id
    assert refund_fulfillment["lines"][0]["quantity"] == 2
    amount = fulfillment_line_to_refund.order_line.unit_price_gross_amount * 2
    amount += fulfilled_order.shipping_price_gross_amount

    mocked_refund.assert_called_with(
        payment_dummy,
        ANY,
        amount=amount,
        channel_slug=fulfilled_order.channel.slug,
<<<<<<< HEAD
=======
        refund_data=ANY,
>>>>>>> 616aee0f
    )


@patch("saleor.order.actions.gateway.refund")
def test_fulfillment_refund_products_order_lines_include_shipping_costs(
    mocked_refund,
    staff_api_client,
    permission_manage_orders,
    order_with_lines,
    payment_dummy,
    mock_refund_response,
):
    mock_refund_response(mocked_refund)
    payment_dummy.total = order_with_lines.total_gross_amount
    payment_dummy.captured_amount = payment_dummy.total
    payment_dummy.charge_status = ChargeStatus.FULLY_CHARGED
    payment_dummy.save()
    order_with_lines.payments.add(payment_dummy)
    line_to_refund = order_with_lines.lines.first()
    order_id = graphene.Node.to_global_id("Order", order_with_lines.pk)
    line_id = graphene.Node.to_global_id("OrderLine", line_to_refund.pk)
    variables = {
        "order": order_id,
        "input": {
            "includeShippingCosts": True,
            "orderLines": [{"orderLineId": line_id, "quantity": 2}],
        },
    }
    staff_api_client.user.user_permissions.add(permission_manage_orders)
    response = staff_api_client.post_graphql(ORDER_FULFILL_REFUND_MUTATION, variables)
    content = get_graphql_content(response)
    data = content["data"]["orderFulfillmentRefundProducts"]
    refund_fulfillment = data["fulfillment"]
    errors = data["errors"]
    assert not errors
    assert refund_fulfillment["status"] == FulfillmentStatus.REFUNDED.upper()
    assert len(refund_fulfillment["lines"]) == 1
    assert refund_fulfillment["lines"][0]["orderLine"]["id"] == line_id
    assert refund_fulfillment["lines"][0]["quantity"] == 2
    amount = line_to_refund.unit_price_gross_amount * 2
    amount += order_with_lines.shipping_price_gross_amount

    mocked_refund.assert_called_with(
        payment_dummy,
        ANY,
        amount=amount,
        channel_slug=order_with_lines.channel.slug,
<<<<<<< HEAD
=======
        refund_data=ANY,
>>>>>>> 616aee0f
    )


@patch("saleor.order.actions.gateway.refund")
def test_fulfillment_refund_products_fulfillment_lines_custom_amount(
    mocked_refund,
    staff_api_client,
    permission_manage_orders,
    fulfilled_order,
    payment_dummy,
    mock_refund_response,
):
    mock_refund_response(mocked_refund)
    payment_dummy.total = fulfilled_order.total_gross_amount
    payment_dummy.captured_amount = payment_dummy.total
    payment_dummy.charge_status = ChargeStatus.FULLY_CHARGED
    payment_dummy.save()
    fulfilled_order.payments.add(payment_dummy)
    amount_to_refund = Decimal("10.99")
    fulfillment_line_to_refund = fulfilled_order.fulfillments.first().lines.first()
    order_id = graphene.Node.to_global_id("Order", fulfilled_order.pk)
    fulfillment_line_id = graphene.Node.to_global_id(
        "FulfillmentLine", fulfillment_line_to_refund.pk
    )
    order_line_id = graphene.Node.to_global_id(
        "OrderLine", fulfillment_line_to_refund.order_line.pk
    )
    variables = {
        "order": order_id,
        "input": {
            "amountToRefund": amount_to_refund,
            "fulfillmentLines": [
                {"fulfillmentLineId": fulfillment_line_id, "quantity": 2}
            ],
        },
    }
    staff_api_client.user.user_permissions.add(permission_manage_orders)
    response = staff_api_client.post_graphql(ORDER_FULFILL_REFUND_MUTATION, variables)
    content = get_graphql_content(response)
    data = content["data"]["orderFulfillmentRefundProducts"]
    refund_fulfillment = data["fulfillment"]
    errors = data["errors"]

    assert not errors
    assert refund_fulfillment["status"] == FulfillmentStatus.REFUNDED.upper()
    assert len(refund_fulfillment["lines"]) == 1
    assert refund_fulfillment["lines"][0]["orderLine"]["id"] == order_line_id
    assert refund_fulfillment["lines"][0]["quantity"] == 2

    mocked_refund.assert_called_with(
        payment_dummy,
        ANY,
        channel_slug=fulfilled_order.channel.slug,
<<<<<<< HEAD
        amount=amount_to_refund,
=======
        refund_data=ANY,
>>>>>>> 616aee0f
    )


@patch("saleor.order.actions.gateway.refund")
def test_fulfillment_refund_products_order_lines_custom_amount(
    mocked_refund,
    staff_api_client,
    permission_manage_orders,
    order_with_lines,
    payment_dummy,
    mock_refund_response,
):
    mock_refund_response(mocked_refund)
    payment_dummy.total = order_with_lines.total_gross_amount
    payment_dummy.captured_amount = payment_dummy.total
    payment_dummy.charge_status = ChargeStatus.FULLY_CHARGED
    payment_dummy.save()
    order_with_lines.payments.add(payment_dummy)
    amount_to_refund = Decimal("10.99")
    line_to_refund = order_with_lines.lines.first()
    order_id = graphene.Node.to_global_id("Order", order_with_lines.pk)
    line_id = graphene.Node.to_global_id("OrderLine", line_to_refund.pk)
    variables = {
        "order": order_id,
        "input": {
            "amountToRefund": amount_to_refund,
            "orderLines": [{"orderLineId": line_id, "quantity": 2}],
        },
    }
    staff_api_client.user.user_permissions.add(permission_manage_orders)
    response = staff_api_client.post_graphql(ORDER_FULFILL_REFUND_MUTATION, variables)
    content = get_graphql_content(response)
    data = content["data"]["orderFulfillmentRefundProducts"]
    refund_fulfillment = data["fulfillment"]
    errors = data["errors"]
    assert not errors
    assert refund_fulfillment["status"] == FulfillmentStatus.REFUNDED.upper()
    assert len(refund_fulfillment["lines"]) == 1
    assert refund_fulfillment["lines"][0]["orderLine"]["id"] == line_id
    assert refund_fulfillment["lines"][0]["quantity"] == 2

    mocked_refund.assert_called_with(
        payment_dummy,
        ANY,
        channel_slug=order_with_lines.channel.slug,
<<<<<<< HEAD
        amount=amount_to_refund,
=======
        refund_data=ANY,
>>>>>>> 616aee0f
    )


@patch("saleor.order.actions.gateway.refund")
def test_fulfillment_refund_products_fulfillment_lines_and_order_lines(
    mocked_refund,
    warehouse,
    variant,
    channel_USD,
    staff_api_client,
    permission_manage_orders,
    fulfilled_order,
    payment_dummy,
    mock_refund_response,
):
    mock_refund_response(mocked_refund)
    payment_dummy.total = fulfilled_order.total_gross_amount
    payment_dummy.captured_amount = payment_dummy.total
    payment_dummy.charge_status = ChargeStatus.FULLY_CHARGED
    payment_dummy.save()
    fulfilled_order.payments.add(payment_dummy)
    stock = Stock.objects.create(
        warehouse=warehouse, product_variant=variant, quantity=5
    )
    channel_listing = variant.channel_listings.get()
    net = variant.get_price(variant.product, [], channel_USD, channel_listing)
    gross = Money(amount=net.amount * Decimal(1.23), currency=net.currency)
    variant.track_inventory = False
    variant.save()
    unit_price = TaxedMoney(net=net, gross=gross)
    quantity = 5
    order_line = fulfilled_order.lines.create(
        product_name=str(variant.product),
        variant_name=str(variant),
        product_sku=variant.sku,
        is_shipping_required=variant.is_shipping_required(),
        quantity=quantity,
        quantity_fulfilled=2,
        variant=variant,
        unit_price=unit_price,
        total_price=unit_price * quantity,
        tax_rate=Decimal("0.23"),
    )
    fulfillment = fulfilled_order.fulfillments.get()
    fulfillment.lines.create(order_line=order_line, quantity=2, stock=stock)
    fulfillment_line_to_refund = fulfilled_order.fulfillments.first().lines.first()
    order_id = graphene.Node.to_global_id("Order", fulfilled_order.pk)
    fulfillment_line_id = graphene.Node.to_global_id(
        "FulfillmentLine", fulfillment_line_to_refund.pk
    )
    order_line_from_fulfillment_line = graphene.Node.to_global_id(
        "OrderLine", fulfillment_line_to_refund.order_line.pk
    )
    order_line_id = graphene.Node.to_global_id("OrderLine", order_line.pk)
    variables = {
        "order": order_id,
        "input": {
            "orderLines": [{"orderLineId": order_line_id, "quantity": 2}],
            "fulfillmentLines": [
                {"fulfillmentLineId": fulfillment_line_id, "quantity": 2}
            ],
        },
    }
    staff_api_client.user.user_permissions.add(permission_manage_orders)

    response = staff_api_client.post_graphql(ORDER_FULFILL_REFUND_MUTATION, variables)

    content = get_graphql_content(response)
    data = content["data"]["orderFulfillmentRefundProducts"]
    refund_fulfillment = data["fulfillment"]
    errors = data["errors"]

    assert not errors
    assert refund_fulfillment["status"] == FulfillmentStatus.REFUNDED.upper()
    assert len(refund_fulfillment["lines"]) == 2
    assert refund_fulfillment["lines"][0]["orderLine"]["id"] in [
        order_line_id,
        order_line_from_fulfillment_line,
    ]
    assert refund_fulfillment["lines"][0]["quantity"] == 2

    assert refund_fulfillment["lines"][1]["orderLine"]["id"] in [
        order_line_id,
        order_line_from_fulfillment_line,
    ]
    assert refund_fulfillment["lines"][1]["quantity"] == 2
    amount = fulfillment_line_to_refund.order_line.unit_price_gross_amount * 2
    amount += order_line.unit_price_gross_amount * 2
    amount = quantize_price(amount, fulfilled_order.currency)

    mocked_refund.assert_called_with(
        payment_dummy,
        ANY,
<<<<<<< HEAD
        channel_slug=fulfilled_order.channel.slug,
        amount=amount,
    )


def test_fulfillment_refund_products_raises_error_if_payment_doesnt_belong_to_order(
    staff_api_client,
    fulfilled_order,
    payment_dummy_factory,
    permission_manage_orders,
):
    # given
    payment_1 = payment_dummy_factory()
    payment_1.captured_amount = payment_1.total
    payment_1.charge_status = ChargeStatus.FULLY_CHARGED
    payment_1.save()
    payment_2 = payment_dummy_factory()
    payment_2.captured_amount = payment_2.total
    payment_2.charge_status = ChargeStatus.FULLY_CHARGED
    payment_2.save()
    payment_1.transactions.create(
        amount=payment_1.captured_amount,
        currency=payment_1.currency,
        kind=TransactionKind.CAPTURE,
        gateway_response={},
        is_success=True,
    )
    payment_2.transactions.create(
        amount=payment_2.captured_amount,
        currency=payment_2.currency,
        kind=TransactionKind.CAPTURE,
        gateway_response={},
        is_success=True,
    )
    # Only one payments is realted to the order
    fulfilled_order.payments.set([payment_1])

    order_id = graphene.Node.to_global_id("Order", fulfilled_order.pk)
    variables = {
        "order": order_id,
        "input": {
            "paymentsToRefund": [
                {
                    "paymentId": graphene.Node.to_global_id("Payment", payment_1.id),
                    "amount": payment_1.captured_amount,
                },
                {
                    "paymentId": graphene.Node.to_global_id("Payment", payment_2.id),
                    "amount": payment_2.captured_amount,
                },
            ],
            "includeShippingCosts": False,
        },
    }
    staff_api_client.user.user_permissions.add(permission_manage_orders)

    # when
    response = staff_api_client.post_graphql(ORDER_FULFILL_REFUND_MUTATION, variables)
    content = get_graphql_content(response)
    data = content["data"]["orderFulfillmentRefundProducts"]

    # then
    assert data["fulfillment"] is None
    assert data["errors"][0]["field"] == "paymentsToRefund"
    assert (
        data["errors"][0]["code"] == OrderErrorCode.PAYMENTS_DO_NOT_BELONG_TO_ORDER.name
    )
    message = "These payments do not belong to the order."
    assert data["errors"][0]["message"] == message
    assert data["errors"][0]["payments"] == [
        graphene.Node.to_global_id("Payment", payment_2.id)
    ]


def test_fulfillment_refund_products_with_amount_to_refund_with_multiple_payments(
    staff_api_client,
    fulfilled_order,
    payment_dummy_factory,
    permission_manage_orders,
):
    # given
    payment_1 = payment_dummy_factory()
    payment_1.captured_amount = payment_1.total
    payment_1.charge_status = ChargeStatus.FULLY_CHARGED
    payment_1.save()
    payment_2 = payment_dummy_factory()
    payment_2.captured_amount = payment_2.total
    payment_2.charge_status = ChargeStatus.FULLY_CHARGED
    payment_2.save()
    payment_1.transactions.create(
        amount=payment_1.captured_amount,
        currency=payment_1.currency,
        kind=TransactionKind.CAPTURE,
        gateway_response={},
        is_success=True,
    )
    payment_2.transactions.create(
        amount=payment_2.captured_amount,
        currency=payment_2.currency,
        kind=TransactionKind.CAPTURE,
        gateway_response={},
        is_success=True,
    )

    payments = [payment_1, payment_2]

    fulfilled_order.payments.set(payments)

    order_id = graphene.Node.to_global_id("Order", fulfilled_order.pk)
    variables = {"order": order_id, "input": {"amountToRefund": "11.00"}}

    staff_api_client.user.user_permissions.add(permission_manage_orders)

    # when
    response = staff_api_client.post_graphql(ORDER_FULFILL_REFUND_MUTATION, variables)
    content = get_graphql_content(response)
    data = content["data"]["orderFulfillmentRefundProducts"]

    # then
    assert data["fulfillment"] is None
    assert data["errors"][0]["field"] == "amountToRefund"
    assert data["errors"][0]["code"] == OrderErrorCode.ORDER_HAS_MULTIPLE_PAYMENTS.name
    message = (
        "It is not possible to use the amount field "
        "for orders with multiple payments."
    )
    assert data["errors"][0]["message"] == message


def test_fulfillment_refund_products_with_amount_to_refund_with_one_payment(
    staff_api_client,
    fulfilled_order,
    payment_dummy_factory,
    permission_manage_orders,
):
    # given
    payment_1 = payment_dummy_factory()
    payment_1.captured_amount = payment_1.total
    payment_1.charge_status = ChargeStatus.FULLY_CHARGED
    payment_1.save()

    payment_1.transactions.create(
        amount=payment_1.captured_amount,
        currency=payment_1.currency,
        kind=TransactionKind.CAPTURE,
        gateway_response={},
        is_success=True,
    )

    payments = [payment_1]

    fulfilled_order.payments.set(payments)

    order_id = graphene.Node.to_global_id("Order", fulfilled_order.pk)
    variables = {"order": order_id, "input": {"amountToRefund": "11.00"}}

    staff_api_client.user.user_permissions.add(permission_manage_orders)

    # when
    response = staff_api_client.post_graphql(ORDER_FULFILL_REFUND_MUTATION, variables)
    content = get_graphql_content(response)
    data = content["data"]["orderFulfillmentRefundProducts"]

    # then
    assert data["errors"] == []
    assert data["fulfillment"] is not None


def test_fulfillment_refund_products_counts_only_active_payments(
    staff_api_client,
    fulfilled_order,
    payment_dummy_factory,
    permission_manage_orders,
):
    # given
    payment_1 = payment_dummy_factory()
    payment_1.captured_amount = payment_1.total
    payment_1.charge_status = ChargeStatus.FULLY_CHARGED
    payment_1.save()
    payment_2 = payment_dummy_factory()
    payment_2.captured_amount = payment_2.total
    payment_2.charge_status = ChargeStatus.FULLY_CHARGED
    payment_2.is_active = False
    payment_2.save()
    payment_1.transactions.create(
        amount=payment_1.captured_amount,
        currency=payment_1.currency,
        kind=TransactionKind.CAPTURE,
        gateway_response={},
        is_success=True,
    )
    payment_2.transactions.create(
        amount=payment_2.captured_amount,
        currency=payment_2.currency,
        kind=TransactionKind.CAPTURE,
        gateway_response={},
        is_success=True,
    )

    payments = [payment_1, payment_2]

    fulfilled_order.payments.set(payments)

    order_id = graphene.Node.to_global_id("Order", fulfilled_order.pk)
    variables = {"order": order_id, "input": {"amountToRefund": "11.00"}}

    staff_api_client.user.user_permissions.add(permission_manage_orders)

    # when
    response = staff_api_client.post_graphql(ORDER_FULFILL_REFUND_MUTATION, variables)
    content = get_graphql_content(response)
    data = content["data"]["orderFulfillmentRefundProducts"]

    # then
    assert data["errors"] == []
    assert data["fulfillment"] is not None


def test_fulfillment_refund_products_with_payments_to_refund_passed(
    staff_api_client,
    fulfilled_order,
    payment_dummy_factory,
    permission_manage_orders,
):
    # given
    payment_1 = payment_dummy_factory()
    payment_1.captured_amount = payment_1.total
    payment_1.charge_status = ChargeStatus.FULLY_CHARGED
    payment_1.save()
    payment_2 = payment_dummy_factory()
    payment_2.captured_amount = payment_2.total
    payment_2.charge_status = ChargeStatus.FULLY_CHARGED
    payment_2.save()
    payment_1.transactions.create(
        amount=payment_1.captured_amount,
        currency=payment_1.currency,
        kind=TransactionKind.CAPTURE,
        gateway_response={},
        is_success=True,
    )
    payment_2.transactions.create(
        amount=payment_2.captured_amount,
        currency=payment_2.currency,
        kind=TransactionKind.CAPTURE,
        gateway_response={},
        is_success=True,
    )

    order_id = graphene.Node.to_global_id("Order", fulfilled_order.pk)
    variables = {
        "order": order_id,
        "input": {
            "includeShippingCosts": True,
            "paymentsToRefund": [
                {
                    "paymentId": graphene.Node.to_global_id("Payment", payment_1.id),
                    "amount": payment_1.captured_amount,
                },
                {
                    "paymentId": graphene.Node.to_global_id("Payment", payment_2.id),
                },
            ],
        },
    }
    staff_api_client.user.user_permissions.add(permission_manage_orders)

    # when
    response = staff_api_client.post_graphql(ORDER_FULFILL_REFUND_MUTATION, variables)
    content = get_graphql_content(response)
    data = content["data"]["orderFulfillmentRefundProducts"]
    fulfillment = fulfilled_order.fulfillments.filter(
        status=FulfillmentStatus.REFUNDED
    ).get()
    shipping_refund_amount = fulfilled_order.shipping_price_gross_amount
    total_refund_amount = payment_1.captured_amount + shipping_refund_amount

    # then
    assert data["errors"] == []
    assert data["fulfillment"]["id"] == graphene.Node.to_global_id(
        "Fulfillment", fulfillment.id
    )
    assert fulfillment.shipping_refund_amount == shipping_refund_amount
    assert fulfillment.total_refund_amount == total_refund_amount


@pytest.mark.parametrize(
    "ordering", [(1, 2, 3), (1, 3, 2), (3, 2, 1), (3, 1, 2), (2, 1, 3), (2, 3, 1)]
)
@patch("saleor.graphql.order.mutations.fulfillments.create_refund_fulfillment")
def test_fulfillment_refund_products_preserves_payments_order(
    mock_create_refund_fulfillment,
    ordering,
    staff_api_client,
    fulfilled_order,
    payment_dummy_factory,
    permission_manage_orders,
):
    # given
    payment_1 = payment_dummy_factory()
    payment_1.captured_amount = payment_1.total
    payment_1.charge_status = ChargeStatus.FULLY_CHARGED
    payment_1.save()
    payment_2 = payment_dummy_factory()
    payment_2.captured_amount = payment_2.total
    payment_2.charge_status = ChargeStatus.FULLY_CHARGED
    payment_2.save()
    payment_3 = payment_dummy_factory()
    payment_3.captured_amount = payment_2.total
    payment_3.charge_status = ChargeStatus.FULLY_CHARGED
    payment_3.save()

    mapped_payments = {
        "payment_1": payment_1,
        "payment_2": payment_2,
        "payment_3": payment_3,
    }

    order_id = graphene.Node.to_global_id("Order", fulfilled_order.pk)
    variables = {
        "order": order_id,
        "input": {
            "includeShippingCosts": False,
            "paymentsToRefund": [
                {
                    "paymentId": graphene.Node.to_global_id(
                        "Payment", mapped_payments[f"payment_{ordering[0]}"].id
                    ),
                },
                {
                    "paymentId": graphene.Node.to_global_id(
                        "Payment", mapped_payments[f"payment_{ordering[1]}"].id
                    ),
                },
                {
                    "paymentId": graphene.Node.to_global_id(
                        "Payment", mapped_payments[f"payment_{ordering[2]}"].id
                    ),
                },
            ],
        },
    }
    staff_api_client.user.user_permissions.add(permission_manage_orders)

    # when
    staff_api_client.post_graphql(ORDER_FULFILL_REFUND_MUTATION, variables)
    payments_to_refund = [
        OrderPaymentAction(mapped_payments[f"payment_{ordering[0]}"], Decimal("0")),
        OrderPaymentAction(mapped_payments[f"payment_{ordering[1]}"], Decimal("0")),
        OrderPaymentAction(mapped_payments[f"payment_{ordering[2]}"], Decimal("0")),
    ]

    # then
    mock_create_refund_fulfillment.assert_called_once_with(
        staff_api_client.user,
        None,
        fulfilled_order,
        payments_to_refund,
        [],
        [],
        ANY,
        False,
    )


def test_fulfillment_refund_products_with_amount_to_refund_passed(
    staff_api_client,
    fulfilled_order,
    payment_dummy_factory,
    permission_manage_orders,
):
    # given
    payment_1 = payment_dummy_factory()
    payment_1.captured_amount = payment_1.total
    payment_1.charge_status = ChargeStatus.FULLY_CHARGED
    payment_1.save()

    payment_1.transactions.create(
        amount=payment_1.captured_amount,
        currency=payment_1.currency,
        kind=TransactionKind.CAPTURE,
        gateway_response={},
        is_success=True,
    )

    order_id = graphene.Node.to_global_id("Order", fulfilled_order.pk)
    variables = {
        "order": order_id,
        "input": {
            "amountToRefund": payment_1.captured_amount,
            "includeShippingCosts": True,
        },
    }

    staff_api_client.user.user_permissions.add(permission_manage_orders)

    # when
    response = staff_api_client.post_graphql(ORDER_FULFILL_REFUND_MUTATION, variables)
    content = get_graphql_content(response)
    data = content["data"]["orderFulfillmentRefundProducts"]
    fulfillment = fulfilled_order.fulfillments.filter(
        status=FulfillmentStatus.REFUNDED
    ).get()

    # then
    assert data["errors"] == []
    assert data["fulfillment"]["id"] == graphene.Node.to_global_id(
        "Fulfillment", fulfillment.id
    )
    assert fulfillment.shipping_refund_amount is None
    assert fulfillment.total_refund_amount == payment_1.captured_amount


def test_fulfillment_refund_products_exclude_payments_with_zero_amount(
    staff_api_client,
    fulfilled_order,
    payment_dummy_factory,
    permission_manage_orders,
):
    # given
    payment_1 = payment_dummy_factory()
    payment_1.captured_amount = payment_1.total
    payment_1.charge_status = ChargeStatus.FULLY_CHARGED
    payment_1.save()

    payment_2 = payment_dummy_factory()
    payment_2.captured_amount = payment_2.total
    payment_2.charge_status = ChargeStatus.FULLY_CHARGED
    payment_2.save()

    payment_1.transactions.create(
        amount=payment_1.captured_amount,
        currency=payment_1.currency,
        kind=TransactionKind.CAPTURE,
        gateway_response={},
        is_success=True,
    )

    payment_2.transactions.create(
        amount=payment_2.captured_amount,
        currency=payment_2.currency,
        kind=TransactionKind.CAPTURE,
        gateway_response={},
        is_success=True,
    )

    order_id = graphene.Node.to_global_id("Order", fulfilled_order.pk)

    amount_to_refund = payment_1.captured_amount // 2
    variables = {
        "order": order_id,
        "input": {
            "includeShippingCosts": False,
            "paymentsToRefund": [
                {
                    "paymentId": graphene.Node.to_global_id("Payment", payment_1.id),
                    "amount": amount_to_refund,
                },
                {
                    "paymentId": graphene.Node.to_global_id("Payment", payment_2.id),
                    "amount": 0,
                },
            ],
        },
    }

    staff_api_client.user.user_permissions.add(permission_manage_orders)

    # when
    response = staff_api_client.post_graphql(ORDER_FULFILL_REFUND_MUTATION, variables)
    content = get_graphql_content(response)
    data = content["data"]["orderFulfillmentRefundProducts"]
    fulfillment = fulfilled_order.fulfillments.filter(
        status=FulfillmentStatus.REFUNDED
    ).get()

    # then
    assert data["errors"] == []
    assert data["fulfillment"]["id"] == graphene.Node.to_global_id(
        "Fulfillment", fulfillment.id
    )
    assert fulfillment.shipping_refund_amount is None
    assert fulfillment.total_refund_amount == amount_to_refund
=======
        amount=amount,
        channel_slug=fulfilled_order.channel.slug,
        refund_data=ANY,
    )
>>>>>>> 616aee0f
<|MERGE_RESOLUTION|>--- conflicted
+++ resolved
@@ -284,11 +284,8 @@
         payment_dummy,
         ANY,
         channel_slug=fulfilled_order.channel.slug,
-<<<<<<< HEAD
         amount=fulfillment_line_to_refund.order_line.unit_price_gross_amount * 2,
-=======
         refund_data=ANY,
->>>>>>> 616aee0f
     )
 
 
@@ -413,10 +410,7 @@
         ANY,
         amount=amount,
         channel_slug=fulfilled_order.channel.slug,
-<<<<<<< HEAD
-=======
         refund_data=ANY,
->>>>>>> 616aee0f
     )
 
 
@@ -464,10 +458,7 @@
         ANY,
         amount=amount,
         channel_slug=order_with_lines.channel.slug,
-<<<<<<< HEAD
-=======
         refund_data=ANY,
->>>>>>> 616aee0f
     )
 
 
@@ -521,11 +512,8 @@
         payment_dummy,
         ANY,
         channel_slug=fulfilled_order.channel.slug,
-<<<<<<< HEAD
         amount=amount_to_refund,
-=======
         refund_data=ANY,
->>>>>>> 616aee0f
     )
 
 
@@ -571,11 +559,8 @@
         payment_dummy,
         ANY,
         channel_slug=order_with_lines.channel.slug,
-<<<<<<< HEAD
         amount=amount_to_refund,
-=======
         refund_data=ANY,
->>>>>>> 616aee0f
     )
 
 
@@ -669,9 +654,9 @@
     mocked_refund.assert_called_with(
         payment_dummy,
         ANY,
-<<<<<<< HEAD
         channel_slug=fulfilled_order.channel.slug,
         amount=amount,
+        refund_data=ANY,
     )
 
 
@@ -1151,10 +1136,4 @@
         "Fulfillment", fulfillment.id
     )
     assert fulfillment.shipping_refund_amount is None
-    assert fulfillment.total_refund_amount == amount_to_refund
-=======
-        amount=amount,
-        channel_slug=fulfilled_order.channel.slug,
-        refund_data=ANY,
-    )
->>>>>>> 616aee0f
+    assert fulfillment.total_refund_amount == amount_to_refund