--- conflicted
+++ resolved
@@ -5,47 +5,6 @@
 
 def validate_total_quantity(order):
     if order.get_total_quantity() == 0:
-<<<<<<< HEAD
-        errors.append(
-            Error(field="lines", message="Could not create order without any products.")
-        )
-
-
-def _check_can_finalize_shipping(order, errors):
-    if order.is_shipping_required():
-        method = order.shipping_method
-        shipping_address = order.shipping_address
-        shipping_not_valid = (
-            method
-            and shipping_address
-            and shipping_address.country.code not in method.shipping_zone.countries
-        )  # noqa
-        if shipping_not_valid:
-            errors.append(
-                Error(
-                    field="shipping",
-                    message="Shipping method is not valid for chosen shipping "
-                    "address",
-                )
-            )
-
-
-def _check_can_finalize_products_exists(order, errors):
-    line_variants = [line.variant for line in order]
-    if None in line_variants:
-        errors.append(
-            Error(
-                field="lines",
-                message="Could not create orders with non-existing products.",
-            )
-        )
-
-
-def can_finalize_draft_order(order, errors):
-    """Return a list of errors associated with the order.
-
-    Checks, if given order has a proper customer data, shipping
-=======
         raise ValidationError({"lines": "Could not create order without any products."})
 
 
@@ -73,7 +32,6 @@
 
 def validate_draft_order(order):
     """Checks, if given order has a proper customer data, shipping
->>>>>>> e81494c9
     address and method set up and return list of errors if not.
     Checks if product variants for order lines still exists in
     database, too.
