from uuid import UUID

from django.db.models import Q

from ...channel.models import Channel
from ...core.exceptions import PermissionDenied
from ...order import OrderStatus, models
from ...order.events import OrderEvents
from ...order.utils import sum_order_totals
from ..account.utils import get_user_accessible_channels
from ..app.dataloaders import get_app_promise
from ..channel.utils import get_default_channel_slug_or_graphql_error
from ..core.context import get_database_connection_name
from ..core.tracing import traced_resolver
from ..utils.filters import filter_by_period

ORDER_SEARCH_FIELDS = ("id", "discount_name", "token", "user_email", "user__email")


<<<<<<< HEAD
def resolve_orders(info, channel_slug):
=======
def resolve_orders(
    info, channel_slug=None, requesting_user=None, requestor_has_access_to_all=False
):
>>>>>>> 99e4b88c
    database_connection_name = get_database_connection_name(info.context)
    qs = models.Order.objects.using(database_connection_name).non_draft()
    if channel_slug:
        qs = qs.filter(channel__slug=str(channel_slug))

    if requesting_user and not requestor_has_access_to_all:
        return qs.filter(user_id=requesting_user.id)

<<<<<<< HEAD
def resolve_draft_orders(info):
    database_connection_name = get_database_connection_name(info.context)
    return models.Order.objects.using(database_connection_name).drafts()
=======
    if get_app_promise(info.context).get():
        return qs

    accessible_channels = get_user_accessible_channels(info, info.context.user)
    if channel_slug and channel_slug not in [
        channel.slug for channel in accessible_channels
    ]:
        raise PermissionDenied(
            message=f"You do not have access to the {channel_slug} channel."
        )
    channel_ids = [channel.id for channel in accessible_channels]
    return qs.filter(channel_id__in=channel_ids)


def resolve_draft_orders(info):
    database_connection_name = get_database_connection_name(info.context)
    qs = models.Order.objects.using(database_connection_name).drafts()

    if get_app_promise(info.context).get():
        return qs

    accessible_channels = get_user_accessible_channels(info, info.context.user)
    channel_ids = [channel.id for channel in accessible_channels]
    return qs.filter(channel_id__in=channel_ids)
>>>>>>> 99e4b88c


@traced_resolver
def resolve_orders_total(info, period, channel_slug):
    if channel_slug is None:
        channel_slug = get_default_channel_slug_or_graphql_error()
    channel = Channel.objects.filter(slug=str(channel_slug)).first()
    if not channel:
        return None
    database_connection_name = get_database_connection_name(info.context)
<<<<<<< HEAD
    qs = (
        models.Order.objects.using(database_connection_name)
        .non_draft()
        .exclude(status=OrderStatus.CANCELED)
=======

    app = get_app_promise(info.context).get()
    if not app:
        accessible_channels = get_user_accessible_channels(info, info.context.user)
        if channel_slug not in [channel.slug for channel in accessible_channels]:
            raise PermissionDenied(
                message=f"You do not have access to the {channel_slug} channel."
            )

    qs = (
        models.Order.objects.using(database_connection_name)
        .non_draft()
        .exclude(status__in=[OrderStatus.CANCELED, OrderStatus.EXPIRED])
>>>>>>> 99e4b88c
        .filter(channel__slug=str(channel_slug))
    )
    qs = filter_by_period(qs, period, "created_at")
    return sum_order_totals(qs, channel.currency_code)


def resolve_order(info, id):
    if id is None:
        return None
    try:
        id = UUID(id)
        lookup = Q(id=id)
    except ValueError:
        lookup = Q(number=id) & Q(use_old_id=True)
    database_connection_name = get_database_connection_name(info.context)
    return models.Order.objects.using(database_connection_name).filter(lookup).first()


def resolve_homepage_events(info):
    # Filter only selected events to be displayed on homepage.
    types = [
        OrderEvents.PLACED,
        OrderEvents.PLACED_FROM_DRAFT,
        OrderEvents.ORDER_FULLY_PAID,
    ]
    database_connection_name = get_database_connection_name(info.context)
<<<<<<< HEAD
    return OrderEvent.objects.using(database_connection_name).filter(type__in=types)
=======
    lookup = Q(type__in=types)
    app = get_app_promise(info.context).get()
    if not app:
        # get order events from orders that user has access to
        accessible_channels = get_user_accessible_channels(info, info.context.user)
        channel_ids = [channel.id for channel in accessible_channels]
        accessible_orders = models.Order.objects.filter(channel_id__in=channel_ids)
        lookup &= Q(order_id__in=accessible_orders.values("id"))
    return models.OrderEvent.objects.using(database_connection_name).filter(lookup)
>>>>>>> 99e4b88c


def resolve_order_by_token(info, token):
    database_connection_name = get_database_connection_name(info.context)
    return (
        models.Order.objects.using(database_connection_name)
        .exclude(status=OrderStatus.DRAFT)
        .filter(id=token)
        .first()
    )<|MERGE_RESOLUTION|>--- conflicted
+++ resolved
@@ -17,13 +17,9 @@
 ORDER_SEARCH_FIELDS = ("id", "discount_name", "token", "user_email", "user__email")
 
 
-<<<<<<< HEAD
-def resolve_orders(info, channel_slug):
-=======
 def resolve_orders(
     info, channel_slug=None, requesting_user=None, requestor_has_access_to_all=False
 ):
->>>>>>> 99e4b88c
     database_connection_name = get_database_connection_name(info.context)
     qs = models.Order.objects.using(database_connection_name).non_draft()
     if channel_slug:
@@ -32,11 +28,6 @@
     if requesting_user and not requestor_has_access_to_all:
         return qs.filter(user_id=requesting_user.id)
 
-<<<<<<< HEAD
-def resolve_draft_orders(info):
-    database_connection_name = get_database_connection_name(info.context)
-    return models.Order.objects.using(database_connection_name).drafts()
-=======
     if get_app_promise(info.context).get():
         return qs
 
@@ -61,7 +52,6 @@
     accessible_channels = get_user_accessible_channels(info, info.context.user)
     channel_ids = [channel.id for channel in accessible_channels]
     return qs.filter(channel_id__in=channel_ids)
->>>>>>> 99e4b88c
 
 
 @traced_resolver
@@ -72,12 +62,6 @@
     if not channel:
         return None
     database_connection_name = get_database_connection_name(info.context)
-<<<<<<< HEAD
-    qs = (
-        models.Order.objects.using(database_connection_name)
-        .non_draft()
-        .exclude(status=OrderStatus.CANCELED)
-=======
 
     app = get_app_promise(info.context).get()
     if not app:
@@ -91,7 +75,6 @@
         models.Order.objects.using(database_connection_name)
         .non_draft()
         .exclude(status__in=[OrderStatus.CANCELED, OrderStatus.EXPIRED])
->>>>>>> 99e4b88c
         .filter(channel__slug=str(channel_slug))
     )
     qs = filter_by_period(qs, period, "created_at")
@@ -118,9 +101,6 @@
         OrderEvents.ORDER_FULLY_PAID,
     ]
     database_connection_name = get_database_connection_name(info.context)
-<<<<<<< HEAD
-    return OrderEvent.objects.using(database_connection_name).filter(type__in=types)
-=======
     lookup = Q(type__in=types)
     app = get_app_promise(info.context).get()
     if not app:
@@ -130,7 +110,6 @@
         accessible_orders = models.Order.objects.filter(channel_id__in=channel_ids)
         lookup &= Q(order_id__in=accessible_orders.values("id"))
     return models.OrderEvent.objects.using(database_connection_name).filter(lookup)
->>>>>>> 99e4b88c
 
 
 def resolve_order_by_token(info, token):
