import django_filters
<<<<<<< HEAD
from django.db.models import Exists, OuterRef, Q
=======
from django.db.models import Exists, OuterRef, Q, Sum
from django.utils import timezone
>>>>>>> 633dcd50
from graphene_django.filter import GlobalIDMultipleChoiceFilter

from ...account.models import User
from ...discount.models import OrderDiscount
from ...order.models import Order, OrderLine
from ...payment.models import Payment
from ...product.models import ProductVariant
from ..core.filters import ListObjectTypeFilter, MetadataFilterBase, ObjectTypeFilter
from ..core.types.common import DateRangeInput
from ..core.utils import from_global_id_or_error
from ..utils import resolve_global_ids_to_primary_keys
from ..utils.filters import filter_range_field
from .enums import OrderPaymentStatusEnum, OrderStatusFilter


def filter_payment_status(qs, _, value):
    if value:
        qs = qs.filter(payments__is_active=True, payments__charge_status__in=value)
    return qs


def get_payment_id_from_query(value):
    try:
        return from_global_id_or_error(value, only_type="Payment")[1]
    except Exception:
        return None


def get_order_id_from_query(value):
    if value.startswith("#"):
        value = value[1:]
    return value if value.isnumeric() else None


def filter_order_by_payment(qs, payment_id):
    if payment_id:
        qs = qs.filter(payments__pk=payment_id)
    return qs


def filter_status(qs, _, value):
    query_objects = qs.none()

    if value:
        query_objects |= qs.filter(status__in=value)

    if OrderStatusFilter.READY_TO_FULFILL in value:
        query_objects |= qs.ready_to_fulfill()

    if OrderStatusFilter.READY_TO_CAPTURE in value:
        query_objects |= qs.ready_to_capture()

    if OrderStatusFilter.OVERPAID in value:
        query_objects |= qs.overpaid()

    return qs & query_objects


def filter_customer(qs, _, value):
    qs = qs.filter(
        Q(user_email__trigram_similar=value)
        | Q(user__email__trigram_similar=value)
        | Q(user__first_name__trigram_similar=value)
        | Q(user__last_name__trigram_similar=value)
    )
    return qs


def filter_created_range(qs, _, value):
    return filter_range_field(qs, "created__date", value)


def filter_order_search(qs, _, value):
    if payment_id := get_payment_id_from_query(value):
        return filter_order_by_payment(qs, payment_id)

    users = User.objects.filter(
        Q(email__trigram_similar=value)
        | Q(first_name__trigram_similar=value)
        | Q(last_name__trigram_similar=value)
    ).values("pk")

    filter_option = Q(user_email__trigram_similar=value) | Q(
        Exists(users.filter(pk=OuterRef("user_id")))
    )

    if order_id := get_order_id_from_query(value):
        filter_option |= Q(pk=order_id)

    payments = Payment.objects.filter(psp_reference=value).values("id")
    filter_option |= Q(Exists(payments.filter(order_id=OuterRef("id"))))

    discounts = OrderDiscount.objects.filter(
        Q(name__trigram_similar=value) | Q(translated_name__trigram_similar=value)
    ).values("id")
    filter_option |= Q(Exists(discounts.filter(order_id=OuterRef("id"))))

    lines = OrderLine.objects.filter(product_sku=value).values("id")
    filter_option |= Q(Exists(lines.filter(order_id=OuterRef("id"))))
    return qs.filter(filter_option)


def filter_channels(qs, _, values):
    if values:
        _, channels_ids = resolve_global_ids_to_primary_keys(values, "Channel")
        qs = qs.filter(channel_id__in=channels_ids)
    return qs


def filter_is_click_and_collect(qs, _, values):
    if values is not None:
        lookup = Q(collection_point__isnull=False) | Q(
            collection_point_name__isnull=False
        )
        qs = qs.filter(lookup) if values is True else qs.exclude(lookup)
    return qs


def filter_is_preorder(qs, _, values):
    if values is not None:
        variants = ProductVariant.objects.filter(
            Q(is_preorder=True)
            & (
                Q(preorder_end_date__isnull=True)
                | Q(preorder_end_date__gte=timezone.now())
            )
        ).values("id")
        lines = OrderLine.objects.filter(
            Exists(variants.filter(id=OuterRef("variant_id")))
        )
        lookup = Exists(lines.filter(order_id=OuterRef("id")))
        qs = qs.filter(lookup) if values is True else qs.exclude(lookup)
    return qs


def filter_order_ids(qs, _, values):
    if values:
        _, order_ids = resolve_global_ids_to_primary_keys(values, "Order")
        qs = qs.filter(id__in=order_ids)
    return qs


class DraftOrderFilter(MetadataFilterBase):
    customer = django_filters.CharFilter(method=filter_customer)
    created = ObjectTypeFilter(input_class=DateRangeInput, method=filter_created_range)
    search = django_filters.CharFilter(method=filter_order_search)
    channels = GlobalIDMultipleChoiceFilter(method=filter_channels)

    class Meta:
        model = Order
        fields = ["customer", "created", "search"]


class OrderFilter(DraftOrderFilter):
    payment_status = ListObjectTypeFilter(
        input_class=OrderPaymentStatusEnum, method=filter_payment_status
    )
    status = ListObjectTypeFilter(input_class=OrderStatusFilter, method=filter_status)
    customer = django_filters.CharFilter(method=filter_customer)
    created = ObjectTypeFilter(input_class=DateRangeInput, method=filter_created_range)
    search = django_filters.CharFilter(method=filter_order_search)
    channels = GlobalIDMultipleChoiceFilter(method=filter_channels)
    is_click_and_collect = django_filters.BooleanFilter(
        method=filter_is_click_and_collect
    )
    is_preorder = django_filters.BooleanFilter(method=filter_is_preorder)
    ids = GlobalIDMultipleChoiceFilter(method=filter_order_ids)

    class Meta:
        model = Order
        fields = ["payment_status", "status", "customer", "created", "search"]<|MERGE_RESOLUTION|>--- conflicted
+++ resolved
@@ -1,10 +1,6 @@
 import django_filters
-<<<<<<< HEAD
 from django.db.models import Exists, OuterRef, Q
-=======
-from django.db.models import Exists, OuterRef, Q, Sum
 from django.utils import timezone
->>>>>>> 633dcd50
 from graphene_django.filter import GlobalIDMultipleChoiceFilter
 
 from ...account.models import User
