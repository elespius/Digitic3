--- conflicted
+++ resolved
@@ -9,11 +9,8 @@
 from ....order.calculations import fetch_order_prices_if_expired
 from ....order.error_codes import OrderErrorCode
 from ....order.search import update_order_search_vector
-<<<<<<< HEAD
-=======
 from ...app.dataloaders import get_app_promise
 from ...core import ResolveInfo
->>>>>>> 792acfb0
 from ...core.mutations import BaseMutation
 from ...core.types import OrderError
 from ...plugins.dataloaders import get_plugin_manager_promise
@@ -53,12 +50,8 @@
         order, _ = fetch_order_prices_if_expired(order, manager)
         cls.clean_billing_address(order)
         user = info.context.user
-<<<<<<< HEAD
-        app = info.context.app
-=======
         user = cast(User, user)
         app = get_app_promise(info.context).get()
->>>>>>> 792acfb0
         try_payment_action(order, user, app, None, clean_mark_order_as_paid, order)
 
         mark_order_as_paid(order, user, app, manager, transaction_reference)
