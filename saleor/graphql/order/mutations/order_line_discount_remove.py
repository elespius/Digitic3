import graphene

from ....core.permissions import OrderPermissions
from ....core.tracing import traced_atomic_transaction
from ....order import events
from ....order.utils import invalidate_order_prices, remove_discount_from_order_line
from ...app.dataloaders import load_app
from ...core.types import OrderError
from ..types import Order, OrderLine
from .order_discount_common import OrderDiscountCommon


class OrderLineDiscountRemove(OrderDiscountCommon):
    order_line = graphene.Field(
        OrderLine, description="Order line which has removed discount."
    )
    order = graphene.Field(
        Order, description="Order which is related to line which has removed discount."
    )

    class Arguments:
        order_line_id = graphene.ID(
            description="ID of a order line to remove its discount", required=True
        )

    class Meta:
        description = "Remove discount applied to the order line."
        permissions = (OrderPermissions.MANAGE_ORDERS,)
        error_type_class = OrderError
        error_type_field = "order_errors"

    @classmethod
    def validate(cls, info, order):
        cls.validate_order(info, order)

    @classmethod
    def perform_mutation(cls, _root, info, **data):
        order_line = cls.get_node_or_error(
            info, data.get("order_line_id"), only_type=OrderLine
        )
        order = order_line.order
        cls.validate(info, order)
<<<<<<< HEAD

        remove_discount_from_order_line(order_line, order)
        app = load_app(info.context)
        events.order_line_discount_removed_event(
            order=order,
            user=info.context.user,
            app=app,
            line=order_line,
        )

        invalidate_order_prices(order, save=True)
=======
        manager = load_plugin_manager(info.context)
        with traced_atomic_transaction():
            remove_discount_from_order_line(
                order_line,
                order,
                manager=manager,
                tax_included=tax_included,
            )
            app = load_app(info.context)
            events.order_line_discount_removed_event(
                order=order,
                user=info.context.user,
                app=app,
                line=order_line,
            )

            invalidate_order_prices(order, save=True)
>>>>>>> 7b75079a
        return OrderLineDiscountRemove(order_line=order_line, order=order)<|MERGE_RESOLUTION|>--- conflicted
+++ resolved
@@ -40,27 +40,8 @@
         )
         order = order_line.order
         cls.validate(info, order)
-<<<<<<< HEAD
-
-        remove_discount_from_order_line(order_line, order)
-        app = load_app(info.context)
-        events.order_line_discount_removed_event(
-            order=order,
-            user=info.context.user,
-            app=app,
-            line=order_line,
-        )
-
-        invalidate_order_prices(order, save=True)
-=======
-        manager = load_plugin_manager(info.context)
         with traced_atomic_transaction():
-            remove_discount_from_order_line(
-                order_line,
-                order,
-                manager=manager,
-                tax_included=tax_included,
-            )
+            remove_discount_from_order_line(order_line, order)
             app = load_app(info.context)
             events.order_line_discount_removed_event(
                 order=order,
@@ -70,5 +51,4 @@
             )
 
             invalidate_order_prices(order, save=True)
->>>>>>> 7b75079a
         return OrderLineDiscountRemove(order_line=order_line, order=order)