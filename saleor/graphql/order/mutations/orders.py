--- conflicted
+++ resolved
@@ -109,18 +109,14 @@
     @classmethod
     @permission_required('order.manage_orders')
     def mutate(cls, root, info, id, restock):
-<<<<<<< HEAD
-        # DEMO: disable mutations
-        raise PermissionDenied("Be aware admin pirate! API runs in read only mode!")
-
-        order = get_node(info, id, only_type=Order)
-=======
+        # DEMO: disable mutations
+        raise PermissionDenied("Be aware admin pirate! API runs in read only mode!")
+
         errors = []
         order = cls.get_node_or_error(info, id, errors, 'id', Order)
         if errors:
             return OrderCancel(errors=errors)
 
->>>>>>> aae18f46
         cancel_order(order=order, restock=restock)
         if restock:
             restock_msg = npgettext_lazy(
@@ -151,16 +147,9 @@
     @classmethod
     @permission_required('order.manage_orders')
     def mutate(cls, root, info, id):
-<<<<<<< HEAD
-        # DEMO: disable mutations
-        raise PermissionDenied("Be aware admin pirate! API runs in read only mode!")
-
-        order = get_node(info, id, only_type=Order)
-        if order.payments.exists():
-            field = 'payment'
-            msg = 'Orders with payments can not be manually marked as paid.'
-            return cls(errors=[Error(field=field, message=msg)])
-=======
+        # DEMO: disable mutations
+        raise PermissionDenied("Be aware admin pirate! API runs in read only mode!")
+
         errors = []
         order = cls.get_node_or_error(info, id, errors, 'id', Order)
         if order:
@@ -172,7 +161,6 @@
         if errors:
             return OrderMarkAsPaid(errors=errors)
 
->>>>>>> aae18f46
         defaults = {
             'total': order.total.gross.amount,
             'tax': order.total.tax.amount,
@@ -208,14 +196,9 @@
     @classmethod
     @permission_required('order.manage_orders')
     def mutate(cls, root, info, id, amount):
-<<<<<<< HEAD
-        # DEMO: disable mutations
-        raise PermissionDenied("Be aware admin pirate! API runs in read only mode!")
-
-        order = get_node(info, id, only_type=Order)
-        payment = order.get_last_payment()
-=======
->>>>>>> aae18f46
+        # DEMO: disable mutations
+        raise PermissionDenied("Be aware admin pirate! API runs in read only mode!")
+
         errors = []
         order = cls.get_node_or_error(info, id, errors, 'id', Order)
         if order:
@@ -246,21 +229,15 @@
     @classmethod
     @permission_required('order.manage_orders')
     def mutate(cls, root, info, id):
-<<<<<<< HEAD
-        # DEMO: disable mutations
-        raise PermissionDenied("Be aware admin pirate! API runs in read only mode!")
-
-        order = get_node(info, id, only_type=Order)
-        payment = order.get_last_payment()
-        errors = clean_release_payment(payment)
-=======
+        # DEMO: disable mutations
+        raise PermissionDenied("Be aware admin pirate! API runs in read only mode!")
+
         errors = []
         order = cls.get_node_or_error(info, id, errors, 'id', Order)
         if order:
             payment = order.get_last_payment()
             clean_release_payment(payment, errors)
 
->>>>>>> aae18f46
         if errors:
             return OrderRelease(errors=errors)
 
@@ -287,21 +264,15 @@
     @classmethod
     @permission_required('order.manage_orders')
     def mutate(cls, root, info, id, amount):
-<<<<<<< HEAD
-        # DEMO: disable mutations
-        raise PermissionDenied("Be aware admin pirate! API runs in read only mode!")
-
-        order = get_node(info, id, only_type=Order)
-        payment = order.get_last_payment()
-        errors = clean_refund_payment(payment, amount)
-=======
+        # DEMO: disable mutations
+        raise PermissionDenied("Be aware admin pirate! API runs in read only mode!")
+
         errors = []
         order = cls.get_node_or_error(info, id, errors, 'id', Order)
         if order:
             payment = order.get_last_payment()
             clean_refund_payment(payment, amount, errors)
 
->>>>>>> aae18f46
         if errors:
             return OrderRefund(errors=errors)
 
