from collections import defaultdict
from typing import Dict, List

import graphene
from django.core.exceptions import ValidationError
from graphene.types import InputObjectType

from ....account.models import User
from ....checkout import AddressType
from ....core.permissions import OrderPermissions
from ....core.taxes import TaxError
from ....core.tracing import traced_atomic_transaction
from ....core.utils.url import validate_storefront_url
from ....order import OrderOrigin, OrderStatus, events, models
from ....order.error_codes import OrderErrorCode
from ....order.search import update_order_search_vector
from ....order.utils import (
    create_order_line,
    invalidate_order_prices,
    recalculate_order_weight,
    update_order_display_gross_prices,
)
from ...account.i18n import I18nMixin
from ...account.types import AddressInput
<<<<<<< HEAD
=======
from ...app.dataloaders import get_app_promise
>>>>>>> 792acfb0
from ...channel.types import Channel
from ...core import ResolveInfo
from ...core.descriptions import ADDED_IN_36, ADDED_IN_310, PREVIEW_FEATURE
from ...core.mutations import ModelMutation
from ...core.scalars import PositiveDecimal
from ...core.types import NonNullList, OrderError
from ...plugins.dataloaders import get_plugin_manager_promise
from ...product.types import ProductVariant
from ...shipping.utils import get_shipping_model_by_object_id
from ..types import Order
from ..utils import (
    OrderLineData,
    validate_product_is_published_in_channel,
    validate_variant_channel_listings,
)


class OrderLineInput(graphene.InputObjectType):
    quantity = graphene.Int(
        description="Number of variant items ordered.", required=True
    )


class OrderLineCreateInput(OrderLineInput):
    variant_id = graphene.ID(
        description="Product variant ID.", name="variantId", required=True
    )
    force_new_line = graphene.Boolean(
        required=False,
        default_value=False,
        description=(
            "Flag that allow force splitting the same variant into multiple lines "
            "by skipping the matching logic. " + ADDED_IN_36 + PREVIEW_FEATURE
        ),
    )


class DraftOrderInput(InputObjectType):
    billing_address = AddressInput(description="Billing address of the customer.")
    user = graphene.ID(
        description="Customer associated with the draft order.", name="user"
    )
    user_email = graphene.String(description="Email address of the customer.")
    discount = PositiveDecimal(description="Discount amount for the order.")
    shipping_address = AddressInput(description="Shipping address of the customer.")
    shipping_method = graphene.ID(
        description="ID of a selected shipping method.", name="shippingMethod"
    )
    voucher = graphene.ID(
        description="ID of the voucher associated with the order.", name="voucher"
    )
    customer_note = graphene.String(
        description="A note from a customer. Visible by customers in the order summary."
    )
    channel_id = graphene.ID(description="ID of the channel associated with the order.")
    redirect_url = graphene.String(
        required=False,
        description=(
            "URL of a view where users should be redirected to "
            "see the order details. URL in RFC 1808 format."
        ),
    )
    external_reference = graphene.String(
        description="External ID of this order." + ADDED_IN_310, required=False
    )


class DraftOrderCreateInput(DraftOrderInput):
    lines = NonNullList(
        OrderLineCreateInput,
        description=(
            "Variant line input consisting of variant ID and quantity of products."
        ),
    )


class DraftOrderCreate(ModelMutation, I18nMixin):
    class Arguments:
        input = DraftOrderCreateInput(
            required=True, description="Fields required to create an order."
        )

    class Meta:
        description = "Creates a new draft order."
        model = models.Order
        object_type = Order
        permissions = (OrderPermissions.MANAGE_ORDERS,)
        error_type_class = OrderError
        error_type_field = "order_errors"

    @classmethod
    def clean_input(cls, info: ResolveInfo, instance, data, **kwargs):
        shipping_address = data.pop("shipping_address", None)
        billing_address = data.pop("billing_address", None)
        redirect_url = data.pop("redirect_url", None)
        channel_id = data.pop("channel_id", None)
        manager = get_plugin_manager_promise(info.context).get()
        shipping_method = get_shipping_model_by_object_id(
            object_id=data.pop("shipping_method", None), raise_error=False
        )

        if email := data.get("user_email", None):
            try:
                user = User.objects.get(email=email, is_active=True)
                data["user"] = graphene.Node.to_global_id("User", user.id)
            except User.DoesNotExist:
                data["user"] = None

        cleaned_input = super().clean_input(info, instance, data, **kwargs)

        channel = cls.clean_channel_id(info, instance, cleaned_input, channel_id)

        voucher = cleaned_input.get("voucher", None)
        if voucher:
            cls.clean_voucher(voucher, channel)

        if channel:
            cleaned_input["currency"] = channel.currency_code

        lines = data.pop("lines", None)
        cls.clean_lines(cleaned_input, lines, channel)

        cleaned_input["shipping_method"] = shipping_method
        cleaned_input["status"] = OrderStatus.DRAFT
        cleaned_input["origin"] = OrderOrigin.DRAFT

        cls.clean_addresses(
            info, instance, cleaned_input, shipping_address, billing_address, manager
        )

        if redirect_url:
            cls.clean_redirect_url(redirect_url)
            cleaned_input["redirect_url"] = redirect_url

        return cleaned_input

    @classmethod
    def clean_channel_id(cls, info: ResolveInfo, instance, cleaned_input, channel_id):
        if channel_id:
            if hasattr(instance, "channel"):
                raise ValidationError(
                    {
                        "channel_id": ValidationError(
                            "Can't update existing order channel id.",
                            code=OrderErrorCode.NOT_EDITABLE.value,
                        )
                    }
                )
            else:
                channel = cls.get_node_or_error(info, channel_id, only_type=Channel)
                cleaned_input["channel"] = channel
                return channel

        else:
            return instance.channel if hasattr(instance, "channel") else None

    @classmethod
    def clean_voucher(cls, voucher, channel):
        if not voucher.channel_listings.filter(channel=channel).exists():
            raise ValidationError(
                {
                    "voucher": ValidationError(
                        "Voucher not available for this order.",
                        code=OrderErrorCode.NOT_AVAILABLE_IN_CHANNEL.value,
                    )
                }
            )

    @classmethod
    def clean_lines(cls, cleaned_input, lines, channel):
        if lines:
            grouped_lines_data: List[OrderLineData] = []
            lines_data_map: Dict[str, OrderLineData] = defaultdict(OrderLineData)

            variant_ids = [line.get("variant_id") for line in lines]
            variants = cls.get_nodes_or_error(variant_ids, "variants", ProductVariant)
            validate_product_is_published_in_channel(variants, channel)
            validate_variant_channel_listings(variants, channel)
            quantities = [line.get("quantity") for line in lines]
            if not all(quantity > 0 for quantity in quantities):
                raise ValidationError(
                    {
                        "quantity": ValidationError(
                            "Ensure this value is greater than 0.",
                            code=OrderErrorCode.ZERO_QUANTITY.value,
                        )
                    }
                )

            for line in lines:
                variant_id = line.get("variant_id")
                _, variant_db_id = graphene.Node.from_global_id(variant_id)
                variant = list(
                    filter(lambda x: (x.pk == int(variant_db_id)), variants)
                )[0]

                if line.get("force_new_line"):
                    line_data = OrderLineData(variant_id=variant_db_id, variant=variant)
                    grouped_lines_data.append(line_data)
                else:
                    line_data = lines_data_map[variant_db_id]
                    line_data.variant_id = variant_db_id
                    line_data.variant = variant

                if (quantity := line.get("quantity")) is not None:
                    line_data.quantity += quantity

            grouped_lines_data += list(lines_data_map.values())
            cleaned_input["lines_data"] = grouped_lines_data

    @classmethod
    def clean_addresses(
        cls,
        info: ResolveInfo,
        instance,
        cleaned_input,
        shipping_address,
        billing_address,
        manager,
    ):
        if shipping_address:
            shipping_address = cls.validate_address(
                shipping_address,
                address_type=AddressType.SHIPPING,
                instance=instance.shipping_address,
                info=info,
            )
            shipping_address = manager.change_user_address(
                shipping_address, "shipping", user=instance
            )
            cleaned_input["shipping_address"] = shipping_address
        if billing_address:
            billing_address = cls.validate_address(
                billing_address,
                address_type=AddressType.BILLING,
                instance=instance.billing_address,
                info=info,
            )
            billing_address = manager.change_user_address(
                billing_address, "billing", user=instance
            )
            cleaned_input["billing_address"] = billing_address

    @classmethod
    def clean_redirect_url(cls, redirect_url):
        try:
            validate_storefront_url(redirect_url)
        except ValidationError as error:
            error.code = OrderErrorCode.INVALID.value
            raise ValidationError({"redirect_url": error})

    @staticmethod
    def _save_addresses(instance: models.Order, cleaned_input):
        shipping_address = cleaned_input.get("shipping_address")
        if shipping_address:
            shipping_address.save()
            instance.shipping_address = shipping_address.get_copy()
        billing_address = cleaned_input.get("billing_address")
        if billing_address:
            billing_address.save()
            instance.billing_address = billing_address.get_copy()

    @staticmethod
    def _parse_shipping_method_name(instance: models.Order, cleaned_input):
        shipping_method = cleaned_input.get("shipping_method")
        if shipping_method:
            instance.shipping_method_name = shipping_method.name

    @staticmethod
    def _save_lines(info, instance, lines_data, app, manager):
        if lines_data:
            lines = []
            for line_data in lines_data:
                new_line = create_order_line(
                    instance,
                    line_data,
                    manager,
                )
                lines.append(new_line)

            # New event
            events.order_added_products_event(
                order=instance,
                user=info.context.user,
                app=info.context.app,
                order_lines=lines,
            )

    @classmethod
    def _commit_changes(
        cls, info: ResolveInfo, instance, cleaned_input, is_new_instance, app
    ):
        if shipping_method := cleaned_input["shipping_method"]:
            instance.shipping_method_name = shipping_method.name
            tax_class = shipping_method.tax_class
            if tax_class:
                instance.shipping_tax_class = tax_class
                instance.shipping_tax_class_name = tax_class.name
                instance.shipping_tax_class_private_metadata = tax_class.metadata
                instance.shipping_tax_class_metadata = tax_class.private_metadata
        super().save(info, instance, cleaned_input)

        # Create draft created event if the instance is from scratch
        if is_new_instance:
            events.draft_order_created_event(
                order=instance, user=info.context.user, app=info.context.app
            )

        instance.save(
            update_fields=["billing_address", "shipping_address", "updated_at"]
        )

    @classmethod
    def should_invalidate_prices(cls, instance, cleaned_input, is_new_instance) -> bool:
        # Force price recalculation for all new instances
        return is_new_instance

    @classmethod
    def save(cls, info: ResolveInfo, instance, cleaned_input):
        manager = get_plugin_manager_promise(info.context).get()
        app = get_app_promise(info.context).get()
        return cls._save_draft_order(
            info,
            instance,
            cleaned_input,
            is_new_instance=True,
            app=app,
            manager=manager,
        )

    @classmethod
    def _save_draft_order(
        cls,
        info: ResolveInfo,
        instance,
        cleaned_input,
        *,
        is_new_instance,
        app,
        manager
    ):
        with traced_atomic_transaction():
            # Process addresses
            cls._save_addresses(instance, cleaned_input)

            # Parse shipping name
            cls._parse_shipping_method_name(instance, cleaned_input)

            # Save any changes create/update the draft
            cls._commit_changes(info, instance, cleaned_input, is_new_instance, app)

            try:
                # Process any lines to add
                cls._save_lines(
                    info, instance, cleaned_input.get("lines_data"), app, manager
                )
            except TaxError as tax_error:
                raise ValidationError(
                    f"Unable to calculate taxes - {str(tax_error)}",
                    code=OrderErrorCode.TAX_ERROR.value,
                )

            update_order_display_gross_prices(instance)

            if is_new_instance:
                cls.call_event(manager.draft_order_created, instance)

            else:
                cls.call_event(manager.draft_order_updated, instance)

            # Post-process the results
            updated_fields = [
                "weight",
                "search_vector",
                "updated_at",
                "display_gross_prices",
            ]
            if cls.should_invalidate_prices(instance, cleaned_input, is_new_instance):
                invalidate_order_prices(instance)
                updated_fields.append("should_refresh_prices")
            recalculate_order_weight(instance)
            update_order_search_vector(instance, save=False)

            instance.save(update_fields=updated_fields)<|MERGE_RESOLUTION|>--- conflicted
+++ resolved
@@ -22,10 +22,7 @@
 )
 from ...account.i18n import I18nMixin
 from ...account.types import AddressInput
-<<<<<<< HEAD
-=======
 from ...app.dataloaders import get_app_promise
->>>>>>> 792acfb0
 from ...channel.types import Channel
 from ...core import ResolveInfo
 from ...core.descriptions import ADDED_IN_36, ADDED_IN_310, PREVIEW_FEATURE
@@ -310,7 +307,7 @@
             events.order_added_products_event(
                 order=instance,
                 user=info.context.user,
-                app=info.context.app,
+                app=app,
                 order_lines=lines,
             )
 
@@ -331,7 +328,7 @@
         # Create draft created event if the instance is from scratch
         if is_new_instance:
             events.draft_order_created_event(
-                order=instance, user=info.context.user, app=info.context.app
+                order=instance, user=info.context.user, app=app
             )
 
         instance.save(
