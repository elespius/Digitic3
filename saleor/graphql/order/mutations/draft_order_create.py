from collections import defaultdict
from typing import Dict, List

import graphene
from django.core.exceptions import ValidationError
from graphene.types import InputObjectType

from ....account.models import User
from ....checkout import AddressType
from ....core.permissions import OrderPermissions
from ....core.taxes import TaxError
from ....core.tracing import traced_atomic_transaction
from ....core.utils.url import validate_storefront_url
from ....order import OrderOrigin, OrderStatus, events, models
from ....order.error_codes import OrderErrorCode
from ....order.search import update_order_search_vector
from ....order.utils import (
    create_order_line,
    invalidate_order_prices,
    recalculate_order_weight,
)
from ...account.i18n import I18nMixin
from ...account.types import AddressInput
from ...app.dataloaders import load_app
from ...channel.types import Channel
from ...core.descriptions import ADDED_IN_36, PREVIEW_FEATURE
from ...core.mutations import ModelMutation
from ...core.scalars import PositiveDecimal
from ...core.types import NonNullList, OrderError
from ...product.types import ProductVariant
from ...shipping.utils import get_shipping_model_by_object_id
from ...site.dataloaders import load_site
from ..types import Order
from ..utils import (
    OrderLineData,
    validate_product_is_published_in_channel,
    validate_variant_channel_listings,
)


class OrderLineInput(graphene.InputObjectType):
    quantity = graphene.Int(
        description="Number of variant items ordered.", required=True
    )


class OrderLineCreateInput(OrderLineInput):
    variant_id = graphene.ID(
        description="Product variant ID.", name="variantId", required=True
    )
    force_new_line = graphene.Boolean(
        required=False,
        default_value=False,
        description=(
            "Flag that allow force splitting the same variant into multiple lines "
            "by skipping the matching logic. " + ADDED_IN_36 + PREVIEW_FEATURE
        ),
    )


class DraftOrderInput(InputObjectType):
    billing_address = AddressInput(description="Billing address of the customer.")
    user = graphene.ID(
        description="Customer associated with the draft order.", name="user"
    )
    user_email = graphene.String(description="Email address of the customer.")
    discount = PositiveDecimal(description="Discount amount for the order.")
    shipping_address = AddressInput(description="Shipping address of the customer.")
    shipping_method = graphene.ID(
        description="ID of a selected shipping method.", name="shippingMethod"
    )
    voucher = graphene.ID(
        description="ID of the voucher associated with the order.", name="voucher"
    )
    customer_note = graphene.String(
        description="A note from a customer. Visible by customers in the order summary."
    )
    channel_id = graphene.ID(description="ID of the channel associated with the order.")
    redirect_url = graphene.String(
        required=False,
        description=(
            "URL of a view where users should be redirected to "
            "see the order details. URL in RFC 1808 format."
        ),
    )


class DraftOrderCreateInput(DraftOrderInput):
    lines = NonNullList(
        OrderLineCreateInput,
        description=(
            "Variant line input consisting of variant ID and quantity of products."
        ),
    )


class DraftOrderCreate(ModelMutation, I18nMixin):
    class Arguments:
        input = DraftOrderCreateInput(
            required=True, description="Fields required to create an order."
        )

    class Meta:
        description = "Creates a new draft order."
        model = models.Order
        object_type = Order
        permissions = (OrderPermissions.MANAGE_ORDERS,)
        error_type_class = OrderError
        error_type_field = "order_errors"

    @classmethod
    def clean_input(cls, info, instance, data):
        shipping_address = data.pop("shipping_address", None)
        billing_address = data.pop("billing_address", None)
        redirect_url = data.pop("redirect_url", None)
        channel_id = data.pop("channel_id", None)
        site = load_site(info.context)

        shipping_method = get_shipping_model_by_object_id(
            object_id=data.pop("shipping_method", None), raise_error=False
        )

        if email := data.get("user_email", None):
            try:
                user = User.objects.get(email=email, is_active=True)
                data["user"] = graphene.Node.to_global_id("User", user.id)
            except User.DoesNotExist:
                data["user"] = None

        cleaned_input = super().clean_input(info, instance, data)

        channel = cls.clean_channel_id(info, instance, cleaned_input, channel_id)

        voucher = cleaned_input.get("voucher", None)
        if voucher:
            cls.clean_voucher(voucher, channel)

        if channel:
            cleaned_input["currency"] = channel.currency_code

        lines = data.pop("lines", None)
        cls.clean_lines(cleaned_input, lines, channel)

        cleaned_input["shipping_method"] = shipping_method
        cleaned_input["status"] = OrderStatus.DRAFT
        cleaned_input["origin"] = OrderOrigin.DRAFT
        display_gross_prices = site.settings.display_gross_prices
        cleaned_input["display_gross_prices"] = display_gross_prices

        cls.clean_addresses(
            info, instance, cleaned_input, shipping_address, billing_address
        )

        if redirect_url:
            cls.clean_redirect_url(redirect_url)
            cleaned_input["redirect_url"] = redirect_url

        return cleaned_input

    @classmethod
    def clean_channel_id(cls, info, instance, cleaned_input, channel_id):
        if channel_id:
            if hasattr(instance, "channel"):
                raise ValidationError(
                    {
                        "channel_id": ValidationError(
                            "Can't update existing order channel id.",
                            code=OrderErrorCode.NOT_EDITABLE.value,
                        )
                    }
                )
            else:
                channel = cls.get_node_or_error(info, channel_id, only_type=Channel)
                cleaned_input["channel"] = channel
                return channel

        else:
            return instance.channel if hasattr(instance, "channel") else None

    @classmethod
    def clean_voucher(cls, voucher, channel):
        if not voucher.channel_listings.filter(channel=channel).exists():
            raise ValidationError(
                {
                    "voucher": ValidationError(
                        "Voucher not available for this order.",
                        code=OrderErrorCode.NOT_AVAILABLE_IN_CHANNEL.value,
                    )
                }
            )

    @classmethod
    def clean_lines(cls, cleaned_input, lines, channel):
        if lines:
            grouped_lines_data: List[OrderLineData] = []
            lines_data_map: Dict[str, OrderLineData] = defaultdict(OrderLineData)

            variant_ids = [line.get("variant_id") for line in lines]
            variants = cls.get_nodes_or_error(variant_ids, "variants", ProductVariant)
            validate_product_is_published_in_channel(variants, channel)
            validate_variant_channel_listings(variants, channel)
            quantities = [line.get("quantity") for line in lines]
            if not all(quantity > 0 for quantity in quantities):
                raise ValidationError(
                    {
                        "quantity": ValidationError(
                            "Ensure this value is greater than 0.",
                            code=OrderErrorCode.ZERO_QUANTITY,
                        )
                    }
                )

            for line in lines:
                variant_id = line.get("variant_id")
                _, variant_db_id = graphene.Node.from_global_id(variant_id)
                variant = list(
                    filter(lambda x: (x.pk == int(variant_db_id)), variants)
                )[0]

                if line.get("force_new_line"):
                    line_data = OrderLineData(variant_id=variant_db_id, variant=variant)
                    grouped_lines_data.append(line_data)
                else:
                    line_data = lines_data_map[variant_db_id]
                    line_data.variant_id = variant_db_id
                    line_data.variant = variant

                if (quantity := line.get("quantity")) is not None:
                    line_data.quantity += quantity

            grouped_lines_data += list(lines_data_map.values())
            cleaned_input["lines_data"] = grouped_lines_data

    @classmethod
    def clean_addresses(
        cls, info, instance, cleaned_input, shipping_address, billing_address
    ):
        if shipping_address:
            shipping_address = cls.validate_address(
                shipping_address,
                address_type=AddressType.SHIPPING,
                instance=instance.shipping_address,
                info=info,
            )
            shipping_address = info.context.plugins.change_user_address(
                shipping_address, "shipping", user=instance
            )
            cleaned_input["shipping_address"] = shipping_address
        if billing_address:
            billing_address = cls.validate_address(
                billing_address,
                address_type=AddressType.BILLING,
                instance=instance.billing_address,
                info=info,
            )
            billing_address = info.context.plugins.change_user_address(
                billing_address, "billing", user=instance
            )
            cleaned_input["billing_address"] = billing_address

    @classmethod
    def clean_redirect_url(cls, redirect_url):
        try:
            validate_storefront_url(redirect_url)
        except ValidationError as error:
            error.code = OrderErrorCode.INVALID.value
            raise ValidationError({"redirect_url": error})

    @staticmethod
    def _save_addresses(info, instance: models.Order, cleaned_input):
        shipping_address = cleaned_input.get("shipping_address")
        if shipping_address:
            shipping_address.save()
            instance.shipping_address = shipping_address.get_copy()
        billing_address = cleaned_input.get("billing_address")
        if billing_address:
            billing_address.save()
            instance.billing_address = billing_address.get_copy()

    @staticmethod
    def _save_lines(info, instance, lines_data, app, site):
        if lines_data:
            lines = []
            for line_data in lines_data:
                new_line = create_order_line(
                    instance,
                    line_data,
                    info.context.plugins,
                    site.settings,
                )
                lines.append(new_line)

            # New event
            events.order_added_products_event(
                order=instance,
                user=info.context.user,
                app=app,
                order_lines=lines,
            )

    @classmethod
    def _commit_changes(cls, info, instance, cleaned_input, is_new_instance, app):
        if shipping_method := cleaned_input["shipping_method"]:
            instance.shipping_method_name = shipping_method.name
        super().save(info, instance, cleaned_input)

        # Create draft created event if the instance is from scratch
        if is_new_instance:
            events.draft_order_created_event(
                order=instance, user=info.context.user, app=app
            )

        instance.save(
            update_fields=["billing_address", "shipping_address", "updated_at"]
        )

    @classmethod
    def should_invalidate_prices(cls, instance, cleaned_input, is_new_instance) -> bool:
        # Force price recalculation for all new instances
        return is_new_instance

    @classmethod
    def save(cls, info, instance, cleaned_input):
        app = load_app(info.context)
        site = load_site(info.context)
        return cls._save_draft_order(
            info, instance, cleaned_input, is_new_instance=True, app=app, site=site
        )

    @classmethod
<<<<<<< HEAD
    def _save_draft_order(cls, info, instance, cleaned_input, *, is_new_instance):
        with traced_atomic_transaction():
            # Process addresses
            cls._save_addresses(info, instance, cleaned_input)

            # Save any changes create/update the draft
            cls._commit_changes(info, instance, cleaned_input, is_new_instance)

            try:
                # Process any lines to add
                cls._save_lines(info, instance, cleaned_input.get("lines_data"))
            except TaxError as tax_error:
                raise ValidationError(
                    "Unable to calculate taxes - %s" % str(tax_error),
                    code=OrderErrorCode.TAX_ERROR.value,
                )
=======
    @traced_atomic_transaction()
    def _save_draft_order(
        cls, info, instance, cleaned_input, *, is_new_instance, app, site
    ):
        # Process addresses
        cls._save_addresses(info, instance, cleaned_input)

        # Save any changes create/update the draft
        cls._commit_changes(info, instance, cleaned_input, is_new_instance, app)

        try:
            # Process any lines to add
            cls._save_lines(info, instance, cleaned_input.get("lines_data"), app, site)
        except TaxError as tax_error:
            raise ValidationError(
                "Unable to calculate taxes - %s" % str(tax_error),
                code=OrderErrorCode.TAX_ERROR.value,
            )
>>>>>>> b35aed5e

            if is_new_instance:
                cls.call_event(
                    lambda i=instance: info.context.plugins.draft_order_created(i)
                )

            else:
                cls.call_event(
                    lambda i=instance: info.context.plugins.draft_order_updated(i)
                )

            # Post-process the results
            updated_fields = ["weight", "search_vector", "updated_at"]
            if cls.should_invalidate_prices(instance, cleaned_input, is_new_instance):
                invalidate_order_prices(instance)
                updated_fields.append("should_refresh_prices")
            recalculate_order_weight(instance)
            update_order_search_vector(instance, save=False)

            instance.save(update_fields=updated_fields)<|MERGE_RESOLUTION|>--- conflicted
+++ resolved
@@ -328,43 +328,26 @@
         )
 
     @classmethod
-<<<<<<< HEAD
-    def _save_draft_order(cls, info, instance, cleaned_input, *, is_new_instance):
+    def _save_draft_order(
+        cls, info, instance, cleaned_input, *, is_new_instance, app, site
+    ):
         with traced_atomic_transaction():
             # Process addresses
             cls._save_addresses(info, instance, cleaned_input)
 
             # Save any changes create/update the draft
-            cls._commit_changes(info, instance, cleaned_input, is_new_instance)
+            cls._commit_changes(info, instance, cleaned_input, is_new_instance, app)
 
             try:
                 # Process any lines to add
-                cls._save_lines(info, instance, cleaned_input.get("lines_data"))
+                cls._save_lines(
+                    info, instance, cleaned_input.get("lines_data"), app, site
+                )
             except TaxError as tax_error:
                 raise ValidationError(
                     "Unable to calculate taxes - %s" % str(tax_error),
                     code=OrderErrorCode.TAX_ERROR.value,
                 )
-=======
-    @traced_atomic_transaction()
-    def _save_draft_order(
-        cls, info, instance, cleaned_input, *, is_new_instance, app, site
-    ):
-        # Process addresses
-        cls._save_addresses(info, instance, cleaned_input)
-
-        # Save any changes create/update the draft
-        cls._commit_changes(info, instance, cleaned_input, is_new_instance, app)
-
-        try:
-            # Process any lines to add
-            cls._save_lines(info, instance, cleaned_input.get("lines_data"), app, site)
-        except TaxError as tax_error:
-            raise ValidationError(
-                "Unable to calculate taxes - %s" % str(tax_error),
-                code=OrderErrorCode.TAX_ERROR.value,
-            )
->>>>>>> b35aed5e
 
             if is_new_instance:
                 cls.call_event(
