--- conflicted
+++ resolved
@@ -61,31 +61,10 @@
         site = load_site(info.context)
 
         order_line_before_update = copy.deepcopy(order_line)
-<<<<<<< HEAD
-        tax_included = info.context.site.settings.include_taxes_in_prices
+        tax_included = site.settings.include_taxes_in_prices
         with traced_atomic_transaction():
             update_discount_for_order_line(
                 order_line,
-=======
-        tax_included = site.settings.include_taxes_in_prices
-
-        update_discount_for_order_line(
-            order_line,
-            order=order,
-            reason=reason,
-            value_type=value_type,
-            value=value,
-            manager=info.context.plugins,
-            tax_included=tax_included,
-        )
-        if (
-            order_line_before_update.unit_discount_value != value
-            or order_line_before_update.unit_discount_type != value_type
-        ):
-            # Create event only when we change type or value of the discount
-            app = load_app(info.context)
-            events.order_line_discount_updated_event(
->>>>>>> b35aed5e
                 order=order,
                 reason=reason,
                 value_type=value_type,
