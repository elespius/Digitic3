--- conflicted
+++ resolved
@@ -5,6 +5,7 @@
 from ....order import events
 from ....order.search import update_order_search_vector
 from ....order.utils import invalidate_order_prices, remove_order_discount_from_order
+from ...app.dataloaders import load_app
 from ...core.types import OrderError
 from ..types import Order
 from .order_discount_common import OrderDiscountCommon
@@ -30,25 +31,9 @@
             info, data.get("discount_id"), only_type="OrderDiscount"
         )
         order = order_discount.order
+        app = load_app(info.context)
+
         cls.validate_order(info, order)
-<<<<<<< HEAD
-
-        remove_order_discount_from_order(order, order_discount)
-        events.order_discount_deleted_event(
-            order=order,
-            user=info.context.user,
-            app=info.context.app,
-            order_discount=order_discount,
-        )
-
-        order.refresh_from_db()
-
-        update_order_search_vector(order, save=False)
-        invalidate_order_prices(order)
-        order.save(
-            update_fields=["should_refresh_prices", "search_vector", "updated_at"]
-        )
-=======
         with traced_atomic_transaction():
             remove_order_discount_from_order(order, order_discount)
             events.order_discount_deleted_event(
@@ -65,5 +50,4 @@
             order.save(
                 update_fields=["should_refresh_prices", "search_vector", "updated_at"]
             )
->>>>>>> f5b8251d
         return OrderDiscountDelete(order=order)