from collections import defaultdict
from typing import Dict, List

import graphene
from django.core.exceptions import ValidationError

from ....core.permissions import OrderPermissions
from ....core.taxes import TaxError
from ....core.tracing import traced_atomic_transaction
from ....order import events
from ....order.error_codes import OrderErrorCode
from ....order.fetch import fetch_order_lines
from ....order.search import update_order_search_vector
from ....order.utils import (
    add_variant_to_order,
    invalidate_order_prices,
    recalculate_order_weight,
)
from ...app.dataloaders import load_app
from ...core.mutations import BaseMutation
from ...core.types import NonNullList, OrderError
from ...discount.dataloaders import load_discounts
from ...plugins.dataloaders import load_plugin_manager
from ...product.types import ProductVariant
from ...site.dataloaders import load_site
from ..types import Order, OrderLine
from ..utils import (
    OrderLineData,
    validate_product_is_published_in_channel,
    validate_variant_channel_listings,
)
from .draft_order_create import OrderLineCreateInput
from .utils import EditableOrderValidationMixin, get_webhook_handler_by_order_status


class OrderLinesCreate(EditableOrderValidationMixin, BaseMutation):
    order = graphene.Field(Order, description="Related order.")
    order_lines = NonNullList(OrderLine, description="List of added order lines.")

    class Arguments:
        id = graphene.ID(
            required=True, description="ID of the order to add the lines to."
        )
        input = NonNullList(
            OrderLineCreateInput,
            required=True,
            description="Fields required to add order lines.",
        )

    class Meta:
        description = "Create order lines for an order."
        permissions = (OrderPermissions.MANAGE_ORDERS,)
        error_type_class = OrderError
        error_type_field = "order_errors"
        errors_mapping = {"lines": "input", "channel": "input"}

    @classmethod
    def validate_lines(cls, info, data, existing_lines_info):
        grouped_lines_data: List[OrderLineData] = []
        lines_data_map: Dict[str, OrderLineData] = defaultdict(OrderLineData)

        variants_from_existing_lines = [
            line_info.line.variant_id for line_info in existing_lines_info
        ]

        invalid_ids = []
        for input_line in data.get("input"):
            variant_id = input_line["variant_id"]
            force_new_line = input_line["force_new_line"]
            variant = cls.get_node_or_error(
                info, variant_id, "variant_id", only_type=ProductVariant
            )
            quantity = input_line["quantity"]

            if quantity > 0:
                if force_new_line or variants_from_existing_lines.count(variant.pk) > 1:
                    grouped_lines_data.append(
                        OrderLineData(
                            variant_id=str(variant.id),
                            variant=variant,
                            quantity=quantity,
                        )
                    )
                else:
                    line_id = cls._find_line_id_for_variant_if_exist(
                        variant.pk, existing_lines_info
                    )

                    if line_id:
                        line_data = lines_data_map[line_id]
                        line_data.line_id = line_id
                    else:
                        line_data = lines_data_map[str(variant.id)]
                        line_data.variant_id = str(variant.id)

                    line_data.variant = variant
                    line_data.quantity += quantity
            else:
                invalid_ids.append(variant_id)
        if invalid_ids:
            raise ValidationError(
                {
                    "quantity": ValidationError(
                        "Variants quantity must be greater than 0.",
                        code=OrderErrorCode.ZERO_QUANTITY,
                        params={"variants": invalid_ids},
                    ),
                }
            )

        grouped_lines_data += list(lines_data_map.values())
        return grouped_lines_data

    @classmethod
    def validate_variants(cls, order, variants):
        try:
            channel = order.channel
            validate_product_is_published_in_channel(variants, channel)
            validate_variant_channel_listings(variants, channel)
        except ValidationError as error:
            cls.remap_error_fields(error, cls._meta.errors_mapping)
            raise ValidationError(error)

    @staticmethod
    def add_lines_to_order(order, lines_data, user, app, manager, settings, discounts):
        added_lines: List[OrderLine] = []
        try:
            for line_data in lines_data:
                line = add_variant_to_order(
                    order,
                    line_data,
                    user,
                    app,
                    manager,
                    settings,
                    discounts=discounts,
                    allocate_stock=order.is_unconfirmed(),
                )
                added_lines.append(line)
        except TaxError as tax_error:
            raise ValidationError(
                "Unable to calculate taxes - %s" % str(tax_error),
                code=OrderErrorCode.TAX_ERROR.value,
            )
        return added_lines

    @classmethod
    def perform_mutation(cls, _root, info, **data):
        order = cls.get_node_or_error(info, data.get("id"), only_type=Order)
        cls.validate_order(order)
        existing_lines_info = fetch_order_lines(order)

        lines_to_add = cls.validate_lines(info, data, existing_lines_info)
        variants = [line.variant for line in lines_to_add]
        cls.validate_variants(order, variants)
        app = load_app(info.context)
        manager = load_plugin_manager(info.context)
        site = load_site(info.context)
        discounts = load_discounts(info.context)
<<<<<<< HEAD
        with traced_atomic_transaction():
            added_lines = cls.add_lines_to_order(
                order,
                lines_to_add,
                info.context.user,
                app,
                info.context.plugins,
                site.settings,
                discounts,
            )
=======
        added_lines = cls.add_lines_to_order(
            order,
            lines_to_add,
            info.context.user,
            app,
            manager,
            site.settings,
            discounts,
        )
>>>>>>> 9ccf7f79

            # Create the products added event
            events.order_added_products_event(
                order=order,
                user=info.context.user,
                app=app,
                order_lines=added_lines,
            )

<<<<<<< HEAD
            invalidate_order_prices(order)
            recalculate_order_weight(order)
            update_order_search_vector(order, save=False)
            order.save(
                update_fields=[
                    "should_refresh_prices",
                    "weight",
                    "search_vector",
                    "updated_at",
                ]
            )
            func = get_webhook_handler_by_order_status(order.status, info)
            cls.call_event(lambda o=order: func(o))
=======
        invalidate_order_prices(order)
        recalculate_order_weight(order)
        update_order_search_vector(order, save=False)
        order.save(
            update_fields=[
                "should_refresh_prices",
                "weight",
                "search_vector",
                "updated_at",
            ]
        )
        func = get_webhook_handler_by_order_status(order.status, manager)
        transaction.on_commit(lambda: func(order))
>>>>>>> 9ccf7f79

        return OrderLinesCreate(order=order, order_lines=added_lines)

    @classmethod
    def _find_line_id_for_variant_if_exist(cls, variant_id, lines_info):
        """Return line id by using provided variantId parameter."""
        if not lines_info:
            return

        line_info = list(
            filter(lambda x: (x.variant.pk == int(variant_id)), lines_info)
        )

        if not line_info or len(line_info) > 1:
            return

        return str(line_info[0].line.id)<|MERGE_RESOLUTION|>--- conflicted
+++ resolved
@@ -157,28 +157,16 @@
         manager = load_plugin_manager(info.context)
         site = load_site(info.context)
         discounts = load_discounts(info.context)
-<<<<<<< HEAD
         with traced_atomic_transaction():
             added_lines = cls.add_lines_to_order(
                 order,
                 lines_to_add,
                 info.context.user,
                 app,
-                info.context.plugins,
+                manager,
                 site.settings,
                 discounts,
             )
-=======
-        added_lines = cls.add_lines_to_order(
-            order,
-            lines_to_add,
-            info.context.user,
-            app,
-            manager,
-            site.settings,
-            discounts,
-        )
->>>>>>> 9ccf7f79
 
             # Create the products added event
             events.order_added_products_event(
@@ -188,7 +176,6 @@
                 order_lines=added_lines,
             )
 
-<<<<<<< HEAD
             invalidate_order_prices(order)
             recalculate_order_weight(order)
             update_order_search_vector(order, save=False)
@@ -200,23 +187,8 @@
                     "updated_at",
                 ]
             )
-            func = get_webhook_handler_by_order_status(order.status, info)
+            func = get_webhook_handler_by_order_status(order.status, manager)
             cls.call_event(lambda o=order: func(o))
-=======
-        invalidate_order_prices(order)
-        recalculate_order_weight(order)
-        update_order_search_vector(order, save=False)
-        order.save(
-            update_fields=[
-                "should_refresh_prices",
-                "weight",
-                "search_vector",
-                "updated_at",
-            ]
-        )
-        func = get_webhook_handler_by_order_status(order.status, manager)
-        transaction.on_commit(lambda: func(order))
->>>>>>> 9ccf7f79
 
         return OrderLinesCreate(order=order, order_lines=added_lines)
 
