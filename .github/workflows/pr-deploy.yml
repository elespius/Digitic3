--- conflicted
+++ resolved
@@ -45,12 +45,8 @@
           HD_NODE_ENV: development
           HD_PR_NUMBER: ${{ github.event.pull_request.number }}
 
-<<<<<<< HEAD
-      - uses: mshick/add-pr-comment@v1
-=======
       - name: Comment deploy links
         uses: mshick/add-pr-comment@v1
->>>>>>> 881c85bd
         env:
           GITHUB_TOKEN: ${{ secrets.GITHUB_TOKEN }}
         with:
