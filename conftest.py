import os

import dj_database_url
import pytest
from django.conf import settings

pytest_plugins = [
    "saleor.tests.fixtures",
    "saleor.plugins.tests.fixtures",
    "saleor.graphql.tests.fixtures",
    "saleor.graphql.channel.tests.fixtures",
    "saleor.graphql.account.tests.benchmark.fixtures",
    "saleor.graphql.order.tests.benchmark.fixtures",
    "saleor.graphql.giftcard.tests.benchmark.fixtures",
    "saleor.graphql.webhook.tests.benchmark.fixtures",
    "saleor.plugins.webhook.tests.subscription_webhooks.fixtures",
<<<<<<< HEAD
    "saleor.tax.tests.fixtures",
]
=======
]

if os.environ.get("PYTEST_DB_URL"):

    @pytest.fixture(scope="session")
    def django_db_setup():
        settings.DATABASES = {
            settings.DATABASE_CONNECTION_DEFAULT_NAME: dj_database_url.config(
                env="PYTEST_DB_URL", conn_max_age=600
            ),
        }
>>>>>>> fad5cdf4
<|MERGE_RESOLUTION|>--- conflicted
+++ resolved
@@ -14,10 +14,7 @@
     "saleor.graphql.giftcard.tests.benchmark.fixtures",
     "saleor.graphql.webhook.tests.benchmark.fixtures",
     "saleor.plugins.webhook.tests.subscription_webhooks.fixtures",
-<<<<<<< HEAD
     "saleor.tax.tests.fixtures",
-]
-=======
 ]
 
 if os.environ.get("PYTEST_DB_URL"):
@@ -28,5 +25,4 @@
             settings.DATABASE_CONNECTION_DEFAULT_NAME: dj_database_url.config(
                 env="PYTEST_DB_URL", conn_max_age=600
             ),
-        }
->>>>>>> fad5cdf4
+        }