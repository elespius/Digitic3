[tool.poetry]
name = "saleor"
<<<<<<< HEAD
version = "3.9.0"
=======
version = "3.10.0"
>>>>>>> 792acfb0
description = "A modular, high performance, headless e-commerce platform built with Python, GraphQL, Django, and React."
authors = [ "Saleor Commerce <hello@saleor.io>" ]
license = "BSD-3-Clause"
readme = "README.md"
homepage = "https://saleor.io/"
repository = "https://github.com/mirumee/saleor"
documentation = "https://docs.saleor.io/"

  [tool.poetry.dependencies]
  python = "~3.9"
  babel = ">=2.8,<2.12"
  boto3 = "^1.26"
  braintree = ">=4.2,<4.18"
  dj-database-url = "^1"
  dj-email-url = "^1"
  django-countries = "^7.2"
  django-filter = "^22.1"
  django-measurement = "^3.0"
  django-mptt = "^0"
  django-phonenumber-field = ">=4,<8"
  django-prices = "^2.3"
  django-prices-openexchangerates = "^1.2.0"
  django-prices-vatlayer = "^1.1.0"
  django-stubs-ext = "^0.7.0"
  django-versatileimagefield = "^2.1"
  draftjs-sanitizer = "^1.0.0"
  faker = ">=4.1,<16.0"
  freezegun = "^1"
  google-cloud-storage = "^2.0.0"
  google-i18n-address = "^2.5.2"
  google-measurement-protocol = "^1.0"
  html-to-draftjs = "^1.0.1"
  markdown = "^3.1.1"
  petl = "1.7.12"
  opentracing = "^2.3.0"
  phonenumberslite = "^8.12.25"
  prices = "^1.0"
  psycopg2 = "^2.8.3"
  razorpay = "^1.2"
  requests = "^2.22"
  sentry-sdk = "^1.9"
  stripe = "^3.0.0"
  text-unidecode = "^1.2"
  weasyprint = ">=53.0"
  oauthlib = "^3.1"
  jaeger-client = "^4.5.0"
  openpyxl = "^3.0.3"
  django-cache-url = "^3.1.2"
  pyjwt = "2.5.0"
  python-json-logger = ">=0.1.11,<2.1.0"
  pytimeparse = "^1.1.8"
  django-redis = "^5.0.0"
  Adyen = "^4.0.0"
  google-cloud-pubsub = ">=1.7,<3.0"
  gunicorn = "^20.0.4"
  pybars3 = "^0.9.7"
  html2text = "^2020.1.16"
  authorizenet = "^1.1.3"
  azure-common = "^1.1.28"
  azure-storage-blob = "^12.12.0"
  azure-storage-common = "^2.1.0"
  sendgrid = "^6.7.1"
  micawber = "^0.5.2"
  django-celery-beat = "^2.2.1"
  posuto = "^2022.3.0"
  cryptography = "^38.0.1"
  graphene = "<3.0"
  Authlib = "^1.0.0"

    [tool.poetry.dependencies.django]
    version = "^3.2.16"
    extras = [ "bcrypt" ]

    [tool.poetry.dependencies.uvicorn]
    extras = [ "standard" ]
    version = "^0.19.0"

    [tool.poetry.dependencies.celery]
    version = ">=4.4.5,<6.0.0"
    extras = [ "redis" ]

    [tool.poetry.dependencies.django-storages]
    version = "^1.11"
    extras = [ "google" ]

    [tool.poetry.dependencies.python-magic-bin]
    version = "^0.4.14"
    platform = "win32"

  [tool.poetry.dev-dependencies]
  black = "22.12.0"
  codecov = "^2.1.11"
  coverage = "^6.3"
  django-debug-toolbar = "^3.2"
  django-debug-toolbar-request-history = "^0"
  django-graphiql-debug-toolbar = "^0.2.0"
  django-extensions = "^3.1.2"
  flake8 = "^4.0.1"
  isort = "^5.8.0"
  pre-commit = "^2.13"
  pycodestyle = "^2.5"
  pydocstyle = "^6.1"
  pylint = "^2.8.3"
  pylint-celery = "^0"
  pylint-django = "^2.4.4"
  pylint-plugin-utils = "^0"
  pytest = "^7.0.1"
  pytest-celery = "^0.0.0"
  pytest-cov = "^4.0.0"
  pytest-django = "4.5.2"
  pytest-django-queries = "~1.2"
  pytest-mock = "^3.6.1"
  pytest-recording = "^0.12.0"
  pytest-xdist = "^3.0.2"
  mypy = "^0.991"
  pywatchman = "^1.4.1"
  types-mock = "^4.0.15.2"
  types-redis = "^4.2.6"
  types-requests = "^2.28.2"
  types-pytz = "^2022.1.1"
  types-pkg-resources = "^0.1.3"
  types-python-dateutil = "^2.8.19"
  django-stubs = "^1.13.1"
  pytest-socket = "^0.5.1"
  before_after = "^1.0.1"
  types-certifi = "^2021.10.8"
  types-freezegun = "^1.1.7"
  types-six = "^1.16.17"
  fakeredis = "^1.8"

[tool.black]
target_version = [ "py35", "py36", "py37", "py38" ]
include = "\\.pyi?$"
exclude = """
/(\\.git/
  |\\.eggs
  |\\.hg
  |__pycache__
  |\\.cache
  |\\.ipynb_checkpoints
  |\\.mypy_cache
  |\\.pytest_cache
  |\\.tox
  |\\.venv
  |node_modules
  |_build
  |buck-out
  |build
  |dist
  |media
  |infrastructure
  |templates
  |locale
)/
"""<|MERGE_RESOLUTION|>--- conflicted
+++ resolved
@@ -1,10 +1,6 @@
 [tool.poetry]
 name = "saleor"
-<<<<<<< HEAD
-version = "3.9.0"
-=======
 version = "3.10.0"
->>>>>>> 792acfb0
 description = "A modular, high performance, headless e-commerce platform built with Python, GraphQL, Django, and React."
 authors = [ "Saleor Commerce <hello@saleor.io>" ]
 license = "BSD-3-Clause"
