--- conflicted
+++ resolved
@@ -1,10 +1,6 @@
 [tool.poetry]
 name = "saleor"
-<<<<<<< HEAD
-version = "3.14.0"
-=======
 version = "3.16.7"
->>>>>>> 2db03ba1
 description = "A modular, high performance, headless e-commerce platform built with Python, GraphQL, Django, and React."
 authors = [ "Saleor Commerce <hello@saleor.io>" ]
 license = "BSD-3-Clause"
@@ -16,15 +12,9 @@
   [tool.poetry.dependencies]
   python = "~3.9"
   babel = ">=2.8,<2.13"
-<<<<<<< HEAD
-  boto3 = "^1.26"
-  braintree = ">=4.2,<4.20"
-  dj-database-url = "^1"
-=======
   boto3 = "^1.28"
   braintree = ">=4.2,<4.22"
   dj-database-url = "^2"
->>>>>>> 2db03ba1
   dj-email-url = "^1"
   django-countries = "^7.2"
   django-filter = "^23.1"
@@ -32,14 +22,7 @@
   django-mptt = "^0"
   django-phonenumber-field = ">=4,<8"
   django-prices = "^2.3"
-<<<<<<< HEAD
-  django-prices-openexchangerates = "^1.2.0"
-  django-prices-vatlayer = "^1.1.0"
-  django-stubs-ext = "^0.7.0"
-  django-versatileimagefield = "^2.1"
-=======
   django-stubs-ext = "^4.2.1"
->>>>>>> 2db03ba1
   draftjs-sanitizer = "^1.0.0"
   faker = ">=4.1,<20.0"
   freezegun = "^1"
@@ -62,7 +45,7 @@
   jaeger-client = "^4.5.0"
   openpyxl = "^3.0.3"
   django-cache-url = "^3.1.2"
-  pyjwt = "2.5.0"
+  pyjwt = "2.5.0" # Version 2.6.0 changed iat validation which causes tests to fail: https://github.com/saleor/saleor/issues/11047
   python-json-logger = ">=0.1.11,<2.1.0"
   pytimeparse = "^1.1.8"
   python-magic = "^0.4.27"
@@ -87,14 +70,6 @@
   semantic-version = "^2.10.0"
   requests-hardened = "1.0.0b0"
 
-    [tool.poetry.dependencies.django]
-    version = "^3.2.16"
-    extras = [ "bcrypt" ]
-
-    [tool.poetry.dependencies.uvicorn]
-    extras = [ "standard" ]
-    version = "^0.23.1"
-
   google-cloud-secret-manager = "^2.16.1"
   django-allow-cidr = "0.6.0"
   djangorestframework = "3.14.0"
@@ -107,7 +82,7 @@
 
     [tool.poetry.dependencies.uvicorn]
     extras = [ "standard" ]
-    version = "^0.19.0"
+    version = "^0.23.1"
 
     [tool.poetry.dependencies.celery]
     version = ">=4.4.5,<6.0.0"
@@ -138,7 +113,7 @@
   pylint-django = "^2.4.4"
   pylint-plugin-utils = "^0"
   pytest = "^7.0.1"
-  pytest-asyncio = "^0.20.3"
+  pytest-asyncio = "^0.21.0"
   pytest-celery = "^0.0.0"
   pytest-cov = "^4.0.0"
   pytest-django = "4.5.2"
