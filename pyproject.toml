--- conflicted
+++ resolved
@@ -1,10 +1,6 @@
 [tool.poetry]
 name = "saleor"
-<<<<<<< HEAD
-version = "3.11.0"
-=======
 version = "3.12.0"
->>>>>>> 033c3a26
 description = "A modular, high performance, headless e-commerce platform built with Python, GraphQL, Django, and React."
 authors = [ "Saleor Commerce <hello@saleor.io>" ]
 license = "BSD-3-Clause"
@@ -74,14 +70,6 @@
   graphene = "<3.0"
   Authlib = "^1.0.0"
   pillow-avif-plugin = "^1.3.1"
-
-    [tool.poetry.dependencies.django]
-    version = "^3.2.16"
-    extras = [ "bcrypt" ]
-
-    [tool.poetry.dependencies.uvicorn]
-    extras = [ "standard" ]
-    version = "^0.19.0"
 
     [tool.poetry.dependencies.django]
     version = "^3.2.16"
