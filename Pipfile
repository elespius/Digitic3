[[source]]
url = "https://pypi.python.org/simple"
verify_ssl = true
name = "pypi"

[requires]
python_version = "3.7"

[packages]
Babel = ">=2.5"
bleach = "<3.0"
"boto3" = "*"
Django = ">=1.11"
dj_database_url = ">=0.3.0"
dj_email_url = ">=0.0.4"
django-babel = ">=0.6.1"
django-bootstrap4 = ">=0.0.4"
django-cache-url = ">=1.0.0"
django-countries = ">=5.2"
django-filter = ">=2.0"
django-graphql-jwt = ">=0.1.13"
django-impersonate = ">=1.3"
django-measurement = "==3.0.0"
django-mptt = ">=0.7.1"
django-phonenumber-field = ">=1.3.0,<2.4.0"
django-prices = ">=1.0.2"
django-prices-openexchangerates = ">=1.0.0"
django-prices-vatlayer = ">=1.0.2"
django-redis = ">=4.0.0"
django-storages = ">=1.4.1"
django-templated-email = ">=2.2.0"
django-versatileimagefield = ">=1.10"
django-webpack-loader = ">=0.3.0"
django-celery-results = "*"
django-elasticsearch-dsl = ">=0.5.0.<0.6.0"
django-recaptcha = "<2.0.0"
django-silk = "==2.0.0"
django-debug-toolbar = "*"
django-debug-toolbar-request-history = "*"
elasticsearch = "==6.3.1"
elasticsearch-dsl = ">=6.0.0,<6.1.0"
faker = ">=0.7.7"
freezegun = ">=0.3.9"
google-measurement-protocol = ">=1.0.0"
"google-i18n-address" = ">=2.3.0"
graphene-django = ">=2.2"
Markdown = ">=2.4"
maxminddb = "*"
"maxminddb-geolite2" = "*"
phonenumberslite = ">=8.9.1,<8.10.10"
prices = ">=1.0.0"
"psycopg2-binary" = ">=2.7"
purl = ">=0.4.1"
raven = "==6.9.0"
requests = ">=1.2.0"
social-auth-app-django = ">=2.0.0"
text-unidecode = "*"
<<<<<<< HEAD
uwsgi = {version = ">=2.0.0", platform_system = "!= 'Windows'"}
celery = {version = ">=4.3", extras = ["redis"]}
=======
uwsgi = {version = ">=2.0.0",platform_system = "!= 'Windows'"}
celery = {version = ">=4.3",extras = ["redis"]}
redis = "<4.0"
kombu = "<5.0.0"
>>>>>>> e81494c9
weasyprint = ">=0.42.2"
graphene-django-optimizer = ">=0.4.0"
braintree = "==3.49.0"
razorpay = ">=1.1.1"
stripe = "*"
"urllib3" = "*"
dataclasses = {version = "*",markers = "python_version < '3.7'"}

[dev-packages]
pytest = "*"
pytest-django = "*"
pytest-vcr = "*"
pytest-mock = "*"
pytest-xdist = "*"
pylint-django = "*"
coverage = "*"
pytest-cov = "*"
codecov = "*"
tox = "*"
pycodestyle = "*"
pydocstyle = "*"
pylint = "*"
pylint_celery = "*"
isort = "*"
yapf = "*"
django-extensions = "*"
pylint-plugin-utils = "*"
transifex-client = "*"
black = "==19.3b0"
pre-commit = "*"<|MERGE_RESOLUTION|>--- conflicted
+++ resolved
@@ -22,7 +22,7 @@
 django-impersonate = ">=1.3"
 django-measurement = "==3.0.0"
 django-mptt = ">=0.7.1"
-django-phonenumber-field = ">=1.3.0,<2.4.0"
+django-phonenumber-field = ">=1.3.0"
 django-prices = ">=1.0.2"
 django-prices-openexchangerates = ">=1.0.0"
 django-prices-vatlayer = ">=1.0.2"
@@ -47,7 +47,7 @@
 Markdown = ">=2.4"
 maxminddb = "*"
 "maxminddb-geolite2" = "*"
-phonenumberslite = ">=8.9.1,<8.10.10"
+phonenumberslite = ">=8.9.1"
 prices = ">=1.0.0"
 "psycopg2-binary" = ">=2.7"
 purl = ">=0.4.1"
@@ -55,22 +55,15 @@
 requests = ">=1.2.0"
 social-auth-app-django = ">=2.0.0"
 text-unidecode = "*"
-<<<<<<< HEAD
 uwsgi = {version = ">=2.0.0", platform_system = "!= 'Windows'"}
 celery = {version = ">=4.3", extras = ["redis"]}
-=======
-uwsgi = {version = ">=2.0.0",platform_system = "!= 'Windows'"}
-celery = {version = ">=4.3",extras = ["redis"]}
-redis = "<4.0"
-kombu = "<5.0.0"
->>>>>>> e81494c9
 weasyprint = ">=0.42.2"
 graphene-django-optimizer = ">=0.4.0"
 braintree = "==3.49.0"
 razorpay = ">=1.1.1"
 stripe = "*"
 "urllib3" = "*"
-dataclasses = {version = "*",markers = "python_version < '3.7'"}
+dataclasses = {version = "*", markers = "python_version < '3.7'"}
 
 [dev-packages]
 pytest = "*"
