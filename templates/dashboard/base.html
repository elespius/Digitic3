--- conflicted
+++ resolved
@@ -152,18 +152,14 @@
                     </a>
                   </li>
                 {% endif %}
-<<<<<<< HEAD
-                {% if perms.account.view_user %}
+                {% if perms.account.manage_users %}
                   <li class="{% block menu_companies_class %}{% endblock %}">
                     <a href="{% url 'dashboard:companies' %}">
                       {% trans "Companies" context "Dashboard companies list" %}
                     </a>
                   </li>
                 {% endif %}
-                {% if perms.account.view_user %}
-=======
                 {% if perms.account.manage_users %}
->>>>>>> 8669e936
                   <li class="{% block menu_customers_class %}{% endblock %}">
                     <a href="{% url 'dashboard:customers' %}">
                       {% trans "Customers" context "Dashboard customers list" %}
