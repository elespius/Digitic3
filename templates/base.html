<!DOCTYPE html>
{% load i18n %}
{% load staticfiles %}
{% load render_bundle from webpack_loader %}

<html lang="{{ LANGUAGE_CODE }}" class="no-js">
    <head>
        <title>{% block title %}{{ settings.name }}{% endblock %}</title>
        {% block meta %}
        <meta charset="utf-8">
        <meta name="viewport" content="width=device-width, initial-scale=1.0">
        <meta name="description" content="{% block meta_description %}{% endblock %}">
        <meta name="author" content="{% trans "Mirumee Software" context "Meta author text" %}">
        {% endblock meta %}
        {% include 'favicon.html' %}
        {% render_bundle 'vendor' 'css' %}
        {% render_bundle 'storefront' 'css' %}

        {% block stylesheet %}{% endblock stylesheet %}

        <!-- Le HTML5 shim, for IE6-8 support of HTML5 elements -->
        <!--[if lt IE 9]>
        <script src="//html5shim.googlecode.com/svn/trunk/html5.js"></script>
        <![endif]-->
    </head>

    <body>
        {% block header %}
            <header class="navbar" role="navigation">
                <div class="navbar__login hidden-sm-down">
                  <div class="container">
                    <div class="row">
                      <div class="col-6">
                        <p class="text-left">{{ settings.header_text }}</p>
                      </div>
                      <div class="col-6">
                        <ul class="float-right">
                          {% if user.is_authenticated %}
                            {% if user.is_staff %}
                              <li>
                                <a href="{% url "dashboard:index" %}" target="_blank" rel="noopener">
                                    {% trans "Dashboard" context "Top navbar link text" %}
                                </a>
                              </li>
                            {% endif %}
                            <li>
<<<<<<< HEAD
                              <a href="{% url "profile:details" %}">{% trans "Your account" %}</a>
                            </li>
                            <li>
                              <a href="{% url "wishlist:user-wishlist" %}">{% trans "Your wishlist" %}</a>
=======
                              <a href="{% url "profile:details" %}">
                                  {% trans "Your account" context "Top navbar link text" %}</a>
>>>>>>> 26ea8926
                            </li>
                            <li>
                              <a href="{% url "account_logout" %}">
                                  {% trans "Log out" context "Top navbar link text" %}</a>
                            </li>
                          {% else %}
                            <li>
                              <a href="{% url "account_signup" %}">
                                  {% trans "Register" context "Top navbar link text" %}</a>
                            </li>
                            <li>
                              <a href="{% url "account_login" %}">
                                  {% trans "Log in" context "Top navbar link text" %}
                              </a>
                            </li>
                          {% endif %}
                        </ul>
                      </div>
                    </div>
                  </div>
                </div>
                <div class="navbar__brand">
                  <div class="container">
                    <div class="row no-gutters">
                      <div class="col-8 col-md-4 navbar__logo">
                        <div class="menu-icon-mobile hidden-md-up">
                          <img class="navbar__brand__menu-toggle closed open" src="{% static "images/mobile-bar.svg" %}">
                          <span>{% trans "menu" context "Hamburger button text" %}</span>
                        </div>
                        <a href="/">
                          <img src="{% static "images/saleor-logo-black.svg" %}" alt="Testeor - Saleor demo store" height="38">
                        </a>
                      </div>
                      <div class="col-2 col-md-4 navbar__search static">
                        {% if SEARCH_IS_ENABLED %}
                          <img class="hidden-md-up mobile-search-icon float-right" src="{% static "images/search-icon.svg" %}">
                        {% endif %}
                        {% if SEARCH_IS_ENABLED %}
                          <form class="form-inline navbar__brand__search" action="{% url "search:search" %}">
                            <div class="mobile-close-search hidden-md-up">
                              <img src="{% static "images/close-icon.svg" %}">
                            </div>
                            <input class="form-control search-input" type="text" name="q" value="{% if query %}{{ query }}{% endif %}" placeholder="{% trans "Search for product" %}">
                            <button class="btn btn-link" type="submit">
                              <img src="{% static "images/search-icon.svg" %}">
                            </button>
                          </form>
                        {% endif %}
                      </div>
                      <div class="col-2 col-md-4">
                        <div class="navbar__brand__cart float-right">
                          <a class="cart__icon" href="{% url "cart:index" %}">
                            <span class="cart-label hidden-sm-down">
                                {% trans "Your Cart" context "Top navbar link" %}
                            </span>
                            <img class="navbar__brand__cart__icon" src="{% static "images/cart.svg" %}" alt="Cart">
                            <span class="badge {% if not cart_counter %}empty{% endif %}">
                              {% if cart_counter %}
                                {{ cart_counter }}
                              {% else %}
                                0
                              {% endif %}
                            </span>
                          </a>
                          <div class="cart-dropdown hidden-md-down">
                          {% include 'cart-dropdown.html' %}
                          </div>
                        </div>
                      </div>
                    </div>
                  </div>
                </div>
                <div class="navbar__menu">
                  <div class="container">
                    <nav class="navigation">
                      {% url 'home' as home_url %}
                      <ul class="nav navbar-nav{% if request.get_full_path == home_url %} no-border{% endif %}" >
                        {% for category in categories %}
                            <li class="nav-item">
                              <a class="nav-link" href="{{ category.get_absolute_url }}">
                                  {{ category }}
                              </a>
                            </li>
                        {% endfor %}
                      </ul>
                    </nav>
                  </div>
                </div>
            </header>
        {% endblock %}
        <div class="container maincontent">
            {% if messages %}
                {% for message in messages %}
                <div class="alert{% if message.tags %} alert-{{ message.tags }}{% endif %}">
                    <button type="button" class="close" data-dismiss="alert" aria-hidden="true">&times;</button>
                    {{ message }}
                </div>
                {% endfor %}
            {% endif %}
            {% block breadcrumb %}
            {% endblock breadcrumb %}
            {% block content %}
            {% endblock content %}
        </div>
        {% block footer %}
            <footer class="footer">
                <div class="container">
                  <div class="row">
                    <div class="col-md-3">
                      <a href="/">
                        <img class="footer__logo" src="{% static "images/saleor-logo.svg" %}" height="40" alt="Testeor - Saleor demo store">
                      </a>
                    </div>
                    <div class="col-md-3 col-sm-6">
                      <ul>
                        {% for category in categories %}
                            <li>
                                <a href="{{ category.get_absolute_url }}">
                                    {{ category|capfirst }}
                                </a>
                            </li>
                        {% endfor %}
                      </ul>
                    </div>
                    <div class="col-md-3 col-sm-6">
                      <ul>
                        <li>
                          <a href="{% url "cart:index" %}">
                            {% trans "Cart" context "Top navbar link" %}
                          </a>
                        </li>
                        {% if user.is_authenticated %}
                          {% if user.is_staff %}
                              <li>
                                <a href="{% url "dashboard:index" %}" target="_blank" rel="noopener">
                                    {% trans "Dashboard" context "Top navbar link" %}
                                </a>
                              </li>
                          {% endif %}
                          <li>
                            <a href="{% url "profile:details" %}">
                              {% trans "Your account" context "Top navbar link" %}
                            </a>
                          </li>
                          <li>
                            <a href="{% url "account_logout" %}">
                                {% trans "Log out" context "Top navbar link" %}</a>
                          </li>
                        {% else %}
                          <li>
                            <a href="{% url "account_signup" %}">
                                {% trans "Register" context "Top navbar link" %}
                            </a>
                          </li>
                          <li>
                            <a href="{% url "account_login" %}">
                                {% trans "Log in" context "Top navbar link" %}
                            </a>
                          </li>
                        {% endif %}
                      </ul>
                    </div>
                    <div class="col-md-3 col-sm-12">
                      <a target="_blank" rel="noopener" class="github-footer" href="https://github.com/mirumee/saleor">
                        <img src="{% static "images/github_logo.svg" %}">
                      </a>
                      <a target="_blank" rel="noopener" href="https://twitter.com/getsaleor">
                        <img src="{% static "images/twitter_logo.svg" %}">
                      </a>
                    </div>
                  </div>
                </div>
            </footer>
        {% endblock %}
        {% block footer_scripts %}
            <script type="text/javascript" src="{% url 'javascript-catalog' %}"></script>
            {% render_bundle 'vendor' 'js' %}
            {% render_bundle 'storefront' 'js' %}
        {% endblock footer_scripts %}
    <script type="application/ld+json">{{ webpage_schema|safe }}</script>
    </body>
</html>
<|MERGE_RESOLUTION|>--- conflicted
+++ resolved
@@ -44,15 +44,12 @@
                               </li>
                             {% endif %}
                             <li>
-<<<<<<< HEAD
-                              <a href="{% url "profile:details" %}">{% trans "Your account" %}</a>
-                            </li>
-                            <li>
-                              <a href="{% url "wishlist:user-wishlist" %}">{% trans "Your wishlist" %}</a>
-=======
                               <a href="{% url "profile:details" %}">
                                   {% trans "Your account" context "Top navbar link text" %}</a>
->>>>>>> 26ea8926
+                            </li>
+                            <li>
+                              <a href="{% url "wishlist:user-wishlist" %}">
+                                  {% trans "Your wishlist" context "Top navbar link text" %}</a>
                             </li>
                             <li>
                               <a href="{% url "account_logout" %}">
@@ -197,10 +194,6 @@
                               {% trans "Your account" context "Top navbar link" %}
                             </a>
                           </li>
-                          <li>
-                            <a href="{% url "account_logout" %}">
-                                {% trans "Log out" context "Top navbar link" %}</a>
-                          </li>
                         {% else %}
                           <li>
                             <a href="{% url "account_signup" %}">
